name: Windows (VS 2022, Python 3.11)
on:
  workflow_dispatch:
  pull_request:
  merge_group:
  push:
    branches:
      - master
      - 'releases/**'

permissions: read-all # Required by https://github.com/ossf/scorecard/blob/e23b8ad91fd6a64a0a971ca4fc0a4d1650725615/docs/checks.md#token-permissions

concurrency:
  # github.ref is not unique in post-commit
  group: ${{ github.event_name == 'push' && github.run_id || github.ref }}-windows
  cancel-in-progress: true

env:
  PYTHON_VERSION: '3.11'
  TARGET_BRANCH: 'master'
  PYTHONIOENCODING: utf8
  CMAKE_CXX_COMPILER_LAUNCHER: ccache
  CMAKE_C_COMPILER_LAUNCHER: ccache
  CCACHE_MAXSIZE: 500Mi
  HF_HOME: C:/mount/caches/huggingface/win
  OV_CACHE: C:/mount/caches/huggingface/.ov_cache/win

jobs:
  openvino_download:
    name: Download prebuilt OpenVINO
    outputs:
      status: ${{ steps.openvino_download.outcome }}
      ov_artifact_name: ${{ steps.openvino_download.outputs.ov_artifact_name }}
      ov_wheel_source: ${{ steps.openvino_download.outputs.ov_wheel_source }}
      ov_version: ${{ steps.openvino_download.outputs.ov_version }}
    timeout-minutes: 10
    defaults:
      run:
        shell: bash
    runs-on: aks-linux-medium
    container:
      image: 'openvinogithubactions.azurecr.io/openvino_provider:0.1.0'
      volumes:
        - /mount:/mount
        - ${{ github.workspace }}:${{ github.workspace }}
    continue-on-error: true

    steps:
    - uses: openvinotoolkit/openvino/.github/actions/openvino_provider@master
      id: openvino_download
      with:
        platform: windows
        commit_packages_to_provide: wheels,openvino_js_package.zip
<<<<<<< HEAD
        revision: 'c10a0887ff0b85574145d019706a0f0477f357ec'
=======
        revision: latest_available_commit
>>>>>>> 5bca03c8

  genai_build_cpack:
    name: genai cpack (${{ matrix.build-type }})
    strategy:
      matrix:
        build-type: [Release, Debug]
    needs: [ openvino_download ]
    timeout-minutes: 45
    defaults:
      run:
        shell: pwsh
    runs-on: aks-win-8-cores-16gb
    env:
      CMAKE_GENERATOR: 'Ninja' # Ninja is the only Windows native generator supported by ccache
      OV_INSTALL_DIR: ${{ github.workspace }}\install\ov
      GENAI_INSTALL_DIR: ${{ github.workspace }}\install\genai
      INSTALL_TOOLS_DIR: ${{ github.workspace }}\tools
      INSTALL_TESTS_DIR: ${{ github.workspace }}\tests
      SRC_DIR: ${{ github.workspace }}\src\genai
      BUILD_DIR: ${{ github.workspace }}\build\genai
      CCACHE_DIR: ${{ github.workspace }}\ccache

    steps:
      - name: Clone genai
        uses: actions/checkout@11bd71901bbe5b1630ceea73d27597364c9af683 # v4.2.2
        with:
          submodules: recursive
          path: ${{ env.SRC_DIR }}

      - name: Setup Python ${{ env.PYTHON_VERSION }}
        uses: actions/setup-python@42375524e23c412d93fb67b49958b491fce71c38 # v5.4.0
        with:
          python-version: ${{ env.PYTHON_VERSION }}

      - name: Download OpenVINO package
        uses: actions/download-artifact@fa0a91b85d4f404e444e00e005971372dc801d16 # v4.1.8
        with:
          name: ${{ needs.openvino_download.outputs.ov_artifact_name }}
          path: ${{ env.OV_INSTALL_DIR }}
          merge-multiple: true

      #
      # Build
      #

      - name: Download and install ninja
        run: |
          Invoke-WebRequest https://github.com/ninja-build/ninja/releases/download/v1.11.1/ninja-win.zip -OutFile ninja-win.zip -MaximumRetryCount 10
          Expand-Archive -Force ninja-win.zip
          # Add it to the GitHub Path so it would be available in the subsequent steps
          Add-Content -Path $env:GITHUB_PATH -Value "${{ github.workspace }}/ninja-win"
          
      - name: Download and install ccache
        run: |
          Invoke-WebRequest -Uri 'https://github.com/ccache/ccache/releases/download/v4.9.1/ccache-4.9.1-windows-x86_64.zip' -OutFile 'ccache.zip'
          Expand-Archive -Path 'ccache.zip' -DestinationPath 'C:\temp\ccache'
          Move-Item -Path 'C:\temp\ccache\*' -Destination 'C:\ccache'
          Add-Content -Path $env:GITHUB_PATH -Value "C:\ccache"

      - name: Setup ccache
        id: ccache-restore
        uses: actions/cache@5a3ec84eff668545956fd18022155c47e93e2684 # v4.2.3
        with:
          key: ${{ runner.os }}-${{ runner.arch }}-ccache-${{ env.TARGET_BRANCH }}-${{ matrix.build-type }}-cpack-${{ github.sha }}
          restore-keys: |
            ${{ runner.os }}-${{ runner.arch }}-ccache-${{ env.TARGET_BRANCH }}-${{ matrix.build-type }}-cpack
          path: ${{ env.CCACHE_DIR }}
            
      - name: Clean ccache stats
        run: ccache --zero-stats --show-config

      - name: Configure Developer Command Prompt for Microsoft Visual C++
        uses: ilammy/msvc-dev-cmd@0b201ec74fa43914dc39ae48a89fd1d8cb592756 # v1.13.0
        with:
          toolset: 14.42 # v2022

      - name: CMake Build
        shell: pwsh
        run: |
          ${{ env.OV_INSTALL_DIR }}/setupvars.ps1
          cmake -DOpenVINODeveloperPackage_DIR=${{ env.OV_INSTALL_DIR }}/developer_package/cmake -DCMAKE_BUILD_TYPE=${{ matrix.build-type }} -S ${{ env.SRC_DIR }} -B ${{ env.BUILD_DIR }}
          cmake --build ${{ env.BUILD_DIR }} --parallel $ENV:NUMBER_OF_PROCESSORS --config ${{ matrix.build-type }} --verbose
          cmake --install ${{ env.BUILD_DIR }} --config=${{ matrix.build-type }} --prefix=${{ env.GENAI_INSTALL_DIR }}
          cmake --install ${{ env.BUILD_DIR }} --config=${{ matrix.build-type }} --prefix=${{ env.INSTALL_TOOLS_DIR }} --component tools_bin
          cmake --install ${{ env.BUILD_DIR }} --config=${{ matrix.build-type }} --prefix=${{ env.INSTALL_TESTS_DIR }} --component tests
        env:
          CMAKE_TLS_VERIFY: 0
                          
      - name: Show ccache stats
        run: ccache --show-stats

      #
      # Upload build artifacts
      #
      
      - name: Save ccache
        if: always() && steps.ccache-restore.outputs.cache-hit != 'true' && github.event_name == 'push'
        uses: actions/cache/save@5a3ec84eff668545956fd18022155c47e93e2684 # v4.2.3
        with:
          key: ${{ steps.ccache-restore.outputs.cache-primary-key }}
          path: ${{ env.CCACHE_DIR }}

      - name: Upload cpack package
        if: ${{ always() }}
        uses: actions/upload-artifact@65c4c4a1ddee5b72f698fdd19549f0f0fb45cf08 # v4.6.0
        with:
          name: genai_cpack_${{ matrix.build-type }}
          path: ${{ env.GENAI_INSTALL_DIR }}
          if-no-files-found: 'error'
          
      - name: Upload Tools
        if: always()
        uses: actions/upload-artifact@b4b15b8c7c6ac21ea08fcf65892d2ee8f75cf882 # v4.4.3
        with:
          name: genai_tools_${{ matrix.build-type }}
          path: ${{ env.INSTALL_TOOLS_DIR }}
          if-no-files-found: 'error'
        
      - name: Upload Tests
        if: always()
        uses: actions/upload-artifact@b4b15b8c7c6ac21ea08fcf65892d2ee8f75cf882 # v4.4.3
        with:
          name: genai_tests_${{ matrix.build-type }}
          path: ${{ env.INSTALL_TESTS_DIR }}
          if-no-files-found: 'error'
  
  genai_build_wheel:
    name: genai wheel
    needs: [ openvino_download ]
    timeout-minutes: 45
    defaults:
      run:
        shell: pwsh
    runs-on: aks-win-8-cores-16gb
    env:
      OV_INSTALL_DIR: ${{ github.workspace }}\ov
      SRC_DIR: ${{ github.workspace }}\src
      BUILD_DIR: ${{ github.workspace }}\build
      INSTALL_DIR: ${{ github.workspace }}\genai
      WHEELS_DIR: ${{ github.workspace }}\genai\wheels
      CCACHE_DIR: ${{ github.workspace }}\ccache
      OpenVINODeveloperPackage_DIR: ${{ github.workspace }}\install\ov\developer_package\cmake

    steps:
      - name: Clone openvino.genai
        uses: actions/checkout@11bd71901bbe5b1630ceea73d27597364c9af683 # v4.2.2
        with:
          submodules: recursive
          path: ${{ env.SRC_DIR }}

      - name: Setup Python ${{ env.PYTHON_VERSION }}
        uses: actions/setup-python@42375524e23c412d93fb67b49958b491fce71c38 # v5.4.0
        with:
          python-version: ${{ env.PYTHON_VERSION }}
          cache: 'pip'

      - name: Download OpenVINO package
        uses: actions/download-artifact@fa0a91b85d4f404e444e00e005971372dc801d16 # v4.1.8
        with:
          name: ${{ needs.openvino_download.outputs.ov_artifact_name }}
          path: ${{ env.OV_INSTALL_DIR }}
          merge-multiple: true
          
      - name: Download and install ninja
        run: |
          Invoke-WebRequest https://github.com/ninja-build/ninja/releases/download/v1.11.1/ninja-win.zip -OutFile ninja-win.zip -MaximumRetryCount 10
          Expand-Archive -Force ninja-win.zip
          # Add it to the GitHub Path so it would be available in the subsequent steps
          Add-Content -Path $env:GITHUB_PATH -Value "${{ github.workspace }}/ninja-win"

      - name: Download and install ccache
        run: |
          Invoke-WebRequest -Uri 'https://github.com/ccache/ccache/releases/download/v4.9.1/ccache-4.9.1-windows-x86_64.zip' -OutFile 'ccache.zip'
          Expand-Archive -Path 'ccache.zip' -DestinationPath 'C:\temp\ccache'
          Move-Item -Path 'C:\temp\ccache\*' -Destination 'C:\ccache'
          Add-Content -Path $env:GITHUB_PATH -Value "C:\ccache"

      - name: Setup ccache
        id: ccache-restore
        uses: actions/cache@5a3ec84eff668545956fd18022155c47e93e2684 # v4.2.3
        with:
          key: ${{ runner.os }}-${{ runner.arch }}-ccache-${{ env.TARGET_BRANCH }}-Release-wheel-${{ github.sha }}
          restore-keys: |
            ${{ runner.os }}-${{ runner.arch }}-ccache-${{ env.TARGET_BRANCH }}-Release-wheel
          path: ${{ env.CCACHE_DIR }}

      #
      # Build
      #
      - name: Clean ccache stats
        run: ccache --zero-stats --show-config
      
      - name: Configure Developer Command Prompt for Microsoft Visual C++
        uses: ilammy/msvc-dev-cmd@0b201ec74fa43914dc39ae48a89fd1d8cb592756 # v1.13.0
        with:
          toolset: 14.42 # v2022  
        
      - name: Build Tokenizers Wheel
        run: |
          python -m pip wheel -v --no-deps --wheel-dir ${{ env.WHEELS_DIR }} `
            --config-settings=override=cmake.generator='Ninja' `
            --config-settings=override=cmake.build_path='${{ env.BUILD_DIR }}/tokenizers' `
            ${{ needs.openvino_download.outputs.ov_wheel_source }} `
            ${{ env.SRC_DIR }}/thirdparty/openvino_tokenizers
        working-directory: ${{ env.OV_INSTALL_DIR }}
        
      - name: Build genai wheel
        run: |
          python -m pip wheel -v --no-deps --wheel-dir ${{ env.WHEELS_DIR }} `
            --config-settings=override=cmake.generator='Ninja' `
            --config-settings=override=cmake.build_path='${{ env.BUILD_DIR }}/genai' `
            ${{ needs.openvino_download.outputs.ov_wheel_source }} `
            ${{ env.SRC_DIR }}
        working-directory: ${{ env.OV_INSTALL_DIR }}
        
      - name: Build WWB Wheel
        run: python -m pip wheel -v --no-deps --wheel-dir ${{ env.WHEELS_DIR }} ${{ env.SRC_DIR }}/tools/who_what_benchmark
        working-directory: ${{ env.OV_INSTALL_DIR }}

      - name: Show ccache stats
        run: ccache --show-stats

      #
      # Upload build artifacts
      #

      - name: Save ccache
        if: always() && steps.ccache-restore.outputs.cache-hit != 'true' && github.event_name == 'push'
        uses: actions/cache/save@5a3ec84eff668545956fd18022155c47e93e2684 # v4.2.3
        with:
          key: ${{ steps.ccache-restore.outputs.cache-primary-key }}
          path: ${{ env.CCACHE_DIR }}
      
      - name: Upload wheels
        if: ${{ always() }}
        uses: actions/upload-artifact@65c4c4a1ddee5b72f698fdd19549f0f0fb45cf08 # v4.6.0
        with:
          name: genai_wheels
          path: ${{ env.INSTALL_DIR }}
          if-no-files-found: 'error'

  genai_build_samples:
    name: Build Samples - ${{ matrix.build-type }}
    strategy:
      fail-fast: false
      matrix:
        build-type: [Release, Debug]
    needs: [ openvino_download, genai_build_cpack ]
    timeout-minutes: 10
    defaults:
      run:
        shell: pwsh
    runs-on: aks-win-4-cores-8gb
    env:
      OV_INSTALL_DIR: ${{ github.workspace }}/install/ov
      SRC_DIR: ${{ github.workspace }}/src
      BUILD_DIR: ${{ github.workspace }}/build
      INSTALL_DIR: ${{ github.workspace }}/install/genai

    steps:
      - name: Clone openvino.genai
        uses: actions/checkout@11bd71901bbe5b1630ceea73d27597364c9af683 # v4.2.2
        with:
          path: ${{ env.SRC_DIR }}

      - name: Download Build Artifacts
        uses: actions/download-artifact@fa0a91b85d4f404e444e00e005971372dc801d16 # v4.1.8
        with:
          pattern: "{${{ needs.openvino_download.outputs.ov_artifact_name }},genai_cpack_${{ matrix.build-type }}}"
          path: ${{ env.OV_INSTALL_DIR }}
          merge-multiple: true

      - name: Build Samples (Release)
        if: ${{ 'Release' == matrix.build-type }}
        run: |
          & ${{ env.OV_INSTALL_DIR }}/samples/cpp/build_samples.ps1 -i ${{ env.INSTALL_DIR }}
          & ${{ env.OV_INSTALL_DIR }}/samples/c/build_samples.ps1 -i ${{ env.INSTALL_DIR }}

      - name: Build Samples (Debug)
        if: ${{ 'Release' != matrix.build-type }}
        run: |
          . "${{ env.OV_INSTALL_DIR }}/setupvars.ps1"
          cmake -DCMAKE_BUILD_TYPE=${{ matrix.build-type }} -S ${{ env.OV_INSTALL_DIR }}/samples/cpp -B ${{ env.BUILD_DIR }}
          cmake --build ${{ env.BUILD_DIR }} --config ${{ matrix.build-type }} --parallel $ENV:NUMBER_OF_PROCESSORS
          cmake --install ${{ env.BUILD_DIR }} --config ${{ matrix.build-type }} --component samples_bin --prefix ${{ env.INSTALL_DIR }}

      - name: Upload Samples Build Package
        if: always()
        uses: actions/upload-artifact@b4b15b8c7c6ac21ea08fcf65892d2ee8f75cf882 # v4.4.3
        with:
          name: genai_samples_${{ matrix.build-type }}
          path: ${{ env.INSTALL_DIR }}
          if-no-files-found: 'error'

  genai_build_nodejs:
    name: Build Node.js bindings
    needs: [ openvino_download ]
    timeout-minutes: 90
    defaults:
      run:
        shell: pwsh
    runs-on: aks-win-4-cores-8gb

    env:
      OV_INSTALL_DIR: ${{ github.workspace }}/ov
      SRC_DIR: ${{ github.workspace }}/openvino.genai
      INSTALL_DIR: ${{ github.workspace }}/openvino.genai/src/js/bin
      BUILD_DIR: ${{ github.workspace }}/build

    steps:
      - name: Clone openvino.genai
        uses: actions/checkout@11bd71901bbe5b1630ceea73d27597364c9af683 # v4.2.2
        with:
          submodules: recursive
          path: ${{ env.SRC_DIR }}

      - name: Download OpenVINO package
        uses: actions/download-artifact@fa0a91b85d4f404e444e00e005971372dc801d16 # v4.1.8
        with:
          name: ${{ needs.openvino_download.outputs.ov_artifact_name }}
          path: ${{ env.OV_INSTALL_DIR }}
          merge-multiple: true
          
      - name: Setup Python ${{ env.PYTHON_VERSION }}
        uses: actions/setup-python@42375524e23c412d93fb67b49958b491fce71c38 # v5.4.0
        with:
          python-version: ${{ env.PYTHON_VERSION }}
          cache: 'pip'

      - name: Build GenAI Node.js bindings
        run: |
          . "${{ env.OV_INSTALL_DIR }}/setupvars.ps1"
          cmake -DCMAKE_BUILD_TYPE=Release `
            -DENABLE_JS=ON -DCPACK_GENERATOR=NPM `
            -DENABLE_PYTHON=OFF -DENABLE_WHEEL=OFF `
            -S ${{ env.SRC_DIR }} -B ${{ env.BUILD_DIR }}
          cmake --build ${{ env.BUILD_DIR }} --config Release --parallel --verbose
          cmake --install ${{ env.BUILD_DIR }} --config Release --prefix ${{ env.INSTALL_DIR }}

      - name: Upload Node.js bindings Build Package
        if: always()
        uses: actions/upload-artifact@b4b15b8c7c6ac21ea08fcf65892d2ee8f75cf882 # v4.4.3
        with:
          name: genai_nodejs_bindings
          path: ${{ env.INSTALL_DIR }}
          if-no-files-found: 'error'

  genai_tests_wheel:
    name: Python (${{ matrix.test.name}}) Tests (wheel)
    needs: [ openvino_download, genai_build_wheel ]
    timeout-minutes: ${{ matrix.test.timeout }}
    strategy:
      fail-fast: false
      matrix:
        test:
          - name: 'Whisper'
            cmd: 'tests/python_tests/test_whisper_pipeline.py tests/python_tests/test_whisper_pipeline_static.py'
            timeout: 45
          - name: 'Cacheopt E2E'
            cmd: 'tests/python_tests/test_kv_cache_eviction.py'
            timeout: 60
          - name: 'LLM & VLM'
            cmd: 'tests/python_tests/test_llm_pipeline.py tests/python_tests/test_llm_pipeline_static.py tests/python_tests/test_vlm_pipeline.py'
            timeout: 60
          - name: 'Tokenizer tests'
            cmd: 'tests/python_tests/test_tokenizer.py'
            timeout: 60
          - name: 'API tests'
            cmd: 'tests/python_tests/test_continuous_batching.py tests/python_tests/test_generation_config.py tests/python_tests/test_sampling.py tests/python_tests/test_text_streamer.py'
            timeout: 60
    defaults:
      run:
        shell: pwsh
    runs-on: aks-win-16-cores-32gb
    env:
      INSTALL_DIR: ${{ github.workspace }}/install
      SRC_DIR: ${{ github.workspace }}/src
      BUILD_DIR: ${{ github.workspace }}/build

    steps:
      - name: Clone openvino.genai
        uses: actions/checkout@11bd71901bbe5b1630ceea73d27597364c9af683 # v4.2.2
        with:
          path: ${{ env.SRC_DIR }}
          submodules: recursive

      - name: Download Build Artifacts
        uses: actions/download-artifact@fa0a91b85d4f404e444e00e005971372dc801d16 # v4.1.8
        with:
          pattern: "{${{ needs.openvino_download.outputs.ov_artifact_name }},genai_wheels}"
          path: ${{ env.INSTALL_DIR }}
          merge-multiple: true
          
      - name: Setup Python ${{ env.PYTHON_VERSION }}
        uses: actions/setup-python@42375524e23c412d93fb67b49958b491fce71c38 # v5.4.0
        with:
          python-version: ${{ env.PYTHON_VERSION }}
          cache: 'pip'
        
      - name: Install OpenVINO wheel
        run: python -m pip install openvino==${{ needs.openvino_download.outputs.ov_version }} ${{ needs.openvino_download.outputs.ov_wheel_source }}
        working-directory: ${{ env.INSTALL_DIR }}
        
      - name: Install GenAI Wheels
        uses: ./src/.github/actions/install_wheel
        with:
          packages: "openvino_tokenizers[transformers];openvino_genai;whowhatbench"
          requirements_files: "${{ env.SRC_DIR }}/tests/python_tests/requirements.txt"
          local_wheel_dir: ${{ env.INSTALL_DIR }}/wheels

      - name: Tests
        run: python -m pytest -s -v ${{ matrix.test.cmd }}
        working-directory: ${{ env.SRC_DIR }}
          
  genai_samples_tests:
    name: Samples ${{ matrix.test.name }} (${{ matrix.build-type }})
    strategy:
      fail-fast: false
      matrix:
        build-type: [Release]
        test:
          - name: 'LLM'
            marker: 'llm'
            cmd: 'tests/python_tests/samples'
            runner: 'aks-win-16-cores-32gb'
          - name: 'Whisper'
            marker: 'whisper'
            cmd: 'tests/python_tests/samples'
            runner: 'aks-win-4-cores-8gb'
          - name: 'Image generation'
            marker: 'image_generation'
            cmd: 'tests/python_tests/samples'
            runner: 'aks-win-8-cores-16gb'
    needs: [ openvino_download, genai_build_cpack, genai_build_wheel, genai_build_samples, genai_build_nodejs ]
    timeout-minutes: 120
    defaults:
      run:
        shell: pwsh
    runs-on: ${{ matrix.test.runner }}
    env:
      INSTALL_DIR: ${{ github.workspace }}/install
      SRC_DIR: ${{ github.workspace }}/src
      BUILD_DIR: ${{ github.workspace }}/build

    steps:
      - name: Clone openvino.genai
        uses: actions/checkout@11bd71901bbe5b1630ceea73d27597364c9af683 # v4.2.2
        with:
          path: ${{ env.SRC_DIR }}

      - name: Download Build Artifacts
        uses: actions/download-artifact@fa0a91b85d4f404e444e00e005971372dc801d16 # v4.1.8
        with:
          pattern: "{${{ needs.openvino_download.outputs.ov_artifact_name }},genai_cpack_${{ matrix.build-type }},genai_samples_${{ matrix.build-type }},genai_wheels}"
          path: ${{ env.INSTALL_DIR }}
          merge-multiple: true

      - name: Download GenAI JS Bildings Artifacts
        uses: actions/download-artifact@fa0a91b85d4f404e444e00e005971372dc801d16 # v4.1.8
        with:
          name: genai_nodejs_bindings
          path: ${{ env.SRC_DIR }}/src/js/bin
          merge-multiple: true

      - name: Setup Python ${{ env.PYTHON_VERSION }}
        uses: actions/setup-python@42375524e23c412d93fb67b49958b491fce71c38 # v5.4.0
        with:
          python-version: ${{ env.PYTHON_VERSION }}
          cache: 'pip'
          
      - name: Install OpenVINO wheel
        run: python -m pip install openvino==${{ needs.openvino_download.outputs.ov_version }} ${{ needs.openvino_download.outputs.ov_wheel_source }}
        working-directory: ${{ env.INSTALL_DIR }}

      - name: Install GenAI wheels
        uses: ./src/.github/actions/install_wheel
        with:
          packages: "openvino_tokenizers[transformers];openvino_genai[testing]"
          requirements_files: "${{ env.SRC_DIR }}/samples/requirements.txt"
          local_wheel_dir: ${{ env.INSTALL_DIR }}/wheels

      - name: Setup NodeJS
        uses: actions/setup-node@1d0ff469b7ec7b3cb9d8673fde0c81c44821de2a # v4.2.0
        with:
          node-version: 21

      - name: Install GenAI NPM package
        working-directory: ${{ env.SRC_DIR }}/src/js
        run: |
          npm install --verbose
          Remove-Item -Recurse -Force node_modules/openvino-node/bin
          Copy-Item -Recurse ${{ env.INSTALL_DIR }}/openvino_js_package node_modules/openvino-node/bin
      
      - name: Install NPM dependencies for samples
        working-directory: ${{ env.SRC_DIR }}/samples/js/text_generation
        run: |
          npm install --verbose
          Remove-Item -Recurse -Force node_modules/openvino-node/bin
          Copy-Item -Recurse ${{ env.INSTALL_DIR }}/openvino_js_package node_modules/openvino-node/bin

      - name: Test Samples (Python and C++)
        run: python -m pytest -vs ${{ env.SRC_DIR }}/${{ matrix.test.cmd }} -m "${{ matrix.test.marker }}"
        env:
          PATH: "${{ env.INSTALL_DIR }}/runtime/bin/intel64/${{ matrix.build-type }};${{ env.INSTALL_DIR }}/runtime/3rdparty/tbb/bin;%PATH%" # Required for C++ samples
          SAMPLES_PY_DIR: "${{ env.INSTALL_DIR }}/samples/python"
          SAMPLES_JS_DIR: "${{ env.SRC_DIR }}/samples/js"
          SAMPLES_CPP_DIR: "${{ env.INSTALL_DIR }}/samples_bin"
          SAMPLES_C_DIR: "${{ env.INSTALL_DIR }}/samples_bin"

  genai_tools_tests:
    name: Tools tests (${{ matrix.build-type }})
    strategy:
      fail-fast: false
      matrix:
        build-type: [Release]
    needs: [ openvino_download, genai_build_cpack, genai_build_wheel ]
    timeout-minutes: 90
    defaults:
      run:
        shell: pwsh
    runs-on: aks-win-8-cores-16gb
    env:
      INSTALL_DIR: ${{ github.workspace }}/install
      SRC_DIR: ${{ github.workspace }}/src
      BUILD_DIR: ${{ github.workspace }}/build

    steps:
      - name: Clone openvino.genai
        uses: actions/checkout@11bd71901bbe5b1630ceea73d27597364c9af683 # v4.2.2
        with:
          path: ${{ env.SRC_DIR }}

      - name: Download Build Artifacts
        uses: actions/download-artifact@fa0a91b85d4f404e444e00e005971372dc801d16 # v4.1.8
        with:
          pattern: "{${{ needs.openvino_download.outputs.ov_artifact_name }},genai_cpack_${{ matrix.build-type }},genai_tools_${{ matrix.build-type }},genai_tests_${{ matrix.build-type }},genai_wheels}"
          path: ${{ env.INSTALL_DIR }}
          merge-multiple: true
          
      - name: Setup Python ${{ env.PYTHON_VERSION }}
        uses: actions/setup-python@42375524e23c412d93fb67b49958b491fce71c38 # v5.4.0
        with:
          python-version: ${{ env.PYTHON_VERSION }}
          cache: 'pip'
          
      - name: Install OpenVINO wheel
        run: python -m pip install openvino==${{ needs.openvino_download.outputs.ov_version }} ${{ needs.openvino_download.outputs.ov_wheel_source }}
        working-directory: ${{ env.INSTALL_DIR }}

      - name: Install GenAI wheels
        uses: ./src/.github/actions/install_wheel
        with:
          packages: "openvino_tokenizers[transformers];openvino_genai[testing]"
          requirements_files: "${{ env.SRC_DIR }}/samples/requirements.txt"
          local_wheel_dir: ${{ env.INSTALL_DIR }}/wheels
        
      - name: gtests
        run: |
          . "${{ env.INSTALL_DIR }}/setupvars.ps1"
          & "${{ env.INSTALL_DIR }}/tests/tests_continuous_batching.exe"
        
      - name: Test C++ Tools
        run: |
          . "${{ env.INSTALL_DIR }}/setupvars.ps1"
          python -m pytest -vs ${{ env.SRC_DIR }}/tests/python_tests/samples/test_continuous_batching_tools.py -m "samples"
        env:
          SAMPLES_CPP_DIR: "${{ env.INSTALL_DIR }}/samples_bin"
          
  genai_nodejs_tests:
    name: Node.js bindings tests
    needs: [ openvino_download, genai_build_nodejs ]
    timeout-minutes: 20
    defaults:
      run:
        shell: pwsh
    runs-on: windows-2022

    env:
      SRC_DIR: ${{ github.workspace }}/openvino.genai
      INSTALL_DIR: ${{ github.workspace }}/install
      NODE_VERSION: 21

    steps:
      - name: Clone openvino.genai
        uses: actions/checkout@11bd71901bbe5b1630ceea73d27597364c9af683 # v4.2.2
        with:
          path: ${{ env.SRC_DIR }}
          submodules: recursive

      - name: Download OpenVINO Artifacts
        uses: actions/download-artifact@fa0a91b85d4f404e444e00e005971372dc801d16 # v4.1.8
        with:
          name: ${{ needs.openvino_download.outputs.ov_artifact_name }}
          path: ${{ env.INSTALL_DIR }}
          merge-multiple: true

      - name: Download GenAI JS Bildings Artifacts
        uses: actions/download-artifact@fa0a91b85d4f404e444e00e005971372dc801d16 # v4.1.8
        with:
          name: genai_nodejs_bindings
          path: ${{ env.SRC_DIR }}/src/js/bin
          merge-multiple: true

      - name: Setup Node ${{ env.NODE_VERSION }}
        uses: actions/setup-node@1d0ff469b7ec7b3cb9d8673fde0c81c44821de2a # v4.2.0
        with:
          node-version: ${{ env.NODE_VERSION }}

      # JS pacakges uses the OpenVINO and OpenVINO GenAI libraries from the bin directory.
      # Here we emulate the installation of the openvino-node package from NPM. The latest
      # release of the openvino-node package is installed, and we need to update the binaries
      # in the node_modules/openvino-node/bin directory to work correctly with GenAI
      - name: Install npm package tests dependencies
        working-directory: ${{ env.SRC_DIR }}/src/js
        run: |
          npm install --verbose
          Remove-Item -Recurse -Force node_modules/openvino-node/bin
          Copy-Item -Recurse ${{ env.INSTALL_DIR }}/openvino_js_package node_modules/openvino-node/bin

      - name: Check lint
        working-directory: ${{ env.SRC_DIR }}/src/js
        run: npm run lint

      - name: Run npm package tests
        working-directory: ${{ env.SRC_DIR }}/src/js
        run: npm test

      - name: Install openvino-genai-node samples dependencies
        working-directory: ${{ env.SRC_DIR }}/samples/js/text_generation
        run: |
          npm install --verbose
          Remove-Item -Recurse -Force node_modules/openvino-node/bin
          Copy-Item -Recurse ${{ env.INSTALL_DIR }}/openvino_js_package node_modules/openvino-node/bin

      - name: Run samples tests
        working-directory: ${{ env.SRC_DIR }}/samples/js/text_generation
        run: npm test
        env:
          MODEL_PATH: ${{ env.SRC_DIR }}/src/js/tests/models/Llama-3.1-8B-Instruct-FastDraft-150M-int8-ov

  Overall_Status:
    name: ci/gha_overall_status_windows
    needs: [openvino_download, genai_build_cpack, genai_build_wheel, genai_build_samples, genai_tests_wheel, genai_tools_tests, genai_samples_tests]
    if: ${{ always() }}
    runs-on: ubuntu-latest
    steps:
      - name: Check status of all jobs
        if: >-
          ${{
            contains(needs.*.result, 'failure') ||
            contains(needs.*.result, 'cancelled')
          }}
        run: exit 1<|MERGE_RESOLUTION|>--- conflicted
+++ resolved
@@ -51,11 +51,7 @@
       with:
         platform: windows
         commit_packages_to_provide: wheels,openvino_js_package.zip
-<<<<<<< HEAD
         revision: 'c10a0887ff0b85574145d019706a0f0477f357ec'
-=======
-        revision: latest_available_commit
->>>>>>> 5bca03c8
 
   genai_build_cpack:
     name: genai cpack (${{ matrix.build-type }})
