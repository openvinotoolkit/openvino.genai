--- conflicted
+++ resolved
@@ -89,14 +89,10 @@
       with:
         platform: windows
         commit_packages_to_provide: wheels,openvino_node_npm_package.zip
-<<<<<<< HEAD
         revision: latest_available_commit
-=======
-        revision: fcf7c2964cf460ecfcb039f748d1f4028626d58c
         # Set specific revision and uncomment to use OV from its PR build:
         # branch_name: master
         # event_name: pull_request
->>>>>>> ffa946a5
 
   genai_build_cpack:
     name: genai cpack (${{ matrix.build-type }})
