--- conflicted
+++ resolved
@@ -23,13 +23,8 @@
   CMAKE_C_COMPILER_LAUNCHER: ccache
   CCACHE_MAXSIZE: 500Mi
   HF_HOME: C:/mount/caches/huggingface/win
-<<<<<<< HEAD
   OV_CACHE: C:/mount/caches/huggingface/.ov_cache/win/afe8918825a33c277e8b5a41934960a5c1be39e4/
-  OPENVINO_LOG_LEVEL: 5
-=======
-  OV_CACHE: C:/mount/caches/huggingface/.ov_cache/win/
   OPENVINO_LOG_LEVEL: 2  # Windows fails with out of memory because of too verbose logging
->>>>>>> 806dd0ce
   ARTIFACTS_SHARE: '/mount/build-artifacts'
   BASE_PRODUCT_TYPE: public_windows_vs2022
   GENAI_WHEELS_ARTIFACT_NAME: 'genai_wheels'
