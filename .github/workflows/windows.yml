--- conflicted
+++ resolved
@@ -236,13 +236,8 @@
       - name: Test bindings
         run: |
           . "${{ env.OV_INSTALL_DIR }}/setupvars.ps1"
-<<<<<<< HEAD
-          python -m pip install ./thirdparty/openvino_tokenizers/[transformers] -r ./tests/python_tests/requirements.txt --find-links ${env:OV_INSTALL_DIR}/tools --upgrade-strategy eager
+          python -m pip install ./thirdparty/openvino_tokenizers/[transformers] -r ./tests/python_tests/requirements.txt --find-links ${env:OV_INSTALL_DIR}/wheels --upgrade-strategy eager
           python -m pytest ./tests/python_tests/test_chat_generate_api.py::test_set_chat_template
-=======
-          python -m pip install ./thirdparty/openvino_tokenizers/[transformers] -r ./tests/python_tests/requirements.txt --find-links ${env:OV_INSTALL_DIR}/wheels --upgrade-strategy eager
-          python -m pytest ./tests/python_tests/ --ignore ./tests/python_tests/test_whisper_generate_api.py --ignore ./tests/python_tests/test_vlm_api.py
->>>>>>> 684251c9
         env:
           PYTHONPATH: "./build/" # cmd evaluates variables in a different way. Setting PYTHONPATH before setupvars.bat instead of doing that after solves that.
 
