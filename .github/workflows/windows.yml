--- conflicted
+++ resolved
@@ -617,15 +617,11 @@
           - name: 'LLM & VLM'
             cmd: 'tests/python_tests/test_llm_pipeline.py tests/python_tests/test_llm_pipeline_static.py tests/python_tests/test_vlm_pipeline.py tests/python_tests/test_structured_output.py'
             run_condition: ${{ fromJSON(needs.smart_ci.outputs.affected_components).visual_language.test || fromJSON(needs.smart_ci.outputs.affected_components).LLM.test }}
-<<<<<<< HEAD
-            timeout: 120
+            timeout: 180
           - name: 'GGUF Reader tests'
             cmd: 'tests/python_tests/test_gguf_reader.py'
             run_condition: ${{ fromJSON(needs.smart_ci.outputs.affected_components).GGUF.test || fromJSON(needs.smart_ci.outputs.affected_components).LLM.test }}
             timeout: 60
-=======
-            timeout: 180
->>>>>>> c6f94e19
           - name: 'Tokenizer tests'
             cmd: 'tests/python_tests/test_tokenizer.py'
             run_condition: ${{ fromJSON(needs.smart_ci.outputs.affected_components).tokenizers.test }}
