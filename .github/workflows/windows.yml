--- conflicted
+++ resolved
@@ -50,13 +50,8 @@
       id: openvino_download
       with:
         platform: windows
-<<<<<<< HEAD
         commit_packages_to_provide: wheels,openvino_js_package.zip
         revision: latest_available_commit
-=======
-        commit_packages_to_provide: wheels,developer_package.zip,openvino_js_package.zip
-        revision: 'latest_available_commit'
->>>>>>> 9507a824
 
   genai_build_cpack:
     name: genai cpack (${{ matrix.build-type }})
