--- conflicted
+++ resolved
@@ -23,12 +23,7 @@
   CMAKE_C_COMPILER_LAUNCHER: ccache
   CCACHE_MAXSIZE: 500Mi
   HF_HOME: C:/mount/caches/huggingface
-<<<<<<< HEAD
-  HF_HUB_OFFLINE: 1 # Needs to be set to 0 if the model is not in the cache
-  OV_CACHE: C:/mount/caches/huggingface/ov_cache
-=======
   OV_CACHE: C:/mount/caches/huggingface/.ov_cache
->>>>>>> e4b3d9db
 
 jobs:
   openvino_download:
