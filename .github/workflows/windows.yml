name: Windows (VS 2022, Python 3.11)
on:
  workflow_dispatch:
  pull_request:
  merge_group:
  push:
    branches:
      - master
      - 'releases/**'

permissions: read-all # Required by https://github.com/ossf/scorecard/blob/e23b8ad91fd6a64a0a971ca4fc0a4d1650725615/docs/checks.md#token-permissions

concurrency:
  # github.ref is not unique in post-commit
  group: ${{ github.event_name == 'push' && github.run_id || github.ref }}-windows
  cancel-in-progress: true

env:
  PYTHON_VERSION: '3.11'
  TARGET_BRANCH: 'master'
  PYTHONIOENCODING: utf8
  CMAKE_CXX_COMPILER_LAUNCHER: ccache
  CMAKE_C_COMPILER_LAUNCHER: ccache
  CCACHE_MAXSIZE: 500Mi
  HF_HOME: C:/mount/caches/huggingface/win
  OV_CACHE: C:/mount/caches/huggingface/.ov_cache/win/775cf1/
  OPENVINO_LOG_LEVEL: 2  # Windows fails with out of memory because of too verbose logging
  ARTIFACTS_SHARE: '/mount/build-artifacts'
  BASE_PRODUCT_TYPE: public_windows_vs2022
  GENAI_WHEELS_ARTIFACT_NAME: 'genai_wheels'
  GENAI_ARCHIVE_ARTIFACT_BASE_NAME: 'genai_cpack'

jobs:
  smart_ci:
    name: Smart CI
    runs-on: ubuntu-latest
    outputs:
      affected_components: "${{ steps.smart_ci.outputs.affected_components }}"
      changed_components: "${{ steps.smart_ci.outputs.changed_components }}"
      skip_workflow: "${{ steps.smart_ci.outputs.skip_workflow }}"
    steps:
      - name: checkout action
        uses: actions/checkout@93cb6efe18208431cddfb8368fd83d5badbf9bfd # v5.0.1
        timeout-minutes: 15
        with:
          sparse-checkout: .github

      - name: Get affected components
        id: smart_ci
        uses: openvinotoolkit/openvino/.github/actions/smart-ci@36a8f092d3250e7a2a365f0445e61297d91c358e
        with:
          repository: ${{ github.repository }}
          pr: ${{ github.event.number }}
          commit_sha: ${{ github.sha }}
          ref_name: ${{ github.ref_name }}
          component_pattern: "category: ((?!Python API|CPP API).*)"
          repo_token: ${{ secrets.GITHUB_TOKEN }}
          skip_when_only_listed_labels_set: 'GH Pages Docs'
          skip_when_only_listed_files_changed: '*.md,*.rst,*.png,*.jpg,*.svg,*.gif'

      - name: Show affected components
        run: echo "${{ toJSON(steps.smart_ci.outputs.affected_components) }}"
        shell: bash

  openvino_download:
    needs: smart_ci
    if: ${{ github.event_name != 'merge_group' && needs.smart_ci.outputs.skip_workflow != 'True' }}
    name: Download prebuilt OpenVINO
    outputs:
      status: ${{ steps.openvino_download.outcome }}
      ov_artifact_name: ${{ steps.openvino_download.outputs.ov_artifact_name }}
      ov_wheel_source: ${{ steps.openvino_download.outputs.ov_wheel_source }}
      ov_version: ${{ steps.openvino_download.outputs.ov_version }}
    timeout-minutes: 10
    defaults:
      run:
        shell: bash
    runs-on: aks-linux-medium
    container:
      image: 'openvinogithubactions.azurecr.io/openvino_provider:0.1.0'
      volumes:
        - /mount:/mount
        - ${{ github.workspace }}:${{ github.workspace }}
    continue-on-error: true

    steps:
    - uses: openvinotoolkit/openvino/.github/actions/openvino_provider@master
      id: openvino_download
      with:
        platform: windows
        commit_packages_to_provide: wheels,openvino_node_npm_package.zip
        revision: latest_available_commit
        # Set specific revision and uncomment to use OV from its PR build:
        # branch_name: master
        # event_name: pull_request

  genai_build_cpack:
    name: genai cpack (${{ matrix.build-type }})
    strategy:
      matrix:
        build-type: [Release, Debug]
    needs: [ openvino_download ]
    timeout-minutes: 80
    defaults:
      run:
        shell: pwsh
    runs-on: aks-win-8-cores-16gb-build
    env:
      CMAKE_GENERATOR: 'Ninja' # Ninja is the only Windows native generator supported by ccache
      OV_INSTALL_DIR: ${{ github.workspace }}\install\ov
      GENAI_INSTALL_DIR: ${{ github.workspace }}\install\genai
      INSTALL_TOOLS_DIR: ${{ github.workspace }}\tools
      INSTALL_TESTS_DIR: ${{ github.workspace }}\tests
      SRC_DIR: ${{ github.workspace }}\src\genai
      BUILD_DIR: ${{ github.workspace }}\build\genai
      CCACHE_DIR: ${{ github.workspace }}\ccache
      MANIFEST_PATH: ${{ github.workspace }}\manifest.yml

    steps:
      - name: Clone genai
        uses: actions/checkout@93cb6efe18208431cddfb8368fd83d5badbf9bfd # v5.0.1
        with:
          submodules: recursive
          path: ${{ env.SRC_DIR }}

      - name: Setup Python 3.10
        if: ${{ matrix.build-type != 'Debug' }}
        uses: actions/setup-python@83679a892e2d95755f2dac6acb0bfd1e9ac5d548 # v6.1.0
        with:
          python-version: '3.10'

      - name: Setup Python 3.11
        uses: actions/setup-python@83679a892e2d95755f2dac6acb0bfd1e9ac5d548 # v6.1.0
        with:
          python-version: '3.11'

      - name: Setup Python 3.12
        if: ${{ matrix.build-type != 'Debug' }}
        uses: actions/setup-python@83679a892e2d95755f2dac6acb0bfd1e9ac5d548 # v6.1.0
        with:
          python-version: '3.12'

      - name: Setup Python 3.13
        if: ${{ matrix.build-type != 'Debug' }}
        uses: actions/setup-python@83679a892e2d95755f2dac6acb0bfd1e9ac5d548 # v6.1.0
        with:
          python-version: '3.13'

      - name: Download OpenVINO package
        uses: akashchi/download-artifact@d59a9c15fec3fdb7c9adf09464124d00f9c11415
        with:
          name: ${{ needs.openvino_download.outputs.ov_artifact_name }}
          path: ${{ env.OV_INSTALL_DIR }}
          merge-multiple: true

      #
      # Build
      #

      - name: Download and install ninja
        run: |
          Invoke-WebRequest https://github.com/ninja-build/ninja/releases/download/v1.11.1/ninja-win.zip -OutFile ninja-win.zip -MaximumRetryCount 10
          Expand-Archive -Force ninja-win.zip
          # Add it to the GitHub Path so it would be available in the subsequent steps
          Add-Content -Path $env:GITHUB_PATH -Value "${{ github.workspace }}/ninja-win"

      - name: Download and install ccache
        run: |
          Invoke-WebRequest -Uri 'https://github.com/ccache/ccache/releases/download/v4.9.1/ccache-4.9.1-windows-x86_64.zip' -OutFile 'ccache.zip'
          Expand-Archive -Path 'ccache.zip' -DestinationPath 'C:\temp\ccache'
          Move-Item -Path 'C:\temp\ccache\*' -Destination 'C:\ccache'
          Add-Content -Path $env:GITHUB_PATH -Value "C:\ccache"

      - name: Setup ccache
        id: ccache-restore
        uses: actions/cache@0057852bfaa89a56745cba8c7296529d2fc39830 # v4.3.0
        with:
          key: ${{ runner.os }}-${{ runner.arch }}-ccache-${{ env.TARGET_BRANCH }}-${{ matrix.build-type }}-cpack-${{ github.sha }}
          restore-keys: |
            ${{ runner.os }}-${{ runner.arch }}-ccache-${{ env.TARGET_BRANCH }}-${{ matrix.build-type }}-cpack
          path: ${{ env.CCACHE_DIR }}

      - name: Generate product manifest
        id: create_manifest
        uses: openvinotoolkit/openvino/.github/actions/create_manifest@master
        with:
          repos: ${{ env.SRC_DIR }}
          product_type: ${{ env.BASE_PRODUCT_TYPE }}_${{ matrix.build-type }}
          target_arch: 'x86_64'
          build_type: ${{ matrix.build-type }}
          save_to: ${{ env.MANIFEST_PATH }}

      - name: Clean ccache stats
        run: ccache --zero-stats --show-config

      - name: Configure Developer Command Prompt for Microsoft Visual C++
        uses: ilammy/msvc-dev-cmd@0b201ec74fa43914dc39ae48a89fd1d8cb592756 # v1.13.0
        with:
          toolset: 14.42 # v2022

      - name: CMake Build
        shell: pwsh
        run: |
          ${{ env.OV_INSTALL_DIR }}/setupvars.ps1
          if ( "${{ matrix.build-type }}" -ne "Debug" ) {
            $pyVersions = '3.10', '3.11', '3.12', '3.13'
          } else {
            $pyVersions = '3.11'
          }

          foreach ($pyVersion in $pyVersions) {
            Remove-Item -Path "${{ env.BUILD_DIR }}/CMakeCache.txt" -Force -ErrorAction SilentlyContinue
            $pythonCommand = "py -$pyVersion -c `"import sys; print(f'{sys.executable}')`""
            $pythonExecutablePath = & cmd /c $pythonCommand

            cmake -DPython3_EXECUTABLE="$pythonExecutablePath" -DOpenVINODeveloperPackage_DIR=${{ env.OV_INSTALL_DIR }}/developer_package/cmake -DCMAKE_BUILD_TYPE=${{ matrix.build-type }} -S ${{ env.SRC_DIR }} -B ${{ env.BUILD_DIR }} &&
            cmake --build ${{ env.BUILD_DIR }} --parallel $ENV:NUMBER_OF_PROCESSORS --config ${{ matrix.build-type }} --verbose &&
            cmake --install ${{ env.BUILD_DIR }} --config=${{ matrix.build-type }} --prefix=${{ env.GENAI_INSTALL_DIR }}
            if ($LASTEXITCODE -ne 0) {
              Write-Host "Failed to build bindings for Python $pyVersion"
              exit 1
            }
          }

          cmake --install ${{ env.BUILD_DIR }} --config=${{ matrix.build-type }} --prefix=${{ env.INSTALL_TOOLS_DIR }} --component tools_bin
          cmake --install ${{ env.BUILD_DIR }} --config=${{ matrix.build-type }} --prefix=${{ env.INSTALL_TESTS_DIR }} --component tests
        env:
          CMAKE_TLS_VERIFY: 0

      - name: Show ccache stats
        run: ccache --show-stats

      #
      # Upload build artifacts
      #

      - name: Pack Artifacts
        run: |
          $file=Get-ChildItem -Path "${{ env.GENAI_INSTALL_DIR }}"
          $compress = @{
            Path = $file
            CompressionLevel = "Optimal"
            DestinationPath = "${{ env.BUILD_DIR }}/${{ env.GENAI_ARCHIVE_ARTIFACT_BASE_NAME }}.zip"
          }
          Compress-Archive @compress

      - name: Save ccache
        if: always() && steps.ccache-restore.outputs.cache-hit != 'true' && github.event_name == 'push'
        uses: actions/cache/save@0057852bfaa89a56745cba8c7296529d2fc39830 # v4.3.0
        with:
          key: ${{ steps.ccache-restore.outputs.cache-primary-key }}
          path: ${{ env.CCACHE_DIR }}

      - name: Upload cpack package
        if: ${{ always() }}
        uses: actions/upload-artifact@330a01c490aca151604b8cf639adc76d48f6c5d4 # v5.0.0
        with:
          name: genai_cpack_${{ matrix.build-type }}
          path: ${{ env.BUILD_DIR }}/*.zip
          if-no-files-found: 'error'

      - name: Upload Tools
        if: always()
        uses: actions/upload-artifact@330a01c490aca151604b8cf639adc76d48f6c5d4 # v5.0.0
        with:
          name: genai_tools_${{ matrix.build-type }}
          path: ${{ env.INSTALL_TOOLS_DIR }}
          if-no-files-found: 'error'

      - name: Upload Tests
        if: always()
        uses: actions/upload-artifact@330a01c490aca151604b8cf639adc76d48f6c5d4 # v5.0.0
        with:
          name: genai_tests_${{ matrix.build-type }}
          path: ${{ env.INSTALL_TESTS_DIR }}
          if-no-files-found: 'error'

      - name: Upload manifest
        if: always()
        uses: actions/upload-artifact@330a01c490aca151604b8cf639adc76d48f6c5d4 # v5.0.0
        with:
          name: manifest_${{ matrix.build-type }}
          path: ${{ env.MANIFEST_PATH }}
          if-no-files-found: 'error'

  genai_build_wheels:
    name: Build Tokenizers & WWB Wheels
    needs: [ openvino_download ]
    timeout-minutes: 30
    defaults:
      run:
        shell: pwsh
    runs-on: aks-win-8-cores-16gb-build
    env:
      CMAKE_GENERATOR: Ninja
      OV_INSTALL_DIR: ${{ github.workspace }}\ov
      SRC_DIR: ${{ github.workspace }}\src
      BUILD_DIR: ${{ github.workspace }}\build
      INSTALL_DIR: ${{ github.workspace }}\genai
      WHEELS_DIR: ${{ github.workspace }}\genai\wheels
      CCACHE_DIR: ${{ github.workspace }}\ccache

    steps:
      - name: Clone openvino.genai
        uses: actions/checkout@93cb6efe18208431cddfb8368fd83d5badbf9bfd # v5.0.1
        with:
          submodules: recursive
          path: ${{ env.SRC_DIR }}

      - name: Setup Python 3.11
        uses: actions/setup-python@83679a892e2d95755f2dac6acb0bfd1e9ac5d548 # v6.1.0
        with:
          python-version: '3.11'
          cache: 'pip'

      - name: Download OpenVINO package
        uses: akashchi/download-artifact@d59a9c15fec3fdb7c9adf09464124d00f9c11415
        with:
          name: ${{ needs.openvino_download.outputs.ov_artifact_name }}
          path: ${{ env.OV_INSTALL_DIR }}
          merge-multiple: true

      - name: Download and install ninja
        run: |
          Invoke-WebRequest https://github.com/ninja-build/ninja/releases/download/v1.11.1/ninja-win.zip -OutFile ninja-win.zip -MaximumRetryCount 10
          Expand-Archive -Force ninja-win.zip
          # Add it to the GitHub Path so it would be available in the subsequent steps
          Add-Content -Path $env:GITHUB_PATH -Value "${{ github.workspace }}/ninja-win"

      - name: Download and install ccache
        run: |
          Invoke-WebRequest -Uri 'https://github.com/ccache/ccache/releases/download/v4.9.1/ccache-4.9.1-windows-x86_64.zip' -OutFile 'ccache.zip'
          Expand-Archive -Path 'ccache.zip' -DestinationPath 'C:\temp\ccache'
          Move-Item -Path 'C:\temp\ccache\*' -Destination 'C:\ccache'
          Add-Content -Path $env:GITHUB_PATH -Value "C:\ccache"

      - name: Setup ccache
        id: ccache-restore
        uses: actions/cache@0057852bfaa89a56745cba8c7296529d2fc39830 # v4.3.0
        with:
          key: ${{ runner.os }}-${{ runner.arch }}-ccache-${{ env.TARGET_BRANCH }}-Release-wheels-${{ github.sha }}
          restore-keys: |
            ${{ runner.os }}-${{ runner.arch }}-ccache-${{ env.TARGET_BRANCH }}-Release-wheels
          path: ${{ env.CCACHE_DIR }}

      - name: Clean ccache stats
        run: ccache --zero-stats --show-config

      - name: Configure Developer Command Prompt for Microsoft Visual C++
        uses: ilammy/msvc-dev-cmd@0b201ec74fa43914dc39ae48a89fd1d8cb592756 # v1.13.0
        with:
          toolset: 14.42 # v2022

      - name: Build Tokenizers Wheel
        run: |
          python -m pip wheel -v --no-deps --wheel-dir ${{ env.WHEELS_DIR }} `
            --config-settings=override=cmake.generator='Ninja' `
            --config-settings=override=cmake.build_path='${{ env.BUILD_DIR }}/tokenizers' `
            ${{ needs.openvino_download.outputs.ov_wheel_source }} `
            ${{ env.SRC_DIR }}/thirdparty/openvino_tokenizers
        working-directory: ${{ env.OV_INSTALL_DIR }}

      - name: Build WWB Wheel
        run: python -m pip wheel -v --no-deps --wheel-dir ${{ env.WHEELS_DIR }} ${{ env.SRC_DIR }}/tools/who_what_benchmark
        working-directory: ${{ env.OV_INSTALL_DIR }}

<<<<<<< HEAD
      - name: Setup Python 3.10
        uses: actions/setup-python@83679a892e2d95755f2dac6acb0bfd1e9ac5d548 # v6.1.0
=======
      - name: Show ccache stats
        run: ccache --show-stats

      - name: Save ccache
        if: always() && steps.ccache-restore.outputs.cache-hit != 'true' && github.event_name == 'push'
        uses: actions/cache/save@0057852bfaa89a56745cba8c7296529d2fc39830 # v4.3.0
>>>>>>> 115771fa
        with:
          key: ${{ steps.ccache-restore.outputs.cache-primary-key }}
          path: ${{ env.CCACHE_DIR }}

<<<<<<< HEAD
      - name: Setup Python 3.12
        uses: actions/setup-python@83679a892e2d95755f2dac6acb0bfd1e9ac5d548 # v6.1.0
=======
      - name: Upload wheels
        if: ${{ always() }}
        uses: actions/upload-artifact@330a01c490aca151604b8cf639adc76d48f6c5d4 # v5.0.0
>>>>>>> 115771fa
        with:
          name: genai_wheels
          path: ${{ env.INSTALL_DIR }}
          if-no-files-found: 'error'

<<<<<<< HEAD
      - name: Setup Python 3.13
        uses: actions/setup-python@83679a892e2d95755f2dac6acb0bfd1e9ac5d548 # v6.1.0
=======
  genai_build_genai_wheel:
    name: Build GenAI Wheel - Python ${{ matrix.python-version }}
    needs: [ openvino_download ]
    timeout-minutes: 60
    strategy:
      fail-fast: false
      matrix:
        python-version: ['3.10', '3.11', '3.12', '3.13']
    defaults:
      run:
        shell: pwsh
    runs-on: aks-win-8-cores-16gb-build
    env:
      CMAKE_GENERATOR: Ninja
      OV_INSTALL_DIR: ${{ github.workspace }}\ov
      SRC_DIR: ${{ github.workspace }}\src
      BUILD_DIR: ${{ github.workspace }}\build
      INSTALL_DIR: ${{ github.workspace }}\genai
      WHEELS_DIR: ${{ github.workspace }}\genai\wheels
      CCACHE_DIR: ${{ github.workspace }}\ccache
      OpenVINODeveloperPackage_DIR: ${{ github.workspace }}\install\ov\developer_package\cmake

    steps:
      - name: Clone openvino.genai
        uses: actions/checkout@93cb6efe18208431cddfb8368fd83d5badbf9bfd # v5.0.1
        with:
          submodules: recursive
          path: ${{ env.SRC_DIR }}

      - name: Setup Python ${{ matrix.python-version }}
        uses: actions/setup-python@e797f83bcb11b83ae66e0230d6156d7c80228e7c # v6.0.0
>>>>>>> 115771fa
        with:
          python-version: ${{ matrix.python-version }}
          cache: 'pip'

      - name: Download OpenVINO package
        uses: akashchi/download-artifact@d59a9c15fec3fdb7c9adf09464124d00f9c11415
        with:
          name: ${{ needs.openvino_download.outputs.ov_artifact_name }}
          path: ${{ env.OV_INSTALL_DIR }}
          merge-multiple: true

      - name: Download and install ninja
        run: |
          Invoke-WebRequest https://github.com/ninja-build/ninja/releases/download/v1.11.1/ninja-win.zip -OutFile ninja-win.zip -MaximumRetryCount 10
          Expand-Archive -Force ninja-win.zip
          # Add it to the GitHub Path so it would be available in the subsequent steps
          Add-Content -Path $env:GITHUB_PATH -Value "${{ github.workspace }}/ninja-win"

      - name: Download and install ccache
        run: |
          Invoke-WebRequest -Uri 'https://github.com/ccache/ccache/releases/download/v4.9.1/ccache-4.9.1-windows-x86_64.zip' -OutFile 'ccache.zip'
          Expand-Archive -Path 'ccache.zip' -DestinationPath 'C:\temp\ccache'
          Move-Item -Path 'C:\temp\ccache\*' -Destination 'C:\ccache'
          Add-Content -Path $env:GITHUB_PATH -Value "C:\ccache"

      - name: Setup ccache
        id: ccache-restore
        uses: actions/cache@0057852bfaa89a56745cba8c7296529d2fc39830 # v4.3.0
        with:
          key: ${{ runner.os }}-${{ runner.arch }}-ccache-${{ env.TARGET_BRANCH }}-Release-genai-wheel-${{ matrix.python-version }}-${{ github.sha }}
          restore-keys: |
            ${{ runner.os }}-${{ runner.arch }}-ccache-${{ env.TARGET_BRANCH }}-Release-genai-wheel-${{ matrix.python-version }}
          path: ${{ env.CCACHE_DIR }}

      - name: Set CI environment
        id: create_manifest
        uses: openvinotoolkit/openvino/.github/actions/create_manifest@master
        with:
          repos: ${{ env.SRC_DIR }}
          product_type: ${{ env.BASE_PRODUCT_TYPE }}_Release
          target_arch: 'x86_64'
          build_type: Release
          save_to: ${{ github.workspace }}

      - name: Clean ccache stats
        run: ccache --zero-stats --show-config

      - name: Configure Developer Command Prompt for Microsoft Visual C++
        uses: ilammy/msvc-dev-cmd@0b201ec74fa43914dc39ae48a89fd1d8cb592756 # v1.13.0
        with:
          toolset: 14.42 # v2022

      - name: Build genai wheel
        run: |
          $pythonCommand = "py -${{ matrix.python-version }} -c `"import sys; print(f'{sys.executable}')`""
          $pythonExecutablePath = & cmd /c $pythonCommand

          & $pythonExecutablePath -m pip wheel -v --no-deps --wheel-dir ${{ env.WHEELS_DIR }} `
            --config-settings=override=cmake.generator='Ninja' `
            --config-settings=override=cmake.build_path='${{ env.BUILD_DIR }}/genai' `
            --config-settings='override=wheel.build_tag="${{ github.run_number }}"' `
            ${{ needs.openvino_download.outputs.ov_wheel_source }} `
            ${{ env.SRC_DIR }}
        working-directory: ${{ env.OV_INSTALL_DIR }}

      - name: Show ccache stats
        run: ccache --show-stats

      - name: Save ccache
        if: always() && steps.ccache-restore.outputs.cache-hit != 'true' && github.event_name == 'push'
        uses: actions/cache/save@0057852bfaa89a56745cba8c7296529d2fc39830 # v4.3.0
        with:
          key: ${{ steps.ccache-restore.outputs.cache-primary-key }}
          path: ${{ env.CCACHE_DIR }}

      - name: Upload GenAI wheel
        if: ${{ always() }}
        uses: actions/upload-artifact@330a01c490aca151604b8cf639adc76d48f6c5d4 # v5.0.0
        with:
          name: genai_wheel_python_${{ matrix.python-version }}
          path: ${{ env.INSTALL_DIR }}
          if-no-files-found: 'error'

  store_artifacts:
    name: Store build artifacts
    strategy:
      matrix:
        build-type: [Release]
    needs: [openvino_download, genai_build_wheels, genai_build_genai_wheel, genai_build_cpack]
    timeout-minutes: 10
    defaults:
      run:
        shell: bash
    runs-on: aks-linux-medium
    container:
      image: openvinogithubactions.azurecr.io/library/python:3.12-slim
      volumes:
        - /mount:/mount
        - ${{ github.workspace }}:${{ github.workspace }}
    env:
      WHEEL_PACKAGE: ${{ github.workspace }}/wheels
      MANIFEST_PATH: ${{ github.workspace }}/manifest.yml

    steps:
      - name: Download genai package
        uses: akashchi/download-artifact@d59a9c15fec3fdb7c9adf09464124d00f9c11415
        with:
          name: ${{ env.GENAI_ARCHIVE_ARTIFACT_BASE_NAME }}_${{ matrix.build-type }}
          path: ${{ github.workspace }}

      - name: Download manifest and wheels
        uses: akashchi/download-artifact@d59a9c15fec3fdb7c9adf09464124d00f9c11415
        with:
          pattern: '{genai_wheels,genai_wheel_python_*,manifest_${{ matrix.build-type }}}'
          path: ${{ github.workspace }}
          merge-multiple: true

      - name: Store ${{ matrix.build_type }} artifacts to a shared drive
        id: store_artifacts
        if: ${{ always() }}
        uses: openvinotoolkit/openvino/.github/actions/store_artifacts@master
        with:
          artifacts: |
            ${{ github.workspace }}/${{ env.GENAI_ARCHIVE_ARTIFACT_BASE_NAME }}.zip
            ${{ env.WHEEL_PACKAGE }}
            ${{ env.MANIFEST_PATH }}
          storage_dir: ${{ env.BASE_PRODUCT_TYPE }}_${{ matrix.build-type }}
          storage_root: ${{ env.ARTIFACTS_SHARE }}
          product_name: ${{ github.event.repository.name }}

  genai_build_samples:
    name: Build Samples - ${{ matrix.build-type }}
    strategy:
      fail-fast: false
      matrix:
        build-type: [Release, Debug]
    needs: [ openvino_download, genai_build_cpack ]
    timeout-minutes: 70
    defaults:
      run:
        shell: pwsh
    runs-on: aks-win-4-cores-8gb-build
    env:
      OV_INSTALL_DIR: ${{ github.workspace }}/install/ov
      SRC_DIR: ${{ github.workspace }}/src
      BUILD_DIR: ${{ github.workspace }}/build
      INSTALL_DIR: ${{ github.workspace }}/install/genai

    steps:
      - name: Clone openvino.genai
        uses: actions/checkout@93cb6efe18208431cddfb8368fd83d5badbf9bfd # v5.0.1
        with:
          path: ${{ env.SRC_DIR }}

      - name: Download Build Artifacts
        uses: akashchi/download-artifact@d59a9c15fec3fdb7c9adf09464124d00f9c11415
        with:
          pattern: "{${{ needs.openvino_download.outputs.ov_artifact_name }},genai_cpack_${{ matrix.build-type }}}"
          path: ${{ env.OV_INSTALL_DIR }}
          merge-multiple: true

      - name: Extract Artifacts
        run: Expand-Archive -Path ${{ env.OV_INSTALL_DIR }}/${{ env.GENAI_ARCHIVE_ARTIFACT_BASE_NAME }}.zip -DestinationPath ${{ env.OV_INSTALL_DIR }}

      - name: Build Samples (Release)
        if: ${{ 'Release' == matrix.build-type }}
        run: |
          & ${{ env.OV_INSTALL_DIR }}/samples/cpp/build_samples.ps1 -i ${{ env.INSTALL_DIR }}
          & ${{ env.OV_INSTALL_DIR }}/samples/c/build_samples.ps1 -i ${{ env.INSTALL_DIR }}

      - name: Build Samples (Debug)
        if: ${{ 'Release' != matrix.build-type }}
        run: |
          . "${{ env.OV_INSTALL_DIR }}/setupvars.ps1"
          cmake -DCMAKE_BUILD_TYPE=${{ matrix.build-type }} -S ${{ env.OV_INSTALL_DIR }}/samples/cpp -B ${{ env.BUILD_DIR }}
          cmake --build ${{ env.BUILD_DIR }} --config ${{ matrix.build-type }} --parallel $ENV:NUMBER_OF_PROCESSORS
          cmake --install ${{ env.BUILD_DIR }} --config ${{ matrix.build-type }} --component samples_bin --prefix ${{ env.INSTALL_DIR }}

      - name: Upload Samples Build Package
        if: always()
        uses: actions/upload-artifact@330a01c490aca151604b8cf639adc76d48f6c5d4 # v5.0.0
        with:
          name: genai_samples_${{ matrix.build-type }}
          path: ${{ env.INSTALL_DIR }}
          if-no-files-found: 'error'

  genai_build_nodejs:
    name: Build Node.js bindings
    needs: [ openvino_download ]
    timeout-minutes: 90
    defaults:
      run:
        shell: pwsh
    runs-on: aks-win-4-cores-8gb-build

    env:
      OV_INSTALL_DIR: ${{ github.workspace }}/ov
      SRC_DIR: ${{ github.workspace }}/openvino.genai
      INSTALL_DIR: ${{ github.workspace }}/openvino.genai/src/js/bin
      BUILD_DIR: ${{ github.workspace }}/build

    steps:
      - name: Clone openvino.genai
        uses: actions/checkout@93cb6efe18208431cddfb8368fd83d5badbf9bfd # v5.0.1
        with:
          submodules: recursive
          path: ${{ env.SRC_DIR }}

      - name: Download OpenVINO package
        uses: akashchi/download-artifact@d59a9c15fec3fdb7c9adf09464124d00f9c11415
        with:
          name: ${{ needs.openvino_download.outputs.ov_artifact_name }}
          path: ${{ env.OV_INSTALL_DIR }}
          merge-multiple: true

      - name: Setup Python ${{ env.PYTHON_VERSION }}
        uses: actions/setup-python@83679a892e2d95755f2dac6acb0bfd1e9ac5d548 # v6.1.0
        with:
          python-version: ${{ env.PYTHON_VERSION }}
          cache: 'pip'

      - name: Build GenAI Node.js bindings
        run: |
          . "${{ env.OV_INSTALL_DIR }}/setupvars.ps1"
          cmake -DCMAKE_BUILD_TYPE=Release `
            -DENABLE_JS=ON -DCPACK_GENERATOR=NPM `
            -DENABLE_PYTHON=OFF -DENABLE_WHEEL=OFF `
            -S ${{ env.SRC_DIR }} -B ${{ env.BUILD_DIR }}
          cmake --build ${{ env.BUILD_DIR }} --config Release --parallel --verbose
          cmake --install ${{ env.BUILD_DIR }} --config Release --prefix ${{ env.INSTALL_DIR }}

      - name: Upload Node.js bindings Build Package
        if: always()
        uses: actions/upload-artifact@330a01c490aca151604b8cf639adc76d48f6c5d4 # v5.0.0
        with:
          name: genai_nodejs_bindings
          path: ${{ env.INSTALL_DIR }}
          if-no-files-found: 'error'

  genai_tests_wheel:
    name: Python (${{ matrix.test.name}}) Tests (wheel)
    needs: [ smart_ci, openvino_download, genai_build_wheels, genai_build_genai_wheel ]
    timeout-minutes: ${{ matrix.test.timeout }}
    strategy:
      fail-fast: false
      matrix:
        test:
          - name: 'Whisper'
            # TODO: skip some tests temporary untill https://github.com/huggingface/datasets/issues/7647 dataset is fixed
            cmd: 'python -m pytest -s -v tests/python_tests/test_whisper_pipeline.py tests/python_tests/test_whisper_pipeline_static.py -k "not test_smoke[sample_from_dataset0 and not test_whisper_constructors[sample_from_dataset0 and not test_max_new_tokens[sample_from_dataset0 and not test_language_mode[language and not test_task_mode[sample_from_dataset0 and not test_language_autodetect[sample_from_dataset0 and not test_whisper_config_constructor and not test_language_autodetect[sample_from_dataset1 and not test_language_autodetect[sample_from_dataset2 and not test_initial_prompt_hotwords[sample_from_dataset0 and not test_random_sampling[sample_from_dataset0"'
            run_condition: ${{ fromJSON(needs.smart_ci.outputs.affected_components).whisper.test }}
            timeout: 120
          - name: 'Cacheopt E2E (Part 1)'
            cmd: 'python -m pytest -s -v tests/python_tests/test_kv_cache_eviction/test_kv_cache_eviction_1.py'
            run_condition: ${{ fromJSON(needs.smart_ci.outputs.affected_components).continuous_batching.test }}
            timeout: 180
          - name: 'Cacheopt E2E (Part 2)'
            cmd: 'python -m pytest -s -v tests/python_tests/test_kv_cache_eviction/test_kv_cache_eviction_2.py'
            run_condition: ${{ fromJSON(needs.smart_ci.outputs.affected_components).continuous_batching.test }}
            timeout: 360
          - name: 'LLM & VLM'
            cmd: 'python -m pytest -s -v tests/python_tests/test_llm_pipeline.py tests/python_tests/test_llm_pipeline_static.py tests/python_tests/test_vlm_pipeline.py tests/python_tests/test_structured_output.py tests/python_tests/test_image_generation.py --override-ini cache_dir=/mount/caches/pytest/'
            run_condition: ${{ fromJSON(needs.smart_ci.outputs.affected_components).visual_language.test || fromJSON(needs.smart_ci.outputs.affected_components).LLM.test || fromJSON(needs.smart_ci.outputs.affected_components).Image_generation.test }}
            timeout: 180
          - name: 'GGUF Reader tests'
            cmd: 'python -m pytest -s -v tests/python_tests/test_gguf_reader.py'
            run_condition: ${{ fromJSON(needs.smart_ci.outputs.affected_components).GGUF.test || fromJSON(needs.smart_ci.outputs.affected_components).LLM.test }}
            timeout: 360
          - name: 'Tokenizer tests'
            cmd: 'python -m pytest -s -v tests/python_tests/test_tokenizer.py'
            run_condition: ${{ fromJSON(needs.smart_ci.outputs.affected_components).tokenizers.test }}
            timeout: 60
          - name: 'API tests'
            cmd: 'python -m pytest -s -v tests/python_tests/test_continuous_batching.py -k "not eagle3" tests/python_tests/test_generation_config.py tests/python_tests/test_sampling.py tests/python_tests/test_text_streamer.py'
            run_condition: ${{ fromJSON(needs.smart_ci.outputs.affected_components).continuous_batching.test || fromJSON(needs.smart_ci.outputs.affected_components).sampling.test || fromJSON(needs.smart_ci.outputs.affected_components).text_streamer.test }}
            timeout: 60
          - name: 'Rag tests'
            cmd: 'python -m pytest -s -v tests/python_tests/test_rag.py'
            run_condition: ${{ fromJSON(needs.smart_ci.outputs.affected_components).RAG.test }}
            timeout: 30
          - name: 'WWB tests'
            cmd: 'python -m pytest -s -v tools/who_what_benchmark/tests -m "not nanollava"'
            run_condition: ${{ fromJSON(needs.smart_ci.outputs.affected_components).WWB.test }}
            timeout: 120
          - name: 'WWB tests (nanollava)'
            cmd: |
              python -m pip install transformers==4.48.0
              python -m pytest -v ./tools/who_what_benchmark/tests -m nanollava
            run_condition: ${{ fromJSON(needs.smart_ci.outputs.affected_components).WWB.test }}
            timeout: 90
          - name: 'EAGLE3 speculative decoding tests'
            cmd: |
              python -m pip install git+https://github.com/xufang-lisa/optimum-intel.git@ea9607daf32919024cdd4390deec9693a7b64d23
              python -m pytest -v ./tests/python_tests/test_continuous_batching.py -k "eagle3"
            run_condition: ${{ fromJSON(needs.smart_ci.outputs.affected_components).speculative_decoding.test }}
            timeout: 90
    defaults:
      run:
        shell: pwsh
    runs-on: aks-win-16-cores-32gb-test
    env:
      INSTALL_DIR: ${{ github.workspace }}/install
      SRC_DIR: ${{ github.workspace }}/src
      BUILD_DIR: ${{ github.workspace }}/build

    steps:
      - name: Clone openvino.genai
        if: ${{ matrix.test.run_condition }}
        uses: actions/checkout@93cb6efe18208431cddfb8368fd83d5badbf9bfd # v5.0.1
        with:
          path: ${{ env.SRC_DIR }}
          submodules: recursive

      - name: Download Build Artifacts
        if: ${{ matrix.test.run_condition }}
        uses: akashchi/download-artifact@d59a9c15fec3fdb7c9adf09464124d00f9c11415
        with:
          pattern: "{${{ needs.openvino_download.outputs.ov_artifact_name }},genai_wheels,genai_wheel_python_*}"
          path: ${{ env.INSTALL_DIR }}
          merge-multiple: true

      - name: Setup Python ${{ env.PYTHON_VERSION }}
        if: ${{ matrix.test.run_condition }}
        uses: actions/setup-python@83679a892e2d95755f2dac6acb0bfd1e9ac5d548 # v6.1.0
        with:
          python-version: ${{ env.PYTHON_VERSION }}
          cache: 'pip'

      - name: Install GenAI Wheels
        if: ${{ matrix.test.run_condition }}
        uses: ./src/.github/actions/install_wheel
        with:
          packages: "openvino;openvino_tokenizers[transformers];openvino_genai;whowhatbench"
          requirements_files: "${{ env.SRC_DIR }}/tests/python_tests/requirements.txt"
          local_wheel_dir: ${{ env.INSTALL_DIR }}/wheels

      - name: Tests
        if: ${{ matrix.test.run_condition }}
        run: ${{ matrix.test.cmd }}
        working-directory: ${{ env.SRC_DIR }}

  genai_samples_tests:
    name: Samples ${{ matrix.test.name }} (${{ matrix.build-type }})
    strategy:
      fail-fast: false
      matrix:
        build-type: [Release]
        test:
          - name: 'LLM'
            marker: 'llm'
            cmd: 'tests/python_tests/samples'
            run_condition: ${{ fromJSON(needs.smart_ci.outputs.affected_components).LLM_samples.test }}
            runner: 'aks-win-16-cores-32gb-test'
          - name: 'Whisper'
            marker: 'whisper'
            cmd: 'tests/python_tests/samples'
            run_condition: ${{ fromJSON(needs.smart_ci.outputs.affected_components).Whisper_samples.test }}
            runner: 'aks-win-4-cores-8gb-test'
          - name: 'dreamlike_anime_1_0'
            marker: 'dreamlike_anime_1_0'
            cmd: 'tests/python_tests/samples'
            run_condition: ${{ fromJSON(needs.smart_ci.outputs.affected_components).Image_generation_samples.test }}
            runner: 'aks-win-8-cores-32gb-test'
          - name: 'LCM_Dreamshaper_v7_int8_ov'
            marker: 'LCM_Dreamshaper_v7_int8_ov'
            cmd: 'tests/python_tests/samples'
            run_condition: ${{ fromJSON(needs.smart_ci.outputs.affected_components).Image_generation_samples.test }}
            runner: 'aks-win-8-cores-16gb-test'
          - name: 'Rag'
            marker: 'rag'
            cmd: 'tests/python_tests/samples'
            runner: 'aks-win-4-cores-8gb-test'
            run_condition: ${{ fromJSON(needs.smart_ci.outputs.affected_components).RAG_samples.test }}
          - name: 'Speech generation'
            marker: 'speech_generation'
            cmd: 'tests/python_tests/samples'
            runner: 'aks-win-4-cores-8gb-test'
            run_condition: ${{ fromJSON(needs.smart_ci.outputs.affected_components).Speech_generation_samples.test }}

    needs: [ smart_ci, openvino_download, genai_build_cpack, genai_build_wheels, genai_build_genai_wheel, genai_build_samples, genai_build_nodejs ]
    timeout-minutes: 120
    defaults:
      run:
        shell: pwsh
    runs-on: ${{ matrix.test.runner }}
    env:
      INSTALL_DIR: ${{ github.workspace }}/install
      SRC_DIR: ${{ github.workspace }}/src
      BUILD_DIR: ${{ github.workspace }}/build
      # The debug logging includes messages about the time it takes to read the GGUF model.
      # These messages differ from run to run, so we cannot compare the results of the CPP, Python, and JavaScript parts.
      OPENVINO_LOG_LEVEL: 1

    steps:
      - name: Clone openvino.genai
        if: ${{ matrix.test.run_condition }}
        uses: actions/checkout@93cb6efe18208431cddfb8368fd83d5badbf9bfd # v5.0.1
        with:
          path: ${{ env.SRC_DIR }}

      - name: Download Build Artifacts
        if: ${{ matrix.test.run_condition }}
        uses: akashchi/download-artifact@d59a9c15fec3fdb7c9adf09464124d00f9c11415
        with:
          pattern: "{${{ needs.openvino_download.outputs.ov_artifact_name }},genai_cpack_${{ matrix.build-type }},genai_samples_${{ matrix.build-type }},genai_wheels,genai_wheel_python_*}"
          path: ${{ env.INSTALL_DIR }}
          merge-multiple: true

      - name: Extract Artifacts
        if: ${{ matrix.test.run_condition }}
        run: Expand-Archive -Path ${{ env.INSTALL_DIR }}/${{ env.GENAI_ARCHIVE_ARTIFACT_BASE_NAME }}.zip -DestinationPath ${{ env.INSTALL_DIR }}

      - name: Download GenAI JS Bildings Artifacts
        if: ${{ matrix.test.run_condition }}
        uses: akashchi/download-artifact@d59a9c15fec3fdb7c9adf09464124d00f9c11415
        with:
          name: genai_nodejs_bindings
          path: ${{ env.SRC_DIR }}/src/js/bin
          merge-multiple: true

      - name: Setup Python ${{ env.PYTHON_VERSION }}
        if: ${{ matrix.test.run_condition }}
        uses: actions/setup-python@83679a892e2d95755f2dac6acb0bfd1e9ac5d548 # v6.1.0
        with:
          python-version: ${{ env.PYTHON_VERSION }}
          cache: 'pip'

      - name: Install GenAI wheels
        if: ${{ matrix.test.run_condition }}
        uses: ./src/.github/actions/install_wheel
        with:
          packages: "openvino;openvino_tokenizers[transformers];openvino_genai[testing]"
          requirements_files: "${{ env.SRC_DIR }}/samples/requirements.txt"
          local_wheel_dir: ${{ env.INSTALL_DIR }}/wheels

      - name: Setup NodeJS
        if: ${{ matrix.test.run_condition }}
        uses: actions/setup-node@2028fbc5c25fe9cf00d9f06a71cc4710d4507903 # v6.0.0
        with:
          node-version: 21

      - name: Install GenAI NPM package
        if: ${{ matrix.test.run_condition }}
        working-directory: ${{ env.SRC_DIR }}/src/js
        run: |
          npm install $(Resolve-Path -Path "${{ env.INSTALL_DIR }}/openvino_node_npm_package/openvino-node-*") --ignore-scripts
          Copy-Item -Recurse ${{ env.INSTALL_DIR }}/openvino_node_npm_package/bin node_modules/openvino-node/bin
          npm install --verbose

      - name: Install NPM dependencies for samples
        if: ${{ matrix.test.run_condition }}
        working-directory: ${{ env.SRC_DIR }}/samples/js/text_generation
        run: |
          npm install ${{ env.SRC_DIR }}/src/js
          npm install --verbose

      - name: Test Samples (Python and C++)
        if: ${{ matrix.test.run_condition }}
        run: python -m pytest -vs ${{ env.SRC_DIR }}/${{ matrix.test.cmd }} -m "${{ matrix.test.marker }}"
        env:
          PATH: "${{ env.INSTALL_DIR }}/runtime/bin/intel64/${{ matrix.build-type }};${{ env.INSTALL_DIR }}/runtime/3rdparty/tbb/bin;%PATH%" # Required for C++ samples
          SAMPLES_PY_DIR: "${{ env.INSTALL_DIR }}/samples/python"
          SAMPLES_JS_DIR: "${{ env.SRC_DIR }}/samples/js"
          SAMPLES_CPP_DIR: "${{ env.INSTALL_DIR }}/samples_bin"
          SAMPLES_C_DIR: "${{ env.INSTALL_DIR }}/samples_bin"

  genai_tools_tests:
    name: Tools tests (${{ matrix.build-type }})
    strategy:
      fail-fast: false
      matrix:
        build-type: [Release]
    needs: [ smart_ci, openvino_download, genai_build_cpack, genai_build_wheels, genai_build_genai_wheel ]
    if: ${{ fromJSON(needs.smart_ci.outputs.affected_components).continuous_batching }}
    timeout-minutes: 90
    defaults:
      run:
        shell: pwsh
    runs-on: aks-win-8-cores-16gb-test
    env:
      INSTALL_DIR: ${{ github.workspace }}/install
      SRC_DIR: ${{ github.workspace }}/src
      BUILD_DIR: ${{ github.workspace }}/build

    steps:
      - name: Clone openvino.genai
        uses: actions/checkout@93cb6efe18208431cddfb8368fd83d5badbf9bfd # v5.0.1
        with:
          path: ${{ env.SRC_DIR }}

      - name: Download Build Artifacts
        uses: akashchi/download-artifact@d59a9c15fec3fdb7c9adf09464124d00f9c11415
        with:
          pattern: "{${{ needs.openvino_download.outputs.ov_artifact_name }},genai_cpack_${{ matrix.build-type }},genai_tools_${{ matrix.build-type }},genai_tests_${{ matrix.build-type }},genai_wheels,genai_wheel_python_*}"
          path: ${{ env.INSTALL_DIR }}
          merge-multiple: true

      - name: Extract Artifacts
        run: Expand-Archive -Path ${{ env.INSTALL_DIR }}/${{ env.GENAI_ARCHIVE_ARTIFACT_BASE_NAME }}.zip -DestinationPath ${{ env.INSTALL_DIR }}

      - name: Setup Python ${{ env.PYTHON_VERSION }}
        uses: actions/setup-python@83679a892e2d95755f2dac6acb0bfd1e9ac5d548 # v6.1.0
        with:
          python-version: ${{ env.PYTHON_VERSION }}
          cache: 'pip'

      - name: Install GenAI wheels
        uses: ./src/.github/actions/install_wheel
        with:
          packages: "openvino;openvino_tokenizers[transformers];openvino_genai[testing]"
          requirements_files: "${{ env.SRC_DIR }}/samples/requirements.txt"
          local_wheel_dir: ${{ env.INSTALL_DIR }}/wheels

      - name: gtests unit tests
        run: |
          . "${{ env.INSTALL_DIR }}/setupvars.ps1"
          & "${{ env.INSTALL_DIR }}/tests/tests_continuous_batching.exe" --gtest_filter="-AddSecondInputTest.*"

      - name: Test C++ Tools
        run: |
          . "${{ env.INSTALL_DIR }}/setupvars.ps1"
          python -m pytest -vs ${{ env.SRC_DIR }}/tests/python_tests/samples/test_continuous_batching_tools.py -m "samples"
        env:
          SAMPLES_CPP_DIR: "${{ env.INSTALL_DIR }}/samples_bin"

  genai_nodejs_tests:
    name: Node.js bindings tests
    needs: [ smart_ci, openvino_download, genai_build_nodejs ]
    if: ${{ fromJSON(needs.smart_ci.outputs.affected_components).JS_API }}
    timeout-minutes: 20
    defaults:
      run:
        shell: pwsh
    runs-on: windows-2022

    env:
      SRC_DIR: ${{ github.workspace }}/openvino.genai
      INSTALL_DIR: ${{ github.workspace }}/install
      NODE_VERSION: 21

    steps:
      - name: Clone openvino.genai
        uses: actions/checkout@93cb6efe18208431cddfb8368fd83d5badbf9bfd # v5.0.1
        with:
          path: ${{ env.SRC_DIR }}
          submodules: recursive

      - name: Download OpenVINO Artifacts
        uses: akashchi/download-artifact@d59a9c15fec3fdb7c9adf09464124d00f9c11415
        with:
          name: ${{ needs.openvino_download.outputs.ov_artifact_name }}
          path: ${{ env.INSTALL_DIR }}
          merge-multiple: true

      - name: Download GenAI JS Bildings Artifacts
        uses: akashchi/download-artifact@d59a9c15fec3fdb7c9adf09464124d00f9c11415
        with:
          name: genai_nodejs_bindings
          path: ${{ env.SRC_DIR }}/src/js/bin
          merge-multiple: true

      - name: Setup Node ${{ env.NODE_VERSION }}
        uses: actions/setup-node@2028fbc5c25fe9cf00d9f06a71cc4710d4507903 # v6.0.0
        with:
          node-version: ${{ env.NODE_VERSION }}

      # JS pacakges uses the OpenVINO and OpenVINO GenAI libraries from the bin directory.
      # Here we emulate the installation of the openvino-node package from NPM. The latest
      # release of the openvino-node package is installed, and we need to update the binaries
      # in the node_modules/openvino-node/bin directory to work correctly with GenAI
      - name: Install npm package tests dependencies
        working-directory: ${{ env.SRC_DIR }}/src/js
        run: |
          npm install $(Resolve-Path -Path "${{ env.INSTALL_DIR }}/openvino_node_npm_package/openvino-node-*") --ignore-scripts
          Copy-Item -Recurse ${{ env.INSTALL_DIR }}/openvino_node_npm_package/bin node_modules/openvino-node/bin
          npm install --verbose

      - name: Run npm package tests
        working-directory: ${{ env.SRC_DIR }}/src/js
        run: npm test

  Overall_Status:
    name: ci/gha_overall_status_windows
    needs: [smart_ci, openvino_download, genai_build_cpack, genai_build_wheels, genai_build_genai_wheel, genai_build_samples, genai_tests_wheel, genai_tools_tests, genai_samples_tests, genai_build_nodejs, genai_nodejs_tests]
    if: ${{ always() }}
    runs-on: ubuntu-latest
    steps:
      - name: Check status of all jobs
        if: >-
          ${{
            contains(needs.*.result, 'failure') ||
            contains(needs.*.result, 'cancelled')
          }}
        run: exit 1<|MERGE_RESOLUTION|>--- conflicted
+++ resolved
@@ -364,38 +364,24 @@
         run: python -m pip wheel -v --no-deps --wheel-dir ${{ env.WHEELS_DIR }} ${{ env.SRC_DIR }}/tools/who_what_benchmark
         working-directory: ${{ env.OV_INSTALL_DIR }}
 
-<<<<<<< HEAD
-      - name: Setup Python 3.10
-        uses: actions/setup-python@83679a892e2d95755f2dac6acb0bfd1e9ac5d548 # v6.1.0
-=======
       - name: Show ccache stats
         run: ccache --show-stats
 
       - name: Save ccache
         if: always() && steps.ccache-restore.outputs.cache-hit != 'true' && github.event_name == 'push'
         uses: actions/cache/save@0057852bfaa89a56745cba8c7296529d2fc39830 # v4.3.0
->>>>>>> 115771fa
         with:
           key: ${{ steps.ccache-restore.outputs.cache-primary-key }}
           path: ${{ env.CCACHE_DIR }}
 
-<<<<<<< HEAD
-      - name: Setup Python 3.12
-        uses: actions/setup-python@83679a892e2d95755f2dac6acb0bfd1e9ac5d548 # v6.1.0
-=======
       - name: Upload wheels
         if: ${{ always() }}
         uses: actions/upload-artifact@330a01c490aca151604b8cf639adc76d48f6c5d4 # v5.0.0
->>>>>>> 115771fa
         with:
           name: genai_wheels
           path: ${{ env.INSTALL_DIR }}
           if-no-files-found: 'error'
 
-<<<<<<< HEAD
-      - name: Setup Python 3.13
-        uses: actions/setup-python@83679a892e2d95755f2dac6acb0bfd1e9ac5d548 # v6.1.0
-=======
   genai_build_genai_wheel:
     name: Build GenAI Wheel - Python ${{ matrix.python-version }}
     needs: [ openvino_download ]
@@ -427,7 +413,6 @@
 
       - name: Setup Python ${{ matrix.python-version }}
         uses: actions/setup-python@e797f83bcb11b83ae66e0230d6156d7c80228e7c # v6.0.0
->>>>>>> 115771fa
         with:
           python-version: ${{ matrix.python-version }}
           cache: 'pip'
