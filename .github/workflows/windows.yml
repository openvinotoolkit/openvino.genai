--- conflicted
+++ resolved
@@ -236,11 +236,7 @@
         run: |
           . "${{ env.OV_INSTALL_DIR }}/setupvars.ps1"
           python -m pip install ./thirdparty/openvino_tokenizers/[transformers] -r ./tests/python_tests/requirements.txt --find-links ${env:OV_INSTALL_DIR}/wheels --upgrade-strategy eager
-<<<<<<< HEAD
-          python -m pytest -s -v ./tests/python_tests/test_chat_generate_api.py::test_set_chat_template
-=======
           python -m pytest -v ./tests/python_tests/test_chat_generate_api.py::test_set_chat_template
->>>>>>> 1c19e8ec
         env:
           PYTHONPATH: "./build/" # cmd evaluates variables in a different way. Setting PYTHONPATH before setupvars.bat instead of doing that after solves that.
 
@@ -248,11 +244,7 @@
         run: |
           . "${{ env.OV_INSTALL_DIR }}/setupvars.ps1"
           python -m pip install . --verbose
-<<<<<<< HEAD
-          python -m pytest -s -v ./tests/python_tests/ --ignore ./tests/python_tests/test_whisper_generate_api.py --ignore ./tests/python_tests/test_vlm_api.py -k "not test_set_chat_template"
-=======
           python -m pytest -v ./tests/python_tests/ --ignore ./tests/python_tests/test_whisper_generate_api.py --ignore ./tests/python_tests/test_vlm_api.py -k "not test_set_chat_template"
->>>>>>> 1c19e8ec
 
   genai_python_lib_whisper:
     name: OpenVINO genai extension whisper tests (cmake + wheel)
@@ -308,11 +300,7 @@
         run: |
           . "${{ env.OV_INSTALL_DIR }}/setupvars.ps1"
           python -m pip install ./thirdparty/openvino_tokenizers/[transformers] -r ./tests/python_tests/requirements.txt --find-links ${env:OV_INSTALL_DIR}/wheels --upgrade-strategy eager
-<<<<<<< HEAD
-          python -m pytest -s -v ./tests/python_tests/test_whisper_generate_api.py -k test_smoke
-=======
           python -m pytest -v ./tests/python_tests/test_whisper_generate_api.py -k test_smoke
->>>>>>> 1c19e8ec
         env:
           PYTHONPATH: "./build/" # cmd evaluates variables in a different way. Setting PYTHONPATH before setupvars.bat instead of doing that after solves that.
 
@@ -320,11 +308,7 @@
         run: |
           . "${{ env.OV_INSTALL_DIR }}/setupvars.ps1"
           python -m pip install . --verbose
-<<<<<<< HEAD
-          python -m pytest -s -v ./tests/python_tests/test_whisper_generate_api.py -k "not test_smoke"
-=======
           python -m pytest -v ./tests/python_tests/test_whisper_generate_api.py -k "not test_smoke"
->>>>>>> 1c19e8ec
 
   genai_python_lib_vlm:
     name: OpenVINO genai VLM tests (cmake + wheel)
@@ -382,11 +366,7 @@
           python -m pip install ./thirdparty/openvino_tokenizers/[transformers] -r ./tests/python_tests/requirements.txt --find-links ${env:OV_INSTALL_DIR}/wheels --upgrade-strategy eager
           python -m pip install git+https://github.com/eaidova/optimum-intel.git@ea/minicpmv
           python -m pip install -U "optimum<1.23" --no-dependencies
-<<<<<<< HEAD
-          python -m pytest -s -v ./tests/python_tests/test_vlm_api.py
-=======
           python -m pytest -v ./tests/python_tests/test_vlm_api.py
->>>>>>> 1c19e8ec
         env:
           PYTHONPATH: "./build/" # cmd evaluates variables in a different way. Setting PYTHONPATH before setupvars.bat instead of doing that after solves that.
 
