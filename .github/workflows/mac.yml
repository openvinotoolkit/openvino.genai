name: macOS (13, Python 3.10)
on:
  workflow_dispatch:
  pull_request:
  merge_group:
  push:
    branches:
      - master
      - 'releases/**'

permissions: read-all # Required by https://github.com/ossf/scorecard/blob/e23b8ad91fd6a64a0a971ca4fc0a4d1650725615/docs/checks.md#token-permissions

concurrency:
  # github.ref is not unique in post-commit
  group: ${{ github.event_name == 'push' && github.run_id || github.ref }}-mac
  cancel-in-progress: true

env:
  MACOSX_DEPLOYMENT_TARGET: '11.0'
  PYTHON_VERSION: '3.10'
  TARGET_BRANCH: ${{ github.base_ref || github.event.merge_group.base_ref || github.ref }}
  BASE_PRODUCT_TYPE: public_darwin
  CCACHE_MAXSIZE: 500Mi
  HF_HOME: ~/.cache/hf
  OV_CACHE: ~/.cache/ov_cache/194c936
<<<<<<< HEAD
  OPENVINO_LOG_LEVEL: 5
=======
  CLEANUP_CACHE: 1
>>>>>>> 5c36f2f0

jobs:
  smart_ci:
    name: Smart CI
    runs-on: ubuntu-latest
    outputs:
      affected_components: "${{ steps.smart_ci.outputs.affected_components }}"
      changed_components: "${{ steps.smart_ci.outputs.changed_components }}"
      skip_workflow: "${{ steps.smart_ci.outputs.skip_workflow }}"
    steps:
      - name: checkout action
        uses: actions/checkout@08c6903cd8c0fde910a37f88322edcfb5dd907a8 # v5.0.0
        timeout-minutes: 15
        with:
          sparse-checkout: .github

      - name: Get affected components
        id: smart_ci
        uses: openvinotoolkit/openvino/.github/actions/smart-ci@master
        with:
          repository: ${{ github.repository }}
          pr: ${{ github.event.number }}
          commit_sha: ${{ github.sha }}
          ref_name: ${{ github.ref_name }}
          component_pattern: "category: ((?!Python API|CPP API).*)"
          repo_token: ${{ secrets.GITHUB_TOKEN }}
          skip_when_only_listed_labels_set: 'GH Pages Docs'
          skip_when_only_listed_files_changed: '*.md,*.rst,*.png,*.jpg,*.svg,*.gif'

      - name: Show affected components
        run: echo "${{ toJSON(steps.smart_ci.outputs.affected_components) }}"
        shell: bash

  openvino_download:
    needs: smart_ci
    if: ${{ github.event_name != 'merge_group' && needs.smart_ci.outputs.skip_workflow != 'True' }}
    name: Download OpenVINO
    outputs:
      status: ${{ steps.openvino_download.outcome }}
      ov_artifact_name: ${{ steps.openvino_download.outputs.ov_artifact_name }}
      ov_wheel_source: ${{ steps.openvino_download.outputs.ov_wheel_source }}
      ov_version: ${{ steps.openvino_download.outputs.ov_version }}
    timeout-minutes: 10
    defaults:
      run:
        shell: bash
    runs-on: aks-linux-medium
    container:
      image: 'openvinogithubactions.azurecr.io/openvino_provider:0.1.0'
      volumes:
        - /mount:/mount
        - ${{ github.workspace }}:${{ github.workspace }}

    steps:
    - uses: openvinotoolkit/openvino/.github/actions/openvino_provider@master
      id: openvino_download
      with:
        platform: macos_12_6
        commit_packages_to_provide: wheels,developer_package.tar.gz,openvino_node_npm_package.tar.gz
        revision: latest_available_commit

  genai_build_cmake:
    name: Build cpack - ${{ matrix.build-type }}
    strategy:
      fail-fast: false
      matrix:
        build-type: [Release]
    needs: [ openvino_download ]
    timeout-minutes: 45
    defaults:
      run:
        shell: bash
    runs-on: macos-13
    env:
      CMAKE_GENERATOR: Ninja
      CMAKE_CXX_COMPILER_LAUNCHER: ccache
      CMAKE_C_COMPILER_LAUNCHER: ccache
      CCACHE_DIR: ${{ github.workspace }}/ccache
      OV_INSTALL_DIR: ${{ github.workspace }}/ov
      INSTALL_DIR: ${{ github.workspace }}/install
      INSTALL_TOOLS_DIR: ${{ github.workspace }}/tools
      INSTALL_TESTS_DIR: ${{ github.workspace }}/tests
      BUILD_DIR: ${{ github.workspace }}/build
      SRC_DIR: ${{ github.workspace }}/src
      MANIFEST_PATH: ${{ github.workspace }}/manifest.yml

    steps:
      - name: Clone openvino.genai
        uses: actions/checkout@08c6903cd8c0fde910a37f88322edcfb5dd907a8 # v5.0.0
        with:
          path: ${{ env.SRC_DIR }}
          submodules: recursive

      - name: Download OpenVINO package
        uses: actions/download-artifact@634f93cb2916e3fdff6788551b99b062d0335ce0 # v5.0.0
        with:
          name: ${{ needs.openvino_download.outputs.ov_artifact_name }}
          path: ${{ env.OV_INSTALL_DIR }}
          merge-multiple: true

      - name: Setup Python ${{ env.PYTHON_VERSION }}
        uses: actions/setup-python@a26af69be951a213d495a4c3e4e4022e16d87065 # v5.6.0
        with:
          python-version: ${{ env.PYTHON_VERSION }}
          cache: 'pip'

      - name: Install build dependencies
        run: brew install coreutils ccache

      - name: Setup ccache
        id: ccache-restore
        uses: actions/cache@0400d5f644dc74513175e3cd8d07132dd4860809 # v4.2.4
        with:
          key: ${{ runner.os }}-${{ runner.arch }}-ccache-${{ env.TARGET_BRANCH }}-${{ matrix.build-type }}-cpack-${{ github.sha }}
          restore-keys: |
            ${{ runner.os }}-${{ runner.arch }}-ccache-${{ env.TARGET_BRANCH }}-${{ matrix.build-type }}-cpack
          path: ${{ env.CCACHE_DIR }}
        
      - name: Generate product manifest
        id: create_manifest
        uses: openvinotoolkit/openvino/.github/actions/create_manifest@master
        with:
          repos: ${{ env.SRC_DIR }}
          product_type: ${{ env.BASE_PRODUCT_TYPE }}_${{ matrix.build-type }}
          target_arch: 'x86_64'
          build_type: ${{ matrix.build-type }}
          save_to: ${{ env.MANIFEST_PATH }}

      - name: Clean ccache stats
        run: ccache --zero-stats --show-config
          
      - name: CMake Build
        run: |
          source ${{ env.OV_INSTALL_DIR }}/setupvars.sh
          cmake -DOpenVINODeveloperPackage_DIR=${{ env.OV_INSTALL_DIR }}/developer_package/cmake \
                -DENABLE_PYTHON=ON \
                -DCMAKE_BUILD_TYPE=${{ matrix.build-type }} \
                -S ${{ env.SRC_DIR}} \
                -B ${{ env.BUILD_DIR }}
          cmake --build ${{ env.BUILD_DIR}} --config ${{ matrix.build-type }} --parallel $(nproc) --verbose
          cmake --install ${{ env.BUILD_DIR }} --config ${{ matrix.build-type }} --prefix ${{ env.INSTALL_DIR }}
          cmake --install ${{ env.BUILD_DIR }} --config ${{ matrix.build-type }} --prefix ${{ env.INSTALL_TOOLS_DIR }} --component tools_bin
          cmake --install ${{ env.BUILD_DIR }} --config ${{ matrix.build-type }} --prefix ${{ env.INSTALL_TESTS_DIR }} --component tests

      - name: Show ccache stats
        run: ccache --show-stats

      - name: Save ccache
        if: always() && steps.ccache-restore.outputs.cache-hit != 'true' && github.event_name == 'push'
        uses: actions/cache/save@0400d5f644dc74513175e3cd8d07132dd4860809 # v4.2.4
        with:
          key: ${{ steps.ccache-restore.outputs.cache-primary-key }}
          path: ${{ env.CCACHE_DIR }}
      - name: Upload Archive Distribution Package
        if: always()
        uses: actions/upload-artifact@ea165f8d65b6e75b540449e92b4886f43607fa02 # v4.6.2
        with:
          name: genai_cpack_${{ matrix.build-type }}
          path: ${{ env.INSTALL_DIR }}
          if-no-files-found: 'error'

      - name: Upload Tools
        if: always()
        uses: actions/upload-artifact@ea165f8d65b6e75b540449e92b4886f43607fa02 # v4.6.2
        with:
          name: genai_tools_${{ matrix.build-type }}
          path: ${{ env.INSTALL_TOOLS_DIR }}
          if-no-files-found: 'error'

      - name: Upload Tests
        if: always()
        uses: actions/upload-artifact@ea165f8d65b6e75b540449e92b4886f43607fa02 # v4.6.2
        with:
          name: genai_tests_${{ matrix.build-type }}
          path: ${{ env.INSTALL_TESTS_DIR }}
          if-no-files-found: 'error'
          
      - name: Upload manifest
        if: always()
        uses: actions/upload-artifact@ea165f8d65b6e75b540449e92b4886f43607fa02 # v4.6.2
        with:
          name: manifest_${{ matrix.build-type }}
          path: ${{ env.MANIFEST_PATH }}
          if-no-files-found: 'error'

  genai_build_wheel:
    name: Build Wheel
    needs: [ openvino_download ]
    timeout-minutes: 90
    defaults:
      run:
        shell: bash
    runs-on: macos-13
    env:
      CCACHE_DIR: ${{ github.workspace }}/ccache
      CMAKE_CXX_COMPILER_LAUNCHER: ccache
      CMAKE_C_COMPILER_LAUNCHER: ccache
      OV_INSTALL_DIR: ${{ github.workspace }}/ov
      INSTALL_DIR: ${{ github.workspace }}/install
      WHEELS_DIR: ${{ github.workspace }}/install/wheels
      SRC_DIR: ${{ github.workspace }}/src
      OpenVINODeveloperPackage_DIR: ${{ github.workspace }}/ov/developer_package/cmake

    steps:
      - name: Clone openvino.genai
        uses: actions/checkout@08c6903cd8c0fde910a37f88322edcfb5dd907a8 # v5.0.0
        with:
          path: ${{ env.SRC_DIR }}
          submodules: recursive

      - name: Download OpenVINO package
        uses: actions/download-artifact@634f93cb2916e3fdff6788551b99b062d0335ce0 # v5.0.0
        with:
          name: ${{ needs.openvino_download.outputs.ov_artifact_name }}
          path: ${{ env.OV_INSTALL_DIR }}
          merge-multiple: true

      - name: Setup Python ${{ env.PYTHON_VERSION }}
        uses: actions/setup-python@a26af69be951a213d495a4c3e4e4022e16d87065 # v5.6.0
        with:
          python-version: ${{ env.PYTHON_VERSION }}
          cache: 'pip'

      - name: Install build dependencies
        run: brew install coreutils ccache

      - name: Setup ccache
        id: ccache-restore
        uses: actions/cache@0400d5f644dc74513175e3cd8d07132dd4860809 # v4.2.4
        with:
          key: ${{ runner.os }}-${{ runner.arch }}-ccache-${{ env.TARGET_BRANCH }}-wheel-${{ github.sha }}
          restore-keys: |
            ${{ runner.os }}-${{ runner.arch }}-ccache-${{ env.TARGET_BRANCH }}-wheel
          path: ${{ env.CCACHE_DIR }}\
          
      - name: Set CI environment
        id: create_manifest
        uses: openvinotoolkit/openvino/.github/actions/create_manifest@master
        with:
          repos: ${{ env.SRC_DIR }}
          product_type: ${{ env.BASE_PRODUCT_TYPE }}_Release
          target_arch: 'x86_64'
          build_type: Release
          save_to: ${{ github.workspace }}

      - name: Clean ccache stats
        run: ccache --zero-stats --show-config

      - name: Build Tokenizers Wheel
        run: |
          python -m pip wheel -v --no-deps --wheel-dir ${{ env.WHEELS_DIR }} \
              --config-settings='override=wheel.build_tag="${{ github.run_number }}"' \
              ${{ needs.openvino_download.outputs.ov_wheel_source }} \
              ${{ env.SRC_DIR }}/thirdparty/openvino_tokenizers
        working-directory: ${{ env.OV_INSTALL_DIR }}

      - name: Build GenAI Wheel
        run: |
          python -m pip wheel -v --no-deps --wheel-dir ${{ env.WHEELS_DIR }} \
              ${{ needs.openvino_download.outputs.ov_wheel_source }} \
              ${{ env.SRC_DIR }}
        working-directory: ${{ env.OV_INSTALL_DIR }}

      - name: Build WWB Wheel
        run: python -m pip wheel -v --no-deps --wheel-dir ${{ env.WHEELS_DIR }} ${{ env.SRC_DIR }}/tools/who_what_benchmark
        working-directory: ${{ env.OV_INSTALL_DIR }}

      - name: Save ccache
        if: always() && steps.ccache-restore.outputs.cache-hit != 'true' && github.event_name == 'push'
        uses: actions/cache/save@0400d5f644dc74513175e3cd8d07132dd4860809 # v4.2.4
        with:
          key: ${{ steps.ccache-restore.outputs.cache-primary-key }}
          path: ${{ env.CCACHE_DIR }}

      - name: Upload Wheels
        if: always()
        uses: actions/upload-artifact@ea165f8d65b6e75b540449e92b4886f43607fa02 # v4.6.2
        with:
          name: genai_wheels
          path: ${{ env.INSTALL_DIR }}
          if-no-files-found: 'error'

  genai_build_samples:
    name: Build Samples - ${{ matrix.build-type }}
    strategy:
      fail-fast: false
      matrix:
        build-type: [Release]
    needs: [ openvino_download, genai_build_cmake ]
    timeout-minutes: 10
    defaults:
      run:
        shell: bash
    runs-on: macos-13
    env:
      OV_INSTALL_DIR: ${{ github.workspace }}/ov
      INSTALL_DIR: ${{ github.workspace }}/install
      BUILD_DIR: ${{ github.workspace }}/build
      SRC_DIR: ${{ github.workspace }}/src

    steps:
      - name: Clone openvino.genai
        uses: actions/checkout@08c6903cd8c0fde910a37f88322edcfb5dd907a8 # v5.0.0
        with:
          path: ${{ env.SRC_DIR }}
          submodules: recursive

      - name: Download Build Artifacts
        uses: actions/download-artifact@634f93cb2916e3fdff6788551b99b062d0335ce0 # v5.0.0
        with:
          pattern: "{${{ needs.openvino_download.outputs.ov_artifact_name }},genai_cpack_${{ matrix.build-type }}}"
          path: ${{ env.OV_INSTALL_DIR }}
          merge-multiple: true

      - name: Build Samples (Release)
        if: ${{ 'Release' == matrix.build-type }}
        run: |
          chmod +x ${{ env.OV_INSTALL_DIR }}/samples/cpp/build_samples.sh
          ${{ env.OV_INSTALL_DIR }}/samples/cpp/build_samples.sh -i ${{ env.INSTALL_DIR }}
          chmod +x ${{ env.OV_INSTALL_DIR }}/samples/c/build_samples.sh
          ${{ env.OV_INSTALL_DIR }}/samples/c/build_samples.sh -i ${{ env.INSTALL_DIR }}

      - name: Build Samples (${{ matrix.build-type }})
        if: ${{ 'Release' != matrix.build-type }}
        run: |
          source ${{ env.OV_INSTALL_DIR }}/setupvars.sh
          cmake -DCMAKE_BUILD_TYPE=${{ matrix.build-type }} -S ${{ env.OV_INSTALL_DIR }}/samples/cpp/ -B ${{ env.BUILD_DIR }}
          cmake --build ${{ env.BUILD_DIR }} --config ${{ matrix.build-type }} --parallel $(nproc)
          cmake --install ${{ env.BUILD_DIR }} --config ${{ matrix.build-type }} --component samples_bin --prefix ${{ env.INSTALL_DIR }}

      - name: Upload Samples Build Package
        if: ${{ always() }}
        uses: actions/upload-artifact@ea165f8d65b6e75b540449e92b4886f43607fa02 # v4.6.2
        with:
          name: genai_samples_${{ matrix.build-type }}
          path: ${{ env.INSTALL_DIR }}
          if-no-files-found: 'error'

  genai_build_nodejs:
    name: Build Node.js bindings
    strategy:
      fail-fast: false
      matrix:
        build-type: [Release]
    needs: [ openvino_download ]
    timeout-minutes: 30
    defaults:
      run:
        shell: bash
    runs-on: macos-13

    env:
      SRC_DIR: ${{ github.workspace }}/openvino.genai
      BUILD_DIR: ${{ github.workspace }}/build
      INSTALL_DIR: ${{ github.workspace }}/openvino.genai/src/js/bin
      OV_INSTALL_DIR: ${{ github.workspace }}/ov

    steps:
      - name: Clone openvino.genai
        uses: actions/checkout@08c6903cd8c0fde910a37f88322edcfb5dd907a8 # v5.0.0
        with:
          submodules: recursive
          path: ${{ env.SRC_DIR }}

      - name: Download OpenVINO package
        uses: actions/download-artifact@634f93cb2916e3fdff6788551b99b062d0335ce0 # v5.0.0
        with:
          name: ${{ needs.openvino_download.outputs.ov_artifact_name }}
          path: ${{ env.OV_INSTALL_DIR }}
          merge-multiple: true

      - name: Install build dependencies
        run: brew install coreutils

      - name: Build GenAI Node.js bindings
        run: |
          source ${{ env.OV_INSTALL_DIR }}/setupvars.sh
          cmake -DCMAKE_BUILD_TYPE=${{ matrix.build-type }} \
            -DENABLE_JS=ON -DCPACK_GENERATOR=NPM \
            -DENABLE_PYTHON=OFF -DENABLE_WHEEL=OFF \
            -S ${{ env.SRC_DIR }} -B ${{ env.BUILD_DIR }}
          cmake --build ${{ env.BUILD_DIR }} --config ${{ matrix.build-type }} --parallel --verbose
          cmake --install ${{ env.BUILD_DIR }} --config ${{ matrix.build-type }} --prefix ${{ env.INSTALL_DIR }}

      - name: Upload Node.js bindings Build Package
        if: always()
        uses: actions/upload-artifact@ea165f8d65b6e75b540449e92b4886f43607fa02 # v4.6.2
        with:
          name: genai_nodejs_bindings
          path: ${{ env.INSTALL_DIR }}
          if-no-files-found: 'error'

  genai_tests_wheel:
    name: Python (${{ matrix.test.name}}) Tests (wheel)
    needs: [ smart_ci, openvino_download, genai_build_wheel ]
    timeout-minutes: ${{ matrix.test.timeout }}
    strategy:
      fail-fast: false
      matrix:
        test:
          - name: 'Whisper'
            # TODO: skip some tests temporary untill https://github.com/huggingface/datasets/issues/7647 dataset is fixed
            cmd: 'tests/python_tests/test_whisper_pipeline.py -k "not test_smoke[sample_from_dataset0 and not test_whisper_constructors[sample_from_dataset0 and not test_max_new_tokens[sample_from_dataset0 and not test_language_mode[language and not test_task_mode[sample_from_dataset0 and not test_language_autodetect[sample_from_dataset0 and not test_whisper_config_constructor and not test_language_autodetect[sample_from_dataset1 and not test_language_autodetect[sample_from_dataset2 and not test_initial_prompt_hotwords[sample_from_dataset0 and not test_random_sampling[sample_from_dataset0"'
            run_condition: ${{ fromJSON(needs.smart_ci.outputs.affected_components).whisper.test }}
            timeout: 120
          - name: 'Cacheopt E2E'
            cmd: 'tests/python_tests/test_kv_cache_eviction.py'
            run_condition: ${{ fromJSON(needs.smart_ci.outputs.affected_components).continuous_batching.test }}
            timeout: 240
          - name: 'LLM & VLM'
            cmd: 'tests/python_tests/test_llm_pipeline.py tests/python_tests/test_llm_pipeline_static.py tests/python_tests/test_vlm_pipeline.py tests/python_tests/test_structured_output.py'
            run_condition: ${{ fromJSON(needs.smart_ci.outputs.affected_components).visual_language.test || fromJSON(needs.smart_ci.outputs.affected_components).LLM.test }}
            timeout: 180
          - name: 'GGUF Reader tests'
            cmd: 'tests/python_tests/test_gguf_reader.py'
            run_condition: ${{ fromJSON(needs.smart_ci.outputs.affected_components).GGUF.test || fromJSON(needs.smart_ci.outputs.affected_components).LLM.test }}
            timeout: 60
          - name: 'Tokenizer tests'
            cmd: 'tests/python_tests/test_tokenizer.py'
            run_condition: ${{ fromJSON(needs.smart_ci.outputs.affected_components).tokenizers.test }}
            timeout: 60
          - name: 'API tests'
            cmd: 'tests/python_tests/test_continuous_batching.py tests/python_tests/test_generation_config.py tests/python_tests/test_sampling.py tests/python_tests/test_text_streamer.py'
            run_condition: ${{ fromJSON(needs.smart_ci.outputs.affected_components).continuous_batching.test || fromJSON(needs.smart_ci.outputs.affected_components).sampling.test || fromJSON(needs.smart_ci.outputs.affected_components).text_streamer.test }}
            timeout: 60
          - name: 'Rag tests'
            cmd: 'tests/python_tests/test_rag.py'
            run_condition: ${{ fromJSON(needs.smart_ci.outputs.affected_components).RAG.test }}
            timeout: 30
    defaults:
      run:
        shell: bash
    runs-on: macos-13
    env:
      INSTALL_DIR: ${{ github.workspace }}/install
      SRC_DIR: ${{ github.workspace }}/src
      BUILD_DIR: ${{ github.workspace }}/build
      HF_HOME: ${{ github.workspace }}/hf_cache

    steps:
      - name: Clone openvino.genai
        if: ${{ matrix.test.run_condition }}
        uses: actions/checkout@08c6903cd8c0fde910a37f88322edcfb5dd907a8 # v5.0.0
        with:
          path: ${{ env.SRC_DIR }}
          submodules: recursive

      - name: Download Build Artifacts
        if: ${{ matrix.test.run_condition }}
        uses: actions/download-artifact@634f93cb2916e3fdff6788551b99b062d0335ce0 # v5.0.0
        with:
          pattern: "{${{ needs.openvino_download.outputs.ov_artifact_name }},genai_wheels}"
          path: ${{ env.INSTALL_DIR }}
          merge-multiple: true

      - name: Setup Python ${{ env.PYTHON_VERSION }}
        if: ${{ matrix.test.run_condition }}
        uses: actions/setup-python@a26af69be951a213d495a4c3e4e4022e16d87065 # v5.6.0
        with:
          python-version: ${{ env.PYTHON_VERSION }}
          cache: 'pip'

      - name: Install GenAI Wheels
        if: ${{ matrix.test.run_condition }}
        uses: ./src/.github/actions/install_wheel
        with:
          packages: "openvino;openvino_tokenizers[transformers];openvino_genai;whowhatbench"
          requirements_files: "${{ env.SRC_DIR }}/tests/python_tests/requirements.txt"
          local_wheel_dir: ${{ env.INSTALL_DIR }}/wheels

      # transformers >= 4.52 require torch >= 2.6 and raise an error otherwise:
      # ValueError: Due to a serious vulnerability issue in `torch.load`, even with `weights_only=True`, we now require users to upgrade torch to at least v2.6 in order to use the function. This version restriction does not apply when loading files with safetensors.
      # See the vulnerability report here https://nvd.nist.gov/vuln/detail/CVE-2025-32434

      # x86_64 macOS does not (and will not) support newer versions of torch > 2.2 which are used in the newer transformers versions. It's not possible to lower transformer version in requirements.txt because that triggers vulnerability alert: https://github.com/openvinotoolkit/openvino_tokenizers/security/dependabot/11
      - run: python -m pip install "transformers<4.52"

      - name: Tests
        if: ${{ matrix.test.run_condition }}
        run: python -m pytest -v ./${{ matrix.test.cmd }}
        working-directory: ${{ env.SRC_DIR }}

  genai_samples_tests:
    name: Samples ${{ matrix.test.name }} (${{ matrix.build-type }})
    strategy:
      fail-fast: false
      matrix:
        build-type: [Release]
        test:
          - name: 'LLM'
            marker: 'llm'
            cmd: 'tests/python_tests/samples'
            run_condition: ${{ fromJSON(needs.smart_ci.outputs.affected_components).LLM_samples.test }}
          - name: 'Whisper'
            marker: 'whisper'
            cmd: 'tests/python_tests/samples'
            run_condition: ${{ fromJSON(needs.smart_ci.outputs.affected_components).Whisper_samples.test }}
          - name: 'Rag'
            marker: 'rag'
            cmd: 'tests/python_tests/samples'
            run_condition: ${{ fromJSON(needs.smart_ci.outputs.affected_components).RAG_samples.test }}
          - name: 'Speech generation'
            marker: 'speech_generation'
            cmd: 'tests/python_tests/samples'
            run_condition: ${{ fromJSON(needs.smart_ci.outputs.affected_components).Speech_generation_samples.test }}

    needs: [ smart_ci, openvino_download, genai_build_cmake, genai_build_wheel, genai_build_samples, genai_build_nodejs ]
    timeout-minutes: 120
    defaults:
      run:
        shell: bash
    runs-on: macos-13
    env:
      INSTALL_DIR: ${{ github.workspace }}/ov
      SRC_DIR: ${{ github.workspace }}/src
      BUILD_DIR: ${{ github.workspace }}/build

    steps:
      - name: Clone openvino.genai
        if: ${{ matrix.test.run_condition }}
        uses: actions/checkout@08c6903cd8c0fde910a37f88322edcfb5dd907a8 # v5.0.0
        with:
          path: ${{ env.SRC_DIR }}
          submodules: recursive

      - name: Download Build Artifacts
        if: ${{ matrix.test.run_condition }}
        uses: actions/download-artifact@634f93cb2916e3fdff6788551b99b062d0335ce0 # v5.0.0
        with:
          pattern: "{${{ needs.openvino_download.outputs.ov_artifact_name }},genai_cpack_${{ matrix.build-type }},genai_samples_${{ matrix.build-type }},genai_wheels}"
          path: ${{ env.INSTALL_DIR }}
          merge-multiple: true

      - name: Download GenAI JS Bildings Artifacts
        if: ${{ matrix.test.run_condition }}
        uses: actions/download-artifact@634f93cb2916e3fdff6788551b99b062d0335ce0 # v5.0.0
        with:
          name: genai_nodejs_bindings
          path: ${{ env.SRC_DIR }}/src/js/bin
          merge-multiple: true

      - name: Setup Python ${{ env.PYTHON_VERSION }}
        if: ${{ matrix.test.run_condition }}
        uses: actions/setup-python@a26af69be951a213d495a4c3e4e4022e16d87065 # v5.6.0
        with:
          python-version: ${{ env.PYTHON_VERSION }}
          cache: 'pip'

      - name: Install GenAI wheels
        if: ${{ matrix.test.run_condition }}
        uses: ./src/.github/actions/install_wheel
        with:
          packages: "openvino;openvino_tokenizers[transformers];openvino_genai[testing]"
          requirements_files: "${{ env.SRC_DIR }}/samples/requirements.txt"
          local_wheel_dir: ${{ env.INSTALL_DIR }}/wheels

      # transformers >= 4.52 require torch >= 2.6 and raise an error otherwise:
      # ValueError: Due to a serious vulnerability issue in `torch.load`, even with `weights_only=True`, we now require users to upgrade torch to at least v2.6 in order to use the function. This version restriction does not apply when loading files with safetensors.
      # See the vulnerability report here https://nvd.nist.gov/vuln/detail/CVE-2025-32434

      # x86_64 macOS does not (and will not) support newer versions of torch > 2.2 which are used in the newer transformers versions. It's not possible to lower transformer version in requirements.txt because that triggers vulnerability alert: https://github.com/openvinotoolkit/openvino_tokenizers/security/dependabot/11
      - run: python -m pip install "transformers<4.52"

      - name: Fix C++ samples permissions
        if: ${{ matrix.test.run_condition }}
        run: chmod +x ${{ env.INSTALL_DIR }}/samples_bin/*

      - name: Setup NodeJS
        if: ${{ matrix.test.run_condition }}
        uses: actions/setup-node@49933ea5288caeca8642d1e84afbd3f7d6820020 # v4.4.0
        with:
          node-version: 21

      - name: Install GenAI NPM package
        if: ${{ matrix.test.run_condition }}
        working-directory: ${{ env.SRC_DIR }}/src/js
        run: |
          npm install ${{ env.INSTALL_DIR }}/openvino_node_npm_package/openvino-node-* --ignore-scripts
          cp -R ${{ env.INSTALL_DIR }}/openvino_node_npm_package/bin node_modules/openvino-node/bin
          npm install --verbose

      - name: Install NPM dependencies for samples
        if: ${{ matrix.test.run_condition }}
        working-directory: ${{ env.SRC_DIR }}/samples/js/text_generation
        run: |
          npm install ${{ env.SRC_DIR }}/src/js
          npm install --verbose

      - name: Test Samples (Python and C++)
        if: ${{ matrix.test.run_condition }}
        run: |
          source ${{ env.INSTALL_DIR }}/setupvars.sh
          python -m pytest -vs ${{ env.SRC_DIR }}/${{ matrix.test.cmd }} -m "${{ matrix.test.marker }}"
        env:
          SAMPLES_PY_DIR: "${{ env.INSTALL_DIR }}/samples/python"
          SAMPLES_JS_DIR: "${{ env.SRC_DIR }}/samples/js"
          SAMPLES_CPP_DIR: "${{ env.INSTALL_DIR }}/samples_bin"
          SAMPLES_C_DIR: "${{ env.INSTALL_DIR }}/samples_bin"

  genai_tools_tests:
    name: Tools ${{ matrix.build-type }}
    strategy:
      fail-fast: false
      matrix:
        build-type: [Release]
    needs: [ smart_ci, openvino_download, genai_build_cmake, genai_build_wheel ]
    if: ${{ fromJSON(needs.smart_ci.outputs.affected_components).continuous_batching }}
    timeout-minutes: 90
    defaults:
      run:
        shell: bash
    runs-on: macos-13
    env:
      INSTALL_DIR: ${{ github.workspace }}/ov
      SRC_DIR: ${{ github.workspace }}/src
      BUILD_DIR: ${{ github.workspace }}/build

    steps:
      - name: Clone openvino.genai
        uses: actions/checkout@08c6903cd8c0fde910a37f88322edcfb5dd907a8 # v5.0.0
        with:
          path: ${{ env.SRC_DIR }}
          submodules: recursive

      - name: Download Build Artifacts
        uses: actions/download-artifact@634f93cb2916e3fdff6788551b99b062d0335ce0 # v5.0.0
        with:
          pattern: "{${{ needs.openvino_download.outputs.ov_artifact_name }},genai_cpack_${{ matrix.build-type }},genai_tools_${{ matrix.build-type }},genai_tests_${{ matrix.build-type }},genai_wheels}"
          path: ${{ env.INSTALL_DIR }}
          merge-multiple: true

      - name: Fix C++ samples permissions
        run: chmod +x ${{ env.INSTALL_DIR }}/samples_bin/*

      - name: Setup Python ${{ env.PYTHON_VERSION }}
        uses: actions/setup-python@a26af69be951a213d495a4c3e4e4022e16d87065 # v5.6.0
        with:
          python-version: ${{ env.PYTHON_VERSION }}
          cache: 'pip'

      - name: Install GenAI wheels
        uses: ./src/.github/actions/install_wheel
        with:
          packages: "openvino;openvino_tokenizers[transformers];openvino_genai[testing]"
          requirements_files: "${{ env.SRC_DIR }}/samples/requirements.txt"
          local_wheel_dir: ${{ env.INSTALL_DIR }}/wheels

      - name: gtests unit tests
        run: |
          source ${{ env.INSTALL_DIR }}/setupvars.sh
          chmod +x ${{ env.INSTALL_DIR }}/tests/tests_continuous_batching
          ${{ env.INSTALL_DIR }}/tests/tests_continuous_batching --gtest_filter="-AddSecondInputTest.*"

      - name: Test C++ Tools
        run: |
          source ${{ env.INSTALL_DIR }}/setupvars.sh
          python -m pytest -vs ${{ env.SRC_DIR }}/tests/python_tests/samples/test_continuous_batching_tools.py -m "samples"
        env:
          SAMPLES_CPP_DIR: "${{ env.INSTALL_DIR }}/samples_bin"

  genai_nodejs_tests:
    name: Node.js bindings tests
    needs: [ smart_ci, openvino_download, genai_build_nodejs ]
    if: ${{ fromJSON(needs.smart_ci.outputs.affected_components).JS_API }}
    timeout-minutes: 20
    defaults:
      run:
        shell: bash
    runs-on: macos-13

    env:
      SRC_DIR: ${{ github.workspace }}/openvino.genai
      INSTALL_DIR: ${{ github.workspace }}/install
      NODE_VERSION: 21

    steps:
      - name: Clone openvino.genai
        uses: actions/checkout@08c6903cd8c0fde910a37f88322edcfb5dd907a8 # v5.0.0
        with:
          path: ${{ env.SRC_DIR }}
          submodules: recursive

      - name: Download OpenVINO Artifacts
        uses: actions/download-artifact@634f93cb2916e3fdff6788551b99b062d0335ce0 # v5.0.0
        with:
          name: ${{ needs.openvino_download.outputs.ov_artifact_name }}
          path: ${{ env.INSTALL_DIR }}
          merge-multiple: true

      - name: Download GenAI JS Bildings Artifacts
        uses: actions/download-artifact@634f93cb2916e3fdff6788551b99b062d0335ce0 # v5.0.0
        with:
          name: genai_nodejs_bindings
          path: ${{ env.SRC_DIR }}/src/js/bin
          merge-multiple: true

      - name: Setup Node ${{ env.NODE_VERSION }}
        uses: actions/setup-node@49933ea5288caeca8642d1e84afbd3f7d6820020 # v4.4.0
        with:
          node-version: ${{ env.NODE_VERSION }}

      # JS pacakges uses the OpenVINO and OpenVINO GenAI libraries from the bin directory.
      # Here we emulate the installation of the openvino-node package from NPM. The latest
      # release of the openvino-node package is installed, and we need to update the binaries
      # in the node_modules/openvino-node/bin directory to work correctly with GenAI
      - name: Install npm package tests dependencies
        working-directory: ${{ env.SRC_DIR }}/src/js
        run: |
          npm install ${{ env.INSTALL_DIR }}/openvino_node_npm_package/openvino-node-* --ignore-scripts
          cp -R ${{ env.INSTALL_DIR }}/openvino_node_npm_package/bin node_modules/openvino-node/bin
          npm install --verbose

      - name: Run npm package tests
        working-directory: ${{ env.SRC_DIR }}/src/js
        run: npm test

  Overall_Status:
    name: ci/gha_overall_status_macos
    needs: [smart_ci, openvino_download, genai_build_cmake, genai_build_wheel, genai_build_samples, genai_tests_wheel, genai_samples_tests, genai_tools_tests]
    if: ${{ always() }}
    runs-on: ubuntu-latest
    steps:
      - name: Check status of all jobs
        if: >-
          ${{
            contains(needs.*.result, 'failure') ||
            contains(needs.*.result, 'cancelled')
          }}
        run: exit 1<|MERGE_RESOLUTION|>--- conflicted
+++ resolved
@@ -23,11 +23,8 @@
   CCACHE_MAXSIZE: 500Mi
   HF_HOME: ~/.cache/hf
   OV_CACHE: ~/.cache/ov_cache/194c936
-<<<<<<< HEAD
+  CLEANUP_CACHE: 1
   OPENVINO_LOG_LEVEL: 5
-=======
-  CLEANUP_CACHE: 1
->>>>>>> 5c36f2f0
 
 jobs:
   smart_ci:
