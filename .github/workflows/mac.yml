--- conflicted
+++ resolved
@@ -389,13 +389,8 @@
           timeout 25s ${OV_INSTALL_DIR}/samples/python/multinomial_causal_lm/multinomial_causal_lm.py ./TinyLlama-1.1B-Chat-v1.0/ 0
 
   Overall_Status:
-<<<<<<< HEAD
-    name: ci/gha_overall_status_linux
-    needs: [openvino_download, openvino_build, genai_python_lib, genai_python_lib_whisper, genai_package]
-=======
     name: ci/gha_overall_status_macos
     needs: [openvino_download, openvino_build, genai_python_lib, genai_package, genai_python_lib_whisper]
->>>>>>> 40f962d5
     if: ${{ always() }}
     runs-on: ubuntu-latest
     steps:
