--- conflicted
+++ resolved
@@ -14,13 +14,8 @@
   cancel-in-progress: true
 
 env:
-<<<<<<< HEAD
-  PYTHON_VERSION: '3.8'
-  OV_BRANCH: 'releases/2024/4'
-=======
   PYTHON_VERSION: '3.9'
   OV_BRANCH: ${{ github.base_ref || github.event.merge_group.base_ref || github.ref }}
->>>>>>> 40f962d5
   OV_TARBALL: ''
 
 permissions: read-all # Required by https://github.com/ossf/scorecard/blob/e23b8ad91fd6a64a0a971ca4fc0a4d1650725615/docs/checks.md#token-permissions
