--- conflicted
+++ resolved
@@ -584,15 +584,12 @@
           requirements_files: "${{ env.SRC_DIR }}/samples/requirements.txt"
           local_wheel_dir: ${{ env.INSTALL_DIR }}/wheels
 
-<<<<<<< HEAD
-=======
       # transformers >= 4.52 require torch >= 2.6 and raise an error otherwise:
       # ValueError: Due to a serious vulnerability issue in `torch.load`, even with `weights_only=True`, we now require users to upgrade torch to at least v2.6 in order to use the function. This version restriction does not apply when loading files with safetensors.
       # See the vulnerability report here https://nvd.nist.gov/vuln/detail/CVE-2025-32434
 
       # x86_64 macOS does not (and will not) support newer versions of torch > 2.2 which are used in the newer transformers versions. It's not possible to lower transformer version in requirements.txt because that triggers vulnerability alert: https://github.com/openvinotoolkit/openvino_tokenizers/security/dependabot/11
       - run: python -m pip install "transformers<4.52"
->>>>>>> 9630c8b9
 
       - name: Fix C++ samples permissions
         if: ${{ matrix.test.run_condition }}
