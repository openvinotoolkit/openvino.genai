name: macOS (13, Python 3.10)
on:
  workflow_dispatch:
  pull_request:
  merge_group:
  push:
    branches:
      - master
      - 'releases/**'

permissions: read-all # Required by https://github.com/ossf/scorecard/blob/e23b8ad91fd6a64a0a971ca4fc0a4d1650725615/docs/checks.md#token-permissions

concurrency:
  # github.ref is not unique in post-commit
  group: ${{ github.event_name == 'push' && github.run_id || github.ref }}-mac
  cancel-in-progress: true

env:
  MACOSX_DEPLOYMENT_TARGET: '11.0'
  PYTHON_VERSION: '3.10'
  TARGET_BRANCH: ${{ github.base_ref || github.event.merge_group.base_ref || github.ref }}
  CCACHE_MAXSIZE: 500Mi
  HF_HOME: ~/.cache/hf
  OV_CACHE: ~/.cache/ov_cache

jobs:
  smart_ci:
    name: Smart CI
    runs-on: ubuntu-latest
    outputs:
      affected_components: "${{ steps.smart_ci.outputs.affected_components }}"
      changed_components: "${{ steps.smart_ci.outputs.changed_components }}"
      skip_workflow: "${{ steps.smart_ci.outputs.skip_workflow }}"
    steps:
      - name: checkout action
        uses: actions/checkout@11bd71901bbe5b1630ceea73d27597364c9af683 # v4.2.2
        timeout-minutes: 15
        with:
          sparse-checkout: .github

      - name: Get affected components
        id: smart_ci
        uses: openvinotoolkit/openvino/.github/actions/smart-ci@master
        with:
          repository: ${{ github.repository }}
          pr: ${{ github.event.number }}
          commit_sha: ${{ github.sha }}
          ref_name: ${{ github.ref_name }}
          component_pattern: "category: ((?!Python API|CPP API).*)"
          repo_token: ${{ secrets.GITHUB_TOKEN }}
          skip_when_only_listed_labels_set: 'GH Pages Docs'
          skip_when_only_listed_files_changed: '*.md,*.rst,*.png,*.jpg,*.svg,*.gif'

      - name: Show affected components
        run: echo "${{ toJSON(steps.smart_ci.outputs.affected_components) }}"
        shell: bash

  openvino_download:
    needs: smart_ci
    name: Download OpenVINO
    outputs:
      status: ${{ steps.openvino_download.outcome }}
      ov_artifact_name: ${{ steps.openvino_download.outputs.ov_artifact_name }}
      ov_wheel_source: ${{ steps.openvino_download.outputs.ov_wheel_source }}
      ov_version: ${{ steps.openvino_download.outputs.ov_version }}
    timeout-minutes: 10
    defaults:
      run:
        shell: bash
    runs-on: aks-linux-medium
    container:
      image: 'openvinogithubactions.azurecr.io/openvino_provider:0.1.0'
      volumes:
        - /mount:/mount
        - ${{ github.workspace }}:${{ github.workspace }}

    steps:
    - uses: openvinotoolkit/openvino/.github/actions/openvino_provider@master
      id: openvino_download
      with:
        platform: macos_12_6
        commit_packages_to_provide: wheels,developer_package.tar.gz,openvino_js_package.tar.gz,openvino_node_npm_package.tar.gz
        revision: latest_available_commit

  genai_build_cmake:
    name: Build cpack - ${{ matrix.build-type }}
    strategy:
      fail-fast: false
      matrix:
        build-type: [Release]
    needs: [ openvino_download ]
    timeout-minutes: 45
    defaults:
      run:
        shell: bash
    runs-on: macos-13
    env:
      CMAKE_GENERATOR: Ninja
      CMAKE_CXX_COMPILER_LAUNCHER: ccache
      CMAKE_C_COMPILER_LAUNCHER: ccache
      CCACHE_DIR: ${{ github.workspace }}/ccache
      OV_INSTALL_DIR: ${{ github.workspace }}/ov
      INSTALL_DIR: ${{ github.workspace }}/install
      INSTALL_TOOLS_DIR: ${{ github.workspace }}/tools
      INSTALL_TESTS_DIR: ${{ github.workspace }}/tests
      BUILD_DIR: ${{ github.workspace }}/build
      SRC_DIR: ${{ github.workspace }}/src

    steps:
      - name: Clone openvino.genai
        uses: actions/checkout@11bd71901bbe5b1630ceea73d27597364c9af683 # v4.2.2
        with:
          path: ${{ env.SRC_DIR }}
          submodules: recursive

      - name: Download OpenVINO package
        uses: actions/download-artifact@d3f86a106a0bac45b974a628896c90dbdf5c8093 # v4.3.0
        with:
          name: ${{ needs.openvino_download.outputs.ov_artifact_name }}
          path: ${{ env.OV_INSTALL_DIR }}
          merge-multiple: true

      - name: Setup Python ${{ env.PYTHON_VERSION }}
        uses: actions/setup-python@a26af69be951a213d495a4c3e4e4022e16d87065 # v5.6.0
        with:
          python-version: ${{ env.PYTHON_VERSION }}
          cache: 'pip'

      - name: Install build dependencies
        run: brew install coreutils ccache

      - name: Setup ccache
        id: ccache-restore
        uses: actions/cache@5a3ec84eff668545956fd18022155c47e93e2684 # v4.2.3
        with:
          key: ${{ runner.os }}-${{ runner.arch }}-ccache-${{ env.TARGET_BRANCH }}-${{ matrix.build-type }}-cpack-${{ github.sha }}
          restore-keys: |
            ${{ runner.os }}-${{ runner.arch }}-ccache-${{ env.TARGET_BRANCH }}-${{ matrix.build-type }}-cpack
          path: ${{ env.CCACHE_DIR }}
      - name: Clean ccache stats
        run: ccache --zero-stats --show-config

      - name: CMake Build
        run: |
          source ${{ env.OV_INSTALL_DIR }}/setupvars.sh
          cmake -DOpenVINODeveloperPackage_DIR=${{ env.OV_INSTALL_DIR }}/developer_package/cmake \
                -DENABLE_PYTHON=ON \
                -DCMAKE_BUILD_TYPE=${{ matrix.build-type }} \
                -S ${{ env.SRC_DIR}} \
                -B ${{ env.BUILD_DIR }}
          cmake --build ${{ env.BUILD_DIR}} --config ${{ matrix.build-type }} --parallel $(nproc) --verbose
          cmake --install ${{ env.BUILD_DIR }} --config ${{ matrix.build-type }} --prefix ${{ env.INSTALL_DIR }}
          cmake --install ${{ env.BUILD_DIR }} --config ${{ matrix.build-type }} --prefix ${{ env.INSTALL_TOOLS_DIR }} --component tools_bin
          cmake --install ${{ env.BUILD_DIR }} --config ${{ matrix.build-type }} --prefix ${{ env.INSTALL_TESTS_DIR }} --component tests

      - name: Show ccache stats
        run: ccache --show-stats

      - name: Save ccache
        if: always() && steps.ccache-restore.outputs.cache-hit != 'true' && github.event_name == 'push'
        uses: actions/cache/save@5a3ec84eff668545956fd18022155c47e93e2684 # v4.2.3
        with:
          key: ${{ steps.ccache-restore.outputs.cache-primary-key }}
          path: ${{ env.CCACHE_DIR }}
      - name: Upload Archive Distribution Package
        if: always()
        uses: actions/upload-artifact@ea165f8d65b6e75b540449e92b4886f43607fa02 # v4.6.2
        with:
          name: genai_cpack_${{ matrix.build-type }}
          path: ${{ env.INSTALL_DIR }}
          if-no-files-found: 'error'

      - name: Upload Tools
        if: always()
        uses: actions/upload-artifact@ea165f8d65b6e75b540449e92b4886f43607fa02 # v4.6.2
        with:
          name: genai_tools_${{ matrix.build-type }}
          path: ${{ env.INSTALL_TOOLS_DIR }}
          if-no-files-found: 'error'

      - name: Upload Tests
        if: always()
        uses: actions/upload-artifact@ea165f8d65b6e75b540449e92b4886f43607fa02 # v4.6.2
        with:
          name: genai_tests_${{ matrix.build-type }}
          path: ${{ env.INSTALL_TESTS_DIR }}
          if-no-files-found: 'error'

  genai_build_wheel:
    name: Build Wheel
    needs: [ openvino_download ]
    timeout-minutes: 45
    defaults:
      run:
        shell: bash
    runs-on: macos-13
    env:
      CCACHE_DIR: ${{ github.workspace }}/ccache
      CMAKE_CXX_COMPILER_LAUNCHER: ccache
      CMAKE_C_COMPILER_LAUNCHER: ccache
      OV_INSTALL_DIR: ${{ github.workspace }}/ov
      INSTALL_DIR: ${{ github.workspace }}/install
      WHEELS_DIR: ${{ github.workspace }}/install/wheels
      SRC_DIR: ${{ github.workspace }}/src
      OpenVINODeveloperPackage_DIR: ${{ github.workspace }}/ov/developer_package/cmake

    steps:
      - name: Clone openvino.genai
        uses: actions/checkout@11bd71901bbe5b1630ceea73d27597364c9af683 # v4.2.2
        with:
          path: ${{ env.SRC_DIR }}
          submodules: recursive

      - name: Download OpenVINO package
        uses: actions/download-artifact@d3f86a106a0bac45b974a628896c90dbdf5c8093 # v4.3.0
        with:
          name: ${{ needs.openvino_download.outputs.ov_artifact_name }}
          path: ${{ env.OV_INSTALL_DIR }}
          merge-multiple: true

      - name: Setup Python ${{ env.PYTHON_VERSION }}
        uses: actions/setup-python@a26af69be951a213d495a4c3e4e4022e16d87065 # v5.6.0
        with:
          python-version: ${{ env.PYTHON_VERSION }}
          cache: 'pip'

      - name: Install build dependencies
        run: brew install coreutils ccache

      - name: Setup ccache
        id: ccache-restore
        uses: actions/cache@5a3ec84eff668545956fd18022155c47e93e2684 # v4.2.3
        with:
          key: ${{ runner.os }}-${{ runner.arch }}-ccache-${{ env.TARGET_BRANCH }}-wheel-${{ github.sha }}
          restore-keys: |
            ${{ runner.os }}-${{ runner.arch }}-ccache-${{ env.TARGET_BRANCH }}-wheel
          path: ${{ env.CCACHE_DIR }}

      - name: Clean ccache stats
        run: ccache --zero-stats --show-config

      - name: Build Tokenizers Wheel
        run: |
          python -m pip wheel -v --no-deps --wheel-dir ${{ env.WHEELS_DIR }} \
              ${{ needs.openvino_download.outputs.ov_wheel_source }} \
              ${{ env.SRC_DIR }}/thirdparty/openvino_tokenizers
        working-directory: ${{ env.OV_INSTALL_DIR }}

      - name: Build GenAI Wheel
        run: |
          python -m pip wheel -v --no-deps --wheel-dir ${{ env.WHEELS_DIR }} \
              ${{ needs.openvino_download.outputs.ov_wheel_source }} \
              ${{ env.SRC_DIR }}
        working-directory: ${{ env.OV_INSTALL_DIR }}

      - name: Build WWB Wheel
        run: python -m pip wheel -v --no-deps --wheel-dir ${{ env.WHEELS_DIR }} ${{ env.SRC_DIR }}/tools/who_what_benchmark
        working-directory: ${{ env.OV_INSTALL_DIR }}

      - name: Save ccache
        if: always() && steps.ccache-restore.outputs.cache-hit != 'true' && github.event_name == 'push'
        uses: actions/cache/save@5a3ec84eff668545956fd18022155c47e93e2684 # v4.2.3
        with:
          key: ${{ steps.ccache-restore.outputs.cache-primary-key }}
          path: ${{ env.CCACHE_DIR }}

      - name: Upload Wheels
        if: always()
        uses: actions/upload-artifact@ea165f8d65b6e75b540449e92b4886f43607fa02 # v4.6.2
        with:
          name: genai_wheels
          path: ${{ env.INSTALL_DIR }}
          if-no-files-found: 'error'

  genai_build_samples:
    name: Build Samples - ${{ matrix.build-type }}
    strategy:
      fail-fast: false
      matrix:
        build-type: [Release]
    needs: [ openvino_download, genai_build_cmake ]
    timeout-minutes: 10
    defaults:
      run:
        shell: bash
    runs-on: macos-13
    env:
      OV_INSTALL_DIR: ${{ github.workspace }}/ov
      INSTALL_DIR: ${{ github.workspace }}/install
      BUILD_DIR: ${{ github.workspace }}/build
      SRC_DIR: ${{ github.workspace }}/src

    steps:
      - name: Clone openvino.genai
        uses: actions/checkout@11bd71901bbe5b1630ceea73d27597364c9af683 # v4.2.2
        with:
          path: ${{ env.SRC_DIR }}
          submodules: recursive

      - name: Download Build Artifacts
        uses: actions/download-artifact@d3f86a106a0bac45b974a628896c90dbdf5c8093 # v4.3.0
        with:
          pattern: "{${{ needs.openvino_download.outputs.ov_artifact_name }},genai_cpack_${{ matrix.build-type }}}"
          path: ${{ env.OV_INSTALL_DIR }}
          merge-multiple: true

      - name: Build Samples (Release)
        if: ${{ 'Release' == matrix.build-type }}
        run: |
          chmod +x ${{ env.OV_INSTALL_DIR }}/samples/cpp/build_samples.sh
          ${{ env.OV_INSTALL_DIR }}/samples/cpp/build_samples.sh -i ${{ env.INSTALL_DIR }}
          chmod +x ${{ env.OV_INSTALL_DIR }}/samples/c/build_samples.sh
          ${{ env.OV_INSTALL_DIR }}/samples/c/build_samples.sh -i ${{ env.INSTALL_DIR }}

      - name: Build Samples (${{ matrix.build-type }})
        if: ${{ 'Release' != matrix.build-type }}
        run: |
          source ${{ env.OV_INSTALL_DIR }}/setupvars.sh
          cmake -DCMAKE_BUILD_TYPE=${{ matrix.build-type }} -S ${{ env.OV_INSTALL_DIR }}/samples/cpp/ -B ${{ env.BUILD_DIR }}
          cmake --build ${{ env.BUILD_DIR }} --config ${{ matrix.build-type }} --parallel $(nproc)
          cmake --install ${{ env.BUILD_DIR }} --config ${{ matrix.build-type }} --component samples_bin --prefix ${{ env.INSTALL_DIR }}

      - name: Upload Samples Build Package
        if: ${{ always() }}
        uses: actions/upload-artifact@ea165f8d65b6e75b540449e92b4886f43607fa02 # v4.6.2
        with:
          name: genai_samples_${{ matrix.build-type }}
          path: ${{ env.INSTALL_DIR }}
          if-no-files-found: 'error'

  genai_build_nodejs:
    name: Build Node.js bindings
    strategy:
      fail-fast: false
      matrix:
        build-type: [Release]
    needs: [ openvino_download ]
    timeout-minutes: 30
    defaults:
      run:
        shell: bash
    runs-on: macos-13

    env:
      SRC_DIR: ${{ github.workspace }}/openvino.genai
      BUILD_DIR: ${{ github.workspace }}/build
      INSTALL_DIR: ${{ github.workspace }}/openvino.genai/src/js/bin
      OV_INSTALL_DIR: ${{ github.workspace }}/ov

    steps:
      - name: Clone openvino.genai
        uses: actions/checkout@11bd71901bbe5b1630ceea73d27597364c9af683 # v4.2.2
        with:
          submodules: recursive
          path: ${{ env.SRC_DIR }}

      - name: Download OpenVINO package
        uses: actions/download-artifact@d3f86a106a0bac45b974a628896c90dbdf5c8093 # v4.3.0
        with:
          name: ${{ needs.openvino_download.outputs.ov_artifact_name }}
          path: ${{ env.OV_INSTALL_DIR }}
          merge-multiple: true

      - name: Install build dependencies
        run: brew install coreutils

      - name: Build GenAI Node.js bindings
        run: |
          source ${{ env.OV_INSTALL_DIR }}/setupvars.sh
          cmake -DCMAKE_BUILD_TYPE=${{ matrix.build-type }} \
            -DENABLE_JS=ON -DCPACK_GENERATOR=NPM \
            -DENABLE_PYTHON=OFF -DENABLE_WHEEL=OFF \
            -S ${{ env.SRC_DIR }} -B ${{ env.BUILD_DIR }}
          cmake --build ${{ env.BUILD_DIR }} --config ${{ matrix.build-type }} --parallel --verbose
          cmake --install ${{ env.BUILD_DIR }} --config ${{ matrix.build-type }} --prefix ${{ env.INSTALL_DIR }}

      - name: Upload Node.js bindings Build Package
        if: always()
        uses: actions/upload-artifact@ea165f8d65b6e75b540449e92b4886f43607fa02 # v4.6.2
        with:
          name: genai_nodejs_bindings
          path: ${{ env.INSTALL_DIR }}
          if-no-files-found: 'error'

  genai_tests_wheel:
    name: Python (${{ matrix.test.name}}) Tests (wheel)
    needs: [ smart_ci, openvino_download, genai_build_wheel ]
    timeout-minutes: ${{ matrix.test.timeout }}
    strategy:
      fail-fast: false
      matrix:
        test:
          - name: 'Whisper'
            cmd: 'tests/python_tests/test_whisper_pipeline.py'
            run_condition: ${{ fromJSON(needs.smart_ci.outputs.affected_components).whisper.test }}
            timeout: 45
          - name: 'Cacheopt E2E'
            cmd: 'tests/python_tests/test_kv_cache_eviction.py'
            run_condition: ${{ fromJSON(needs.smart_ci.outputs.affected_components).continuous_batching.test }}
            timeout: 60
          - name: 'LLM & VLM'
            cmd: 'tests/python_tests/test_llm_pipeline.py tests/python_tests/test_llm_pipeline_static.py tests/python_tests/test_vlm_pipeline.py'
            run_condition: ${{ fromJSON(needs.smart_ci.outputs.affected_components).visual_language.test }}
            timeout: 60
          - name: 'Tokenizer tests'
            cmd: 'tests/python_tests/test_tokenizer.py'
            run_condition: ${{ fromJSON(needs.smart_ci.outputs.affected_components).tokenizers.test }}
            timeout: 60
          - name: 'API tests'
            cmd: 'tests/python_tests/test_continuous_batching.py tests/python_tests/test_generation_config.py tests/python_tests/test_sampling.py tests/python_tests/test_text_streamer.py'
            run_condition: ${{ fromJSON(needs.smart_ci.outputs.affected_components).continuous_batching.test || fromJSON(needs.smart_ci.outputs.affected_components).sampling.test || fromJSON(needs.smart_ci.outputs.affected_components).text_streamer.test }}
            timeout: 60
          - name: 'Rag tests'
            cmd: 'tests/python_tests/test_rag.py'
            run_condition: ${{ fromJSON(needs.smart_ci.outputs.affected_components).RAG.test }}
            timeout: 30
    defaults:
      run:
        shell: bash
    runs-on: macos-13
    env:
      INSTALL_DIR: ${{ github.workspace }}/install
      SRC_DIR: ${{ github.workspace }}/src
      BUILD_DIR: ${{ github.workspace }}/build
      HF_HOME: ${{ github.workspace }}/hf_cache

    steps:
      - name: Clone openvino.genai
        if: ${{ matrix.test.run_condition }}
        uses: actions/checkout@11bd71901bbe5b1630ceea73d27597364c9af683 # v4.2.2
        with:
          path: ${{ env.SRC_DIR }}
          submodules: recursive

      - name: Download Build Artifacts
        if: ${{ matrix.test.run_condition }}
        uses: actions/download-artifact@d3f86a106a0bac45b974a628896c90dbdf5c8093 # v4.3.0
        with:
          pattern: "{${{ needs.openvino_download.outputs.ov_artifact_name }},genai_wheels}"
          path: ${{ env.INSTALL_DIR }}
          merge-multiple: true

      - name: Setup Python ${{ env.PYTHON_VERSION }}
        if: ${{ matrix.test.run_condition }}
        uses: actions/setup-python@a26af69be951a213d495a4c3e4e4022e16d87065 # v5.6.0
        with:
          python-version: ${{ env.PYTHON_VERSION }}
          cache: 'pip'

      - name: Install OpenVINO wheel
        if: ${{ matrix.test.run_condition }}
        run: python3 -m pip install openvino==${{ needs.openvino_download.outputs.ov_version }} ${{ needs.openvino_download.outputs.ov_wheel_source }}
        working-directory: ${{ env.INSTALL_DIR }}

      - name: Install GenAI Wheels
        if: ${{ matrix.test.run_condition }}
        uses: ./src/.github/actions/install_wheel
        with:
          packages: "openvino_tokenizers[transformers];openvino_genai;whowhatbench"
          requirements_files: "${{ env.SRC_DIR }}/tests/python_tests/requirements.txt"
          local_wheel_dir: ${{ env.INSTALL_DIR }}/wheels

      - name: Tests
        if: ${{ matrix.test.run_condition }}
        run: python -m pytest -v ./${{ matrix.test.cmd }}
        working-directory: ${{ env.SRC_DIR }}

  genai_samples_tests:
    name: Samples ${{ matrix.test.name }} (${{ matrix.build-type }})
    strategy:
      fail-fast: false
      matrix:
        build-type: [Release]
        test:
          - name: 'LLM'
            marker: 'llm'
            cmd: 'tests/python_tests/samples'
            run_condition: ${{ fromJSON(needs.smart_ci.outputs.affected_components).LLM_samples.test }}
          - name: 'Whisper'
            marker: 'whisper'
            cmd: 'tests/python_tests/samples'
            run_condition: ${{ fromJSON(needs.smart_ci.outputs.affected_components).Whisper_samples.test }}
          - name: 'Rag'
            marker: 'rag'
            cmd: 'tests/python_tests/samples'
            run_condition: ${{ fromJSON(needs.smart_ci.outputs.affected_components).RAG_samples.test }}

    needs: [ smart_ci, openvino_download, genai_build_cmake, genai_build_wheel, genai_build_samples, genai_build_nodejs ]
    timeout-minutes: 45
    defaults:
      run:
        shell: bash
    runs-on: macos-13
    env:
      INSTALL_DIR: ${{ github.workspace }}/ov
      SRC_DIR: ${{ github.workspace }}/src
      BUILD_DIR: ${{ github.workspace }}/build

    steps:
      - name: Clone openvino.genai
        if: ${{ matrix.test.run_condition }}
        uses: actions/checkout@11bd71901bbe5b1630ceea73d27597364c9af683 # v4.2.2
        with:
          path: ${{ env.SRC_DIR }}
          submodules: recursive

      - name: Download Build Artifacts
        if: ${{ matrix.test.run_condition }}
        uses: actions/download-artifact@d3f86a106a0bac45b974a628896c90dbdf5c8093 # v4.3.0
        with:
          pattern: "{${{ needs.openvino_download.outputs.ov_artifact_name }},genai_cpack_${{ matrix.build-type }},genai_samples_${{ matrix.build-type }},genai_wheels}"
          path: ${{ env.INSTALL_DIR }}
          merge-multiple: true

<<<<<<< HEAD
=======
      - name: Download OpenVINO JS Bildings Artifacts
        if: ${{ matrix.test.run_condition }}
        uses: actions/download-artifact@d3f86a106a0bac45b974a628896c90dbdf5c8093 # v4.3.0
        with:
          name: ${{ needs.openvino_download.outputs.ov_artifact_name }}
          path: ${{ env.LATEST_OV_DIR }}
          merge-multiple: true

>>>>>>> f35313b6
      - name: Download GenAI JS Bildings Artifacts
        if: ${{ matrix.test.run_condition }}
        uses: actions/download-artifact@d3f86a106a0bac45b974a628896c90dbdf5c8093 # v4.3.0
        with:
          name: genai_nodejs_bindings
          path: ${{ env.SRC_DIR }}/src/js/bin
          merge-multiple: true

      - name: Setup Python ${{ env.PYTHON_VERSION }}
        if: ${{ matrix.test.run_condition }}
        uses: actions/setup-python@a26af69be951a213d495a4c3e4e4022e16d87065 # v5.6.0
        with:
          python-version: ${{ env.PYTHON_VERSION }}
          cache: 'pip'

      - name: Install GenAI wheels
        if: ${{ matrix.test.run_condition }}
        uses: ./src/.github/actions/install_wheel
        with:
          packages: "openvino;openvino_tokenizers[transformers];openvino_genai[testing]"
          requirements_files: "${{ env.SRC_DIR }}/samples/requirements.txt"
          local_wheel_dir: ${{ env.INSTALL_DIR }}/wheels

      - name: Fix C++ samples permissions
        if: ${{ matrix.test.run_condition }}
        run: chmod +x ${{ env.INSTALL_DIR }}/samples_bin/*

      - name: Setup NodeJS
        if: ${{ matrix.test.run_condition }}
        uses: actions/setup-node@49933ea5288caeca8642d1e84afbd3f7d6820020 # v4.4.0
        with:
          node-version: 21

      - name: Install GenAI NPM package
        if: ${{ matrix.test.run_condition }}
        working-directory: ${{ env.SRC_DIR }}/src/js
        run: |
          npm install ${{ env.INSTALL_DIR }}/openvino_node_npm_package/openvino-node-*
          npm install --verbose

      - name: Install NPM dependencies for samples
        if: ${{ matrix.test.run_condition }}
        working-directory: ${{ env.SRC_DIR }}/samples/js/text_generation
        run: |
          npm install ${{ env.INSTALL_DIR }}/openvino_node_npm_package/openvino-node-*
          npm install ${{ env.SRC_DIR }}/src/js
          npm install --verbose

      - name: Test Samples (Python and C++)
        if: ${{ matrix.test.run_condition }}
        run: |
          source ${{ env.INSTALL_DIR }}/setupvars.sh
          python -m pytest -vs ${{ env.SRC_DIR }}/${{ matrix.test.cmd }} -m "${{ matrix.test.marker }}"
        env:
          SAMPLES_PY_DIR: "${{ env.INSTALL_DIR }}/samples/python"
          SAMPLES_JS_DIR: "${{ env.SRC_DIR }}/samples/js"
          SAMPLES_CPP_DIR: "${{ env.INSTALL_DIR }}/samples_bin"
          SAMPLES_C_DIR: "${{ env.INSTALL_DIR }}/samples_bin"

  genai_tools_tests:
    name: Tools ${{ matrix.build-type }}
    strategy:
      fail-fast: false
      matrix:
        build-type: [Release]
    needs: [ smart_ci, openvino_download, genai_build_cmake, genai_build_wheel ]
    if: ${{ fromJSON(needs.smart_ci.outputs.affected_components).continuous_batching }}
    timeout-minutes: 90
    defaults:
      run:
        shell: bash
    runs-on: macos-13
    env:
      INSTALL_DIR: ${{ github.workspace }}/ov
      SRC_DIR: ${{ github.workspace }}/src
      BUILD_DIR: ${{ github.workspace }}/build

    steps:
      - name: Clone openvino.genai
        uses: actions/checkout@11bd71901bbe5b1630ceea73d27597364c9af683 # v4.2.2
        with:
          path: ${{ env.SRC_DIR }}
          submodules: recursive

      - name: Download Build Artifacts
        uses: actions/download-artifact@d3f86a106a0bac45b974a628896c90dbdf5c8093 # v4.3.0
        with:
          pattern: "{${{ needs.openvino_download.outputs.ov_artifact_name }},genai_cpack_${{ matrix.build-type }},genai_tools_${{ matrix.build-type }},genai_tests_${{ matrix.build-type }},genai_wheels}"
          path: ${{ env.INSTALL_DIR }}
          merge-multiple: true

      - name: Fix C++ samples permissions
        run: chmod +x ${{ env.INSTALL_DIR }}/samples_bin/*

      - name: Setup Python ${{ env.PYTHON_VERSION }}
        uses: actions/setup-python@a26af69be951a213d495a4c3e4e4022e16d87065 # v5.6.0
        with:
          python-version: ${{ env.PYTHON_VERSION }}
          cache: 'pip'

      - name: Install GenAI wheels
        uses: ./src/.github/actions/install_wheel
        with:
          packages: "openvino;openvino_tokenizers[transformers];openvino_genai[testing]"
          requirements_files: "${{ env.SRC_DIR }}/samples/requirements.txt"
          local_wheel_dir: ${{ env.INSTALL_DIR }}/wheels

      - name: gtests unit tests
        run: |
          source ${{ env.INSTALL_DIR }}/setupvars.sh
          chmod +x ${{ env.INSTALL_DIR }}/tests/tests_continuous_batching
          ${{ env.INSTALL_DIR }}/tests/tests_continuous_batching

      - name: Test C++ Tools
        run: |
          source ${{ env.INSTALL_DIR }}/setupvars.sh
          python -m pytest -vs ${{ env.SRC_DIR }}/tests/python_tests/samples/test_continuous_batching_tools.py -m "samples"
        env:
          SAMPLES_CPP_DIR: "${{ env.INSTALL_DIR }}/samples_bin"

  genai_nodejs_tests:
    name: Node.js bindings tests
    needs: [ smart_ci, openvino_download, genai_build_nodejs ]
    if: ${{ fromJSON(needs.smart_ci.outputs.affected_components).JS_API }}
    timeout-minutes: 20
    defaults:
      run:
        shell: bash
    runs-on: macos-13

    env:
      SRC_DIR: ${{ github.workspace }}/openvino.genai
      INSTALL_DIR: ${{ github.workspace }}/install
      NODE_VERSION: 21

    steps:
      - name: Clone openvino.genai
        uses: actions/checkout@11bd71901bbe5b1630ceea73d27597364c9af683 # v4.2.2
        with:
          path: ${{ env.SRC_DIR }}
          submodules: recursive

      - name: Download OpenVINO Artifacts
        uses: actions/download-artifact@d3f86a106a0bac45b974a628896c90dbdf5c8093 # v4.3.0
        with:
          name: ${{ needs.openvino_download.outputs.ov_artifact_name }}
          path: ${{ env.INSTALL_DIR }}
          merge-multiple: true

      - name: Download GenAI JS Bildings Artifacts
        uses: actions/download-artifact@d3f86a106a0bac45b974a628896c90dbdf5c8093 # v4.3.0
        with:
          name: genai_nodejs_bindings
          path: ${{ env.SRC_DIR }}/src/js/bin
          merge-multiple: true

      - name: Setup Node ${{ env.NODE_VERSION }}
        uses: actions/setup-node@49933ea5288caeca8642d1e84afbd3f7d6820020 # v4.4.0
        with:
          node-version: ${{ env.NODE_VERSION }}

      # JS pacakges uses the OpenVINO and OpenVINO GenAI libraries from the bin directory.
      # Here we emulate the installation of the openvino-node package from NPM. The latest
      # release of the openvino-node package is installed, and we need to update the binaries
      # in the node_modules/openvino-node/bin directory to work correctly with GenAI
      - name: Install npm package tests dependencies
        working-directory: ${{ env.SRC_DIR }}/src/js
        run: |
          npm install ${{ env.INSTALL_DIR }}/openvino-node-*
          npm install --verbose

      - name: Run npm package tests
        working-directory: ${{ env.SRC_DIR }}/src/js
        run: npm test

      - name: Install openvino-genai-node samples dependencies
        working-directory: ${{ env.SRC_DIR }}/samples/js/text_generation
        run: |
          npm install ${{ env.INSTALL_DIR }}/openvino-node-*
          npm install ${{ env.SRC_DIR }}/src/js
          npm install --verbose

      - name: Run samples tests
        working-directory: ${{ env.SRC_DIR }}/samples/js/text_generation
        run: npm test
        env:
          MODEL_PATH: ${{ env.SRC_DIR }}/src/js/tests/models/Llama-3.1-8B-Instruct-FastDraft-150M-int8-ov

  Overall_Status:
    name: ci/gha_overall_status_macos
    needs: [smart_ci, openvino_download, genai_build_cmake, genai_build_wheel, genai_build_samples, genai_tests_wheel, genai_samples_tests, genai_tools_tests]
    if: ${{ always() }}
    runs-on: ubuntu-latest
    steps:
      - name: Check status of all jobs
        if: >-
          ${{
            contains(needs.*.result, 'failure') ||
            contains(needs.*.result, 'cancelled')
          }}
        run: exit 1<|MERGE_RESOLUTION|>--- conflicted
+++ resolved
@@ -512,17 +512,6 @@
           path: ${{ env.INSTALL_DIR }}
           merge-multiple: true
 
-<<<<<<< HEAD
-=======
-      - name: Download OpenVINO JS Bildings Artifacts
-        if: ${{ matrix.test.run_condition }}
-        uses: actions/download-artifact@d3f86a106a0bac45b974a628896c90dbdf5c8093 # v4.3.0
-        with:
-          name: ${{ needs.openvino_download.outputs.ov_artifact_name }}
-          path: ${{ env.LATEST_OV_DIR }}
-          merge-multiple: true
-
->>>>>>> f35313b6
       - name: Download GenAI JS Bildings Artifacts
         if: ${{ matrix.test.run_condition }}
         uses: actions/download-artifact@d3f86a106a0bac45b974a628896c90dbdf5c8093 # v4.3.0
