--- conflicted
+++ resolved
@@ -226,13 +226,8 @@
       - name: Test bindings
         run: |
           source ${OV_INSTALL_DIR}/setupvars.sh
-<<<<<<< HEAD
           python -m pip install ./thirdparty/openvino_tokenizers/[transformers] -r ./tests/python_tests/requirements.txt --find-links ${OV_INSTALL_DIR}/wheels --upgrade-strategy eager
-          python -m pytest ./tests/python_tests/ --ignore ./tests/python_tests/test_whisper_generate_api.py
-=======
-          python -m pip install ./thirdparty/openvino_tokenizers/[transformers] -r ./tests/python_tests/requirements.txt --find-links ${OV_INSTALL_DIR}/tools --upgrade-strategy eager
           python -m pytest ./tests/python_tests/ --ignore ./tests/python_tests/test_whisper_generate_api.py  --ignore ./tests/python_tests/test_vlm_api.py
->>>>>>> d041d88f
         env:
           PYTHONPATH: "./build/:$PYTHONPATH"
 
