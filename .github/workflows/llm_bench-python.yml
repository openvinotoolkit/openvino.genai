# This workflow will install Python dependencies, run tests and lint with a single version of Python
# For more information see: https://docs.github.com/en/actions/automating-builds-and-tests/building-and-testing-python

name: llm_bench Python Test

on:
  push:
    branches: [ "master" ]
    paths:
      - tools/llm_bench/**
      - tools/who_what_benchmark/**
  pull_request:
    paths:
      - tools/llm_bench/**
      - tools/who_what_benchmark/**
      - .github/workflows/llm_bench-python.yml

permissions: read-all  # Required by https://github.com/ossf/scorecard/blob/e23b8ad91fd6a64a0a971ca4fc0a4d1650725615/docs/checks.md#token-permissions

concurrency:
  # github.ref is not unique in post-commit
  group: ${{ github.event_name == 'push' && github.run_id || github.ref }}-llm-bench-python
  cancel-in-progress: true

env:
  LLM_BENCH_PYPATH: tools/llm_bench
  WWB_PATH: tools/who_what_benchmark

jobs:
  build:
    runs-on: ubuntu-latest
    strategy:
      fail-fast: false
      matrix:
        python-version: ["3.10"]
    steps:
    - uses: actions/checkout@v4
    - name: Set up Python ${{ matrix.python-version }}
      uses: actions/setup-python@v3
      with:
        python-version: ${{ matrix.python-version }}
    - name: Install dependencies
      run: |
        python -m pip install --upgrade pip
        python -m pip install flake8 pytest black
        GIT_CLONE_PROTECTION_ACTIVE=false pip install -r ${{ env.LLM_BENCH_PYPATH }}/requirements.txt
        python -m pip install -U --pre openvino openvino-tokenizers openvino-genai --extra-index-url https://storage.openvinotoolkit.org/simple/wheels/nightly
    - name: Lint with flake8
      run: |
        # stop the build if there are Python syntax errors or undefined names
        python -m flake8 ${{ env.LLM_BENCH_PYPATH }} --config=${{ env.LLM_BENCH_PYPATH }}/setup.cfg
        python -m flake8 ${{ env.WWB_PATH }} --config=${{ env.WWB_PATH }}/setup.cfg
    - name: Create code style diff for samples
      if: failure()
      run: |
        python -m black -l 160 -S ${{ env.LLM_BENCH_PYPATH }}/
        git diff > llm.bench_diff.diff
    - uses: actions/upload-artifact@v3
      if: failure()
      with:
        name: llm.bench_diff
        path: llm.bench_diff.diff
    - name: Test native pytorch model on Linux
      run: |
        git clone --depth 1 https://huggingface.co/katuni4ka/tiny-random-qwen
        python ./tools/llm_bench/benchmark.py -m tiny-random-qwen -d cpu -n 1 -f pt
      env:
        GIT_LFS_SKIP_SMUDGE: 0
    - name: Test tiny-random-baichuan2 on Linux
      run: |
        optimum-cli export openvino --model katuni4ka/tiny-random-baichuan2 --trust-remote-code --weight-format fp16 ./ov_models/tiny-random-baichuan2/pytorch/dldt/FP16
        python ./tools/llm_bench/benchmark.py -m ./ov_models/tiny-random-baichuan2/pytorch/dldt/FP16/ -d cpu -n 1
    - name: Test tiny-stable-diffusion on Linux
      run: |
        optimum-cli export openvino --model segmind/tiny-sd --trust-remote-code --weight-format fp16 ./ov_models/tiny-sd/pytorch/dldt/FP16/
        python ./tools/llm_bench/benchmark.py -m ./ov_models/tiny-sd/pytorch/dldt/FP16/ -pf ./tools/llm_bench/prompts/stable-diffusion.jsonl -d cpu -n 1
<<<<<<< HEAD
    - name: Test whisper-tiny on Linux
      run: |
        GIT_LFS_SKIP_SMUDGE=1 git clone --depth 1 --branch main --single-branch https://huggingface.co/datasets/facebook/multilingual_librispeech
        cd multilingual_librispeech
        git lfs pull -I /data/mls_polish/train/audio/3283_1447_000.tar.gz
        mkdir data/mls_polish/train/audio/3283_1447_000
        tar zxvf data/mls_polish/train/audio/3283_1447_000.tar.gz -C data/mls_polish/train/audio/3283_1447_000/
        cd ..
        optimum-cli export openvino --trust-remote-code --model openai/whisper-tiny ./ov_models/whisper-tiny
        python ./tools/llm_bench/benchmark.py -m ./ov_models/whisper-tiny --media multilingual_librispeech/data/mls_polish/train/audio/3283_1447_000/3283_1447_000000.flac -d cpu -n 1
        python ./tools/llm_bench/benchmark.py -m ./ov_models/whisper-tiny --media multilingual_librispeech/data/mls_polish/train/audio/3283_1447_000/3283_1447_000000.flac -d cpu -n 1 --genai
=======
    - name: Test dreamlike-anime on Linux with GenAI
      run: |
        optimum-cli export openvino --model dreamlike-art/dreamlike-anime-1.0 --task stable-diffusion --weight-format fp16 ov_models/dreamlike-art-dreamlike-anime-1.0/FP16
        python ./tools/llm_bench/benchmark.py -m ./ov_models/dreamlike-art-dreamlike-anime-1.0/FP16/ -pf ./tools/llm_bench/prompts/stable-diffusion.jsonl -d cpu -n 1 --genai
    - name: Test dreamlike-anime on Linux with GenAI and LoRA
      run: |
        wget -O ./ov_models/soulcard.safetensors https://civitai.com/api/download/models/72591
        python ./tools/llm_bench/benchmark.py -m ./ov_models/dreamlike-art-dreamlike-anime-1.0/FP16/ -pf ./tools/llm_bench/prompts/stable-diffusion.jsonl -d cpu -n 1 --genai  --lora ./ov_models/soulcard.safetensors --lora_alphas 0.7
>>>>>>> 10b31e21
    - name: WWB Tests
      run: |
        GIT_CLONE_PROTECTION_ACTIVE=false pip install -r ${{ env.WWB_PATH }}/requirements.txt
        pip install git+https://github.com/huggingface/optimum.git
        GIT_CLONE_PROTECTION_ACTIVE=false pip install ${{ env.WWB_PATH }}
        python -m pip install -U --pre openvino openvino-tokenizers openvino-genai --extra-index-url https://storage.openvinotoolkit.org/simple/wheels/nightly --force-reinstall
        python -m pytest tools/who_what_benchmark/tests
  stateful:
    runs-on: ubuntu-20.04
    steps:
      - uses: actions/checkout@v4
      - uses: actions/setup-python@v4
        with:
          python-version: "3.10"
      - name: Test stateful
        run: |
          GIT_CLONE_PROTECTION_ACTIVE=false python -m pip install -r tools/llm_bench/requirements.txt
          python -m pip uninstall --yes openvino
          python -m pip install -U --pre openvino openvino-tokenizers openvino-genai --extra-index-url https://storage.openvinotoolkit.org/simple/wheels/nightly
          python tools/llm_bench/convert.py --model_id TinyLlama/TinyLlama-1.1B-Chat-v1.0 --output_dir . --stateful
          grep beam_idx pytorch/dldt/FP32/openvino_model.xml
      - name: WWB Tests
        run: |
          GIT_CLONE_PROTECTION_ACTIVE=false pip install -r tools/who_what_benchmark/requirements.txt
          pip install git+https://github.com/huggingface/optimum.git
          GIT_CLONE_PROTECTION_ACTIVE=false pip install tools/who_what_benchmark/
          pip install pytest
          python -m pip install -U --pre openvino openvino-tokenizers openvino-genai --extra-index-url https://storage.openvinotoolkit.org/simple/wheels/nightly --force-reinstall
          python -m pytest tools/who_what_benchmark/tests<|MERGE_RESOLUTION|>--- conflicted
+++ resolved
@@ -74,7 +74,14 @@
       run: |
         optimum-cli export openvino --model segmind/tiny-sd --trust-remote-code --weight-format fp16 ./ov_models/tiny-sd/pytorch/dldt/FP16/
         python ./tools/llm_bench/benchmark.py -m ./ov_models/tiny-sd/pytorch/dldt/FP16/ -pf ./tools/llm_bench/prompts/stable-diffusion.jsonl -d cpu -n 1
-<<<<<<< HEAD
+    - name: Test dreamlike-anime on Linux with GenAI
+      run: |
+        optimum-cli export openvino --model dreamlike-art/dreamlike-anime-1.0 --task stable-diffusion --weight-format fp16 ov_models/dreamlike-art-dreamlike-anime-1.0/FP16
+        python ./tools/llm_bench/benchmark.py -m ./ov_models/dreamlike-art-dreamlike-anime-1.0/FP16/ -pf ./tools/llm_bench/prompts/stable-diffusion.jsonl -d cpu -n 1 --genai
+    - name: Test dreamlike-anime on Linux with GenAI and LoRA
+      run: |
+        wget -O ./ov_models/soulcard.safetensors https://civitai.com/api/download/models/72591
+        python ./tools/llm_bench/benchmark.py -m ./ov_models/dreamlike-art-dreamlike-anime-1.0/FP16/ -pf ./tools/llm_bench/prompts/stable-diffusion.jsonl -d cpu -n 1 --genai  --lora ./ov_models/soulcard.safetensors --lora_alphas 0.7
     - name: Test whisper-tiny on Linux
       run: |
         GIT_LFS_SKIP_SMUDGE=1 git clone --depth 1 --branch main --single-branch https://huggingface.co/datasets/facebook/multilingual_librispeech
@@ -86,16 +93,6 @@
         optimum-cli export openvino --trust-remote-code --model openai/whisper-tiny ./ov_models/whisper-tiny
         python ./tools/llm_bench/benchmark.py -m ./ov_models/whisper-tiny --media multilingual_librispeech/data/mls_polish/train/audio/3283_1447_000/3283_1447_000000.flac -d cpu -n 1
         python ./tools/llm_bench/benchmark.py -m ./ov_models/whisper-tiny --media multilingual_librispeech/data/mls_polish/train/audio/3283_1447_000/3283_1447_000000.flac -d cpu -n 1 --genai
-=======
-    - name: Test dreamlike-anime on Linux with GenAI
-      run: |
-        optimum-cli export openvino --model dreamlike-art/dreamlike-anime-1.0 --task stable-diffusion --weight-format fp16 ov_models/dreamlike-art-dreamlike-anime-1.0/FP16
-        python ./tools/llm_bench/benchmark.py -m ./ov_models/dreamlike-art-dreamlike-anime-1.0/FP16/ -pf ./tools/llm_bench/prompts/stable-diffusion.jsonl -d cpu -n 1 --genai
-    - name: Test dreamlike-anime on Linux with GenAI and LoRA
-      run: |
-        wget -O ./ov_models/soulcard.safetensors https://civitai.com/api/download/models/72591
-        python ./tools/llm_bench/benchmark.py -m ./ov_models/dreamlike-art-dreamlike-anime-1.0/FP16/ -pf ./tools/llm_bench/prompts/stable-diffusion.jsonl -d cpu -n 1 --genai  --lora ./ov_models/soulcard.safetensors --lora_alphas 0.7
->>>>>>> 10b31e21
     - name: WWB Tests
       run: |
         GIT_CLONE_PROTECTION_ACTIVE=false pip install -r ${{ env.WWB_PATH }}/requirements.txt
