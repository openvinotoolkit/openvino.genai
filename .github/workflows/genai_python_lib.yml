name: genai_python_lib
on: pull_request
permissions: read-all # Required by https://github.com/ossf/scorecard/blob/e23b8ad91fd6a64a0a971ca4fc0a4d1650725615/docs/checks.md#token-permissions
concurrency:
  group: ${{ github.workflow }}-${{ github.head_ref || github.ref_name }}
  cancel-in-progress: true
env:
  l_ov_centos_link: https://storage.openvinotoolkit.org/repositories/openvino/packages/pre-release/2024.3.0rc1/linux/l_openvino_toolkit_centos7_2024.3.0.dev20240711_x86_64.tgz
  m_ov_link: https://storage.openvinotoolkit.org/repositories/openvino/packages/pre-release/2024.3.0rc1/macos/m_openvino_toolkit_macos_12_6_2024.3.0.dev20240711_x86_64.tgz
  w_ov_link: https://storage.openvinotoolkit.org/repositories/openvino/packages/pre-release/2024.3.0rc1/windows/w_openvino_toolkit_windows_2024.3.0.dev20240711_x86_64.zip
jobs:
  ubuntu_genai_python_lib:
    # A tokenizers' dependency fails to compile on ubuntu-20 n CenOS7 env.
    runs-on: ubuntu-22.04-16-cores
    env:
      # A tokenizers' dependency fails to compile with Ninja in CenOS7 env.
      CMAKE_GENERATOR: Unix Makefiles
      CMAKE_BUILD_PARALLEL_LEVEL: null
    steps:
      - uses: actions/checkout@v4
        with:
          submodules: recursive
      - uses: actions/setup-python@v4
        with:
          python-version: 3.8
      - run: mkdir ./ov/
      # Install CentOS7 instead of Ubuntu to match PyPI distribution ABI.
      - run: curl ${{ env.l_ov_centos_link }} | tar --directory ./ov/ --strip-components 1 -xz
      - run: sudo ./ov/install_dependencies/install_openvino_dependencies.sh
      - run: source ./ov/setupvars.sh && cmake -DCMAKE_BUILD_TYPE=Release -S ./ -B ./build/
      - run: source ./ov/setupvars.sh && cmake --build ./build/ --config Release -j
      - run: source ./ov/setupvars.sh && python -m pip install ./thirdparty/openvino_tokenizers/[transformers] -r ./tests/python_tests/requirements.txt --extra-index-url https://storage.openvinotoolkit.org/simple/wheels/pre-release --upgrade-strategy eager
      - run: source ./ov/setupvars.sh && PYTHONPATH=./build/:$PYTHONPATH python -m pytest ./tests/python_tests/
      - run: source ./ov/setupvars.sh && python -m pip install . --verbose
      - run: python -m pytest ./tests/python_tests/

  macos_genai_python_lib:
    runs-on: macos-12
    env:
      # A tokenizers' dependency fails to compile with Ninja.
      CMAKE_GENERATOR: Unix Makefiles
      CMAKE_BUILD_PARALLEL_LEVEL: null
    steps:
      - uses: actions/checkout@v4
        with:
          submodules: recursive
      - uses: actions/setup-python@v4
        with:
          python-version: 3.8
      - run: mkdir ./ov/
      - run: curl ${{ env.m_ov_link }} | tar --directory ./ov/ --strip-components 1 -xz
      - run: brew install coreutils scons
      - run: source ./ov/setupvars.sh && cmake -DCMAKE_BUILD_TYPE=Release -S ./ -B ./build/
      - run: source ./ov/setupvars.sh && cmake --build ./build/ --config Release -j
      - run: source ./ov/setupvars.sh && python -m pip install ./thirdparty/openvino_tokenizers/[transformers] -r ./tests/python_tests/requirements.txt --extra-index-url https://storage.openvinotoolkit.org/simple/wheels/pre-release --upgrade-strategy eager
      - run: source ./ov/setupvars.sh && PYTHONPATH=./build/:$PYTHONPATH python -m pytest ./tests/python_tests/
      - run: source ./ov/setupvars.sh && python -m pip install . --verbose
      - run: python -c "from openvino_genai import LLMPipeline"
      - run: python -m pytest ./tests/python_tests/

  windows_genai_python_lib:
    runs-on: windows-latest
    env:
      CMAKE_BUILD_PARALLEL_LEVEL: null
      PYTHONIOENCODING: "utf8"
    defaults:
      run:
        shell: cmd
    steps:
      - uses: actions/checkout@v4
        with:
          submodules: recursive
      - uses: actions/setup-python@v4
        with:
          python-version: 3.8
      - name: Install OpenVINO
        run: |
          curl --output ov.zip ${{ env.w_ov_link }}
          unzip -d ov ov.zip
          dirs=(ov/*) && mv ov/*/* ov && rmdir "${dirs[@]}"
        shell: bash
<<<<<<< HEAD
      - name: Install dependencies and build
        run: |
          call .\ov\setupvars.bat
          python -m pip install ./thirdparty/openvino_tokenizers/[transformers] -r ./tests/python_tests/requirements.txt --pre --extra-index-url https://storage.openvinotoolkit.org/simple/wheels/nightly --upgrade-strategy eager
          cmake -DCMAKE_BUILD_TYPE=Release -S ./ -B ./build/
          cmake --build ./build/ --config Release -j
=======
      - run: call ./ov/setupvars.bat && cmake -DCMAKE_BUILD_TYPE=Release -S ./ -B ./build/
      - run: call ./ov/setupvars.bat && cmake --build ./build/ --config Release -j
      - run: call ./ov/setupvars.bat && python -m pip install ./thirdparty/openvino_tokenizers/[transformers] -r ./tests/python_tests/requirements.txt --extra-index-url https://storage.openvinotoolkit.org/simple/wheels/pre-release --upgrade-strategy eager
>>>>>>> bc922488
      # cmd evaluates variables in a different way. Setting PYTHONPATH before setupvars.bat instead of doing that after solves that.
      - run: set "PYTHONPATH=./build/" && call ./ov/setupvars.bat && python -m pytest ./tests/python_tests/
      - run: call ./ov/setupvars.bat && python -m pip install . --verbose
      - run: python -m pytest ./tests/python_tests/<|MERGE_RESOLUTION|>--- conflicted
+++ resolved
@@ -79,18 +79,9 @@
           unzip -d ov ov.zip
           dirs=(ov/*) && mv ov/*/* ov && rmdir "${dirs[@]}"
         shell: bash
-<<<<<<< HEAD
-      - name: Install dependencies and build
-        run: |
-          call .\ov\setupvars.bat
-          python -m pip install ./thirdparty/openvino_tokenizers/[transformers] -r ./tests/python_tests/requirements.txt --pre --extra-index-url https://storage.openvinotoolkit.org/simple/wheels/nightly --upgrade-strategy eager
-          cmake -DCMAKE_BUILD_TYPE=Release -S ./ -B ./build/
-          cmake --build ./build/ --config Release -j
-=======
       - run: call ./ov/setupvars.bat && cmake -DCMAKE_BUILD_TYPE=Release -S ./ -B ./build/
       - run: call ./ov/setupvars.bat && cmake --build ./build/ --config Release -j
       - run: call ./ov/setupvars.bat && python -m pip install ./thirdparty/openvino_tokenizers/[transformers] -r ./tests/python_tests/requirements.txt --extra-index-url https://storage.openvinotoolkit.org/simple/wheels/pre-release --upgrade-strategy eager
->>>>>>> bc922488
       # cmd evaluates variables in a different way. Setting PYTHONPATH before setupvars.bat instead of doing that after solves that.
       - run: set "PYTHONPATH=./build/" && call ./ov/setupvars.bat && python -m pytest ./tests/python_tests/
       - run: call ./ov/setupvars.bat && python -m pip install . --verbose
