name: genai_python_lib
on: pull_request
jobs:
  ubuntu_genai_python_lib:
    # A tokenizers' dependency fails to compile on ubuntu-20 n CenOS7 env.
    runs-on: ubuntu-22.04
    env:
      # A tokenizers' dependency fails to compile with Ninja in CenOS7 env.
      CMAKE_GENERATOR: Unix Makefiles
      CMAKE_BUILD_PARALLEL_LEVEL: null
    steps:
      - uses: actions/checkout@v4
        with:
          submodules: recursive
      - uses: actions/setup-python@v4
        with:
          python-version: 3.8
      - run: mkdir ./ov/
      # Install CentOS7 instead of Ubuntu to match PyPI distribution ABI
      - run: curl https://storage.openvinotoolkit.org/repositories/openvino/packages/pre-release/2024.2.0rc1/linux/l_openvino_toolkit_centos7_2024.2.0.dev20240524_x86_64.tgz | tar --directory ./ov/ --strip-components 1 -xz
      - run: sudo ./ov/install_dependencies/install_openvino_dependencies.sh
      - run: source ./ov/setupvars.sh && cmake -DCMAKE_BUILD_TYPE=Release -S ./ -B ./build/
      - run: source ./ov/setupvars.sh && cmake --build ./build/ --config Release -j
      # GitHub Actions already provides what is listed in ./requirements-build.txt but the internal
      # build system doesn't. Install ./requirements-build.txt to detect possible conflicts.
<<<<<<< HEAD
      - run: source ./ov/setupvars.sh && python -m pip install ./thirdparty/openvino_tokenizers/[transformers] -r ./requirements-build.txt -r ./tests/python_tests/requirements.txt --extra-index-url https://storage.openvinotoolkit.org/simple/wheels/pre-release
      # The tests can convert the model themselves, but underlying OpenVINO silently saves empty .xml if there's no space.
      - run: source ./ov/setupvars.sh && optimum-cli export openvino --trust-remote-code --weight-format fp16 --model TinyLlama/TinyLlama-1.1B-Chat-v1.0 TinyLlama-1.1B-Chat-v1.0
      # --exitfirst to exit instantly on first error because tests are slow and produce lots of logs slowing down GitHub Actions logs view.
      - run: source ./ov/setupvars.sh && PYTHONPATH=./build/:$PYTHONPATH python -m pytest ./tests/python_tests/test_generate_api.py --exitfirst
      - run: source ./ov/setupvars.sh && python -m pip install . --config-settings=build-dir="build" --verbose
      - run: python -m pytest ./tests/python_tests/test_generate_api.py --exitfirst
=======
      - run: source ./ov/setupvars.sh && python -m pip install ./thirdparty/openvino_tokenizers/[transformers] -r ./requirements-build.txt --extra-index-url https://storage.openvinotoolkit.org/simple/wheels/pre-release --verbose --verbose --verbose
      - run: source ./ov/setupvars.sh && PYTHONPATH=./build/ python -c "from openvino_genai import LLMPipeline"
      - run: source ./ov/setupvars.sh && python -m pip install . --config-settings=build-dir="build" --verbose --verbose --verbose
      - run: python -c "from openvino_genai import LLMPipeline"
      - name: GenAI Python API tests
        run: |
          cd ./tests/python_tests/
          python -m pip install -r requirements.txt
          models=$(python list_test_models.py)
          echo "$models" | while read -r model_name model_path; do
              optimum-cli export openvino --trust-remote-code --weight-format fp16 --model "$model_name" "$model_path"
          done
          GENAI_BUILD_DIR=../../build python -m pytest test_generate_api.py -v -m precommit
>>>>>>> 231d3c25

  windows_genai_python_lib:
    runs-on: windows-latest
    env:
      CMAKE_BUILD_PARALLEL_LEVEL: null
    defaults:
      run:
        shell: cmd
    steps:
      - uses: actions/checkout@v4
        with:
          submodules: recursive
      - uses: actions/setup-python@v4
        with:
          python-version: 3.8
      - run: curl --output ov.zip https://storage.openvinotoolkit.org/repositories/openvino/packages/pre-release/2024.2.0rc1/windows/w_openvino_toolkit_windows_2024.2.0.dev20240524_x86_64.zip
      - run: unzip ov.zip
      # GitHub Actions already provides what is listed in ./requirements-build.txt but the internal
      # build system doesn't. Install ./requirements-build.txt to detect possible conflicts.
      - run: call w_openvino_toolkit_windows_2024.2.0.dev20240524_x86_64\setupvars.bat && cmake -DCMAKE_BUILD_TYPE=Release -S ./ -B ./build/
      - run: call w_openvino_toolkit_windows_2024.2.0.dev20240524_x86_64\setupvars.bat && cmake --build ./build/ --config Release -j
      - run: call w_openvino_toolkit_windows_2024.2.0.dev20240524_x86_64\setupvars.bat && python -m pip install ./thirdparty/openvino_tokenizers/[transformers] -r ./requirements-build.txt -r ./tests/python_tests/requirements.txt --extra-index-url https://storage.openvinotoolkit.org/simple/wheels/pre-release
      # cmd evaluates variables in a different way. Setting PYTHONPATH before setupvars.bat instead of doing that after solves that.
      - run: set "PYTHONPATH=./build/" && call w_openvino_toolkit_windows_2024.2.0.dev20240524_x86_64\setupvars.bat && python -m pytest ./tests/python_tests/test_generate_api.py --exitfirst
      - run: call w_openvino_toolkit_windows_2024.2.0.dev20240524_x86_64\setupvars.bat && python -m pip install . --config-settings=build-dir="build" --verbose
      - run: python -m pytest ./tests/python_tests/test_generate_api.py --exitfirst<|MERGE_RESOLUTION|>--- conflicted
+++ resolved
@@ -23,29 +23,13 @@
       - run: source ./ov/setupvars.sh && cmake --build ./build/ --config Release -j
       # GitHub Actions already provides what is listed in ./requirements-build.txt but the internal
       # build system doesn't. Install ./requirements-build.txt to detect possible conflicts.
-<<<<<<< HEAD
       - run: source ./ov/setupvars.sh && python -m pip install ./thirdparty/openvino_tokenizers/[transformers] -r ./requirements-build.txt -r ./tests/python_tests/requirements.txt --extra-index-url https://storage.openvinotoolkit.org/simple/wheels/pre-release
       # The tests can convert the model themselves, but underlying OpenVINO silently saves empty .xml if there's no space.
       - run: source ./ov/setupvars.sh && optimum-cli export openvino --trust-remote-code --weight-format fp16 --model TinyLlama/TinyLlama-1.1B-Chat-v1.0 TinyLlama-1.1B-Chat-v1.0
       # --exitfirst to exit instantly on first error because tests are slow and produce lots of logs slowing down GitHub Actions logs view.
-      - run: source ./ov/setupvars.sh && PYTHONPATH=./build/:$PYTHONPATH python -m pytest ./tests/python_tests/test_generate_api.py --exitfirst
+      - run: source ./ov/setupvars.sh && PYTHONPATH=./build/:$PYTHONPATH python -m pytest ./tests/python_tests/test_generate_api.py --exitfirst -m precommit
       - run: source ./ov/setupvars.sh && python -m pip install . --config-settings=build-dir="build" --verbose
-      - run: python -m pytest ./tests/python_tests/test_generate_api.py --exitfirst
-=======
-      - run: source ./ov/setupvars.sh && python -m pip install ./thirdparty/openvino_tokenizers/[transformers] -r ./requirements-build.txt --extra-index-url https://storage.openvinotoolkit.org/simple/wheels/pre-release --verbose --verbose --verbose
-      - run: source ./ov/setupvars.sh && PYTHONPATH=./build/ python -c "from openvino_genai import LLMPipeline"
-      - run: source ./ov/setupvars.sh && python -m pip install . --config-settings=build-dir="build" --verbose --verbose --verbose
-      - run: python -c "from openvino_genai import LLMPipeline"
-      - name: GenAI Python API tests
-        run: |
-          cd ./tests/python_tests/
-          python -m pip install -r requirements.txt
-          models=$(python list_test_models.py)
-          echo "$models" | while read -r model_name model_path; do
-              optimum-cli export openvino --trust-remote-code --weight-format fp16 --model "$model_name" "$model_path"
-          done
-          GENAI_BUILD_DIR=../../build python -m pytest test_generate_api.py -v -m precommit
->>>>>>> 231d3c25
+      - run: python -m pytest ./tests/python_tests/test_generate_api.py --exitfirst -m precommit
 
   windows_genai_python_lib:
     runs-on: windows-latest
@@ -69,6 +53,6 @@
       - run: call w_openvino_toolkit_windows_2024.2.0.dev20240524_x86_64\setupvars.bat && cmake --build ./build/ --config Release -j
       - run: call w_openvino_toolkit_windows_2024.2.0.dev20240524_x86_64\setupvars.bat && python -m pip install ./thirdparty/openvino_tokenizers/[transformers] -r ./requirements-build.txt -r ./tests/python_tests/requirements.txt --extra-index-url https://storage.openvinotoolkit.org/simple/wheels/pre-release
       # cmd evaluates variables in a different way. Setting PYTHONPATH before setupvars.bat instead of doing that after solves that.
-      - run: set "PYTHONPATH=./build/" && call w_openvino_toolkit_windows_2024.2.0.dev20240524_x86_64\setupvars.bat && python -m pytest ./tests/python_tests/test_generate_api.py --exitfirst
+      - run: set "PYTHONPATH=./build/" && call w_openvino_toolkit_windows_2024.2.0.dev20240524_x86_64\setupvars.bat && python -m pytest ./tests/python_tests/test_generate_api.py --exitfirst -m precommit
       - run: call w_openvino_toolkit_windows_2024.2.0.dev20240524_x86_64\setupvars.bat && python -m pip install . --config-settings=build-dir="build" --verbose
-      - run: python -m pytest ./tests/python_tests/test_generate_api.py --exitfirst+      - run: python -m pytest ./tests/python_tests/test_generate_api.py --exitfirst -m precommit