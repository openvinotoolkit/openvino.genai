--- conflicted
+++ resolved
@@ -89,96 +89,4 @@
       # cmd evaluates variables in a different way. Setting PYTHONPATH before setupvars.bat instead of doing that after solves that.
       - run: set "PYTHONPATH=./build/" && call ./ov/setupvars.bat && python -m pytest ./tests/python_tests/
       - run: call ./ov/setupvars.bat && python -m pip install . --verbose
-<<<<<<< HEAD
-      - run: python -m pytest ./tests/python_tests/test_generate_api.py -m precommit
-
-  continuous_batching_python_lib_ubuntu:
-    if: false
-    # A tokenizers' dependency fails to compile on ubuntu-20 n CenOS7 env.
-    runs-on: ubuntu-22.04
-    env:
-      # A tokenizers' dependency fails to compile with Ninja in CenOS7 env.
-      CMAKE_GENERATOR: Unix Makefiles
-      CMAKE_BUILD_PARALLEL_LEVEL: null
-    steps:
-      - uses: actions/checkout@v4
-        with:
-          submodules: recursive
-      - uses: actions/setup-python@v4
-        with:
-          python-version: 3.8
-      # Install CentOS7 instead of Ubuntu to match PyPI distribution ABI.
-      - name: Install OpenVINO
-        run: |
-          mkdir ./ov/
-          curl ${{ env.l_ov_centos_link }} | tar --directory ./ov/ --strip-components 1 -xz
-          sudo ./ov/install_dependencies/install_openvino_dependencies.sh
-      - name: Install dependencies and build
-        run: |
-          source ./ov/setupvars.sh
-          python -m pip install ./thirdparty/openvino_tokenizers/[transformers] -r ./tests/python_tests/requirements.txt --pre --extra-index-url https://storage.openvinotoolkit.org/simple/wheels/nightly --upgrade-strategy eager
-          cmake -DCMAKE_BUILD_TYPE=Release -S ./ -B ./build/
-          cmake --build ./build/ --config Release -j
-      # - run: source ./ov/setupvars.sh && PYTHONPATH=./build/:$PYTHONPATH python -m pytest ./tests/python_tests/test_sampling.py -m random
-      - run: source ./ov/setupvars.sh && PYTHONPATH=./build/:$PYTHONPATH python -m pytest ./tests/python_tests/test_preemption.py -m random
-      - run: source ./ov/setupvars.sh && python -m pip install .
-      - run: python -m pytest ./tests/python_tests/test_preemption.py -m random
-
-  continuous_batching_python_lib_windows:
-    runs-on: windows-latest
-    defaults:
-      run:
-        shell: cmd
-    steps:
-      - uses: actions/checkout@v4
-        with:
-          submodules: recursive
-      - uses: actions/setup-python@v4
-        with:
-          python-version: 3.8
-
-      - name: Install OpenVINO
-        run: |
-          curl --output ov.zip ${{ env.w_ov_link }}
-          unzip -d ov ov.zip
-          dirs=(ov/*) && mv ov/*/* ov && rmdir "${dirs[@]}"
-        shell: bash
-      - name: Install dependencies and build
-        run: |
-          call .\ov\setupvars.bat
-          python -m pip install ./thirdparty/openvino_tokenizers/[transformers] -r ./tests/python_tests/requirements.txt --pre --extra-index-url https://storage.openvinotoolkit.org/simple/wheels/nightly --upgrade-strategy eager
-          cmake -DCMAKE_BUILD_TYPE=Release -S ./ -B ./build/
-          cmake --build ./build/ --config Release -j
-      # - run: set "PYTHONPATH=./build/" && call ./ov/setupvars.bat && python -m pytest ./tests/python_tests/test_sampling.py -m random
-      - run: set "PYTHONPATH=./build/" && call ./ov/setupvars.bat && python -m pytest ./tests/python_tests/test_preemption.py -m random
-      - run: call ./ov/setupvars.bat && python -m pip install . --verbose
-      - run: python -m pytest ./tests/python_tests/test_preemption.py -m random
-
-
-  continuous_batching_python_lib_macos:
-    runs-on: macos-12
-    steps:
-      - uses: actions/checkout@v4
-        with:
-          submodules: recursive
-      - uses: actions/setup-python@v4
-        with:
-          python-version: 3.8
-      - name: Install OpenVINO
-        run: |
-          mkdir ./ov/
-          curl ${{ env.m_ov_link }} | tar --directory ./ov/ --strip-components 1 -xz
-          brew install coreutils scons
-      - name: Download, convert and build
-        run: |
-          source ./ov/setupvars.sh
-          python -m pip install ./thirdparty/openvino_tokenizers/[transformers] -r ./tests/python_tests/requirements.txt --pre --extra-index-url https://storage.openvinotoolkit.org/simple/wheels/nightly --upgrade-strategy eager
-          cmake -DCMAKE_BUILD_TYPE=Release -S ./ -B ./build/
-          cmake --build ./build/ --config Release -j
-      # - run: source ./ov/setupvars.sh && PYTHONPATH=./build/:$PYTHONPATH python -m pytest ./tests/python_tests/test_sampling.py -m random
-      - run: source ./ov/setupvars.sh && PYTHONPATH=./build/:$PYTHONPATH python -m pytest ./tests/python_tests/test_preemption.py -m random
-      - run: source ./ov/setupvars.sh && python -m pip install .
-      - run: python -m pytest ./tests/python_tests/test_preemption.py -m random
-=======
-      - run: python -m pytest ./tests/python_tests/
->>>>>>> 048d439f
+      - run: python -m pytest ./tests/python_tests/