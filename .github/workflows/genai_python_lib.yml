name: genai_python_lib
on: pull_request
permissions: read-all # Required by https://github.com/ossf/scorecard/blob/e23b8ad91fd6a64a0a971ca4fc0a4d1650725615/docs/checks.md#token-permissions
concurrency:
  group: ${{ github.workflow }}-${{ github.head_ref || github.ref_name }}
  cancel-in-progress: true
env:
  l_ov_centos_link: https://storage.openvinotoolkit.org/repositories/openvino/packages/nightly/2024.3.0-15945-a349dc82f9a/l_openvino_toolkit_centos7_2024.3.0.dev20240708_x86_64.tgz
  m_ov_link: https://storage.openvinotoolkit.org/repositories/openvino/packages/nightly/2024.3.0-15945-a349dc82f9a/m_openvino_toolkit_macos_12_6_2024.3.0.dev20240708_x86_64.tgz
  w_ov_link: https://storage.openvinotoolkit.org/repositories/openvino/packages/nightly/2024.3.0-15945-a349dc82f9a/w_openvino_toolkit_windows_2024.3.0.dev20240708_x86_64.zip
jobs:
  ubuntu_genai_python_lib:
<<<<<<< HEAD
    # A tokenizers' dependency fails to compile on ubuntu-20 in CenOS7 env.
    runs-on: ubuntu-22.04
=======
    # A tokenizers' dependency fails to compile on ubuntu-20 n CenOS7 env.
    runs-on: ubuntu-22.04-16-cores
>>>>>>> 048d439f
    env:
      # A tokenizers' dependency fails to compile with Ninja in CenOS7 env.
      CMAKE_GENERATOR: Unix Makefiles
      CMAKE_BUILD_PARALLEL_LEVEL: null
    steps:
      - uses: actions/checkout@v4
        with:
          submodules: recursive
      - uses: actions/setup-python@v4
        with:
          python-version: 3.8
      - run: mkdir ./ov/
      # Install CentOS7 instead of Ubuntu to match PyPI distribution ABI.
      - run: curl ${{ env.l_ov_centos_link }} | tar --directory ./ov/ --strip-components 1 -xz
      - run: sudo ./ov/install_dependencies/install_openvino_dependencies.sh
      - run: source ./ov/setupvars.sh && cmake -DCMAKE_BUILD_TYPE=Release -S ./ -B ./build/
      - run: source ./ov/setupvars.sh && cmake --build ./build/ --config Release -j
      - run: source ./ov/setupvars.sh && python -m pip install ./thirdparty/openvino_tokenizers/[transformers] -r ./tests/python_tests/requirements.txt --pre --extra-index-url https://storage.openvinotoolkit.org/simple/wheels/nightly --upgrade-strategy eager
      - run: source ./ov/setupvars.sh && PYTHONPATH=./build/:$PYTHONPATH python -m pytest ./tests/python_tests/
      - run: source ./ov/setupvars.sh && python -m pip install . --verbose
      - run: python -m pytest ./tests/python_tests/

  macos_genai_python_lib:
    runs-on: macos-12
    env:
      # A tokenizers' dependency fails to compile with Ninja.
      CMAKE_GENERATOR: Unix Makefiles
      CMAKE_BUILD_PARALLEL_LEVEL: null
    steps:
      - uses: actions/checkout@v4
        with:
          submodules: recursive
      - uses: actions/setup-python@v4
        with:
          python-version: 3.8
      - run: mkdir ./ov/
      - run: curl ${{ env.m_ov_link }} | tar --directory ./ov/ --strip-components 1 -xz
      - run: brew install coreutils scons
      - run: source ./ov/setupvars.sh && cmake -DCMAKE_BUILD_TYPE=Release -S ./ -B ./build/
      - run: source ./ov/setupvars.sh && cmake --build ./build/ --config Release -j
      - run: source ./ov/setupvars.sh && python -m pip install ./thirdparty/openvino_tokenizers/[transformers] -r ./tests/python_tests/requirements.txt --pre --extra-index-url https://storage.openvinotoolkit.org/simple/wheels/nightly --upgrade-strategy eager
      - run: source ./ov/setupvars.sh && PYTHONPATH=./build/:$PYTHONPATH python -m pytest ./tests/python_tests/
      - run: source ./ov/setupvars.sh && python -m pip install . --verbose
      - run: python -c "from openvino_genai import LLMPipeline"
      - run: python -m pytest ./tests/python_tests/

  windows_genai_python_lib:
    if: false
    runs-on: windows-latest
    env:
      CMAKE_BUILD_PARALLEL_LEVEL: null
    defaults:
      run:
        shell: cmd
    steps:
      - uses: actions/checkout@v4
        with:
          submodules: recursive
      - uses: actions/setup-python@v4
        with:
          python-version: 3.8
      - run: curl --output ov.zip ${{ env.l_ov_link }}
      - run: unzip -d ov ov.zip
      - run: dirs=(ov/*) && mv ov/*/* ov && rmdir "${dirs[@]}"
        shell: bash
      - run: call ./ov/setupvars.bat && cmake -DCMAKE_BUILD_TYPE=Release -S ./ -B ./build/
      - run: call ./ov/setupvars.bat && cmake --build ./build/ --config Release -j
      - run: call ./ov/setupvars.bat && python -m pip install ./thirdparty/openvino_tokenizers/[transformers] -r ./tests/python_tests/requirements.txt --pre --extra-index-url https://storage.openvinotoolkit.org/simple/wheels/nightly --upgrade-strategy eager
      # cmd evaluates variables in a different way. Setting PYTHONPATH before setupvars.bat instead of doing that after solves that.
      - run: set "PYTHONPATH=./build/" && call ./ov/setupvars.bat && python -m pytest ./tests/python_tests/
      - run: call ./ov/setupvars.bat && python -m pip install . --verbose
<<<<<<< HEAD
      - run: python -m pytest ./tests/python_tests/test_generate_api.py -m precommit

  continuous_batching_python_lib_ubuntu:
    # A tokenizers' dependency fails to compile on ubuntu-20 in CenOS7 env.
    runs-on: ubuntu-22.04
    env:
      # A tokenizers' dependency fails to compile with Ninja in CenOS7 env.
      CMAKE_GENERATOR: Unix Makefiles
      CMAKE_BUILD_PARALLEL_LEVEL: null
    steps:
      - uses: actions/checkout@v4
        with:
          submodules: recursive
      - uses: actions/setup-python@v4
        with:
          python-version: 3.8
      # Install CentOS7 instead of Ubuntu to match PyPI distribution ABI.
      - name: Install OpenVINO
        run: |
          mkdir ./ov/
          curl ${{ env.l_ov_centos_link }} | tar --directory ./ov/ --strip-components 1 -xz
          sudo ./ov/install_dependencies/install_openvino_dependencies.sh
      - name: Install dependencies and build
        run: |
          source ./ov/setupvars.sh
          python -m pip install ./thirdparty/openvino_tokenizers/[transformers] -r ./tests/python_tests/requirements.txt --pre --extra-index-url https://storage.openvinotoolkit.org/simple/wheels/nightly --upgrade-strategy eager
          cmake -DCMAKE_BUILD_TYPE=Release -S ./ -B ./build/
          cmake --build ./build/ --config Release -j
      - run: source ./ov/setupvars.sh && PYTHONPATH=./build/:$PYTHONPATH python -m pytest ./tests/python_tests/test_sampling.py -m precommit
      - run: source ./ov/setupvars.sh && PYTHONPATH=./build/:$PYTHONPATH python -m pytest ./tests/python_tests/test_preemption.py -m precommit
      - run: source ./ov/setupvars.sh && python -m pip install .
      - run: python -m pytest ./tests/python_tests/test_preemption.py -m precommit

  continuous_batching_python_lib_windows:
    runs-on: windows-latest
    defaults:
      run:
        shell: cmd
    steps:
      - uses: actions/checkout@v4
        with:
          submodules: recursive
      - uses: actions/setup-python@v4
        with:
          python-version: 3.8

      - name: Install OpenVINO
        run: |
          curl --output ov.zip ${{ env.w_ov_link }}
          unzip -d ov ov.zip
          dirs=(ov/*) && mv ov/*/* ov && rmdir "${dirs[@]}"
        shell: bash
      - name: Install dependencies and build
        run: |
          call .\ov\setupvars.bat
          python -m pip install ./thirdparty/openvino_tokenizers/[transformers] -r ./tests/python_tests/requirements.txt --pre --extra-index-url https://storage.openvinotoolkit.org/simple/wheels/nightly --upgrade-strategy eager
          cmake -DCMAKE_BUILD_TYPE=Release -S ./ -B ./build/
          cmake --build ./build/ --config Release -j
      - run: set "PYTHONPATH=./build/" && call ./ov/setupvars.bat && python -m pytest ./tests/python_tests/test_sampling.py -m precommit
      - run: set "PYTHONPATH=./build/" && call ./ov/setupvars.bat && python -m pytest ./tests/python_tests/test_preemption.py -m precommit
      - run: call ./ov/setupvars.bat && python -m pip install . --verbose
      - run: python -m pytest ./tests/python_tests/test_preemption.py -m precommit


  continuous_batching_python_lib_macos:
    runs-on: macos-12
    steps:
      - uses: actions/checkout@v4
        with:
          submodules: recursive
      - uses: actions/setup-python@v4
        with:
          python-version: 3.8
      - name: Install OpenVINO
        run: |
          mkdir ./ov/
          curl ${{ env.m_ov_link }} | tar --directory ./ov/ --strip-components 1 -xz
          brew install coreutils scons
      - name: Download, convert and build
        run: |
          source ./ov/setupvars.sh
          python -m pip install ./thirdparty/openvino_tokenizers/[transformers] -r ./tests/python_tests/requirements.txt --pre --extra-index-url https://storage.openvinotoolkit.org/simple/wheels/nightly --upgrade-strategy eager
          cmake -DCMAKE_BUILD_TYPE=Release -S ./ -B ./build/
          cmake --build ./build/ --config Release -j
      - run: source ./ov/setupvars.sh && PYTHONPATH=./build/:$PYTHONPATH python -m pytest ./tests/python_tests/test_sampling.py -m precommit
      - run: source ./ov/setupvars.sh && PYTHONPATH=./build/:$PYTHONPATH python -m pytest ./tests/python_tests/test_preemption.py -m precommit
      - run: source ./ov/setupvars.sh && python -m pip install .
      - run: python -m pytest ./tests/python_tests/test_preemption.py -m precommit
=======
      - run: python -m pytest ./tests/python_tests/
>>>>>>> 048d439f
<|MERGE_RESOLUTION|>--- conflicted
+++ resolved
@@ -10,13 +10,8 @@
   w_ov_link: https://storage.openvinotoolkit.org/repositories/openvino/packages/nightly/2024.3.0-15945-a349dc82f9a/w_openvino_toolkit_windows_2024.3.0.dev20240708_x86_64.zip
 jobs:
   ubuntu_genai_python_lib:
-<<<<<<< HEAD
-    # A tokenizers' dependency fails to compile on ubuntu-20 in CenOS7 env.
+    # A tokenizers' dependency fails to compile on ubuntu-20 n CenOS7 env.
     runs-on: ubuntu-22.04
-=======
-    # A tokenizers' dependency fails to compile on ubuntu-20 n CenOS7 env.
-    runs-on: ubuntu-22.04-16-cores
->>>>>>> 048d439f
     env:
       # A tokenizers' dependency fails to compile with Ninja in CenOS7 env.
       CMAKE_GENERATOR: Unix Makefiles
@@ -88,11 +83,10 @@
       # cmd evaluates variables in a different way. Setting PYTHONPATH before setupvars.bat instead of doing that after solves that.
       - run: set "PYTHONPATH=./build/" && call ./ov/setupvars.bat && python -m pytest ./tests/python_tests/
       - run: call ./ov/setupvars.bat && python -m pip install . --verbose
-<<<<<<< HEAD
       - run: python -m pytest ./tests/python_tests/test_generate_api.py -m precommit
 
   continuous_batching_python_lib_ubuntu:
-    # A tokenizers' dependency fails to compile on ubuntu-20 in CenOS7 env.
+    # A tokenizers' dependency fails to compile on ubuntu-20 n CenOS7 env.
     runs-on: ubuntu-22.04
     env:
       # A tokenizers' dependency fails to compile with Ninja in CenOS7 env.
@@ -176,7 +170,4 @@
       - run: source ./ov/setupvars.sh && PYTHONPATH=./build/:$PYTHONPATH python -m pytest ./tests/python_tests/test_sampling.py -m precommit
       - run: source ./ov/setupvars.sh && PYTHONPATH=./build/:$PYTHONPATH python -m pytest ./tests/python_tests/test_preemption.py -m precommit
       - run: source ./ov/setupvars.sh && python -m pip install .
-      - run: python -m pytest ./tests/python_tests/test_preemption.py -m precommit
-=======
-      - run: python -m pytest ./tests/python_tests/
->>>>>>> 048d439f
+      - run: python -m pytest ./tests/python_tests/test_preemption.py -m precommit