--- conflicted
+++ resolved
@@ -73,19 +73,11 @@
           submodules: recursive
       - uses: actions/setup-python@v4
         with:
-<<<<<<< HEAD
           python-version: 3.12
-      - run: curl --output ov.zip https://storage.openvinotoolkit.org/repositories/openvino/packages/pre-release/2024.2.0rc2/windows/w_openvino_toolkit_windows_2024.2.0.dev20240529_x86_64.zip
-      - run: unzip ov.zip
-      # Shorten the next setupvars calls.
-      - run: mklink /D ov w_openvino_toolkit_windows_2024.2.0.dev20240529_x86_64
-=======
-          python-version: 3.8
       - run: curl --output ov.zip ${{ env.l_ov_link }}
       - run: unzip -d ov ov.zip
       - run: dirs=(ov/*) && mv ov/*/* ov && rmdir "${dirs[@]}"
         shell: bash
->>>>>>> 4a2e3ce8
       - run: call ./ov/setupvars.bat && cmake -DCMAKE_BUILD_TYPE=Release -S ./ -B ./build/
       - run: call ./ov/setupvars.bat && cmake --build ./build/ --config Release -j
       - run: call ./ov/setupvars.bat && python -m pip install ./thirdparty/openvino_tokenizers/[transformers] -r ./tests/python_tests/requirements.txt --pre --extra-index-url https://storage.openvinotoolkit.org/simple/wheels/nightly --upgrade-strategy eager
