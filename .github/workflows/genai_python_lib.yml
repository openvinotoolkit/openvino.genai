name: genai_python_lib
on: pull_request
permissions: read-all # Required by https://github.com/ossf/scorecard/blob/e23b8ad91fd6a64a0a971ca4fc0a4d1650725615/docs/checks.md#token-permissions
concurrency:
  group: ${{ github.workflow }}-${{ github.head_ref || github.ref_name }}
  cancel-in-progress: true
env:
  l_ov_centos_link: https://storage.openvinotoolkit.org/repositories/openvino/packages/nightly/2024.3.0-15945-a349dc82f9a/l_openvino_toolkit_centos7_2024.3.0.dev20240708_x86_64.tgz
  m_ov_link: https://storage.openvinotoolkit.org/repositories/openvino/packages/nightly/2024.3.0-15945-a349dc82f9a/m_openvino_toolkit_macos_12_6_2024.3.0.dev20240708_x86_64.tgz
  w_ov_link: https://storage.openvinotoolkit.org/repositories/openvino/packages/nightly/2024.3.0-15945-a349dc82f9a/w_openvino_toolkit_windows_2024.3.0.dev20240708_x86_64.zip
jobs:
  ubuntu_genai_python_lib:
    # A tokenizers' dependency fails to compile on ubuntu-20 n CenOS7 env.
    runs-on: ubuntu-22.04-16-cores
    env:
      # A tokenizers' dependency fails to compile with Ninja in CenOS7 env.
      CMAKE_GENERATOR: Unix Makefiles
      CMAKE_BUILD_PARALLEL_LEVEL: null
    steps:
      - uses: actions/checkout@v4
        with:
          submodules: recursive
      - uses: actions/setup-python@v4
        with:
          python-version: 3.8
      - run: mkdir ./ov/
      # Install CentOS7 instead of Ubuntu to match PyPI distribution ABI.
      - run: curl ${{ env.l_ov_centos_link }} | tar --directory ./ov/ --strip-components 1 -xz
      - run: sudo ./ov/install_dependencies/install_openvino_dependencies.sh
      - run: source ./ov/setupvars.sh && cmake -DCMAKE_BUILD_TYPE=Release -S ./ -B ./build/
      - run: source ./ov/setupvars.sh && cmake --build ./build/ --config Release -j
      - run: source ./ov/setupvars.sh && python -m pip install ./thirdparty/openvino_tokenizers/[transformers] -r ./tests/python_tests/requirements.txt --pre --extra-index-url https://storage.openvinotoolkit.org/simple/wheels/nightly --upgrade-strategy eager
      - run: source ./ov/setupvars.sh && PYTHONPATH=./build/:$PYTHONPATH python -m pytest ./tests/python_tests/test_generate_api.py -m precommit
      - run: source ./ov/setupvars.sh && python -m pip install . --verbose
      - run: python -m pytest ./tests/python_tests/ -m precommit

  macos_genai_python_lib:
    runs-on: macos-12
    env:
      # A tokenizers' dependency fails to compile with Ninja.
      CMAKE_GENERATOR: Unix Makefiles
      CMAKE_BUILD_PARALLEL_LEVEL: null
    steps:
      - uses: actions/checkout@v4
        with:
          submodules: recursive
      - uses: actions/setup-python@v4
        with:
          python-version: 3.8
      - run: mkdir ./ov/
      - run: curl ${{ env.m_ov_link }} | tar --directory ./ov/ --strip-components 1 -xz
      - run: brew install coreutils scons
      - run: source ./ov/setupvars.sh && cmake -DCMAKE_BUILD_TYPE=Release -S ./ -B ./build/
      - run: source ./ov/setupvars.sh && cmake --build ./build/ --config Release -j
      - run: source ./ov/setupvars.sh && python -m pip install ./thirdparty/openvino_tokenizers/[transformers] -r ./tests/python_tests/requirements.txt --pre --extra-index-url https://storage.openvinotoolkit.org/simple/wheels/nightly --upgrade-strategy eager
      - run: source ./ov/setupvars.sh && PYTHONPATH=./build/:$PYTHONPATH python -m pytest ./tests/python_tests/test_generate_api.py -m precommit
      - run: source ./ov/setupvars.sh && python -m pip install . --verbose
      - run: python -c "from openvino_genai import LLMPipeline"
      - run: python -m pytest ./tests/python_tests/ -m precommit

  windows_genai_python_lib:
    if: false
    runs-on: windows-latest
    env:
      CMAKE_BUILD_PARALLEL_LEVEL: null
    defaults:
      run:
        shell: cmd
    steps:
      - uses: actions/checkout@v4
        with:
          submodules: recursive
      - uses: actions/setup-python@v4
        with:
          python-version: 3.8
      - run: curl --output ov.zip ${{ env.l_ov_link }}
      - run: unzip -d ov ov.zip
      - run: dirs=(ov/*) && mv ov/*/* ov && rmdir "${dirs[@]}"
        shell: bash
      - run: call ./ov/setupvars.bat && cmake -DCMAKE_BUILD_TYPE=Release -S ./ -B ./build/
      - run: call ./ov/setupvars.bat && cmake --build ./build/ --config Release -j
      - run: call ./ov/setupvars.bat && python -m pip install ./thirdparty/openvino_tokenizers/[transformers] -r ./tests/python_tests/requirements.txt --pre --extra-index-url https://storage.openvinotoolkit.org/simple/wheels/nightly --upgrade-strategy eager
      # cmd evaluates variables in a different way. Setting PYTHONPATH before setupvars.bat instead of doing that after solves that.
      - run: set "PYTHONPATH=./build/" && call ./ov/setupvars.bat && python -m pytest ./tests/python_tests/test_generate_api.py -m precommit
      - run: call ./ov/setupvars.bat && python -m pip install . --verbose
<<<<<<< HEAD
      - run: python -m pytest ./tests/python_tests/ -m precommit
=======
      - run: python -m pytest ./tests/python_tests/test_generate_api.py -m precommit

  continuous_batching_python_lib_ubuntu:
    # A tokenizers' dependency fails to compile on ubuntu-20 n CenOS7 env.
    runs-on: ubuntu-22.04
    env:
      # A tokenizers' dependency fails to compile with Ninja in CenOS7 env.
      CMAKE_GENERATOR: Unix Makefiles
      CMAKE_BUILD_PARALLEL_LEVEL: null
    steps:
      - uses: actions/checkout@v4
        with:
          submodules: recursive
      - uses: actions/setup-python@v4
        with:
          python-version: 3.8
      # Install CentOS7 instead of Ubuntu to match PyPI distribution ABI.
      - name: Install OpenVINO
        run: |
          mkdir ./ov/
          curl ${{ env.l_ov_centos_link }} | tar --directory ./ov/ --strip-components 1 -xz
          sudo ./ov/install_dependencies/install_openvino_dependencies.sh
      - name: Install dependencies and build
        run: |
          source ./ov/setupvars.sh
          python -m pip install ./thirdparty/openvino_tokenizers/[transformers] -r ./tests/python_tests/requirements.txt --pre --extra-index-url https://storage.openvinotoolkit.org/simple/wheels/nightly --upgrade-strategy eager
          cmake -DCMAKE_BUILD_TYPE=Release -S ./ -B ./build/
          cmake --build ./build/ --config Release -j
      - run: source ./ov/setupvars.sh && PYTHONPATH=./build/:$PYTHONPATH python -m pytest ./tests/python_tests/test_sampling.py -m precommit
      - run: source ./ov/setupvars.sh && PYTHONPATH=./build/:$PYTHONPATH python -m pytest ./tests/python_tests/test_preemption.py -m precommit
      - run: source ./ov/setupvars.sh && python -m pip install .
      - run: python -m pytest ./tests/python_tests/test_preemption.py -m precommit

  continuous_batching_python_lib_windows:
    runs-on: windows-latest
    defaults:
      run:
        shell: cmd
    steps:
      - uses: actions/checkout@v4
        with:
          submodules: recursive
      - uses: actions/setup-python@v4
        with:
          python-version: 3.8

      - name: Install OpenVINO
        run: |
          curl --output ov.zip ${{ env.w_ov_link }}
          unzip -d ov ov.zip
          dirs=(ov/*) && mv ov/*/* ov && rmdir "${dirs[@]}"
        shell: bash
      - name: Install dependencies and build
        run: |
          call .\ov\setupvars.bat
          python -m pip install ./thirdparty/openvino_tokenizers/[transformers] -r ./tests/python_tests/requirements.txt --pre --extra-index-url https://storage.openvinotoolkit.org/simple/wheels/nightly --upgrade-strategy eager
          cmake -DCMAKE_BUILD_TYPE=Release -S ./ -B ./build/
          cmake --build ./build/ --config Release -j
      - run: set "PYTHONPATH=./build/" && call ./ov/setupvars.bat && python -m pytest ./tests/python_tests/test_sampling.py -m precommit
      - run: set "PYTHONPATH=./build/" && call ./ov/setupvars.bat && python -m pytest ./tests/python_tests/test_preemption.py -m precommit
      - run: call ./ov/setupvars.bat && python -m pip install . --verbose
      - run: python -m pytest ./tests/python_tests/test_preemption.py -m precommit


  continuous_batching_python_lib_macos:
    runs-on: macos-12
    steps:
      - uses: actions/checkout@v4
        with:
          submodules: recursive
      - uses: actions/setup-python@v4
        with:
          python-version: 3.8
      - name: Install OpenVINO
        run: |
          mkdir ./ov/
          curl ${{ env.m_ov_link }} | tar --directory ./ov/ --strip-components 1 -xz
          brew install coreutils scons
      - name: Download, convert and build
        run: |
          source ./ov/setupvars.sh
          python -m pip install ./thirdparty/openvino_tokenizers/[transformers] -r ./tests/python_tests/requirements.txt --pre --extra-index-url https://storage.openvinotoolkit.org/simple/wheels/nightly --upgrade-strategy eager
          cmake -DCMAKE_BUILD_TYPE=Release -S ./ -B ./build/
          cmake --build ./build/ --config Release -j
      - run: source ./ov/setupvars.sh && PYTHONPATH=./build/:$PYTHONPATH python -m pytest ./tests/python_tests/test_sampling.py -m precommit
      - run: source ./ov/setupvars.sh && PYTHONPATH=./build/:$PYTHONPATH python -m pytest ./tests/python_tests/test_preemption.py -m precommit
      - run: source ./ov/setupvars.sh && python -m pip install .
      - run: python -m pytest ./tests/python_tests/test_preemption.py -m precommit
>>>>>>> f084b61e
<|MERGE_RESOLUTION|>--- conflicted
+++ resolved
@@ -83,10 +83,7 @@
       # cmd evaluates variables in a different way. Setting PYTHONPATH before setupvars.bat instead of doing that after solves that.
       - run: set "PYTHONPATH=./build/" && call ./ov/setupvars.bat && python -m pytest ./tests/python_tests/test_generate_api.py -m precommit
       - run: call ./ov/setupvars.bat && python -m pip install . --verbose
-<<<<<<< HEAD
       - run: python -m pytest ./tests/python_tests/ -m precommit
-=======
-      - run: python -m pytest ./tests/python_tests/test_generate_api.py -m precommit
 
   continuous_batching_python_lib_ubuntu:
     # A tokenizers' dependency fails to compile on ubuntu-20 n CenOS7 env.
@@ -174,4 +171,3 @@
       - run: source ./ov/setupvars.sh && PYTHONPATH=./build/:$PYTHONPATH python -m pytest ./tests/python_tests/test_preemption.py -m precommit
       - run: source ./ov/setupvars.sh && python -m pip install .
       - run: python -m pytest ./tests/python_tests/test_preemption.py -m precommit
->>>>>>> f084b61e
