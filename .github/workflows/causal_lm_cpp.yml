--- conflicted
+++ resolved
@@ -64,8 +64,7 @@
         run: |
           source ./ov/setupvars.sh
 
-<<<<<<< HEAD
-          timeout 25s ./build/beam_search_causal_lm ./TinyLlama-1.1B-Chat-v1.0/pytorch/dldt/FP16/ "Why is the Sun yellow?" > ./pred.txt
+          timeout 25s ./build/beam_search_causal_lm ./TinyLlama-1.1B-Chat-v1.0/ "Why is the Sun yellow?" > ./pred.txt
           python -c "
           import transformers
           with open('pred.txt', 'r') as file:
@@ -81,10 +80,7 @@
           "
           echo "Why is the Sun yellow?" passed
 
-          timeout 25s ./build/beam_search_causal_lm ./TinyLlama-1.1B-Chat-v1.0/pytorch/dldt/FP16/ 69 > ./pred.txt
-=======
           timeout 25s ./build/beam_search_causal_lm ./TinyLlama-1.1B-Chat-v1.0/ 69 > ./pred.txt
->>>>>>> 5b9195c5
           python -c "
           import transformers
           with open('pred.txt', 'r') as file:
@@ -289,13 +285,8 @@
       - name: Compare
         run: |
           source ./ov/setupvars.sh
-<<<<<<< HEAD
-          convert_tokenizer ./Phi-2/pytorch/dldt/FP16/ --output ./Phi-2/pytorch/dldt/FP16/ --with-detokenizer --trust-remote-code
-          timeout 50s ./build/beam_search_causal_lm ./Phi-2/pytorch/dldt/FP16/ 69 > ./pred.txt
-=======
           timeout 50s ./build/beam_search_causal_lm ./phi-2/ 69 > ./pred.txt
 
->>>>>>> 5b9195c5
   cpp-beam_search_causal_lm-notus-7b-v1:
     runs-on: ubuntu-20.04-16-cores
     steps:
