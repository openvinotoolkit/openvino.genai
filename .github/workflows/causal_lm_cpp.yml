--- conflicted
+++ resolved
@@ -683,16 +683,8 @@
           diff pred2.txt ref.txt
           echo "Chat sample python" passed
 
-<<<<<<< HEAD
   visual_chat_sample-ubuntu:
     runs-on: ubuntu-22.04-16-cores
-    defaults:
-      run:
-        shell: bash
-=======
-  py-vlm_chat_sample-ubuntu:
-    runs-on: ubuntu-22.04-16-cores
->>>>>>> b9eed0a0
     steps:
       - uses: actions/checkout@v4
         with:
@@ -710,27 +702,6 @@
           source ./ov/setupvars.sh
           cmake -DCMAKE_BUILD_TYPE=Release -S ./ -B ./build/
           cmake --build ./build/ --config Release --target visual_language_chat -j
-<<<<<<< HEAD
-      - name: Download and convert and model
-        run: |
-          source ./ov/setupvars.sh
-          python -m pip install --upgrade-strategy eager -r ./samples/requirements.txt --pre --extra-index-url https://storage.openvinotoolkit.org/simple/wheels/nightly
-          python -m pip install ./thirdparty/openvino_tokenizers/[transformers] --pre --extra-index-url https://storage.openvinotoolkit.org/simple/wheels/nightly
-          python ./samples/cpp/visual_language_chat/export_MiniCPM-V-2_6.py ./miniCPM-V-2_6/
-          wget https://github.com/openvinotoolkit/openvino_notebooks/assets/29454499/d5fbbd1a-d484-415c-88cb-9986625b7b11
-
-      - name: Run C++ chat sample
-        run: |
-          source ./ov/setupvars.sh
-          timeout --verbose 120s ./build/samples/cpp/visual_language_chat/visual_language_chat ./miniCPM-V-2_6/ cat.jpg <<< $'What is on the image?\nWhat is special on the image?'
-      - name: Run Python chat sample
-        run: |
-          source ./ov/setupvars.sh
-          export PYTHONPATH=./build/:$PYTHONPATH
-          printf 'What is on the image?\nWhat is special on the image?\n' > ./input.txt
-          timeout 120s python ./samples/python/vlm_chat_sample/vlm_chat_sample.py ./miniCPM-V-2_6/ d5fbbd1a-d484-415c-88cb-9986625b7b11 < input.txt > ./pred.txt || ( [[ $? -eq 124 ]] && \
-          echo "Timeout reached, but it's excpected." )
-=======
       - name: Download and convert a model and an image
         run: |
           source ./ov/setupvars.sh
@@ -744,7 +715,13 @@
           source ./ov/setupvars.sh
           && timeout 120s ./build/samples/cpp/visual_language_chat/visual_language_chat ./miniCPM-V-2_6/ d5fbbd1a-d484-415c-88cb-9986625b7b11
           <<< $'What is on the image?\nWhat is special on the image?'
->>>>>>> b9eed0a0
+      - name: Run Python chat sample
+        run: |
+          source ./ov/setupvars.sh
+          export PYTHONPATH=./build/:$PYTHONPATH
+          printf 'What is on the image?\nWhat is special on the image?\n' > ./input.txt
+          timeout 120s python ./samples/python/vlm_chat_sample/vlm_chat_sample.py ./miniCPM-V-2_6/ d5fbbd1a-d484-415c-88cb-9986625b7b11 < input.txt > ./pred.txt || ( [[ $? -eq 124 ]] && \
+          echo "Timeout reached, but it's excpected." )
 
   cpp-continuous-batching-ubuntu:
     runs-on: ubuntu-20.04-8-cores
