name: causal_lm_cpp
on:
  pull_request:
    paths:
      - .github/workflows/causal_lm_cpp.yml
      - llm_bench/python/**
      - text_generation/causal_lm/cpp/*
      - thirdparty/openvino_tokenizers
      - "!**.md"
concurrency:
  group: ${{ github.workflow }}-${{ github.ref }}
  cancel-in-progress: true

jobs:
  cpp-beam_search_causal_lm-Mistral-7B:
    runs-on: ubuntu-20.04-16-cores
    steps:
      - uses: actions/checkout@v4
        with:
          submodules: recursive
      - uses: actions/setup-python@v4
        with:
          python-version: 3.8
      - name: Install OpenVINO
        run: |
          mkdir ./ov/
          curl https://storage.openvinotoolkit.org/repositories/openvino/packages/nightly/2024.1.0-14645-e6dc0865128/l_openvino_toolkit_ubuntu20_2024.1.0.dev20240304_x86_64.tgz | tar --directory ./ov/ --strip-components 1 -xz
          sudo ./ov/install_dependencies/install_openvino_dependencies.sh
      - name: Download, convert and build
        run: |
          source ./ov/setupvars.sh
          python3 -m pip install --upgrade-strategy eager "optimum>=1.14" -r ./llm_bench/python/requirements.txt ./thirdparty/openvino_tokenizers/[transformers] --extra-index-url https://download.pytorch.org/whl/cpu && python3 ./llm_bench/python/convert.py --model_id mistralai/Mistral-7B-v0.1 --output_dir ./Mistral-7B-v0.1/ --precision FP16 &7B-v0.1/ --precision FP16 &
          cmake -DCMAKE_BUILD_TYPE=Release -S ./text_generation/causal_lm/cpp/ -B ./build/
          cmake --build ./build/ --config Release -j --parallel 8
          wait
      - name: Compare
        run: |
          source ./ov/setupvars.sh
          convert_tokenizer ./Mistral-7B-v0.1/pytorch/dldt/FP16/ --output ./Mistral-7B-v0.1/pytorch/dldt/FP16/ --with-detokenizer --trust-remote-code
          timeout 50s ./build/beam_search_causal_lm ./Mistral-7B-v0.1/pytorch/dldt/FP16/ 69 > ./pred.txt
          python -c " 
          import transformers 
          with open('pred.txt', 'r') as file: 
              predictions = file.read() 
          tokenizer = transformers.LlamaTokenizer.from_pretrained('mistralai/Mistral-7B-v0.1') 
          tokenized = tokenizer('69', return_tensors='pt') 
          for beam in transformers.LlamaForCausalLM.from_pretrained('mistralai/Mistral-7B-v0.1').generate(**tokenized, num_beam_groups=3, num_beams=15, num_return_sequences=15, diversity_penalty=1.0, max_new_tokens=20, early_stopping=False, length_penalty=1.0, no_repeat_ngram_size=9**9, do_sample=False): 
              ref = ': ' + tokenizer.decode(beam[tokenized['input_ids'].numel():], skip_special_tokens=True) + '\n' 
              idx = predictions.find(ref) 
              if -1 == idx: 
                  raise RuntimeError(f'Missing "{ref=}" from predictions') 
              predictions = predictions[:idx] + predictions[idx + len(ref):] 
          " 
          echo "69" passed 

  cpp-greedy_causal_lm-ubuntu:
    runs-on: ubuntu-20.04-8-cores
    steps:
      - uses: actions/checkout@v4
        with:
          submodules: recursive
      - uses: actions/setup-python@v4
        with:
          python-version: 3.8
      - name: Install OpenVINO
        run: |
          mkdir ./ov/
          curl https://storage.openvinotoolkit.org/repositories/openvino/packages/nightly/2024.1.0-14645-e6dc0865128/l_openvino_toolkit_ubuntu20_2024.1.0.dev20240304_x86_64.tgz | tar --directory ./ov/ --strip-components 1 -xz
          sudo ./ov/install_dependencies/install_openvino_dependencies.sh
      - name: Download, convert and build
        run: |
          source ./ov/setupvars.sh
          python -m pip install --upgrade-strategy eager "optimum>=1.14" -r ./llm_bench/python/requirements.txt "transformers<4.38" ./thirdparty/openvino_tokenizers/[transformers] --extra-index-url https://download.pytorch.org/whl/cpu && python ./llm_bench/python/convert.py --model_id openlm-research/open_llama_3b_v2 --output_dir ./open_llama_3b_v2/ --precision FP16  &
          cmake -DCMAKE_BUILD_TYPE=Release -S ./text_generation/causal_lm/cpp/ -B ./build/
          cmake --build ./build/ --config Release -j
          wait
      - name: convert_tokenizer and run
        run: |
          source ./ov/setupvars.sh
          convert_tokenizer ./open_llama_3b_v2/pytorch/dldt/FP16/ --output ./open_llama_3b_v2/pytorch/dldt/FP16/ --with-detokenizer
          ./build/greedy_causal_lm ./open_llama_3b_v2/pytorch/dldt/FP16/ "return 0"

  cpp-beam_search_causal_lm-ubuntu:
    runs-on: ubuntu-20.04
    steps:
      - uses: actions/checkout@v4
        with:
          submodules: recursive
      - uses: actions/setup-python@v4
        with:
          python-version: 3.8
      - name: Install OpenVINO
        run: |
          mkdir ./ov/
          curl https://storage.openvinotoolkit.org/repositories/openvino/packages/nightly/2024.1.0-14645-e6dc0865128/l_openvino_toolkit_ubuntu20_2024.1.0.dev20240304_x86_64.tgz | tar --directory ./ov/ --strip-components 1 -xz
          sudo ./ov/install_dependencies/install_openvino_dependencies.sh
      - name: Download, convert and build
        run: |
          source ./ov/setupvars.sh
          python -m pip install --upgrade-strategy eager "optimum>=1.14" -r ./llm_bench/python/requirements.txt "transformers<4.38" ./thirdparty/openvino_tokenizers/[transformers] --extra-index-url https://download.pytorch.org/whl/cpu && python ./llm_bench/python/convert.py --model_id TinyLlama/TinyLlama-1.1B-Chat-v1.0 --output_dir ./TinyLlama-1.1B-Chat-v1.0/ --precision FP16 &
          cmake -DCMAKE_BUILD_TYPE=Release -S ./text_generation/causal_lm/cpp/ -B ./build/
          cmake --build ./build/ --config Release -j
          wait
      - name: Compare
        run: |
          source ./ov/setupvars.sh
          convert_tokenizer ./TinyLlama-1.1B-Chat-v1.0/pytorch/dldt/FP16/ --output ./TinyLlama-1.1B-Chat-v1.0/pytorch/dldt/FP16/ --with-detokenizer

          timeout 25s ./build/beam_search_causal_lm ./TinyLlama-1.1B-Chat-v1.0/pytorch/dldt/FP16/ 69 > ./pred.txt
          python -c "
          import transformers
          with open('pred.txt', 'r') as file:
              predictions = file.read()
          tokenizer = transformers.LlamaTokenizer.from_pretrained('TinyLlama/TinyLlama-1.1B-Chat-v1.0')
          tokenized = tokenizer('69', return_tensors='pt')
          for beam in transformers.LlamaForCausalLM.from_pretrained('TinyLlama/TinyLlama-1.1B-Chat-v1.0').generate(**tokenized, num_beam_groups=3, num_beams=15, num_return_sequences=15, diversity_penalty=1.0, max_new_tokens=20, early_stopping=False, length_penalty=1.0, no_repeat_ngram_size=9**9, do_sample=False):
              ref = ': ' + tokenizer.decode(beam[tokenized['input_ids'].numel():], skip_special_tokens=True) + '\n'
              idx = predictions.find(ref)
              if -1 == idx:
                  raise RuntimeError(f'Missing "{ref=}" from predictions')
              predictions = predictions[:idx] + predictions[idx + len(ref):]
          "
          echo "69" passed

          timeout 25s ./build/beam_search_causal_lm ./TinyLlama-1.1B-Chat-v1.0/pytorch/dldt/FP16/ Hi > ./pred.txt
          python -c "
          import transformers
          with open('pred.txt', 'r') as file:
              predictions = file.read()
          tokenizer = transformers.LlamaTokenizer.from_pretrained('TinyLlama/TinyLlama-1.1B-Chat-v1.0')
          tokenized = tokenizer('Hi', return_tensors='pt')
          for beam in transformers.LlamaForCausalLM.from_pretrained('TinyLlama/TinyLlama-1.1B-Chat-v1.0').generate(**tokenized, num_beam_groups=3, num_beams=15, num_return_sequences=15, diversity_penalty=1.0, max_new_tokens=20, early_stopping=False, length_penalty=1.0, no_repeat_ngram_size=9**9, do_sample=False):
              ref = ': ' + tokenizer.decode(beam[tokenized['input_ids'].numel():], skip_special_tokens=True) + '\n'
              idx = predictions.find(ref)
              if -1 == idx:
                  raise RuntimeError(f'Missing "{ref=}" from predictions')
              predictions = predictions[:idx] + predictions[idx + len(ref):]
          "
          echo "Hi" passed

          timeout 25s ./build/beam_search_causal_lm ./TinyLlama-1.1B-Chat-v1.0/pytorch/dldt/FP16/ "return 0" > ./pred.txt
          python -c "
          import transformers
          with open('pred.txt', 'r') as file:
              predictions = file.read()
          tokenizer = transformers.LlamaTokenizer.from_pretrained('TinyLlama/TinyLlama-1.1B-Chat-v1.0')
          tokenized = tokenizer('return 0', return_tensors='pt')
          for beam in transformers.LlamaForCausalLM.from_pretrained('TinyLlama/TinyLlama-1.1B-Chat-v1.0').generate(**tokenized, num_beam_groups=3, num_beams=15, num_return_sequences=15, diversity_penalty=1.0, max_new_tokens=20, early_stopping=False, length_penalty=1.0, no_repeat_ngram_size=9**9, do_sample=False):
              ref = ': ' + tokenizer.decode(beam[tokenized['input_ids'].numel():], skip_special_tokens=True) + '\n'
              idx = predictions.find(ref)
              if -1 == idx:
                  raise RuntimeError(f'Missing "{ref=}" from predictions')
              predictions = predictions[:idx] + predictions[idx + len(ref):]
          "
          echo "return 0" passed

          ./build/beam_search_causal_lm ./TinyLlama-1.1B-Chat-v1.0/pytorch/dldt/FP16/ "你好！ 你好嗎？" > ./pred.txt
          python -c "
          import transformers
          with open('pred.txt', 'r') as file:
              predictions = file.read()
          tokenizer = transformers.LlamaTokenizer.from_pretrained('TinyLlama/TinyLlama-1.1B-Chat-v1.0')
          tokenized = tokenizer('你好！ 你好嗎？', return_tensors='pt')
          for beam in transformers.LlamaForCausalLM.from_pretrained('TinyLlama/TinyLlama-1.1B-Chat-v1.0').generate(**tokenized, num_beam_groups=3, num_beams=15, num_return_sequences=15, diversity_penalty=1.0, max_new_tokens=20, early_stopping=False, length_penalty=1.0, no_repeat_ngram_size=9**9, do_sample=False):
              ref = ': ' + tokenizer.decode(beam[tokenized['input_ids'].numel():], skip_special_tokens=True) + '\n'
              idx = predictions.find(ref)
              if -1 == idx:
                  raise RuntimeError(f'Missing "{ref=}" from predictions')
              predictions = predictions[:idx] + predictions[idx + len(ref):]
          "
          echo "你好！ 你好嗎？" passed

  cpp-beam_search_causal_lm-windows:
    runs-on: windows-latest
    steps:
      - uses: actions/checkout@v4
        with:
          submodules: recursive
      - uses: actions/setup-python@v4
        with:
          python-version: 3.8
      - name: Install OpenVINO
        shell: bash
        run: |
          curl --output ov.zip https://storage.openvinotoolkit.org/repositories/openvino/packages/nightly/2024.1.0-14645-e6dc0865128/w_openvino_toolkit_windows_2024.1.0.dev20240304_x86_64.zip
          unzip ov.zip
      - name: Download, convert and build
        shell: cmd
        run: |
          call w_openvino_toolkit_windows_2024.1.0.dev20240304_x86_64\setupvars.bat
          python -m pip install --upgrade-strategy eager "optimum>=1.14" -r ./llm_bench/python/requirements.txt "transformers<4.38" ./thirdparty/openvino_tokenizers/[transformers] --extra-index-url https://download.pytorch.org/whl/cpu
          python ./llm_bench/python/convert.py --model_id TinyLlama/TinyLlama-1.1B-Chat-v1.0 --output_dir ./TinyLlama-1.1B-Chat-v1.0/ --precision FP16
          cmake -DCMAKE_BUILD_TYPE=Release -S ./text_generation/causal_lm/cpp/ -B ./build/
          cmake --build ./build/ --config Release -j
      - name: Compare
        shell: cmd
        run: |
          call w_openvino_toolkit_windows_2024.1.0.dev20240304_x86_64\setupvars.bat
          convert_tokenizer .\TinyLlama-1.1B-Chat-v1.0\pytorch\dldt\FP16\ --output .\TinyLlama-1.1B-Chat-v1.0\pytorch\dldt\FP16\ --with-detokenizer

          .\build\Release\beam_search_causal_lm.exe .\TinyLlama-1.1B-Chat-v1.0\pytorch\dldt\FP16\ "69" > .\pred.txt
          echo import transformers > ref.py
          echo predictions = open('pred.txt', 'r').read() >> ref.py
          echo tokenizer = transformers.LlamaTokenizer.from_pretrained('TinyLlama/TinyLlama-1.1B-Chat-v1.0') >> ref.py
          echo tokenized = tokenizer('69', return_tensors='pt') >> ref.py
          echo for beam in transformers.LlamaForCausalLM.from_pretrained('TinyLlama/TinyLlama-1.1B-Chat-v1.0').generate(**tokenized, num_beam_groups=3, num_beams=15, num_return_sequences=15, diversity_penalty=1.0, max_new_tokens=20, early_stopping=False, length_penalty=1.0, no_repeat_ngram_size=9**9, do_sample=False): >> ref.py
          echo     ref = ': ' + tokenizer.decode(beam[tokenized['input_ids'].numel():], skip_special_tokens=True) + '\n' >> ref.py
          echo     idx = predictions.find(ref) >> ref.py
          echo     if -1 == idx: >> ref.py
          echo         raise RuntimeError(f'Missing "{ref=}" from predictions') >> ref.py
          echo     predictions = predictions[:idx] + predictions[idx + len(ref):] >> ref.py
          python ref.py

  cpp-beam_search_causal_lm-Qwen-7B-Chat:
    runs-on: ubuntu-20.04-16-cores
    steps:
      - uses: actions/checkout@v4
        with:
          submodules: recursive
      - uses: actions/setup-python@v4
        with:
          python-version: 3.8
      - name: Install OpenVINO
        run: |
          mkdir ./ov/
          curl https://storage.openvinotoolkit.org/repositories/openvino/packages/nightly/2024.1.0-14645-e6dc0865128/l_openvino_toolkit_ubuntu20_2024.1.0.dev20240304_x86_64.tgz | tar --directory ./ov/ --strip-components 1 -xz
          sudo ./ov/install_dependencies/install_openvino_dependencies.sh
      - name: Download, convert and build
        run: |
          source ./ov/setupvars.sh
          python -m pip install --upgrade-strategy eager "optimum>=1.14" -r ./llm_bench/python/requirements.txt ./thirdparty/openvino_tokenizers/[transformers] --extra-index-url https://download.pytorch.org/whl/cpu && python ./llm_bench/python/convert.py --model_id Qwen/Qwen-7B-Chat --output_dir ./Qwen-7B-Chat/ --precision FP16 &
          cmake -DCMAKE_BUILD_TYPE=Release -S ./text_generation/causal_lm/cpp/ -B ./build/
          cmake --build ./build/ --config Release -j
          wait
      - name: Compare
        run: |
          source ./ov/setupvars.sh
          convert_tokenizer ./Qwen-7B-Chat/pytorch/dldt/FP16/ --output ./Qwen-7B-Chat/pytorch/dldt/FP16/ --with-detokenizer --trust-remote-code
          timeout 50s ./build/beam_search_causal_lm ./Qwen-7B-Chat/pytorch/dldt/FP16/ 69 > ./pred.txt

  cpp-beam_search_causal_lm-Qwen1_5-7B-Chat:
    runs-on: ubuntu-20.04-16-cores
    steps:
      - uses: actions/checkout@v4
        with:
          submodules: recursive
      - uses: actions/setup-python@v4
        with:
          python-version: 3.8
      - name: Install OpenVINO
        run: |
          mkdir ./ov/
          curl https://storage.openvinotoolkit.org/repositories/openvino/packages/nightly/2024.1.0-14645-e6dc0865128/l_openvino_toolkit_ubuntu20_2024.1.0.dev20240304_x86_64.tgz | tar --directory ./ov/ --strip-components 1 -xz
          sudo ./ov/install_dependencies/install_openvino_dependencies.sh
      - name: Download, convert and build
        run: |
          source ./ov/setupvars.sh
          python -m pip install --upgrade-strategy eager "optimum>=1.14" -r ./llm_bench/python/requirements.txt ./thirdparty/openvino_tokenizers/[transformers] --extra-index-url https://download.pytorch.org/whl/cpu && python ./llm_bench/python/convert.py --model_id Qwen/Qwen1.5-7B-Chat --output_dir ./Qwen1.5-7B-Chat/ --precision FP16 &
          cmake -DCMAKE_BUILD_TYPE=Release -S ./text_generation/causal_lm/cpp/ -B ./build/
          cmake --build ./build/ --config Release -j
          wait
      - name: Run
        run: |
          source ./ov/setupvars.sh
          convert_tokenizer ./Qwen1.5-7B-Chat/pytorch/dldt/FP16/ --output ./Qwen1.5-7B-Chat/pytorch/dldt/FP16/ --with-detokenizer --trust-remote-code
          timeout 50s ./build/beam_search_causal_lm ./Qwen1.5-7B-Chat/pytorch/dldt/FP16/ "你好！" > ./pred_qwen15.txt
<<<<<<< HEAD
  cpp-beam_search_causal_lm-Baichuan2-7B-Chat:
    runs-on: ubuntu-20.04-16-cores
    steps:
      - uses: actions/checkout@v4
        with:
          submodules: recursive
      - uses: actions/setup-python@v4
        with:
          python-version: 3.8
      - name: Install OpenVINO
        run: |
          mkdir ./ov/
          curl https://storage.openvinotoolkit.org/repositories/openvino/packages/nightly/2024.1.0-14645-e6dc0865128/l_openvino_toolkit_ubuntu20_2024.1.0.dev20240304_x86_64.tgz | tar --directory ./ov/ --strip-components 1 -xz
          sudo ./ov/install_dependencies/install_openvino_dependencies.sh
      - name: Download, convert and build
        run: |
          source ./ov/setupvars.sh
          python -m pip install --upgrade-strategy eager "optimum>=1.14" -r ./llm_bench/python/requirements.txt ./thirdparty/openvino_tokenizers/[transformers] --extra-index-url https://download.pytorch.org/whl/cpu && python ./llm_bench/python/convert.py --model_id baichuan-inc/Baichuan2-7B-Chat --output_dir ./Baichuan2-7B-Chat/ --precision FP16 &
          cmake -DCMAKE_BUILD_TYPE=Release -S ./text_generation/causal_lm/cpp/ -B ./build/
          cmake --build ./build/ --config Release -j
          wait
      - name: Run and Compare
        run: |
          source ./ov/setupvars.sh
          convert_tokenizer ./Baichuan2-7B-Chat/pytorch/dldt/FP16/ --output ./Baichuan2-7B-Chat/pytorch/dldt/FP16/ --with-detokenizer --trust-remote-code
          timeout 50s ./build/beam_search_causal_lm ./Baichuan2-7B-Chat/pytorch/dldt/FP16/ "69" > ./pred_baichuan2.txt
          python -c "
          import transformers
          with open('pred_baichuan2.txt', 'r') as file:
            predictions = file.read()

          tokenizer = transformers.AutoTokenizer.from_pretrained('baichuan-inc/Baichuan2-7B-Chat',trust_remote_code=True)
          tokenized = tokenizer('69', return_tensors='pt')
          for beam in transformers.AutoModelForCausalLM.from_pretrained('baichuan-inc/Baichuan2-7B-Chat',trust_remote_code=True).generate(**tokenized, num_beam_groups=3, num_beams=15, num_return_sequences=15, diversity_penalty=1.0, max_new_tokens=20, early_stopping=False, length_penalty=1.0, no_repeat_ngram_size=9**9, do_sample=False):
              ref = tokenizer.decode(beam[tokenized['input_ids'].numel():], skip_special_tokens=True)
              idx = predictions.find(ref)
              if -1 == idx:
                  raise RuntimeError(f'Missing "{ref=}" from predictions')
              predictions = predictions[:idx] + predictions[idx + len(ref):]
          "
          echo 69 passed
=======

>>>>>>> 053dd887
  cpp-beam_search_causal_lm-Phi-2:
    runs-on: ubuntu-20.04-16-cores
    steps:
      - uses: actions/checkout@v4
        with:
          submodules: recursive
      - uses: actions/setup-python@v4
        with:
          python-version: 3.8
      - name: Install OpenVINO
        run: |
          mkdir ./ov/
          curl https://storage.openvinotoolkit.org/repositories/openvino/packages/nightly/2024.1.0-14645-e6dc0865128/l_openvino_toolkit_ubuntu20_2024.1.0.dev20240304_x86_64.tgz | tar --directory ./ov/ --strip-components 1 -xz
          sudo ./ov/install_dependencies/install_openvino_dependencies.sh
      - name: Download, convert and build
        run: |
          source ./ov/setupvars.sh
          python -m pip install --upgrade-strategy eager "optimum>=1.14" -r ./llm_bench/python/requirements.txt ./thirdparty/openvino_tokenizers/[transformers] --extra-index-url https://download.pytorch.org/whl/cpu && python ./llm_bench/python/convert.py --model_id microsoft/phi-2 --output_dir ./Phi-2/ --precision FP16 &
          cmake -DCMAKE_BUILD_TYPE=Release -S ./text_generation/causal_lm/cpp/ -B ./build/
          cmake --build ./build/ --config Release -j 15
          wait
      - name: Compare
        run: |
          source ./ov/setupvars.sh
          convert_tokenizer ./Phi-2/pytorch/dldt/FP16/ --output ./Phi-2/pytorch/dldt/FP16/ --with-detokenizer --trust-remote-code
          timeout 50s ./build/beam_search_causal_lm ./Phi-2/pytorch/dldt/FP16/ 69 > ./pred.txt

  cpp-beam_search_causal_lm-notus-7b-v1:
    runs-on: ubuntu-20.04-16-cores
    steps:
      - uses: actions/checkout@v4
        with:
          submodules: recursive
      - uses: actions/setup-python@v4
        with:
          python-version: 3.8
      - name: Install OpenVINO
        run: |
          mkdir ./ov/
          curl https://storage.openvinotoolkit.org/repositories/openvino/packages/nightly/2024.1.0-14645-e6dc0865128/l_openvino_toolkit_ubuntu20_2024.1.0.dev20240304_x86_64.tgz | tar --directory ./ov/ --strip-components 1 -xz
          sudo ./ov/install_dependencies/install_openvino_dependencies.sh
      - name: Download, convert and build
        run: |
          source ./ov/setupvars.sh
          python -m pip install --upgrade-strategy eager "optimum>=1.14" -r ./llm_bench/python/requirements.txt ./thirdparty/openvino_tokenizers/[transformers] --extra-index-url https://download.pytorch.org/whl/cpu && python ./llm_bench/python/convert.py --model_id argilla/notus-7b-v1 --output_dir ./notus-7b-v1/ --precision FP16 &
          cmake -DCMAKE_BUILD_TYPE=Release -S ./text_generation/causal_lm/cpp/ -B ./build/
          cmake --build ./build/ --config Release -j
          wait
      - name: Compare
        run: |
          source ./ov/setupvars.sh
          convert_tokenizer ./notus-7b-v1/pytorch/dldt/FP16/ --output ./notus-7b-v1/pytorch/dldt/FP16/ --with-detokenizer --trust-remote-code
          timeout 50s ./build/beam_search_causal_lm ./notus-7b-v1/pytorch/dldt/FP16/ 69 > ./pred.txt

  cpp-speculative_decoding_lm-ubuntu:
    runs-on: ubuntu-20.04-16-cores
    steps:
      - uses: actions/checkout@v4
        with:
          submodules: recursive
      - uses: actions/setup-python@v4
        with:
          python-version: 3.8
      - name: Install OpenVINO
        run: |
          mkdir ./ov/
          curl https://storage.openvinotoolkit.org/repositories/openvino/packages/2023.3/linux/l_openvino_toolkit_ubuntu20_2023.3.0.13775.ceeafaf64f3_x86_64.tgz | tar --directory ./ov/ --strip-components 1 -xz
          sudo ./ov/install_dependencies/install_openvino_dependencies.sh
      - name: Download, convert and build
        run: |
          source ./ov/setupvars.sh
          python -m pip install --upgrade-strategy eager "optimum>=1.14" -r ./llm_bench/python/requirements.txt "transformers<4.38" ./thirdparty/openvino_tokenizers/[transformers] --extra-index-url https://download.pytorch.org/whl/cpu
          python ./llm_bench/python/convert.py --model_id databricks/dolly-v2-3b --output_dir ./dolly-v2-3b/ --precision FP16
          python ./llm_bench/python/convert.py --model_id databricks/dolly-v2-7b --output_dir ./dolly-v2-7b/ --precision FP16
          convert_tokenizer ./dolly-v2-3b/pytorch/dldt/FP16/ --output ./dolly-v2-3b/pytorch/dldt/FP16/ --with-detokenizer
          convert_tokenizer ./dolly-v2-7b/pytorch/dldt/FP16/ --output ./dolly-v2-7b/pytorch/dldt/FP16/ --with-detokenizer
          cmake -DCMAKE_BUILD_TYPE=Release -S ./text_generation/causal_lm/cpp/ -B ./build/
          cmake --build ./build/ --config Release -j
          wait
      - name: run and compare
        run: |
          source ./ov/setupvars.sh
          ./build/speculative_decoding_lm ./dolly-v2-3b/pytorch/dldt/FP16/ ./dolly-v2-7b/pytorch/dldt/FP16/ "Alan Turing was a" > predictions_speculative.txt
          ./build/greedy_causal_lm ./dolly-v2-7b/pytorch/dldt/FP16/ "Alan Turing was a" > predictions_greedy.txt
          python -c "
          with open('predictions_greedy.txt', 'r') as f:
              predicted_greedy = f.readline()
          with open('predictions_speculative.txt', 'r') as f:
              predicted_speculative = f.readline()
          assert predicted_greedy == predicted_speculative
          "
          echo "Alan Turing was a" passed

  cpp-Phi-1_5:
    runs-on: ubuntu-20.04-16-cores
    steps:
      - uses: actions/checkout@v4
        with:
          submodules: recursive
      - uses: actions/setup-python@v4
        with:
          python-version: 3.8
      - name: Install OpenVINO
        run: |
          mkdir ./ov/
          curl https://storage.openvinotoolkit.org/repositories/openvino/packages/nightly/2024.1.0-14645-e6dc0865128/l_openvino_toolkit_ubuntu20_2024.1.0.dev20240304_x86_64.tgz | tar --directory ./ov/ --strip-components 1 -xz
          sudo ./ov/install_dependencies/install_openvino_dependencies.sh
      - name: Download, convert and build
        run: |
          source ./ov/setupvars.sh
          python -m pip install --upgrade-strategy eager "optimum>=1.14" -r ./llm_bench/python/requirements.txt ./thirdparty/openvino_tokenizers/[transformers] --extra-index-url https://download.pytorch.org/whl/cpu && python ./llm_bench/python/convert.py --model_id microsoft/phi-1_5 --output_dir ./Phi-1_5/ --precision FP16 &
          cmake -DCMAKE_BUILD_TYPE=Release -S ./text_generation/causal_lm/cpp/ -B ./build/
          cmake --build ./build/ --config Release -j 15
          wait
      - name: Run Generation
        run: |
          source ./ov/setupvars.sh
          convert_tokenizer ./Phi-1_5/pytorch/dldt/FP16/ --output ./Phi-1_5/pytorch/dldt/FP16/ --with-detokenizer --trust-remote-code
          timeout 50s ./build/greedy_causal_lm ./Phi-1_5/pytorch/dldt/FP16/ "Alan Turing was a" > ./pred_greedy.txt
          timeout 50s ./build/beam_search_causal_lm ./Phi-1_5/pytorch/dldt/FP16/ "Alan Turing was a" > ./pred_beam.txt
      - name: Compare
        run: |
          python -c "
          import transformers
          with open('pred_greedy.txt', 'r') as file:
              predictions = file.read()
          tokenizer = transformers.AutoTokenizer.from_pretrained('microsoft/phi-1_5')
          tokenized = tokenizer('Alan Turing was a', return_tensors='pt')
          for output in transformers.AutoModelForCausalLM.from_pretrained('microsoft/phi-1_5').generate(**tokenized, max_length=100, do_sample=False):
              ref = tokenizer.decode(output[tokenized['input_ids'].numel():], skip_special_tokens=True) + '\n'
              idx = predictions.find(ref)
              if -1 == idx:
                  raise RuntimeError(f'Missing "{ref=}" from predictions')
              predictions = predictions[:idx] + predictions[idx + len(ref):]
          "
          echo "Alan Turing was a" passed<|MERGE_RESOLUTION|>--- conflicted
+++ resolved
@@ -264,7 +264,7 @@
           source ./ov/setupvars.sh
           convert_tokenizer ./Qwen1.5-7B-Chat/pytorch/dldt/FP16/ --output ./Qwen1.5-7B-Chat/pytorch/dldt/FP16/ --with-detokenizer --trust-remote-code
           timeout 50s ./build/beam_search_causal_lm ./Qwen1.5-7B-Chat/pytorch/dldt/FP16/ "你好！" > ./pred_qwen15.txt
-<<<<<<< HEAD
+
   cpp-beam_search_causal_lm-Baichuan2-7B-Chat:
     runs-on: ubuntu-20.04-16-cores
     steps:
@@ -282,7 +282,7 @@
       - name: Download, convert and build
         run: |
           source ./ov/setupvars.sh
-          python -m pip install --upgrade-strategy eager "optimum>=1.14" -r ./llm_bench/python/requirements.txt ./thirdparty/openvino_tokenizers/[transformers] --extra-index-url https://download.pytorch.org/whl/cpu && python ./llm_bench/python/convert.py --model_id baichuan-inc/Baichuan2-7B-Chat --output_dir ./Baichuan2-7B-Chat/ --precision FP16 &
+          python -m pip install --upgrade-strategy eager git+https://github.com/huggingface/optimum-intel.git@972491991710f8a92cdef35e0914de92a88995a4 -r ./llm_bench/python/requirements.txt ./thirdparty/openvino_tokenizers/[transformers] --extra-index-url https://download.pytorch.org/whl/cpu && python ./llm_bench/python/convert.py --model_id baichuan-inc/Baichuan2-7B-Chat --output_dir ./Baichuan2-7B-Chat/ --precision FP16 &
           cmake -DCMAKE_BUILD_TYPE=Release -S ./text_generation/causal_lm/cpp/ -B ./build/
           cmake --build ./build/ --config Release -j
           wait
@@ -306,9 +306,7 @@
               predictions = predictions[:idx] + predictions[idx + len(ref):]
           "
           echo 69 passed
-=======
-
->>>>>>> 053dd887
+
   cpp-beam_search_causal_lm-Phi-2:
     runs-on: ubuntu-20.04-16-cores
     steps:
