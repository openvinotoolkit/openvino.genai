--- conflicted
+++ resolved
@@ -384,14 +384,8 @@
 
   Overall_Status:
     name: ci/gha_overall_status_causal_lm
-<<<<<<< HEAD
-    needs: [cpp-greedy_causal_lm-windows, cpp-Phi-1_5, cpp-greedy_causal_lm-redpajama-3b-chat, cpp-chat_sample-ubuntu, cpp-continuous-batching-ubuntu,
+    needs: [cpp-greedy_causal_lm-windows, cpp-chat_sample-ubuntu, cpp-continuous-batching-ubuntu,
             visual_language_chat_sample-ubuntu-minicpm_v2_6, cpp-continuous-batching-windows, cpp-continuous-batching-macos]
-=======
-    needs: [cpp-greedy_causal_lm-windows, cpp-chat_sample-ubuntu, cpp-continuous-batching-ubuntu,
-            visual_language_chat_sample-ubuntu-minicpm_v2_6, visual_language_chat_sample-ubuntu-internvl2,
-            cpp-continuous-batching-windows, cpp-continuous-batching-macos]
->>>>>>> 4da4e15d
     if: ${{ always() }}
     runs-on: ubuntu-latest
     steps:
