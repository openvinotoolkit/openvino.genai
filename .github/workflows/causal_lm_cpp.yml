--- conflicted
+++ resolved
@@ -183,110 +183,6 @@
             f.write(content.encode("utf-8"))
       - run: diff cpp2.txt py2.txt
 
-<<<<<<< HEAD
-  visual_language_chat_sample-ubuntu-internvl2:
-    runs-on: ubuntu-22.04-16-cores
-=======
-  cpp-continuous-batching-ubuntu:
-    runs-on: ubuntu-22.04-8-cores
-    defaults:
-      run:
-        shell: bash
->>>>>>> f4c5197a
-    steps:
-      - uses: actions/checkout@v4
-        with:
-          submodules: recursive
-      - uses: actions/setup-python@v4
-        with:
-<<<<<<< HEAD
-          python-version: 3.11
-      - uses: ./.github/actions/install_openvino
-        with:
-          ov_link: ${{ env.l_u22_ov_link }}
-      - uses: ./.github/actions/build_app
-        with:
-          build_target: 'visual_language_chat py_openvino_genai'
-      - uses: ./.github/actions/install_python_deps
-      - name: Download and convert InternVL2 model
-        run: |
-          # Lowering transformers version, workaround for https://huggingface.co/OpenGVLab/InternVL2-1B/discussions/7
-          python -m pip install -U "transformers<4.45.0"
-          source ./ov/setupvars.sh
-          optimum-cli export openvino --model OpenGVLab/InternVL2-4B ./internvl2_4b_ov/ --trust-remote-code
-      - name: Download images
-        run: |
-          wget https://llava-vl.github.io/static/images/monalisa.jpg
-      - name: Run visual_language_chat C++ sample - InternVL2
-        run: >
-          source ./ov/setupvars.sh
-          && ./build/samples/cpp/visual_language_chat/visual_language_chat ./internvl2_4b_ov/ monalisa.jpg
-          <<< $'Who drew this painting?\nWhen did the painter live?'
-        timeout-minutes: 4
-
-  visual_language_chat_sample-ubuntu-qwen2vl:
-    runs-on: ubuntu-22.04-16-cores
-    steps:
-      - uses: actions/checkout@v4
-        with:
-          submodules: recursive
-      - uses: actions/setup-python@v4
-        with:
-          python-version: 3.11
-      - uses: ./.github/actions/install_openvino
-        with:
-          ov_link: ${{ env.l_u22_ov_link }}
-      - uses: ./.github/actions/build_app
-        with:
-          build_target: 'visual_language_chat py_openvino_genai'
-      - uses: ./.github/actions/install_python_deps
-      - name: Download and convert Qwen2VL model
-        run: |
-          source ./ov/setupvars.sh
-          optimum-cli export openvino --model Qwen/Qwen2-VL-2B-Instruct ./qwen2_vl_2b_ov/ --trust-remote-code
-      - name: Download images
-        run: |
-          wget https://llava-vl.github.io/static/images/monalisa.jpg
-      - name: Run visual_language_chat C++ sample - Qwen2VL
-        run: >
-          source ./ov/setupvars.sh
-          && ./build/samples/cpp/visual_language_chat/visual_language_chat ./qwen2_vl_2b_ov/ monalisa.jpg
-          <<< $'Who drew this painting?\nWhen did the painter live?'
-        timeout-minutes: 4
-=======
-          python-version: 3.12
-      - name: Install OpenVINO
-        run: |
-          mkdir ./ov/
-          curl ${{ env.l_ov_link }} | tar --directory ./ov/ --strip-components 1 -xz
-          sudo ./ov/install_dependencies/install_openvino_dependencies.sh
-      - name: Build app
-        run: |
-          source ./ov/setupvars.sh
-          cmake -DCMAKE_BUILD_TYPE=Release -S ./ -B ./build/
-          cmake --build ./build/ --config Release -j
-      - name: Download and convert and model
-        run: |
-          source ./ov/setupvars.sh
-          python -m pip install ./thirdparty/openvino_tokenizers/[transformers] --extra-index-url https://storage.openvinotoolkit.org/simple/wheels/nightly
-          python -m pip install -r ./samples/requirements.txt
-          optimum-cli export openvino --trust-remote-code --weight-format fp16 --model TinyLlama/TinyLlama-1.1B-Chat-v1.0 TinyLlama-1.1B-Chat-v1.0
-      - name: Run gtests
-        run: |
-          source ./ov/setupvars.sh
-          ./build/tests/cpp/tests_continuous_batching
-      - name: Run accuracy_sample
-        run: |
-          source ./ov/setupvars.sh
-          timeout --verbose 50s ./build/tools/continuous_batching/accuracy/continuous_batching_accuracy -m ./TinyLlama-1.1B-Chat-v1.0/ -n 5
-      - name: Run throughput_benchmark
-        run: |
-          wget -q https://huggingface.co/datasets/anon8231489123/ShareGPT_Vicuna_unfiltered/resolve/main/ShareGPT_V3_unfiltered_cleaned_split.json
-          source ./ov/setupvars.sh
-          timeout --verbose 200s ./build/tools/continuous_batching/benchmark/continuous_batching_benchmark -n 10 -m ./TinyLlama-1.1B-Chat-v1.0/ --dataset ./ShareGPT_V3_unfiltered_cleaned_split.json --cache_size 1
-          timeout --verbose 200s ./build/tools/continuous_batching/benchmark/continuous_batching_benchmark -n 10 --dynamic_split_fuse --max_batch_size 256 --max_input_len 256 -m ./TinyLlama-1.1B-Chat-v1.0/ --dataset ./ShareGPT_V3_unfiltered_cleaned_split.json --cache_size 1
->>>>>>> f4c5197a
-
   cpp-continuous-batching-windows:
     runs-on: windows-latest
     env:
