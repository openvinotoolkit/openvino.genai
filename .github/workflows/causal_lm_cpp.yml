--- conflicted
+++ resolved
@@ -89,154 +89,6 @@
           diff pred2.txt ref.txt
           echo "Chat sample python" passed
 
-<<<<<<< HEAD
-  visual_language_chat_sample-ubuntu-internvl2:
-=======
-  visual_language_chat_sample-ubuntu-minicpm_v2_6:
->>>>>>> f4c5197a
-    runs-on: ubuntu-22.04-16-cores
-    steps:
-      - uses: actions/checkout@v4
-        with:
-          submodules: recursive
-      - uses: actions/setup-python@v4
-        with:
-          python-version: 3.11
-      - uses: ./.github/actions/install_openvino
-        with:
-          ov_link: ${{ env.l_u22_ov_link }}
-      - uses: ./.github/actions/build_app
-        with:
-<<<<<<< HEAD
-          build_target: 'visual_language_chat py_openvino_genai'
-      - uses: ./.github/actions/install_python_deps
-      - name: Download and convert InternVL2 model
-        run: |
-          # Lowering transformers version, workaround for https://huggingface.co/OpenGVLab/InternVL2-1B/discussions/7
-          python -m pip install -U "transformers<4.45.0"
-          source ./ov/setupvars.sh
-          optimum-cli export openvino --model OpenGVLab/InternVL2-4B ./internvl2_4b_ov/ --trust-remote-code
-      - name: Download images
-        run: |
-          wget https://llava-vl.github.io/static/images/monalisa.jpg
-      - name: Run visual_language_chat C++ sample - InternVL2
-        run: >
-          source ./ov/setupvars.sh
-          && ./build/samples/cpp/visual_language_chat/visual_language_chat ./internvl2_4b_ov/ monalisa.jpg
-          <<< $'Who drew this painting?\nWhen did the painter live?'
-        timeout-minutes: 4
-
-  visual_language_chat_sample-ubuntu-qwen2vl:
-    runs-on: ubuntu-22.04-16-cores
-    steps:
-      - uses: actions/checkout@v4
-        with:
-          submodules: recursive
-      - uses: actions/setup-python@v4
-        with:
-          python-version: 3.11
-      - uses: ./.github/actions/install_openvino
-        with:
-          ov_link: ${{ env.l_u22_ov_link }}
-      - uses: ./.github/actions/build_app
-        with:
-          build_target: 'visual_language_chat py_openvino_genai'
-      - uses: ./.github/actions/install_python_deps
-      - name: Download and convert Qwen2VL model
-        run: |
-          source ./ov/setupvars.sh
-          optimum-cli export openvino --model Qwen/Qwen2-VL-2B-Instruct ./qwen2_vl_2b_ov/ --trust-remote-code
-      - name: Download images
-        run: |
-          wget https://llava-vl.github.io/static/images/monalisa.jpg
-      - name: Run visual_language_chat C++ sample - Qwen2VL
-        run: >
-          source ./ov/setupvars.sh
-          && ./build/samples/cpp/visual_language_chat/visual_language_chat ./qwen2_vl_2b_ov/ monalisa.jpg
-          <<< $'Who drew this painting?\nWhen did the painter live?'
-        timeout-minutes: 4
-=======
-          build_target: 'visual_language_chat benchmark_vlm py_openvino_genai'
-      - uses: ./.github/actions/install_python_deps
-      - name: Download and convert tiny-random-minicpmv-2_6 model and an image
-        run: |
-          source ./ov/setupvars.sh
-          optimum-cli export openvino -m katuni4ka/tiny-random-minicpmv-2_6 tiny-random-minicpmv-2_6 --trust-remote-code --task image-text-to-text
-          mkdir images
-      - name: Generate images - tiny-random-minicpmv-2_6
-        shell: python
-        run: |
-          from PIL import Image
-          import numpy as np
-          import requests
-          res = 28, 28
-          lines = np.arange(res[0] * res[1] * 3, dtype=np.uint8) % 255
-          lines = lines.reshape([*res, 3])
-          lines_image = Image.fromarray(lines)
-          lines_image.save("images/lines.png")
-          cat = Image.open(requests.get("https://github.com/openvinotoolkit/openvino_notebooks/assets/29454499/d5fbbd1a-d484-415c-88cb-9986625b7b11", stream=True).raw).convert('RGB')
-          cat.save("images/cat.png")
-      - name: Run visual_language_chat C++ sample - tiny-random-minicpmv-2_6
-        run: >
-          set -o pipefail
-          && source ./ov/setupvars.sh
-          && ./build/samples/cpp/visual_language_chat/visual_language_chat ./tiny-random-minicpmv-2_6/ ./images/
-          <<< $'Describe the images?' | tee cpp.txt
-        timeout-minutes: 2
-      - name: Run benchmark_vlm C++ sample - tiny-random-minicpmv-2_6
-        run: >
-          set -o pipefail
-          && source ./ov/setupvars.sh
-          && ./build/samples/cpp/visual_language_chat/benchmark_vlm  -m ./tiny-random-minicpmv-2_6/ -i ./images/cat.png -n 3
-        timeout-minutes: 2
-      - name: Run visual_language_chat Python sample - tiny-random-minicpmv-2_6
-        run: >
-          set -o pipefail
-          && source ./ov/setupvars.sh
-          && ./samples/python/visual_language_chat/visual_language_chat.py ./tiny-random-minicpmv-2_6/ ./images/
-          <<< $'Describe the images?' | tee py.txt
-        env:
-          PYTHONPATH: "./build/"
-      - name: Run benchmark_vlm Python sample - tiny-random-minicpmv-2_6
-        run: >
-          set -o pipefail
-          && source ./ov/setupvars.sh
-          && ./samples/python/visual_language_chat/benchmark_vlm.py -m ./tiny-random-minicpmv-2_6/ -i ./images/cat.png -n 3
-        env:
-          PYTHONPATH: "./build/"
-      - name: Encode cpp.txt with Python encoding instead of terminal one
-        shell: python
-        run: |
-          with open("cpp.txt", "rb") as f:
-            content = f.read().decode("utf-8", "replace")
-          with open("cpp.txt", "wb") as f:
-            f.write(content.encode("utf-8"))
-      - run: diff cpp.txt py.txt
-      - name: Run visual_language_chat C++ sample with 2 prompts - tiny-random-minicpmv-2_6
-        run: >
-          set -o pipefail
-          && source ./ov/setupvars.sh
-          && ./build/samples/cpp/visual_language_chat/visual_language_chat ./tiny-random-minicpmv-2_6/ ./images/cat.png
-          <<< $'What is unusual on this image?\nGo on.' | tee cpp2.txt
-        timeout-minutes: 2
-      - name: Run visual_language_chat Python sample with 2 prompts - tiny-random-minicpmv-2_6
-        run: >
-          set -o pipefail
-          && source ./ov/setupvars.sh
-          && ./samples/python/visual_language_chat/visual_language_chat.py ./tiny-random-minicpmv-2_6/ ./images/cat.png
-          <<< $'What is unusual on this image?\nGo on.' | tee py2.txt
-        env:
-          PYTHONPATH: "./build/"
-      - name: Encode cpp2.txt with Python encoding instead of terminal one
-        shell: python
-        run: |
-          with open("cpp2.txt", "rb") as f:
-            content = f.read().decode("utf-8", "replace")
-          with open("cpp2.txt", "wb") as f:
-            f.write(content.encode("utf-8"))
-      - run: diff cpp2.txt py2.txt
->>>>>>> f4c5197a
-
   cpp-continuous-batching-ubuntu:
     runs-on: ubuntu-22.04-8-cores
     defaults:
@@ -374,13 +226,7 @@
 
   Overall_Status:
     name: ci/gha_overall_status_causal_lm
-<<<<<<< HEAD
-    needs: [cpp-chat_sample-ubuntu, cpp-continuous-batching-ubuntu, visual_language_chat_sample-ubuntu-internvl2,
-            cpp-continuous-batching-windows, cpp-continuous-batching-macos]
-=======
-    needs: [cpp-chat_sample-ubuntu, cpp-continuous-batching-ubuntu,
-            visual_language_chat_sample-ubuntu-minicpm_v2_6, cpp-continuous-batching-windows, cpp-continuous-batching-macos]
->>>>>>> f4c5197a
+    needs: [cpp-chat_sample-ubuntu, cpp-continuous-batching-ubuntu, cpp-continuous-batching-windows, cpp-continuous-batching-macos]
     if: ${{ always() }}
     runs-on: ubuntu-latest
     steps:
