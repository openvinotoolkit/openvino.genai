name: causal_lm_cpp
on:
  pull_request:
    paths:
      - .github/workflows/causal_lm_cpp.yml
      - llm_bench/python/**
      - text_generation/causal_lm/cpp/*
      - thirdparty/openvino_tokenizers
      - "!**.md"
concurrency:
  group: ${{ github.workflow }}-${{ github.ref }}
  cancel-in-progress: true
jobs:
  cpp-greedy_causal_lm-ubuntu:
    runs-on: ubuntu-20.04-8-cores
    steps:
      - uses: actions/checkout@v4
        with:
          submodules: recursive
      - uses: actions/setup-python@v4
        with:
          python-version: 3.8
      - name: Install OpenVINO
        run: |
          mkdir ./ov/
          curl https://storage.openvinotoolkit.org/repositories/openvino/packages/nightly/2024.1.0-14645-e6dc0865128/l_openvino_toolkit_ubuntu20_2024.1.0.dev20240304_x86_64.tgz | tar --directory ./ov/ --strip-components 1 -xz
          sudo ./ov/install_dependencies/install_openvino_dependencies.sh
      - name: Download, convert and build
        run: |
          source ./ov/setupvars.sh
          python -m pip install --upgrade-strategy eager "optimum>=1.14" -r ./llm_bench/python/requirements.txt "transformers<4.38" ./thirdparty/openvino_tokenizers/[transformers] --extra-index-url https://download.pytorch.org/whl/cpu && python ./llm_bench/python/convert.py --model_id openlm-research/open_llama_3b_v2 --output_dir ./open_llama_3b_v2/ --precision FP16  &
          cmake -DCMAKE_BUILD_TYPE=Release -S ./text_generation/causal_lm/cpp/ -B ./build/
          cmake --build ./build/ --config Release -j
          wait
      - name: convert_tokenizer and run
        run: |
          source ./ov/setupvars.sh
          convert_tokenizer ./open_llama_3b_v2/pytorch/dldt/FP16/ --output ./open_llama_3b_v2/pytorch/dldt/FP16/ --with-detokenizer
          ./build/greedy_causal_lm ./open_llama_3b_v2/pytorch/dldt/FP16/ "return 0"
  cpp-beam_search_causal_lm-ubuntu:
    runs-on: ubuntu-20.04
    steps:
      - uses: actions/checkout@v4
        with:
          submodules: recursive
      - uses: actions/setup-python@v4
        with:
          python-version: 3.8
      - name: Install OpenVINO
        run: |
          mkdir ./ov/
          curl https://storage.openvinotoolkit.org/repositories/openvino/packages/nightly/2024.1.0-14645-e6dc0865128/l_openvino_toolkit_ubuntu20_2024.1.0.dev20240304_x86_64.tgz | tar --directory ./ov/ --strip-components 1 -xz
          sudo ./ov/install_dependencies/install_openvino_dependencies.sh
      - name: Download, convert and build
        run: |
          source ./ov/setupvars.sh
          python -m pip install --upgrade-strategy eager "optimum>=1.14" -r ./llm_bench/python/requirements.txt "transformers<4.38" ./thirdparty/openvino_tokenizers/[transformers] --extra-index-url https://download.pytorch.org/whl/cpu && python ./llm_bench/python/convert.py --model_id TinyLlama/TinyLlama-1.1B-Chat-v1.0 --output_dir ./TinyLlama-1.1B-Chat-v1.0/ --precision FP16 &
          cmake -DCMAKE_BUILD_TYPE=Release -S ./text_generation/causal_lm/cpp/ -B ./build/
          cmake --build ./build/ --config Release -j
          wait
      - name: Compare
        run: |
          source ./ov/setupvars.sh
          convert_tokenizer ./TinyLlama-1.1B-Chat-v1.0/pytorch/dldt/FP16/ --output ./TinyLlama-1.1B-Chat-v1.0/pytorch/dldt/FP16/ --with-detokenizer

          timeout 25s ./build/beam_search_causal_lm ./TinyLlama-1.1B-Chat-v1.0/pytorch/dldt/FP16/ 69 > ./pred.txt
          python -c "
          import transformers
          with open('pred.txt', 'r') as file:
              predictions = file.read()
          tokenizer = transformers.LlamaTokenizer.from_pretrained('TinyLlama/TinyLlama-1.1B-Chat-v1.0')
          tokenized = tokenizer('69', return_tensors='pt')
          for beam in transformers.LlamaForCausalLM.from_pretrained('TinyLlama/TinyLlama-1.1B-Chat-v1.0').generate(**tokenized, num_beam_groups=3, num_beams=15, num_return_sequences=15, diversity_penalty=1.0, max_new_tokens=20, early_stopping=False, length_penalty=1.0, no_repeat_ngram_size=9**9, do_sample=False):
              ref = ': ' + tokenizer.decode(beam[tokenized['input_ids'].numel():], skip_special_tokens=True) + '\n'
              idx = predictions.find(ref)
              if -1 == idx:
                  raise RuntimeError(f'Missing "{ref=}" from predictions')
              predictions = predictions[:idx] + predictions[idx + len(ref):]
          "
          echo 69 passed

          timeout 25s ./build/beam_search_causal_lm ./TinyLlama-1.1B-Chat-v1.0/pytorch/dldt/FP16/ Hi > ./pred.txt
          python -c "
          import transformers
          with open('pred.txt', 'r') as file:
              predictions = file.read()
          tokenizer = transformers.LlamaTokenizer.from_pretrained('TinyLlama/TinyLlama-1.1B-Chat-v1.0')
          tokenized = tokenizer('Hi', return_tensors='pt')
          for beam in transformers.LlamaForCausalLM.from_pretrained('TinyLlama/TinyLlama-1.1B-Chat-v1.0').generate(**tokenized, num_beam_groups=3, num_beams=15, num_return_sequences=15, diversity_penalty=1.0, max_new_tokens=20, early_stopping=False, length_penalty=1.0, no_repeat_ngram_size=9**9, do_sample=False):
              ref = ': ' + tokenizer.decode(beam[tokenized['input_ids'].numel():], skip_special_tokens=True) + '\n'
              idx = predictions.find(ref)
              if -1 == idx:
                  raise RuntimeError(f'Missing "{ref=}" from predictions')
              predictions = predictions[:idx] + predictions[idx + len(ref):]
          "
          echo Hi passed

          timeout 25s ./build/beam_search_causal_lm ./TinyLlama-1.1B-Chat-v1.0/pytorch/dldt/FP16/ "return 0" > ./pred.txt
          python -c "
          import transformers
          with open('pred.txt', 'r') as file:
              predictions = file.read()
          tokenizer = transformers.LlamaTokenizer.from_pretrained('TinyLlama/TinyLlama-1.1B-Chat-v1.0')
          tokenized = tokenizer('return 0', return_tensors='pt')
          for beam in transformers.LlamaForCausalLM.from_pretrained('TinyLlama/TinyLlama-1.1B-Chat-v1.0').generate(**tokenized, num_beam_groups=3, num_beams=15, num_return_sequences=15, diversity_penalty=1.0, max_new_tokens=20, early_stopping=False, length_penalty=1.0, no_repeat_ngram_size=9**9, do_sample=False):
              ref = ': ' + tokenizer.decode(beam[tokenized['input_ids'].numel():], skip_special_tokens=True) + '\n'
              idx = predictions.find(ref)
              if -1 == idx:
                  raise RuntimeError(f'Missing "{ref=}" from predictions')
              predictions = predictions[:idx] + predictions[idx + len(ref):]
          "
          echo return 0 passed

          ./build/beam_search_causal_lm ./TinyLlama-1.1B-Chat-v1.0/pytorch/dldt/FP16/ "你好！ 你好嗎？" > ./pred.txt
          python -c "
          import transformers
          with open('pred.txt', 'r') as file:
              predictions = file.read()
          tokenizer = transformers.LlamaTokenizer.from_pretrained('TinyLlama/TinyLlama-1.1B-Chat-v1.0')
          tokenized = tokenizer('你好！ 你好嗎？', return_tensors='pt')
          for beam in transformers.LlamaForCausalLM.from_pretrained('TinyLlama/TinyLlama-1.1B-Chat-v1.0').generate(**tokenized, num_beam_groups=3, num_beams=15, num_return_sequences=15, diversity_penalty=1.0, max_new_tokens=20, early_stopping=False, length_penalty=1.0, no_repeat_ngram_size=9**9, do_sample=False):
              ref = ': ' + tokenizer.decode(beam[tokenized['input_ids'].numel():], skip_special_tokens=True) + '\n'
              idx = predictions.find(ref)
              if -1 == idx:
                  raise RuntimeError(f'Missing "{ref=}" from predictions')
              predictions = predictions[:idx] + predictions[idx + len(ref):]
          "
          echo 你好！ 你好嗎？ passed
  cpp-beam_search_causal_lm-windows:
    runs-on: windows-latest
    steps:
      - uses: actions/checkout@v4
        with:
          submodules: recursive
      - uses: actions/setup-python@v4
        with:
          python-version: 3.8
      - name: Install OpenVINO
        shell: bash
        run: |
          curl --output ov.zip https://storage.openvinotoolkit.org/repositories/openvino/packages/nightly/2024.1.0-14645-e6dc0865128/w_openvino_toolkit_windows_2024.1.0.dev20240304_x86_64.zip
          unzip ov.zip
      - name: Download, convert and build
        shell: cmd
        run: |
          call w_openvino_toolkit_windows_2024.1.0.dev20240304_x86_64\setupvars.bat
          python -m pip install --upgrade-strategy eager "optimum>=1.14" -r ./llm_bench/python/requirements.txt "transformers<4.38" ./thirdparty/openvino_tokenizers/[transformers] --extra-index-url https://download.pytorch.org/whl/cpu
          python ./llm_bench/python/convert.py --model_id TinyLlama/TinyLlama-1.1B-Chat-v1.0 --output_dir ./TinyLlama-1.1B-Chat-v1.0/ --precision FP16
          cmake -DCMAKE_BUILD_TYPE=Release -S ./text_generation/causal_lm/cpp/ -B ./build/
          cmake --build ./build/ --config Release -j
      - name: Compare
        shell: cmd
        run: |
          call w_openvino_toolkit_windows_2024.1.0.dev20240304_x86_64\setupvars.bat
          convert_tokenizer .\TinyLlama-1.1B-Chat-v1.0\pytorch\dldt\FP16\ --output .\TinyLlama-1.1B-Chat-v1.0\pytorch\dldt\FP16\ --with-detokenizer

          .\build\Release\beam_search_causal_lm.exe .\TinyLlama-1.1B-Chat-v1.0\pytorch\dldt\FP16\ "69" > .\pred.txt
          echo import transformers > ref.py
          echo predictions = open('pred.txt', 'r').read() >> ref.py
          echo tokenizer = transformers.LlamaTokenizer.from_pretrained('TinyLlama/TinyLlama-1.1B-Chat-v1.0') >> ref.py
          echo tokenized = tokenizer('69', return_tensors='pt') >> ref.py
          echo for beam in transformers.LlamaForCausalLM.from_pretrained('TinyLlama/TinyLlama-1.1B-Chat-v1.0').generate(**tokenized, num_beam_groups=3, num_beams=15, num_return_sequences=15, diversity_penalty=1.0, max_new_tokens=20, early_stopping=False, length_penalty=1.0, no_repeat_ngram_size=9**9, do_sample=False): >> ref.py
          echo     ref = ': ' + tokenizer.decode(beam[tokenized['input_ids'].numel():], skip_special_tokens=True) + '\n' >> ref.py
          echo     idx = predictions.find(ref) >> ref.py
          echo     if -1 == idx: >> ref.py
          echo         raise RuntimeError(f'Missing "{ref=}" from predictions') >> ref.py
          echo     predictions = predictions[:idx] + predictions[idx + len(ref):] >> ref.py
          python ref.py
  cpp-beam_search_causal_lm-Qwen-7B-Chat:
    runs-on: ubuntu-20.04-16-cores
    steps:
      - uses: actions/checkout@v4
        with:
          submodules: recursive
      - uses: actions/setup-python@v4
        with:
          python-version: 3.8
      - name: Install OpenVINO
        run: |
          mkdir ./ov/
          curl https://storage.openvinotoolkit.org/repositories/openvino/packages/nightly/2024.1.0-14645-e6dc0865128/l_openvino_toolkit_ubuntu20_2024.1.0.dev20240304_x86_64.tgz | tar --directory ./ov/ --strip-components 1 -xz
          sudo ./ov/install_dependencies/install_openvino_dependencies.sh
      - name: Download, convert and build
        run: |
          source ./ov/setupvars.sh
          python -m pip install --upgrade-strategy eager "optimum>=1.14" -r ./llm_bench/python/requirements.txt ./thirdparty/openvino_tokenizers/[transformers] --extra-index-url https://download.pytorch.org/whl/cpu && python ./llm_bench/python/convert.py --model_id Qwen/Qwen-7B-Chat --output_dir ./Qwen-7B-Chat/ --precision FP16 &
          cmake -DCMAKE_BUILD_TYPE=Release -S ./text_generation/causal_lm/cpp/ -B ./build/
          cmake --build ./build/ --config Release -j
          wait
      - name: Compare
        run: |
          source ./ov/setupvars.sh
          convert_tokenizer ./Qwen-7B-Chat/pytorch/dldt/FP16/ --output ./Qwen-7B-Chat/pytorch/dldt/FP16/ --with-detokenizer --trust-remote-code
          timeout 50s ./build/beam_search_causal_lm ./Qwen-7B-Chat/pytorch/dldt/FP16/ 69 > ./pred.txt
  cpp-beam_search_causal_lm-Phi-2:
    runs-on: ubuntu-20.04-16-cores
    steps:
      - uses: actions/checkout@v4
        with:
          submodules: recursive
      - uses: actions/setup-python@v4
        with:
          python-version: 3.8
      - name: Install OpenVINO
        run: |
          mkdir ./ov/
          curl https://storage.openvinotoolkit.org/repositories/openvino/packages/nightly/2024.1.0-14645-e6dc0865128/l_openvino_toolkit_ubuntu20_2024.1.0.dev20240304_x86_64.tgz | tar --directory ./ov/ --strip-components 1 -xz
          sudo ./ov/install_dependencies/install_openvino_dependencies.sh
      - name: Download, convert and build
        run: |
          source ./ov/setupvars.sh
          python -m pip install --upgrade-strategy eager "optimum>=1.14" -r ./llm_bench/python/requirements.txt ./thirdparty/openvino_tokenizers/[transformers] --extra-index-url https://download.pytorch.org/whl/cpu && python ./llm_bench/python/convert.py --model_id microsoft/phi-2 --output_dir ./Phi-2/ --precision FP16 &
          cmake -DCMAKE_BUILD_TYPE=Release -S ./text_generation/causal_lm/cpp/ -B ./build/
          cmake --build ./build/ --config Release -j 15
          wait
      - name: Compare
        run: |
          source ./ov/setupvars.sh
          convert_tokenizer ./Phi-2/pytorch/dldt/FP16/ --output ./Phi-2/pytorch/dldt/FP16/ --with-detokenizer --trust-remote-code
          timeout 50s ./build/beam_search_causal_lm ./Phi-2/pytorch/dldt/FP16/ 69 > ./pred.txt        
  cpp-beam_search_causal_lm-notus-7b-v1:
    runs-on: ubuntu-20.04-16-cores
    steps:
      - uses: actions/checkout@v4
        with:
          submodules: recursive
      - uses: actions/setup-python@v4
        with:
          python-version: 3.8
      - name: Install OpenVINO
        run: |
          mkdir ./ov/
          curl https://storage.openvinotoolkit.org/repositories/openvino/packages/nightly/2024.1.0-14645-e6dc0865128/l_openvino_toolkit_ubuntu20_2024.1.0.dev20240304_x86_64.tgz | tar --directory ./ov/ --strip-components 1 -xz
          sudo ./ov/install_dependencies/install_openvino_dependencies.sh
      - name: Download, convert and build
        run: |
          source ./ov/setupvars.sh
          python -m pip install --upgrade-strategy eager "optimum>=1.14" -r ./llm_bench/python/requirements.txt ./thirdparty/openvino_tokenizers/[transformers] --extra-index-url https://download.pytorch.org/whl/cpu && python ./llm_bench/python/convert.py --model_id argilla/notus-7b-v1 --output_dir ./notus-7b-v1/ --precision FP16 &
          cmake -DCMAKE_BUILD_TYPE=Release -S ./text_generation/causal_lm/cpp/ -B ./build/
          cmake --build ./build/ --config Release -j
          wait
      - name: Compare
        run: |
          source ./ov/setupvars.sh
          convert_tokenizer ./notus-7b-v1/pytorch/dldt/FP16/ --output ./notus-7b-v1/pytorch/dldt/FP16/ --with-detokenizer --trust-remote-code
          timeout 50s ./build/beam_search_causal_lm ./notus-7b-v1/pytorch/dldt/FP16/ 69 > ./pred.txt
  cpp-speculative_decoding_lm-ubuntu:
    runs-on: ubuntu-20.04-16-cores
    steps:
      - uses: actions/checkout@v4
        with:
          submodules: recursive
      - uses: actions/setup-python@v4
        with:
          python-version: 3.8
      - name: Install OpenVINO
        run: |
          mkdir ./ov/
          curl https://storage.openvinotoolkit.org/repositories/openvino/packages/2023.3/linux/l_openvino_toolkit_ubuntu20_2023.3.0.13775.ceeafaf64f3_x86_64.tgz | tar --directory ./ov/ --strip-components 1 -xz
          sudo ./ov/install_dependencies/install_openvino_dependencies.sh
      - name: Download, convert and build
        run: |
          source ./ov/setupvars.sh
          python -m pip install --upgrade-strategy eager "optimum>=1.14" -r ./llm_bench/python/requirements.txt "transformers<4.38" ./thirdparty/openvino_tokenizers/[transformers] --extra-index-url https://download.pytorch.org/whl/cpu
          python ./llm_bench/python/convert.py --model_id databricks/dolly-v2-3b --output_dir ./dolly-v2-3b/ --precision FP16
          python ./llm_bench/python/convert.py --model_id databricks/dolly-v2-7b --output_dir ./dolly-v2-7b/ --precision FP16
          convert_tokenizer ./dolly-v2-3b/pytorch/dldt/FP16/ --output ./dolly-v2-3b/pytorch/dldt/FP16/ --with-detokenizer
          convert_tokenizer ./dolly-v2-7b/pytorch/dldt/FP16/ --output ./dolly-v2-7b/pytorch/dldt/FP16/ --with-detokenizer
          cmake -DCMAKE_BUILD_TYPE=Release -S ./text_generation/causal_lm/cpp/ -B ./build/
          cmake --build ./build/ --config Release -j
          wait
      - name: run and compare
        run: |
          source ./ov/setupvars.sh
          ./build/speculative_decoding_lm ./dolly-v2-3b/pytorch/dldt/FP16/ ./dolly-v2-7b/pytorch/dldt/FP16/ "Alan Turing was a" > predictions_speculative.txt
          ./build/greedy_causal_lm ./dolly-v2-7b/pytorch/dldt/FP16/ "Alan Turing was a" > predictions_greedy.txt
          python -c "
          with open('predictions_greedy.txt', 'r') as f:
              predicted_greedy = f.readline()
          with open('predictions_speculative.txt', 'r') as f:
              predicted_speculative = f.readline()
          assert predicted_greedy == predicted_speculative
          "
<<<<<<< HEAD
          echo speculative_decoding_lm passed
  cpp-Phi-1_5:
    runs-on: ubuntu-20.04-16-cores
    steps:
      - uses: actions/checkout@v4
        with:
          submodules: recursive
      - uses: actions/setup-python@v4
        with:
          python-version: 3.8
      - name: Install OpenVINO
        run: |
          mkdir ./ov/
          curl https://storage.openvinotoolkit.org/repositories/openvino/packages/nightly/2024.1.0-14645-e6dc0865128/l_openvino_toolkit_ubuntu20_2024.1.0.dev20240304_x86_64.tgz | tar --directory ./ov/ --strip-components 1 -xz
          sudo ./ov/install_dependencies/install_openvino_dependencies.sh
      - name: Download, convert and build
        run: |
          source ./ov/setupvars.sh
          python -m pip install --upgrade-strategy eager "optimum>=1.14" -r ./llm_bench/python/requirements.txt ./thirdparty/openvino_tokenizers/[transformers] --extra-index-url https://download.pytorch.org/whl/cpu && python ./llm_bench/python/convert.py --model_id microsoft/phi-1_5 --output_dir ./Phi-1_5/ --precision FP16 &
          cmake -DCMAKE_BUILD_TYPE=Release -S ./text_generation/causal_lm/cpp/ -B ./build/
          cmake --build ./build/ --config Release -j 15
          wait
      - name: Run Generation
        run: |
          source ./ov/setupvars.sh
          convert_tokenizer ./Phi-1_5/pytorch/dldt/FP16/ --output ./Phi-1_5/pytorch/dldt/FP16/ --with-detokenizer --trust-remote-code
          timeout 50s ./build/greedy_causal_lm ./Phi-1_5/pytorch/dldt/FP16/ "Alan Turing was a" > ./pred_greedy.txt
          timeout 50s ./build/beam_search_causal_lm ./Phi-1_5/pytorch/dldt/FP16/ "Alan Turing was a" > ./pred_beam.txt
      - name: Compare Beam search
        run: |
          python -c "
          import transformers
          with open('pred_greedy.txt', 'r') as file:
              predictions = file.read()
          tokenizer = transformers.AutoTokenizer.from_pretrained('microsoft/phi-1_5')
          tokenized = tokenizer("Alan Turing was a", return_tensors='pt')
          for output in transformers.AutoModelForCausalLM.from_pretrained('microsoft/phi-1_5').generate(**tokenized, max_length=100, do_sample=False):
              ref = tokenizer.decode(output[tokenized['input_ids'].numel():], skip_special_tokens=True) + '\n'
              idx = predictions.find(ref)
              if -1 == idx:
                  raise RuntimeError(f'Missing "{ref=}" from predictions')
              predictions = predictions[:idx] + predictions[idx + len(ref):]
          "
          echo Tests passed
=======
          echo speculative_decoding_lm passed
>>>>>>> aee8fbc3
<|MERGE_RESOLUTION|>--- conflicted
+++ resolved
@@ -281,7 +281,6 @@
               predicted_speculative = f.readline()
           assert predicted_greedy == predicted_speculative
           "
-<<<<<<< HEAD
           echo speculative_decoding_lm passed
   cpp-Phi-1_5:
     runs-on: ubuntu-20.04-16-cores
@@ -325,7 +324,4 @@
                   raise RuntimeError(f'Missing "{ref=}" from predictions')
               predictions = predictions[:idx] + predictions[idx + len(ref):]
           "
-          echo Tests passed
-=======
-          echo speculative_decoding_lm passed
->>>>>>> aee8fbc3
+          echo Beam Search Tests passed