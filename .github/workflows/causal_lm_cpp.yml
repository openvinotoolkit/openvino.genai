name: causal_lm_cpp
on:
  pull_request:
    paths:
      - .github/workflows/causal_lm_cpp.yml
      - llm_bench/python/**
      - text_generation/causal_lm/cpp/*
      - thirdparty/openvino_contrib
      - '!**.md'
concurrency:
  group: ${{ github.workflow }}-${{ github.ref }}
  cancel-in-progress: true
jobs:
  cpp-greedy_causal_lm-ubuntu:
    runs-on: ubuntu-20.04-8-cores
    steps:
      - uses: actions/checkout@v4
        with:
          submodules: recursive
      - uses: actions/setup-python@v4
        with:
          python-version: 3.8
      - run: ./text_generation/causal_lm/cpp/set_up_and_run.sh
  cpp-beam_search_causal_lm-ubuntu:
    runs-on: ubuntu-20.04
    steps:
      - uses: actions/checkout@v4
        with:
          submodules: recursive
      - uses: actions/setup-python@v4
        with:
          python-version: 3.8
      - name: Install OpenVINO
        run: |
          mkdir ./ov/
          curl https://storage.openvinotoolkit.org/repositories/openvino/packages/nightly/2023.3.0-13739-294cc6668c4/l_openvino_toolkit_ubuntu20_2023.3.0.dev20231219_x86_64.tgz | tar --directory ./ov/ --strip-components 1 -xz
          sudo ./ov/install_dependencies/install_openvino_dependencies.sh
      - name: Download, convert and build
        run: |
          source ./ov/setupvars.sh
<<<<<<< HEAD
          python -m pip install --upgrade-strategy eager transformers==4.35.2 "optimum[openvino]>=1.14" -r ./llm_bench/python/requirements.txt ./thirdparty/openvino_contrib/modules/custom_operations/[transformers] --extra-index-url https://download.pytorch.org/whl/cpu && python ./llm_bench/python/convert.py --model_id TinyLlama/TinyLlama-1.1B-Chat-v1.0 --output_dir ./TinyLlama-1.1B-Chat-v1.0/ --precision FP16 --stateful &
=======
          python -m pip install --upgrade-strategy eager transformers==4.35.2 "optimum>=1.14" -r ./llm_bench/python/requirements.txt ./thirdparty/openvino_contrib/modules/custom_operations/[transformers] --extra-index-url https://download.pytorch.org/whl/cpu && python ./llm_bench/python/convert.py --model_id TinyLlama/TinyLlama-1.1B-Chat-v0.6 --output_dir ./TinyLlama-1.1B-Chat-v0.6/ --precision FP16 --stateful &
>>>>>>> 8487b7fd
          cmake -DCMAKE_BUILD_TYPE=Release -S ./text_generation/causal_lm/cpp/ -B ./build/
          cmake --build ./build/ --config Release -j
          wait
      - name: Compare
        run: |
          source ./ov/setupvars.sh
          convert_tokenizer ./TinyLlama-1.1B-Chat-v1.0/pytorch/dldt/FP16/ --output ./TinyLlama-1.1B-Chat-v1.0/pytorch/dldt/FP16/ --with-detokenizer

          timeout 25s ./build/beam_search_causal_lm ./TinyLlama-1.1B-Chat-v1.0/pytorch/dldt/FP16/ 69 > ./pred.txt
          python -c "
          import transformers
          with open('pred.txt', 'r') as file:
              predictions = file.read()
          tokenizer = transformers.LlamaTokenizer.from_pretrained('TinyLlama/TinyLlama-1.1B-Chat-v1.0')
          tokenized = tokenizer('69', return_tensors='pt')
          for beam in transformers.LlamaForCausalLM.from_pretrained('TinyLlama/TinyLlama-1.1B-Chat-v1.0').generate(**tokenized, num_beam_groups=3, num_beams=15, num_return_sequences=15, diversity_penalty=1.0, max_new_tokens=20, early_stopping=False, length_penalty=1.0, no_repeat_ngram_size=9**9, do_sample=False):
              ref = ': ' + tokenizer.decode(beam[tokenized['input_ids'].numel():], skip_special_tokens=True) + '\n'
              idx = predictions.find(ref)
              if -1 == idx:
                  raise RuntimeError(f'Missing "{ref=}" from predictions')
              predictions = predictions[:idx] + predictions[idx + len(ref):]
          "
          echo 69 passed

          timeout 25s ./build/beam_search_causal_lm ./TinyLlama-1.1B-Chat-v1.0/pytorch/dldt/FP16/ Hi > ./pred.txt
          python -c "
          import transformers
          with open('pred.txt', 'r') as file:
              predictions = file.read()
          tokenizer = transformers.LlamaTokenizer.from_pretrained('TinyLlama/TinyLlama-1.1B-Chat-v1.0')
          tokenized = tokenizer('Hi', return_tensors='pt')
          for beam in transformers.LlamaForCausalLM.from_pretrained('TinyLlama/TinyLlama-1.1B-Chat-v1.0').generate(**tokenized, num_beam_groups=3, num_beams=15, num_return_sequences=15, diversity_penalty=1.0, max_new_tokens=20, early_stopping=False, length_penalty=1.0, no_repeat_ngram_size=9**9, do_sample=False):
              ref = ': ' + tokenizer.decode(beam[tokenized['input_ids'].numel():], skip_special_tokens=True) + '\n'
              idx = predictions.find(ref)
              if -1 == idx:
                  raise RuntimeError(f'Missing "{ref=}" from predictions')
              predictions = predictions[:idx] + predictions[idx + len(ref):]
          "
          echo Hi passed

          timeout 25s ./build/beam_search_causal_lm ./TinyLlama-1.1B-Chat-v1.0/pytorch/dldt/FP16/ "return 0" > ./pred.txt
          python -c "
          import transformers
          with open('pred.txt', 'r') as file:
              predictions = file.read()
          tokenizer = transformers.LlamaTokenizer.from_pretrained('TinyLlama/TinyLlama-1.1B-Chat-v1.0')
          tokenized = tokenizer('return 0', return_tensors='pt')
          for beam in transformers.LlamaForCausalLM.from_pretrained('TinyLlama/TinyLlama-1.1B-Chat-v1.0').generate(**tokenized, num_beam_groups=3, num_beams=15, num_return_sequences=15, diversity_penalty=1.0, max_new_tokens=20, early_stopping=False, length_penalty=1.0, no_repeat_ngram_size=9**9, do_sample=False):
              ref = ': ' + tokenizer.decode(beam[tokenized['input_ids'].numel():], skip_special_tokens=True) + '\n'
              idx = predictions.find(ref)
              if -1 == idx:
                  raise RuntimeError(f'Missing "{ref=}" from predictions')
              predictions = predictions[:idx] + predictions[idx + len(ref):]
          "
          echo return 0 passed

          ./build/beam_search_causal_lm ./TinyLlama-1.1B-Chat-v1.0/pytorch/dldt/FP16/ "你好！ 你好嗎？" > ./pred.txt
          python -c "
          import transformers
          with open('pred.txt', 'r') as file:
              predictions = file.read()
          tokenizer = transformers.LlamaTokenizer.from_pretrained('TinyLlama/TinyLlama-1.1B-Chat-v1.0')
          tokenized = tokenizer('你好！ 你好嗎？', return_tensors='pt')
          for beam in transformers.LlamaForCausalLM.from_pretrained('TinyLlama/TinyLlama-1.1B-Chat-v1.0').generate(**tokenized, num_beam_groups=3, num_beams=15, num_return_sequences=15, diversity_penalty=1.0, max_new_tokens=20, early_stopping=False, length_penalty=1.0, no_repeat_ngram_size=9**9, do_sample=False):
              ref = ': ' + tokenizer.decode(beam[tokenized['input_ids'].numel():], skip_special_tokens=True) + '\n'
              idx = predictions.find(ref)
              if -1 == idx:
                  raise RuntimeError(f'Missing "{ref=}" from predictions')
              predictions = predictions[:idx] + predictions[idx + len(ref):]
          "
          echo 你好！ 你好嗎？ passed
  cpp-beam_search_causal_lm-windows:
    runs-on: windows-latest
    steps:
      - uses: actions/checkout@v4
        with:
          submodules: recursive
      - uses: actions/setup-python@v4
        with:
          python-version: 3.8
      - uses: actions/checkout@v4
        with:
          repository: TinyLlama/TinyLlama-1.1B-Chat-v0.6
          ref: bf9ae1c8bf026667e6f810768de259bb4a7f4777
          path: TinyLlama-1.1B-Chat-v0.6
          lfs: true
          github-server-url: https://huggingface.co
      - name: Install OpenVINO
        shell: bash
        run: |
          curl --output ov.zip https://storage.openvinotoolkit.org/repositories/openvino/packages/nightly/2023.3.0-13739-294cc6668c4/w_openvino_toolkit_windows_2023.3.0.dev20231219_x86_64.zip
          unzip ov.zip
      - name: Download, convert and build
        shell: cmd
        run: |
          call w_openvino_toolkit_windows_2023.3.0.dev20231219_x86_64\setupvars.bat
<<<<<<< HEAD
          python -m pip install --upgrade-strategy eager transformers==4.35.2 "optimum[openvino]>=1.14" -r ./llm_bench/python/requirements.txt ./thirdparty/openvino_contrib/modules/custom_operations/[transformers] --extra-index-url https://download.pytorch.org/whl/cpu
          python ./llm_bench/python/convert.py --model_id TinyLlama/TinyLlama-1.1B-Chat-v1.0 --output_dir ./TinyLlama-1.1B-Chat-v1.0/ --precision FP16 --stateful
=======
          python -m pip install --upgrade-strategy eager transformers==4.35.2 "optimum>=1.14" -r ./llm_bench/python/requirements.txt ./thirdparty/openvino_contrib/modules/custom_operations/[transformers] --extra-index-url https://download.pytorch.org/whl/cpu
          python ./llm_bench/python/convert.py --model_id TinyLlama/TinyLlama-1.1B-Chat-v0.6 --output_dir ./TinyLlama-1.1B-Chat-v0.6/ --precision FP16 --stateful
>>>>>>> 8487b7fd
          cmake -DCMAKE_BUILD_TYPE=Release -S ./text_generation/causal_lm/cpp/ -B ./build/
          cmake --build ./build/ --config Release -j
      - name: Compare
        shell: cmd
        run: |
          call w_openvino_toolkit_windows_2023.3.0.dev20231219_x86_64\setupvars.bat
          convert_tokenizer .\TinyLlama-1.1B-Chat-v1.0\pytorch\dldt\FP16\ --output .\TinyLlama-1.1B-Chat-v1.0\pytorch\dldt\FP16\ --with-detokenizer

          .\build\Release\beam_search_causal_lm.exe .\TinyLlama-1.1B-Chat-v1.0\pytorch\dldt\FP16\ "69" > .\pred.txt
          echo import transformers > ref.py
          echo predictions = open('pred.txt', 'r').read() >> ref.py
          echo tokenizer = transformers.LlamaTokenizer.from_pretrained('TinyLlama/TinyLlama-1.1B-Chat-v1.0') >> ref.py
          echo tokenized = tokenizer('69', return_tensors='pt') >> ref.py
          echo for beam in transformers.LlamaForCausalLM.from_pretrained('TinyLlama/TinyLlama-1.1B-Chat-v1.0').generate(**tokenized, num_beam_groups=3, num_beams=15, num_return_sequences=15, diversity_penalty=1.0, max_new_tokens=20, early_stopping=False, length_penalty=1.0, no_repeat_ngram_size=9**9, do_sample=False): >> ref.py
          echo     ref = ': ' + tokenizer.decode(beam[tokenized['input_ids'].numel():], skip_special_tokens=True) + '\n' >> ref.py
          echo     idx = predictions.find(ref) >> ref.py
          echo     if -1 == idx: >> ref.py
          echo         raise RuntimeError(f'Missing "{ref=}" from predictions') >> ref.py
          echo     predictions = predictions[:idx] + predictions[idx + len(ref):] >> ref.py
          python ref.py
  cpp-beam_search_causal_lm-Qwen-7B-Chat:
    if: false  # TODO: enable after shape inference failure is fixed
    runs-on: ubuntu-20.04-16-cores
    steps:
      - uses: actions/checkout@v4
        with:
          submodules: recursive
      - uses: actions/setup-python@v4
        with:
          python-version: 3.8
      - name: Install OpenVINO
        run: |
          mkdir ./ov/
          curl https://storage.openvinotoolkit.org/repositories/openvino/packages/nightly/2023.3.0-13739-294cc6668c4/l_openvino_toolkit_ubuntu20_2023.3.0.dev20231219_x86_64.tgz | tar --directory ./ov/ --strip-components 1 -xz
          sudo ./ov/install_dependencies/install_openvino_dependencies.sh
      - name: Download, convert and build
        run: |
          source ./ov/setupvars.sh
          python -m pip install --upgrade-strategy eager transformers==4.35.2 "optimum>=1.14" -r ./llm_bench/python/requirements.txt ./thirdparty/openvino_contrib/modules/custom_operations/[transformers] --extra-index-url https://download.pytorch.org/whl/cpu && python ./llm_bench/python/convert.py --model_id Qwen/Qwen-7B-Chat --output_dir ./Qwen-7B-Chat/ --precision FP16 --stateful &
          cmake -DCMAKE_BUILD_TYPE=Release -S ./text_generation/causal_lm/cpp/ -B ./build/
          cmake --build ./build/ --config Release -j
          wait
      - name: Compare
        run: |
          source ./ov/setupvars.sh
          convert_tokenizer ./Qwen-7B-Chat/pytorch/dldt/FP16/ --output ./Qwen-7B-Chat/pytorch/dldt/FP16/ --with-detokenizer --trust-remote-code
          timeout 25s ./build/beam_search_causal_lm ./Qwen-7B-Chat/pytorch/dldt/FP16/ 69 > ./pred.txt<|MERGE_RESOLUTION|>--- conflicted
+++ resolved
@@ -38,11 +38,7 @@
       - name: Download, convert and build
         run: |
           source ./ov/setupvars.sh
-<<<<<<< HEAD
-          python -m pip install --upgrade-strategy eager transformers==4.35.2 "optimum[openvino]>=1.14" -r ./llm_bench/python/requirements.txt ./thirdparty/openvino_contrib/modules/custom_operations/[transformers] --extra-index-url https://download.pytorch.org/whl/cpu && python ./llm_bench/python/convert.py --model_id TinyLlama/TinyLlama-1.1B-Chat-v1.0 --output_dir ./TinyLlama-1.1B-Chat-v1.0/ --precision FP16 --stateful &
-=======
-          python -m pip install --upgrade-strategy eager transformers==4.35.2 "optimum>=1.14" -r ./llm_bench/python/requirements.txt ./thirdparty/openvino_contrib/modules/custom_operations/[transformers] --extra-index-url https://download.pytorch.org/whl/cpu && python ./llm_bench/python/convert.py --model_id TinyLlama/TinyLlama-1.1B-Chat-v0.6 --output_dir ./TinyLlama-1.1B-Chat-v0.6/ --precision FP16 --stateful &
->>>>>>> 8487b7fd
+          python -m pip install --upgrade-strategy eager transformers==4.35.2 "optimum>=1.14" -r ./llm_bench/python/requirements.txt ./thirdparty/openvino_contrib/modules/custom_operations/[transformers] --extra-index-url https://download.pytorch.org/whl/cpu && python ./llm_bench/python/convert.py --model_id TinyLlama/TinyLlama-1.1B-Chat-v1.0 --output_dir ./TinyLlama-1.1B-Chat-v1.0/ --precision FP16 --stateful &
           cmake -DCMAKE_BUILD_TYPE=Release -S ./text_generation/causal_lm/cpp/ -B ./build/
           cmake --build ./build/ --config Release -j
           wait
@@ -139,13 +135,8 @@
         shell: cmd
         run: |
           call w_openvino_toolkit_windows_2023.3.0.dev20231219_x86_64\setupvars.bat
-<<<<<<< HEAD
-          python -m pip install --upgrade-strategy eager transformers==4.35.2 "optimum[openvino]>=1.14" -r ./llm_bench/python/requirements.txt ./thirdparty/openvino_contrib/modules/custom_operations/[transformers] --extra-index-url https://download.pytorch.org/whl/cpu
+          python -m pip install --upgrade-strategy eager transformers==4.35.2 "optimum>=1.14" -r ./llm_bench/python/requirements.txt ./thirdparty/openvino_contrib/modules/custom_operations/[transformers] --extra-index-url https://download.pytorch.org/whl/cpu
           python ./llm_bench/python/convert.py --model_id TinyLlama/TinyLlama-1.1B-Chat-v1.0 --output_dir ./TinyLlama-1.1B-Chat-v1.0/ --precision FP16 --stateful
-=======
-          python -m pip install --upgrade-strategy eager transformers==4.35.2 "optimum>=1.14" -r ./llm_bench/python/requirements.txt ./thirdparty/openvino_contrib/modules/custom_operations/[transformers] --extra-index-url https://download.pytorch.org/whl/cpu
-          python ./llm_bench/python/convert.py --model_id TinyLlama/TinyLlama-1.1B-Chat-v0.6 --output_dir ./TinyLlama-1.1B-Chat-v0.6/ --precision FP16 --stateful
->>>>>>> 8487b7fd
           cmake -DCMAKE_BUILD_TYPE=Release -S ./text_generation/causal_lm/cpp/ -B ./build/
           cmake --build ./build/ --config Release -j
       - name: Compare
