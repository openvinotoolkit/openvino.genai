--- conflicted
+++ resolved
@@ -720,11 +720,7 @@
       - name: Run visual_language_chat sample - LLaVa 1.5
         run: >
           source ./ov/setupvars.sh
-<<<<<<< HEAD
-          && timeout 240s ./build/samples/cpp/visual_language_chat/visual_language_chat ./llava_1_5_7b_ov/ monalisa.jpg
-=======
           && ./build/samples/cpp/visual_language_chat/visual_language_chat ./llava_1_5_7b_ov/ monalisa.jpg
->>>>>>> 0659a5d4
           <<< $'Who drew this painting?\nWhen did the painter live?'
         timeout-minutes: 4
 
