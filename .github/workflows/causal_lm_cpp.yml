name: causal_lm_cpp
on:
  workflow_dispatch:
  pull_request:
  merge_group:
  push:
    branches:
      - master
      - 'releases/**'

permissions: read-all # Required by https://github.com/ossf/scorecard/blob/e23b8ad91fd6a64a0a971ca4fc0a4d1650725615/docs/checks.md#token-permissions

concurrency:
  # github.ref is not unique in post-commit
  group: ${{ github.event_name == 'push' && github.run_id || github.ref }}-causal-lm-cpp
  cancel-in-progress: true

env:
  l_ov_link: https://storage.openvinotoolkit.org/repositories/openvino/packages/nightly/2025.1.0-18343-5e16b688156/openvino_toolkit_ubuntu20_2025.1.0.dev20250304_x86_64.tgz
  l_u22_ov_link: https://storage.openvinotoolkit.org/repositories/openvino/packages/nightly/2025.1.0-18343-5e16b688156/openvino_toolkit_ubuntu22_2025.1.0.dev20250304_x86_64.tgz
  m_ov_link: https://storage.openvinotoolkit.org/repositories/openvino/packages/nightly/2025.1.0-18343-5e16b688156/openvino_toolkit_macos_12_6_2025.1.0.dev20250304_x86_64.tgz
  w_ov_link: https://storage.openvinotoolkit.org/repositories/openvino/packages/nightly/2025.1.0-18343-5e16b688156/openvino_toolkit_windows_2025.1.0.dev20250304_x86_64.zip

jobs:
  cpp-chat_sample-ubuntu:
    runs-on: ubuntu-24.04
    defaults:
      run:
        shell: bash
    steps:
      - uses: actions/checkout@v4
        with:
          submodules: recursive
      - uses: actions/setup-python@v4
        with:
          python-version: 3.11
      - name: Install OpenVINO
        run: |
          mkdir ./ov/
          curl ${{ env.l_ov_link }} | tar --directory ./ov/ --strip-components 1 -xz
          sudo ./ov/install_dependencies/install_openvino_dependencies.sh
      - name: Build app
        run: |
          source ./ov/setupvars.sh
          cmake -DCMAKE_BUILD_TYPE=Release -S ./ -B ./build/
          cmake --build ./build/ --config Release -j
      - name: Download and convert and model
        run: |
          source ./ov/setupvars.sh
          python -m pip install ./thirdparty/openvino_tokenizers/[transformers] --extra-index-url https://storage.openvinotoolkit.org/simple/wheels/nightly
          python -m pip install -r ./samples/requirements.txt
          optimum-cli export openvino --trust-remote-code --weight-format fp16 --model TinyLlama/TinyLlama-1.1B-Chat-v1.0 TinyLlama-1.1B-Chat-v1.0
      - name: Compare
        env:
          PYTHONPATH: "./build"
        run: |
          source ./ov/setupvars.sh
          printf 'What is 2 + 2?\nWhat is the previous answer?\nAdd 1 to it.\nSubtract 5 from it.\nWhy is the sun yellow?\nWhat was my first question?\n' > ./input.txt
          timeout 30s ./build/samples/cpp/text_generation/chat_sample ./TinyLlama-1.1B-Chat-v1.0/ < input.txt > ./pred.txt
          python -c "
          from transformers import AutoTokenizer, AutoModelForCausalLM
          model_id = 'TinyLlama/TinyLlama-1.1B-Chat-v1.0'
          tokenizer = AutoTokenizer.from_pretrained(model_id)
          model = AutoModelForCausalLM.from_pretrained(model_id)
          prompts = ['What is 2 + 2?', 'What is the previous answer?', 'Add 1 to it.', 'Subtract 5 from it.', 'Why is the sun yellow?', 'What was my first question?']
          def gen_prompt(prompt):
              return {'role': 'user', 'content': prompt}
          def gen_answer(answer):
              return {'role': 'assistant', 'content': answer}
          chat_history = []
          chat_prompt = ''
          output = open('ref.txt', 'w')
          for prompt in prompts:
              output.write('question:\n')
              chat_history.append(gen_prompt(prompt))
              chat_prompt = tokenizer.apply_chat_template(chat_history, tokenize=False, add_generation_prompt=True)
              tokenized = tokenizer(chat_prompt, return_tensors='pt', add_special_tokens=False)
              answer = model.generate(**tokenized, max_length=1000, do_sample=False)
              answer_str = tokenizer.decode(answer[0, tokenized['input_ids'].numel():], skip_special_tokens=True)
              chat_history.append(gen_answer(answer_str))
              output.write(answer_str)
              output.write('\n----------\n')
          output.write('question:\n')
          output.close()
          "
          diff pred.txt ref.txt
          echo "Chat sample cpp" passed
          timeout 30s ./samples/python/text_generation/chat_sample.py ./TinyLlama-1.1B-Chat-v1.0/ < input.txt > ./pred2.txt
          diff pred2.txt ref.txt
          echo "Chat sample python" passed

  visual_language_chat_sample-ubuntu-minicpm_v2_6:
    runs-on: ubuntu-22.04-16-cores
    steps:
      - uses: actions/checkout@v4
        with:
          submodules: recursive
      - uses: actions/setup-python@v4
        with:
          python-version: 3.11
      - uses: ./.github/actions/install_openvino
        with:
          ov_link: ${{ env.l_u22_ov_link }}
      - uses: ./.github/actions/build_app
        with:
          build_target: 'visual_language_chat benchmark_vlm py_openvino_genai'
      - uses: ./.github/actions/install_python_deps
      - name: Download and convert tiny-random-minicpmv-2_6 model and an image
        run: |
          source ./ov/setupvars.sh
          optimum-cli export openvino -m katuni4ka/tiny-random-minicpmv-2_6 tiny-random-minicpmv-2_6 --trust-remote-code --task image-text-to-text
          mkdir images
      - name: Generate images - tiny-random-minicpmv-2_6
        shell: python
        run: |
          from PIL import Image
          import numpy as np
          import requests
          res = 28, 28
          lines = np.arange(res[0] * res[1] * 3, dtype=np.uint8) % 255
          lines = lines.reshape([*res, 3])
          lines_image = Image.fromarray(lines)
          lines_image.save("images/lines.png")
          cat = Image.open(requests.get("https://github.com/openvinotoolkit/openvino_notebooks/assets/29454499/d5fbbd1a-d484-415c-88cb-9986625b7b11", stream=True).raw).convert('RGB')
          cat.save("images/cat.png")
      - name: Run visual_language_chat C++ sample - tiny-random-minicpmv-2_6
        run: >
          set -o pipefail
          && source ./ov/setupvars.sh
          && ./build/samples/cpp/visual_language_chat/visual_language_chat ./tiny-random-minicpmv-2_6/ ./images/
          <<< $'Describe the images?' | tee cpp.txt
        timeout-minutes: 2
      - name: Run benchmark_vlm C++ sample - tiny-random-minicpmv-2_6
        run: >
          set -o pipefail
          && source ./ov/setupvars.sh
          && ./build/samples/cpp/visual_language_chat/benchmark_vlm  -m ./tiny-random-minicpmv-2_6/ -i ./images/cat.png -n 3
        timeout-minutes: 2
      - name: Run visual_language_chat Python sample - tiny-random-minicpmv-2_6
        run: >
          set -o pipefail
          && source ./ov/setupvars.sh
          && ./samples/python/visual_language_chat/visual_language_chat.py ./tiny-random-minicpmv-2_6/ ./images/
          <<< $'Describe the images?' | tee py.txt
        env:
          PYTHONPATH: "./build/"
      - name: Run benchmark_vlm Python sample - tiny-random-minicpmv-2_6
        run: >
          set -o pipefail
          && source ./ov/setupvars.sh
          && ./samples/python/visual_language_chat/benchmark_vlm.py -m ./tiny-random-minicpmv-2_6/ -i ./images/cat.png -n 3
        env:
          PYTHONPATH: "./build/"
      - name: Encode cpp.txt with Python encoding instead of terminal one
        shell: python
        run: |
          with open("cpp.txt", "rb") as f:
            content = f.read().decode("utf-8", "replace")
          with open("cpp.txt", "wb") as f:
            f.write(content.encode("utf-8"))
      - run: diff cpp.txt py.txt
      - name: Run visual_language_chat C++ sample with 2 prompts - tiny-random-minicpmv-2_6
        run: >
          set -o pipefail
          && source ./ov/setupvars.sh
          && ./build/samples/cpp/visual_language_chat/visual_language_chat ./tiny-random-minicpmv-2_6/ ./images/cat.png
          <<< $'What is unusual on this image?\nGo on.' | tee cpp2.txt
        timeout-minutes: 2
      - name: Run visual_language_chat Python sample with 2 prompts - tiny-random-minicpmv-2_6
        run: >
          set -o pipefail
          && source ./ov/setupvars.sh
          && ./samples/python/visual_language_chat/visual_language_chat.py ./tiny-random-minicpmv-2_6/ ./images/cat.png
          <<< $'What is unusual on this image?\nGo on.' | tee py2.txt
        env:
          PYTHONPATH: "./build/"
      - name: Encode cpp2.txt with Python encoding instead of terminal one
        shell: python
        run: |
          with open("cpp2.txt", "rb") as f:
            content = f.read().decode("utf-8", "replace")
          with open("cpp2.txt", "wb") as f:
            f.write(content.encode("utf-8"))
      - run: diff cpp2.txt py2.txt

  cpp-continuous-batching-ubuntu:
    runs-on: ubuntu-22.04-8-cores
    defaults:
      run:
        shell: bash
    steps:
      - uses: actions/checkout@v4
        with:
          submodules: recursive
      - uses: actions/setup-python@v4
        with:
          python-version: 3.12
      - name: Install OpenVINO
        run: |
          mkdir ./ov/
          curl ${{ env.l_ov_link }} | tar --directory ./ov/ --strip-components 1 -xz
          sudo ./ov/install_dependencies/install_openvino_dependencies.sh
      - name: Build app
        run: |
          source ./ov/setupvars.sh
          cmake -DCMAKE_BUILD_TYPE=Release -S ./ -B ./build/
          cmake --build ./build/ --config Release -j
      - name: Download and convert and model
        run: |
          source ./ov/setupvars.sh
          python -m pip install ./thirdparty/openvino_tokenizers/[transformers] --extra-index-url https://storage.openvinotoolkit.org/simple/wheels/nightly
          python -m pip install -r ./samples/requirements.txt
          optimum-cli export openvino --trust-remote-code --weight-format fp16 --model TinyLlama/TinyLlama-1.1B-Chat-v1.0 TinyLlama-1.1B-Chat-v1.0
      - name: Run gtests
        run: |
          source ./ov/setupvars.sh
          ./build/tests/cpp/tests_continuous_batching
      - name: Run accuracy_sample
        run: |
          source ./ov/setupvars.sh
          timeout --verbose 50s ./build/tools/continuous_batching/accuracy/continuous_batching_accuracy -m ./TinyLlama-1.1B-Chat-v1.0/ -n 5
      - name: Run throughput_benchmark
        run: |
          wget -q https://huggingface.co/datasets/anon8231489123/ShareGPT_Vicuna_unfiltered/resolve/main/ShareGPT_V3_unfiltered_cleaned_split.json
          source ./ov/setupvars.sh
          timeout --verbose 200s ./build/tools/continuous_batching/benchmark/continuous_batching_benchmark -n 10 -m ./TinyLlama-1.1B-Chat-v1.0/ --dataset ./ShareGPT_V3_unfiltered_cleaned_split.json --cache_size 1
          timeout --verbose 200s ./build/tools/continuous_batching/benchmark/continuous_batching_benchmark -n 10 --dynamic_split_fuse --max_batch_size 256 --max_input_len 256 -m ./TinyLlama-1.1B-Chat-v1.0/ --dataset ./ShareGPT_V3_unfiltered_cleaned_split.json --cache_size 1

  cpp-continuous-batching-windows:
    runs-on: windows-latest
    env:
      PYTHONIOENCODING: "utf8"
    defaults:
      run:
        shell: cmd
    steps:
      - uses: actions/checkout@v4
        with:
          submodules: recursive
      - uses: actions/setup-python@v4
        with:
          python-version: 3.9
      - name: Install OpenVINO
        run: |
          curl --output ov.zip ${{ env.w_ov_link }}
          unzip -d ov ov.zip
          dirs=(ov/*) && mv ov/*/* ov && rmdir "${dirs[@]}"
        shell: bash
      - name: Build app
        run: |
          call .\ov\setupvars.bat
          cmake -DCMAKE_BUILD_TYPE=Release -S ./ -B ./build/
          cmake --build ./build/ --config Release -j
        env:
          CMAKE_TLS_VERIFY: 0
      - name: Download and convert and model
        run: |
          call .\ov\setupvars.bat
          python -m pip install ./thirdparty/openvino_tokenizers/[transformers] --extra-index-url https://storage.openvinotoolkit.org/simple/wheels/nightly
          python -m pip install -r ./samples/requirements.txt
          optimum-cli export openvino --trust-remote-code --weight-format fp16 --model TinyLlama/TinyLlama-1.1B-Chat-v1.0 TinyLlama-1.1B-Chat-v1.0
      - name: Run gtests
        run: |
          set PATH=.\build\openvino_genai\;%PATH%
          call .\ov\setupvars.bat
          .\build\tests\cpp\Release\tests_continuous_batching.exe
      - name: Run accuracy_sample
        run: |
          set PATH=.\build\openvino_genai\;%PATH%
          call .\ov\setupvars.bat
          .\build\tools\continuous_batching\accuracy\Release\continuous_batching_accuracy.exe -m .\TinyLlama-1.1B-Chat-v1.0\ -n 5
      - name: Run throughput_benchmark
        run: |
          curl -o .\ShareGPT_V3_unfiltered_cleaned_split.json -s -L "https://huggingface.co/datasets/anon8231489123/ShareGPT_Vicuna_unfiltered/resolve/main/ShareGPT_V3_unfiltered_cleaned_split.json"
          set PATH=.\build\openvino_genai\;%PATH%
          call .\ov\setupvars.bat
          .\build\tools\continuous_batching\benchmark\Release\continuous_batching_benchmark.exe -n 2 -m .\TinyLlama-1.1B-Chat-v1.0\ --dataset .\ShareGPT_V3_unfiltered_cleaned_split.json --cache_size 1

  cpp-continuous-batching-macos:
    runs-on: macos-13
    defaults:
      run:
        shell: bash
    steps:
      - uses: actions/checkout@v4
        with:
          submodules: recursive
      - uses: actions/setup-python@v4
        with:
          python-version: 3.9
      - name: Install OpenVINO
        run: |
          mkdir ./ov/
          curl ${{ env.m_ov_link }} | tar --directory ./ov/ --strip-components 1 -xz
          brew install coreutils scons
      - name: Build app
        run: |
          source ./ov/setupvars.sh
          cmake -DCMAKE_BUILD_TYPE=Release -S ./ -B ./build/
          cmake --build ./build/ --config Release -j
      - name: Download and convert and model
        run: |
          source ./ov/setupvars.sh
          python -m pip install ./thirdparty/openvino_tokenizers/[transformers] --extra-index-url https://storage.openvinotoolkit.org/simple/wheels/nightly
          python -m pip install -r ./samples/requirements.txt
          optimum-cli export openvino --trust-remote-code --weight-format fp16 --model TinyLlama/TinyLlama-1.1B-Chat-v1.0 TinyLlama-1.1B-Chat-v1.0
      - name: Run gtests
        run: |
          source ./ov/setupvars.sh
          ./build/tests/cpp/tests_continuous_batching
      - name: Run accuracy_sample
        run: |
          source ./ov/setupvars.sh
          timeout --verbose 120s ./build/tools/continuous_batching/accuracy/continuous_batching_accuracy -m ./TinyLlama-1.1B-Chat-v1.0/ -n 5
      - name: Run throughput_benchmark
        run: |
          wget -q https://huggingface.co/datasets/anon8231489123/ShareGPT_Vicuna_unfiltered/resolve/main/ShareGPT_V3_unfiltered_cleaned_split.json
          source ./ov/setupvars.sh
          ./build/tools/continuous_batching/benchmark/continuous_batching_benchmark -n 5 -m ./TinyLlama-1.1B-Chat-v1.0/ --dataset ./ShareGPT_V3_unfiltered_cleaned_split.json --cache_size 1

  Overall_Status:
    name: ci/gha_overall_status_causal_lm
<<<<<<< HEAD
    needs: [cpp-greedy_causal_lm-windows, cpp-chat_sample-ubuntu, cpp-continuous-batching-ubuntu,
            visual_language_chat_sample-ubuntu-minicpm_v2_6, cpp-continuous-batching-windows, cpp-continuous-batching-macos]
=======
    needs: [cpp-chat_sample-ubuntu, cpp-continuous-batching-ubuntu,
            visual_language_chat_sample-ubuntu-minicpm_v2_6, visual_language_chat_sample-ubuntu-internvl2,
            cpp-continuous-batching-windows, cpp-continuous-batching-macos]
>>>>>>> f04739d5
    if: ${{ always() }}
    runs-on: ubuntu-latest
    steps:
      - name: Check status of all jobs
        if: >-
          ${{
            contains(needs.*.result, 'failure') ||
            contains(needs.*.result, 'cancelled')
          }}
        run: exit 1<|MERGE_RESOLUTION|>--- conflicted
+++ resolved
@@ -320,14 +320,8 @@
 
   Overall_Status:
     name: ci/gha_overall_status_causal_lm
-<<<<<<< HEAD
-    needs: [cpp-greedy_causal_lm-windows, cpp-chat_sample-ubuntu, cpp-continuous-batching-ubuntu,
+    needs: [cpp-chat_sample-ubuntu, cpp-continuous-batching-ubuntu,
             visual_language_chat_sample-ubuntu-minicpm_v2_6, cpp-continuous-batching-windows, cpp-continuous-batching-macos]
-=======
-    needs: [cpp-chat_sample-ubuntu, cpp-continuous-batching-ubuntu,
-            visual_language_chat_sample-ubuntu-minicpm_v2_6, visual_language_chat_sample-ubuntu-internvl2,
-            cpp-continuous-batching-windows, cpp-continuous-batching-macos]
->>>>>>> f04739d5
     if: ${{ always() }}
     runs-on: ubuntu-latest
     steps:
