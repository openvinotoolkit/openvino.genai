name: causal_lm_cpp
on:
  workflow_dispatch:
  pull_request:
  merge_group:
  push:
    branches:
      - master
      - 'releases/**'
permissions: read-all # Required by https://github.com/ossf/scorecard/blob/e23b8ad91fd6a64a0a971ca4fc0a4d1650725615/docs/checks.md#token-permissions
concurrency:
  group: ${{ github.workflow }}-${{ github.ref }}
  cancel-in-progress: true

env:
<<<<<<< HEAD
  l_ov_link: https://storage.openvinotoolkit.org/repositories/openvino/packages/nightly/2024.5.0-16570-19eb02fe60b/l_openvino_toolkit_ubuntu20_2024.5.0.dev20240830_x86_64.tgz
  m_ov_link: https://storage.openvinotoolkit.org/repositories/openvino/packages/nightly/2024.5.0-16570-19eb02fe60b/m_openvino_toolkit_macos_12_6_2024.5.0.dev20240830_x86_64.tgz
  w_ov_link: https://storage.openvinotoolkit.org/repositories/openvino/packages/nightly/2024.5.0-16570-19eb02fe60b/w_openvino_toolkit_windows_2024.5.0.dev20240830_x86_64.zip
=======
  l_ov_link: https://storage.openvinotoolkit.org/repositories/openvino/packages/pre-release/2024.4.0rc2/linux/l_openvino_toolkit_ubuntu20_2024.4.0.dev20240905_x86_64.tgz
  m_ov_link: https://storage.openvinotoolkit.org/repositories/openvino/packages/pre-release/2024.4.0rc2/macos/m_openvino_toolkit_macos_12_6_2024.4.0.dev20240905_x86_64.tgz
  w_ov_link: https://storage.openvinotoolkit.org/repositories/openvino/packages/pre-release/2024.4.0rc2/windows/w_openvino_toolkit_windows_2024.4.0.dev20240905_x86_64.zip
>>>>>>> a1fbf862
jobs:
  cpp-multinomial-greedy_causal_lm-ubuntu:
    runs-on: ubuntu-20.04-8-cores
    defaults:
      run:
        shell: bash
    steps:
      - uses: actions/checkout@v4
        with:
          submodules: recursive
      - uses: actions/setup-python@v4
        with:
          python-version: 3.8
      - name: Install OpenVINO
        run: |
          mkdir ./ov/
          curl ${{ env.l_ov_link }} | tar --directory ./ov/ --strip-components 1 -xz
          sudo ./ov/install_dependencies/install_openvino_dependencies.sh
      - name: Build app
        run: |
          source ./ov/setupvars.sh
          cmake -DCMAKE_BUILD_TYPE=Release -S ./ -B ./build/
          cmake --build ./build/ --config Release -j
      - name: Download and convert and model
        run: |
          source ./ov/setupvars.sh
          python -m pip install --upgrade-strategy eager -r ./samples/requirements.txt --pre --extra-index-url https://storage.openvinotoolkit.org/simple/wheels/nightly
          python -m pip install ./thirdparty/openvino_tokenizers/[transformers] --pre --extra-index-url https://storage.openvinotoolkit.org/simple/wheels/nightly
          optimum-cli export openvino --trust-remote-code --weight-format fp16 --model openlm-research/open_llama_3b_v2 open_llama_3b_v2
      - run: >
          . ./ov/setupvars.sh
          && PYTHONPATH=./build/:$PYTHONPATH timeout 25s
          ./build/samples/cpp/multinomial_causal_lm/multinomial_causal_lm ./open_llama_3b_v2/ a
      - run: >
          . ./ov/setupvars.sh
          && PYTHONPATH=./build/:$PYTHONPATH timeout 25s
          ./samples/python/multinomial_causal_lm/multinomial_causal_lm.py ./open_llama_3b_v2/ b
      - run: >
          . ./ov/setupvars.sh
          && export PYTHONPATH=./build/:$PYTHONPATH
          && timeout 25s ./build/samples/cpp/greedy_causal_lm/greedy_causal_lm ./open_llama_3b_v2/ "return 0"
          | diff <(timeout 25s samples/python/greedy_causal_lm/greedy_causal_lm.py ./open_llama_3b_v2/ "return 0") -

  cpp-beam_search_causal_lm-ubuntu:
    strategy:
      matrix:
        executable:
          [
            ./build/samples/cpp/beam_search_causal_lm/beam_search_causal_lm,
            python ./samples/python/beam_search_causal_lm/beam_search_causal_lm.py,
          ]
    runs-on: ubuntu-20.04
    defaults:
      run:
        shell: bash
    steps:
      - uses: actions/checkout@v4
        with:
          submodules: recursive
      - uses: actions/setup-python@v4
        with:
          python-version: 3.8
      - name: Install OpenVINO
        run: |
          mkdir ./ov/
          curl ${{ env.l_ov_link }} | tar --directory ./ov/ --strip-components 1 -xz
          sudo ./ov/install_dependencies/install_openvino_dependencies.sh
      - name: Build app
        run: |
          source ./ov/setupvars.sh
          cmake -DCMAKE_BUILD_TYPE=Release -S ./ -B ./build/
          cmake --build ./build/ --config Release -j
      - name: Download and convert and model
        run: |
          source ./ov/setupvars.sh
          python -m pip install --upgrade-strategy eager -r ./samples/requirements.txt --pre --extra-index-url https://storage.openvinotoolkit.org/simple/wheels/nightly
          python -m pip install ./thirdparty/openvino_tokenizers/[transformers] --pre --extra-index-url https://storage.openvinotoolkit.org/simple/wheels/nightly
          optimum-cli export openvino --trust-remote-code --weight-format fp16 --model TinyLlama/TinyLlama-1.1B-Chat-v1.0 TinyLlama-1.1B-Chat-v1.0
      - name: Compare
        run: |
          source ./ov/setupvars.sh
          export PYTHONPATH=./build/:$PYTHONPATH  # C++ ignores that

          timeout 25s ${{ matrix.executable }} ./TinyLlama-1.1B-Chat-v1.0/ "Why is the Sun yellow?" > ./pred.txt
          python -c "
          import transformers
          with open('pred.txt', 'r') as file:
              predictions = file.read()
          tokenizer = transformers.LlamaTokenizer.from_pretrained('TinyLlama/TinyLlama-1.1B-Chat-v1.0')
          tokenized = tokenizer('Why is the Sun yellow?', return_tensors='pt')
          for beam in transformers.LlamaForCausalLM.from_pretrained('TinyLlama/TinyLlama-1.1B-Chat-v1.0').generate(**tokenized, num_beam_groups=3, num_beams=15, num_return_sequences=15, diversity_penalty=1.0, max_new_tokens=20, early_stopping=False, length_penalty=1.0, no_repeat_ngram_size=9**9, do_sample=False):
              ref = ': ' + tokenizer.decode(beam[tokenized['input_ids'].numel():], skip_special_tokens=True)
              idx = predictions.find(ref)
              if -1 == idx:
                  raise RuntimeError(f'Missing "{ref=}" from predictions')
              predictions = predictions[:idx] + predictions[idx + len(ref):]
          "
          echo "Why is the Sun yellow?" passed

          timeout 25s ${{ matrix.executable }} ./TinyLlama-1.1B-Chat-v1.0/ 69 > ./pred.txt
          python -c "
          import transformers
          with open('pred.txt', 'r') as file:
              predictions = file.read()
          tokenizer = transformers.LlamaTokenizer.from_pretrained('TinyLlama/TinyLlama-1.1B-Chat-v1.0')
          tokenized = tokenizer('69', return_tensors='pt')
          for beam in transformers.LlamaForCausalLM.from_pretrained('TinyLlama/TinyLlama-1.1B-Chat-v1.0').generate(**tokenized, num_beam_groups=3, num_beams=15, num_return_sequences=15, diversity_penalty=1.0, max_new_tokens=20, early_stopping=False, length_penalty=1.0, no_repeat_ngram_size=9**9, do_sample=False):
              ref = ': ' + tokenizer.decode(beam[tokenized['input_ids'].numel():], skip_special_tokens=True)
              idx = predictions.find(ref)
              if -1 == idx:
                  raise RuntimeError(f'Missing "{ref=}" from predictions')
              predictions = predictions[:idx] + predictions[idx + len(ref):]
          "
          echo 69 passed

          timeout 25s ${{ matrix.executable }} ./TinyLlama-1.1B-Chat-v1.0/ Hi > ./pred.txt
          python -c "
          import transformers
          with open('pred.txt', 'r') as file:
              predictions = file.read()
          tokenizer = transformers.LlamaTokenizer.from_pretrained('TinyLlama/TinyLlama-1.1B-Chat-v1.0')
          tokenized = tokenizer('Hi', return_tensors='pt')
          for beam in transformers.LlamaForCausalLM.from_pretrained('TinyLlama/TinyLlama-1.1B-Chat-v1.0').generate(**tokenized, num_beam_groups=3, num_beams=15, num_return_sequences=15, diversity_penalty=1.0, max_new_tokens=20, early_stopping=False, length_penalty=1.0, no_repeat_ngram_size=9**9, do_sample=False):
              ref = ': ' + tokenizer.decode(beam[tokenized['input_ids'].numel():], skip_special_tokens=True)
              idx = predictions.find(ref)
              if -1 == idx:
                  raise RuntimeError(f'Missing "{ref=}" from predictions')
              predictions = predictions[:idx] + predictions[idx + len(ref):]
          "
          echo "Hi" passed

          timeout 25s ${{ matrix.executable }} ./TinyLlama-1.1B-Chat-v1.0/ "return 0" > ./pred.txt
          python -c "
          import transformers
          with open('pred.txt', 'r') as file:
              predictions = file.read()
          tokenizer = transformers.LlamaTokenizer.from_pretrained('TinyLlama/TinyLlama-1.1B-Chat-v1.0')
          tokenized = tokenizer('return 0', return_tensors='pt')
          for beam in transformers.LlamaForCausalLM.from_pretrained('TinyLlama/TinyLlama-1.1B-Chat-v1.0').generate(**tokenized, num_beam_groups=3, num_beams=15, num_return_sequences=15, diversity_penalty=1.0, max_new_tokens=20, early_stopping=False, length_penalty=1.0, no_repeat_ngram_size=9**9, do_sample=False):
              ref = ': ' + tokenizer.decode(beam[tokenized['input_ids'].numel():], skip_special_tokens=True)
              idx = predictions.find(ref)
              if -1 == idx:
                  raise RuntimeError(f'Missing "{ref=}" from predictions')
              predictions = predictions[:idx] + predictions[idx + len(ref):]
          "
          echo "return 0" passed

          timeout 25s ${{ matrix.executable }} ./TinyLlama-1.1B-Chat-v1.0/ "你好！ 你好嗎？" > ./pred.txt
          python -c "
          import transformers
          with open('pred.txt', 'r', errors='ignore') as file:
              predictions = file.read()
          tokenizer = transformers.LlamaTokenizer.from_pretrained('TinyLlama/TinyLlama-1.1B-Chat-v1.0')
          tokenized = tokenizer('你好！ 你好嗎？', return_tensors='pt')
          for beam in transformers.LlamaForCausalLM.from_pretrained('TinyLlama/TinyLlama-1.1B-Chat-v1.0').generate(**tokenized, num_beam_groups=3, num_beams=15, num_return_sequences=15, diversity_penalty=1.0, max_new_tokens=20, early_stopping=False, length_penalty=1.0, no_repeat_ngram_size=9**9, do_sample=False):
              ref = ': ' + tokenizer.decode(beam[tokenized['input_ids'].numel():], skip_special_tokens=True)
              idx = predictions.find(ref.replace('�', ''))
              if -1 == idx:
                  raise RuntimeError(f'Missing "{ref=}" from predictions')
              predictions = predictions[:idx] + predictions[idx + len(ref):]
          "
          echo "你好！ 你好嗎？" passed

          timeout 1m ${{ matrix.executable }} ./TinyLlama-1.1B-Chat-v1.0/ "Alan Turing was a" "return 0" "你好！ 你好嗎？" > ./pred.txt
          python -c "
          import transformers
          with open('pred.txt', 'r', errors='ignore') as file:
              predictions = file.read()
          tokenizer = transformers.LlamaTokenizer.from_pretrained('TinyLlama/TinyLlama-1.1B-Chat-v1.0')
          prompts = [
            'Alan Turing was a',
            'return 0',
            '你好！ 你好嗎？'
          ]
          for prompt in prompts:
            tokenized = tokenizer(prompt, return_tensors='pt')
            for beam in transformers.LlamaForCausalLM.from_pretrained('TinyLlama/TinyLlama-1.1B-Chat-v1.0').generate(**tokenized, num_beam_groups=3, num_beams=15, num_return_sequences=15, diversity_penalty=1.0, max_new_tokens=20, early_stopping=False, length_penalty=1.0, no_repeat_ngram_size=9**9, do_sample=False):
                ref = ': ' + tokenizer.decode(beam[tokenized['input_ids'].numel():], skip_special_tokens=True)
                idx = predictions.find(ref.replace('�', ''))
                if -1 == idx:
                    raise RuntimeError(f'Missing "{ref=}" from predictions')
                predictions = predictions[:idx] + predictions[idx + len(ref):]
          "
          echo "Multi prompt" passed

  cpp-greedy_causal_lm-windows:
    runs-on: windows-latest
    if: ${{ false }} # TODO: fix Windows
    env:
      PYTHONIOENCODING: "utf8"
    defaults:
      run:
        shell: cmd
    steps:
      - uses: actions/checkout@v4
        with:
          submodules: recursive
      - uses: actions/setup-python@v4
        with:
          python-version: 3.8
      - name: Configure Developer Command Prompt for Microsoft Visual C++
        uses: ilammy/msvc-dev-cmd@0b201ec74fa43914dc39ae48a89fd1d8cb592756 # v1.13.0
      - run: curl --output ov.zip ${{ env.w_ov_link }}
      - run: unzip -d ov ov.zip
      - run: dirs=(ov/*) && mv ov/*/* ov && rmdir "${dirs[@]}"
        shell: bash
      - name: Build app
        run: |
          call .\ov\setupvars.bat
          cmake -DCMAKE_BUILD_TYPE=Release -S ./ -B ./build/
          cmake --build ./build/ --config Release -j
      - name: Download and convert model
        run: |
          call .\ov\setupvars.bat
          python -m pip install --upgrade-strategy eager -r ./samples/requirements.txt --pre --extra-index-url https://storage.openvinotoolkit.org/simple/wheels/nightly
          python -m pip install ./thirdparty/openvino_tokenizers/[transformers] --pre --extra-index-url https://storage.openvinotoolkit.org/simple/wheels/nightly
          optimum-cli export openvino --trust-remote-code --weight-format fp16 --model TinyLlama/TinyLlama-1.1B-Chat-v1.0 TinyLlama-1.1B-Chat-v1.0
      - run: >
          set PATH=.\build\openvino_genai\;%PATH%
          && call .\ov\setupvars.bat
          && .\build\samples\cpp\greedy_causal_lm\Release\greedy_causal_lm.exe .\TinyLlama-1.1B-Chat-v1.0\ 69 > .\cpp.txt
      - run: |
          echo import transformers > ref.py
          echo predictions = open('cpp.txt', 'r').read() >> ref.py
          echo tokenizer = transformers.AutoTokenizer.from_pretrained('TinyLlama/TinyLlama-1.1B-Chat-v1.0', trust_remote_code=True) >> ref.py
          echo tokenized = tokenizer('69', return_tensors='pt') >> ref.py
          echo for beam in transformers.AutoModelForCausalLM.from_pretrained('TinyLlama/TinyLlama-1.1B-Chat-v1.0', trust_remote_code=True).generate(**tokenized, max_new_tokens=100, do_sample=False): >> ref.py
          echo     ref = tokenizer.decode(beam[tokenized['input_ids'].numel():], skip_special_tokens=True) >> ref.py
          echo     idx = predictions.find(ref) >> ref.py
          echo     if -1 == idx: >> ref.py
          echo         raise RuntimeError(f'Missing "{ref=}" from predictions') >> ref.py
          echo     predictions = predictions[:idx] + predictions[idx + len(ref):] >> ref.py
      - run: python ref.py
      - run: >
          set PATH=.\build\openvino_genai\;%PATH%
          && set "PYTHONPATH=./build/"
          && call .\ov\setupvars.bat
          && python samples\python\greedy_causal_lm\greedy_causal_lm.py .\TinyLlama-1.1B-Chat-v1.0\ 69 > .\py.txt
      - run: fc .\cpp.txt .\py.txt

  cpp-beam_search_causal_lm-Qwen-7B-Chat:
    runs-on: ubuntu-20.04-16-cores
    defaults:
      run:
        shell: bash
    steps:
      - uses: actions/checkout@v4
        with:
          submodules: recursive
      - uses: actions/setup-python@v4
        with:
          python-version: 3.8
      - name: Install OpenVINO
        run: |
          mkdir ./ov/
          curl ${{ env.l_ov_link }} | tar --directory ./ov/ --strip-components 1 -xz
          sudo ./ov/install_dependencies/install_openvino_dependencies.sh
      - name: Build app
        run: |
          source ./ov/setupvars.sh
          cmake -DCMAKE_BUILD_TYPE=Release -S ./ -B ./build/
          cmake --build ./build/ --config Release -j
      - name: Download and convert and model
        run: |
          source ./ov/setupvars.sh
          python -m pip install --upgrade-strategy eager -r ./samples/requirements.txt --pre --extra-index-url https://storage.openvinotoolkit.org/simple/wheels/nightly
          python -m pip install ./thirdparty/openvino_tokenizers/[transformers] --pre --extra-index-url https://storage.openvinotoolkit.org/simple/wheels/nightly
          optimum-cli export openvino --trust-remote-code --weight-format fp16 --model Qwen/Qwen-7B-Chat Qwen-7B-Chat
      - run: >
          . ./ov/setupvars.sh
          && export PYTHONPATH=./build/:$PYTHONPATH
          && timeout 2m ./build/samples/cpp/greedy_causal_lm/greedy_causal_lm ./Qwen-7B-Chat/ 69 | diff <(timeout 2m samples/python/greedy_causal_lm/greedy_causal_lm.py ./Qwen-7B-Chat/ 69) -

  cpp-beam_search_causal_lm-Qwen1_5-7B-Chat:
    runs-on: ubuntu-20.04-16-cores
    defaults:
      run:
        shell: bash
    steps:
      - uses: actions/checkout@v4
        with:
          submodules: recursive
      - uses: actions/setup-python@v4
        with:
          python-version: 3.8
      - name: Install OpenVINO
        run: |
          mkdir ./ov/
          curl ${{ env.l_ov_link }} | tar --directory ./ov/ --strip-components 1 -xz
          sudo ./ov/install_dependencies/install_openvino_dependencies.sh
      - name: Build app
        run: |
          source ./ov/setupvars.sh
          cmake -DCMAKE_BUILD_TYPE=Release -S ./ -B ./build/
          cmake --build ./build/ --config Release -j
      - name: Download and convert and model
        run: |
          source ./ov/setupvars.sh
          python -m pip install --upgrade-strategy eager -r ./samples/requirements.txt --pre --extra-index-url https://storage.openvinotoolkit.org/simple/wheels/nightly
          python -m pip install ./thirdparty/openvino_tokenizers/[transformers] --pre --extra-index-url https://storage.openvinotoolkit.org/simple/wheels/nightly
          optimum-cli export openvino --trust-remote-code --weight-format fp16 --model Qwen/Qwen1.5-7B-Chat Qwen1.5-7B-Chat
      - run: >
          . ./ov/setupvars.sh
          && export PYTHONPATH=./build/:$PYTHONPATH
          && timeout 50s ./build/samples/cpp/beam_search_causal_lm/beam_search_causal_lm ./Qwen1.5-7B-Chat/ "你好！"
          | diff <(timeout 50s ./samples/python/beam_search_causal_lm/beam_search_causal_lm.py ./Qwen1.5-7B-Chat/ "你好！") -

  cpp-beam_search_causal_lm-Phi-2:
    runs-on: ubuntu-20.04-16-cores
    defaults:
      run:
        shell: bash
    steps:
      - uses: actions/checkout@v4
        with:
          submodules: recursive
      - uses: actions/setup-python@v4
        with:
          python-version: 3.8
      - name: Install OpenVINO
        run: |
          mkdir ./ov/
          curl ${{ env.l_ov_link }} | tar --directory ./ov/ --strip-components 1 -xz
          sudo ./ov/install_dependencies/install_openvino_dependencies.sh
      - name: Build app
        run: |
          source ./ov/setupvars.sh
          cmake -DCMAKE_BUILD_TYPE=Release -S ./ -B ./build/
          cmake --build ./build/ --config Release -j
      - name: Download and convert and model
        run: |
          source ./ov/setupvars.sh
          python -m pip install --upgrade-strategy eager -r ./samples/requirements.txt --pre --extra-index-url https://storage.openvinotoolkit.org/simple/wheels/nightly
          python -m pip install ./thirdparty/openvino_tokenizers/[transformers] --pre --extra-index-url https://storage.openvinotoolkit.org/simple/wheels/nightly
          optimum-cli export openvino --trust-remote-code --weight-format fp16 --model microsoft/phi-2 phi-2
      - run: >
          . ./ov/setupvars.sh
          && export PYTHONPATH=./build/:$PYTHONPATH
          && timeout 50s ./build/samples/cpp/beam_search_causal_lm/beam_search_causal_lm ./phi-2/ 69
          | diff <(timeout 50s ./samples/python/beam_search_causal_lm/beam_search_causal_lm.py ./phi-2/ 69) -

  cpp-beam_search_causal_lm-notus-7b-v1:
    runs-on: ubuntu-20.04-16-cores
    defaults:
      run:
        shell: bash
    steps:
      - uses: actions/checkout@v4
        with:
          submodules: recursive
      - uses: actions/setup-python@v4
        with:
          python-version: 3.8
      - name: Install OpenVINO
        run: |
          mkdir ./ov/
          curl ${{ env.l_ov_link }} | tar --directory ./ov/ --strip-components 1 -xz
          sudo ./ov/install_dependencies/install_openvino_dependencies.sh
      - name: Build app
        run: |
          source ./ov/setupvars.sh
          cmake -DCMAKE_BUILD_TYPE=Release -S ./ -B ./build/
          cmake --build ./build/ --config Release -j
      - name: Download and convert and model
        run: |
          source ./ov/setupvars.sh
          python -m pip install --upgrade-strategy eager -r ./samples/requirements.txt --pre --extra-index-url https://storage.openvinotoolkit.org/simple/wheels/nightly
          python -m pip install ./thirdparty/openvino_tokenizers/[transformers] --pre --extra-index-url https://storage.openvinotoolkit.org/simple/wheels/nightly
          optimum-cli export openvino --trust-remote-code --weight-format fp16 --model argilla/notus-7b-v1 notus-7b-v1
      - run: >
          . ./ov/setupvars.sh
          && export PYTHONPATH=./build/:$PYTHONPATH
          && timeout 50s ./build/samples/cpp/beam_search_causal_lm/beam_search_causal_lm ./notus-7b-v1/ 69
          | diff <(timeout 50s ./samples/python/beam_search_causal_lm/beam_search_causal_lm.py ./notus-7b-v1/ 69) -

  cpp-speculative_decoding_lm-ubuntu:
    runs-on: ubuntu-20.04-16-cores
    defaults:
      run:
        shell: bash
    steps:
      - uses: actions/checkout@v4
        with:
          submodules: recursive
      - uses: actions/setup-python@v4
        with:
          python-version: 3.8
      - name: Install OpenVINO
        run: |
          mkdir ./ov/
          curl ${{ env.l_ov_link }} | tar --directory ./ov/ --strip-components 1 -xz
          sudo ./ov/install_dependencies/install_openvino_dependencies.sh
      - name: Build app
        run: |
          source ./ov/setupvars.sh
          cmake -DCMAKE_BUILD_TYPE=Release -S ./ -B ./build/
          cmake --build ./build/ --config Release -j
      - name: Download and convert and model
        run: |
          source ./ov/setupvars.sh
          python -m pip install --upgrade-strategy eager -r ./samples/requirements.txt --pre --extra-index-url https://storage.openvinotoolkit.org/simple/wheels/nightly
          python -m pip install ./thirdparty/openvino_tokenizers/[transformers] --pre --extra-index-url https://storage.openvinotoolkit.org/simple/wheels/nightly
          optimum-cli export openvino --trust-remote-code --weight-format fp16 --model databricks/dolly-v2-3b dolly-v2-3b
          optimum-cli export openvino --trust-remote-code --weight-format fp16 --model databricks/dolly-v2-7b dolly-v2-7b
      - name: run and compare
        run: |
          source ./ov/setupvars.sh
          ./build/samples/cpp/speculative_decoding_lm/speculative_decoding_lm ./dolly-v2-3b/ ./dolly-v2-7b/ "Alan Turing was a" > predictions_speculative.txt
          ./build/samples/cpp/greedy_causal_lm/greedy_causal_lm ./dolly-v2-7b/ "Alan Turing was a" > predictions_greedy.txt
          python -c "
          with open('predictions_greedy.txt', 'r') as f:
              predicted_greedy = f.readline()
          with open('predictions_speculative.txt', 'r') as f:
              predicted_speculative = f.readline()
          assert predicted_greedy == predicted_speculative
          "
          echo "Alan Turing was a" passed

  cpp-prompt_lookup_decoding_lm-ubuntu:
    runs-on: ubuntu-20.04-16-cores
    defaults:
      run:
        shell: bash
    steps:
      - uses: actions/checkout@v4
        with:
          submodules: recursive
      - uses: actions/setup-python@v4
        with:
          python-version: 3.8
      - name: Install OpenVINO
        run: |
          mkdir ./ov/
          curl ${{ env.l_ov_link }} | tar --directory ./ov/ --strip-components 1 -xz
          sudo ./ov/install_dependencies/install_openvino_dependencies.sh
      - name: Build app
        run: |
          source ./ov/setupvars.sh
          cmake -DCMAKE_BUILD_TYPE=Release -S ./ -B ./build/
          cmake --build ./build/ --config Release -j
      - name: Download and convert and model
        run: |
          source ./ov/setupvars.sh
          python -m pip install --upgrade-strategy eager -r ./samples/requirements.txt --pre --extra-index-url https://storage.openvinotoolkit.org/simple/wheels/nightly
          python -m pip install ./thirdparty/openvino_tokenizers/[transformers] --pre --extra-index-url https://storage.openvinotoolkit.org/simple/wheels/nightly
          optimum-cli export openvino --trust-remote-code --weight-format fp16 --model TinyLlama/TinyLlama-1.1B-Chat-v1.0 TinyLlama-1.1B-Chat-v1.0
          optimum-cli export openvino --trust-remote-code --weight-format fp16 --model Qwen/Qwen-7B-Chat Qwen-7B-Chat --task text-generation-with-past
      - name: run and compare
        run: |
          source ./ov/setupvars.sh

          echo 'Code:```python
          def add(a, b):
              return a + b
          ```
          Question: Can you please add 2 and 3
          A:' > ./prompt.txt

          ./build/samples/cpp/prompt_lookup_decoding_lm/prompt_lookup_decoding_lm ./TinyLlama-1.1B-Chat-v1.0/ "$(<prompt.txt)" > predictions_prompt_lookup.txt
          ./build/samples/cpp/greedy_causal_lm/greedy_causal_lm ./TinyLlama-1.1B-Chat-v1.0/ "$(<prompt.txt)" > predictions_greedy.txt
          python -c "
          with open('predictions_greedy.txt', 'r') as f:
              predicted_greedy = f.readline()
          with open('predictions_prompt_lookup.txt', 'r') as f:
              predicted_prompt_lookup = f.readline()
          assert predicted_greedy == predicted_prompt_lookup
          "
          echo "Prompt lookup" passed
      - name: run and compare (model with seq_length_axis = 1)
        run: |
          source ./ov/setupvars.sh

          echo 'Code:```python
          def add(a, b):
              return a + b
          ```
          Question: Can you please add 2 and 3
          A:' > ./prompt.txt

          ./build/samples/cpp/prompt_lookup_decoding_lm/prompt_lookup_decoding_lm ./Qwen-7B-Chat/ "$(<prompt.txt)" > predictions_prompt_lookup.txt
          ./build/samples/cpp/greedy_causal_lm/greedy_causal_lm ./Qwen-7B-Chat/ "$(<prompt.txt)" > predictions_greedy.txt
          
          python -c "
          with open('predictions_greedy.txt', 'r') as f:
              predicted_greedy = f.readline()
          with open('predictions_prompt_lookup.txt', 'r') as f:
              predicted_prompt_lookup = f.readline()
          assert predicted_greedy == predicted_prompt_lookup
          "
          echo "Prompt lookup" passed

  cpp-Phi-1_5:
    runs-on: ubuntu-20.04-16-cores
    defaults:
      run:
        shell: bash
    steps:
      - uses: actions/checkout@v4
        with:
          submodules: recursive
      - uses: actions/setup-python@v4
        with:
          python-version: 3.8
      - name: Install OpenVINO
        run: |
          mkdir ./ov/
          curl ${{ env.l_ov_link }} | tar --directory ./ov/ --strip-components 1 -xz
          sudo ./ov/install_dependencies/install_openvino_dependencies.sh
      - name: Build app
        run: |
          source ./ov/setupvars.sh
          cmake -DCMAKE_BUILD_TYPE=Release -S ./ -B ./build/
          cmake --build ./build/ --config Release -j
      - name: Download and convert and model
        run: |
          source ./ov/setupvars.sh
          python -m pip install --upgrade-strategy eager -r ./samples/requirements.txt --pre --extra-index-url https://storage.openvinotoolkit.org/simple/wheels/nightly
          python -m pip install ./thirdparty/openvino_tokenizers/[transformers] --pre --extra-index-url https://storage.openvinotoolkit.org/simple/wheels/nightly
          optimum-cli export openvino --trust-remote-code --weight-format fp16 --model microsoft/phi-1_5 phi-1_5
      - name: Run Generation
        run: |
          source ./ov/setupvars.sh
          timeout 50s ./build/samples/cpp/greedy_causal_lm/greedy_causal_lm ./phi-1_5/ "Alan Turing was a" > ./pred_greedy.txt
      - name: Compare
        run: |
          python -c "
          import transformers
          with open('pred_greedy.txt', 'r') as file:
              predictions = file.read()
          tokenizer = transformers.AutoTokenizer.from_pretrained('microsoft/phi-1_5')
          tokenized = tokenizer('Alan Turing was a', return_tensors='pt')
          for output in transformers.AutoModelForCausalLM.from_pretrained('microsoft/phi-1_5').generate(**tokenized, max_length=100, do_sample=False):
              ref = tokenizer.decode(output[tokenized['input_ids'].numel():], skip_special_tokens=True)
              idx = predictions.find(ref)
              if -1 == idx:
                  raise RuntimeError(f'Missing "{ref=}" from predictions')
              predictions = predictions[:idx] + predictions[idx + len(ref):]
          "
          echo Phi-1_5 passed
      - run: >
          . ./ov/setupvars.sh
          && export PYTHONPATH=./build/:$PYTHONPATH
          && timeout 50s samples/python/greedy_causal_lm/greedy_causal_lm.py ./phi-1_5/ "Alan Turing was a"
          | diff ./pred_greedy.txt -

  cpp-greedy_causal_lm-redpajama-3b-chat:
    runs-on: ubuntu-20.04-4-cores
    defaults:
      run:
        shell: bash
    steps:
      - uses: actions/checkout@v4
        with:
          submodules: recursive
      - uses: actions/setup-python@v4
        with:
          python-version: 3.8
      - name: Install OpenVINO
        run: |
          mkdir ./ov/
          curl ${{ env.l_ov_link }} | tar --directory ./ov/ --strip-components 1 -xz
          sudo ./ov/install_dependencies/install_openvino_dependencies.sh
      - name: Build app
        run: |
          source ./ov/setupvars.sh
          cmake -DCMAKE_BUILD_TYPE=Release -S ./ -B ./build/
          cmake --build ./build/ --config Release -j
      - name: Download and convert and model
        run: |
          source ./ov/setupvars.sh
          python -m pip install --upgrade-strategy eager -r ./samples/requirements.txt --pre --extra-index-url https://storage.openvinotoolkit.org/simple/wheels/nightly
          python -m pip install ./thirdparty/openvino_tokenizers/[transformers] --pre --extra-index-url https://storage.openvinotoolkit.org/simple/wheels/nightly
          optimum-cli export openvino --trust-remote-code --weight-format fp16 --model ikala/redpajama-3b-chat redpajama-3b-chat
      - name: Run Generation
        run: |
          source ./ov/setupvars.sh
          timeout 50s ./build/samples/cpp/greedy_causal_lm/greedy_causal_lm ./redpajama-3b-chat/ "Alan Turing was a" > ./pred_greedy.txt
      - name: Compare
        run: |
          python -c "
          import transformers
          with open('pred_greedy.txt', 'r') as file:
              predictions = file.read()
          tokenizer = transformers.AutoTokenizer.from_pretrained('ikala/redpajama-3b-chat')
          tokenized = tokenizer('Alan Turing was a', return_tensors='pt')
          for output in transformers.AutoModelForCausalLM.from_pretrained('ikala/redpajama-3b-chat').generate(**tokenized, max_length=100, do_sample=False):
              ref = tokenizer.decode(output[tokenized['input_ids'].numel():], skip_special_tokens=True)
              idx = predictions.find(ref)
              if -1 == idx:
                  raise RuntimeError(f'Missing "{ref}" from predictions')
              predictions = predictions[:idx] + predictions[idx + len(ref):]
          "
          echo "Alan Turing was a" passed
      - run: >
          . ./ov/setupvars.sh
          && export PYTHONPATH=./build/:$PYTHONPATH
          && timeout 50s samples/python/greedy_causal_lm/greedy_causal_lm.py ./redpajama-3b-chat/ "Alan Turing was a"
          | diff ./pred_greedy.txt -

  cpp-chat_sample-ubuntu:
<<<<<<< HEAD
    runs-on: ubuntu-20.04
=======
    runs-on: ubuntu-24.04
>>>>>>> a1fbf862
    defaults:
      run:
        shell: bash
    steps:
      - uses: actions/checkout@v4
        with:
          submodules: recursive
      - uses: actions/setup-python@v4
        with:
          python-version: 3.8
      - name: Install OpenVINO
        run: |
          mkdir ./ov/
          curl https://storage.openvinotoolkit.org/repositories/openvino/packages/pre-release/2024.4.0rc2/linux/l_openvino_toolkit_ubuntu24_2024.4.0.dev20240905_x86_64.tgz | tar --directory ./ov/ --strip-components 1 -xz
          sudo ./ov/install_dependencies/install_openvino_dependencies.sh
      - name: Build app
        run: |
          source ./ov/setupvars.sh
          cmake -DCMAKE_BUILD_TYPE=Release -S ./ -B ./build/
          cmake --build ./build/ --config Release -j
      - name: Download and convert and model
        run: |
          source ./ov/setupvars.sh
          python -m pip install --upgrade-strategy eager -r ./samples/requirements.txt --pre --extra-index-url https://storage.openvinotoolkit.org/simple/wheels/nightly
          python -m pip install ./thirdparty/openvino_tokenizers/[transformers] --pre --extra-index-url https://storage.openvinotoolkit.org/simple/wheels/nightly
          optimum-cli export openvino --trust-remote-code --weight-format fp16 --model TinyLlama/TinyLlama-1.1B-Chat-v1.0 TinyLlama-1.1B-Chat-v1.0
      - name: Compare
        run: |
          source ./ov/setupvars.sh
          printf 'What is 2 + 2?\nWhat is the previous answer?\nAdd 1 to it.\nSubtract 5 from it.\nWhy is the sun yellow?\nWhat was my first question?\n' > ./input.txt
          timeout 30s ./build/samples/cpp/chat_sample/chat_sample ./TinyLlama-1.1B-Chat-v1.0/ < input.txt > ./pred.txt
          python -c "
          from transformers import LlamaTokenizer, AutoModelForCausalLM
          model_id = 'TinyLlama/TinyLlama-1.1B-Chat-v1.0'
          tokenizer = LlamaTokenizer.from_pretrained(model_id)
          model = AutoModelForCausalLM.from_pretrained(model_id)
          prompts = ['What is 2 + 2?', 'What is the previous answer?', 'Add 1 to it.', 'Subtract 5 from it.', 'Why is the sun yellow?', 'What was my first question?']
          def gen_prompt(prompt):
              return {'role': 'user', 'content': prompt}
          def gen_answer(answer):
              return {'role': 'assistant', 'content': answer}
          chat_history = []
          chat_prompt = ''
          output = open('ref.txt', 'w')
          for prompt in prompts:
              output.write('question:\n')
              chat_history.append(gen_prompt(prompt))
              chat_prompt = tokenizer.apply_chat_template(chat_history, tokenize=False, add_generation_prompt=True)
              tokenized = tokenizer(chat_prompt, return_tensors='pt')
              answer = model.generate(**tokenized, max_length=1000, do_sample=False)
              answer_str = tokenizer.decode(answer[0, tokenized['input_ids'].numel():], skip_special_tokens=True)
              chat_history.append(gen_answer(answer_str))
              output.write(answer_str)
              output.write('\n----------\n')
          output.write('question:\n')
          output.close()
          "
          diff pred.txt ref.txt
          echo "Chat sample cpp" passed
          export PYTHONPATH=./build/:$PYTHONPATH
          timeout 30s ./samples/python/chat_sample/chat_sample.py ./TinyLlama-1.1B-Chat-v1.0/ < input.txt > ./pred2.txt
          diff pred2.txt ref.txt
          echo "Chat sample python" passed

  cpp-continuous-batching-ubuntu:
    runs-on: ubuntu-20.04-8-cores
    defaults:
      run:
        shell: bash
    steps:
      - uses: actions/checkout@v4
        with:
          submodules: recursive
      - uses: actions/setup-python@v4
        with:
          python-version: 3.8
      - name: Install OpenVINO
        run: |
          mkdir ./ov/
          curl ${{ env.l_ov_link }} | tar --directory ./ov/ --strip-components 1 -xz
          sudo ./ov/install_dependencies/install_openvino_dependencies.sh
      - name: Build app
        run: |
          source ./ov/setupvars.sh
          cmake -DCMAKE_BUILD_TYPE=Release -S ./ -B ./build/
          cmake --build ./build/ --config Release -j
      - name: Download and convert and model
        run: |
          source ./ov/setupvars.sh
          python -m pip install --upgrade-strategy eager -r ./samples/requirements.txt --pre --extra-index-url https://storage.openvinotoolkit.org/simple/wheels/nightly
          python -m pip install ./thirdparty/openvino_tokenizers/[transformers] --pre --extra-index-url https://storage.openvinotoolkit.org/simple/wheels/nightly
          optimum-cli export openvino --trust-remote-code --weight-format fp16 --model TinyLlama/TinyLlama-1.1B-Chat-v1.0 TinyLlama-1.1B-Chat-v1.0
      - name: Run gtests
        run: |
          source ./ov/setupvars.sh
          ./build/tests/cpp/tests_continuous_batching
      - name: Run accuracy_sample
        run: |
          source ./ov/setupvars.sh
          timeout 50s ./build/samples/cpp/continuous_batching_accuracy/continuous_batching_accuracy -m ./TinyLlama-1.1B-Chat-v1.0/ -n 5
      - name: Run throughput_benchmark
        run: |
          wget -q https://huggingface.co/datasets/anon8231489123/ShareGPT_Vicuna_unfiltered/resolve/main/ShareGPT_V3_unfiltered_cleaned_split.json
          source ./ov/setupvars.sh
          timeout 200s ./build/samples/cpp/continuous_batching_benchmark/continuous_batching_benchmark -n 10 -m ./TinyLlama-1.1B-Chat-v1.0/ --dataset ./ShareGPT_V3_unfiltered_cleaned_split.json --cache_size 1
          timeout 200s ./build/samples/cpp/continuous_batching_benchmark/continuous_batching_benchmark -n 10 --dynamic_split_fuse --max_batch_size 256 --max_input_len 256 -m ./TinyLlama-1.1B-Chat-v1.0/ --dataset ./ShareGPT_V3_unfiltered_cleaned_split.json --cache_size 1

  cpp-continuous-batching-windows:
    runs-on: windows-latest
    if: ${{ false }} # TODO: fix Windows
    env:
      PYTHONIOENCODING: "utf8"
    defaults:
      run:
        shell: cmd
    steps:
      - uses: actions/checkout@v4
        with:
          submodules: recursive
      - uses: actions/setup-python@v4
        with:
          python-version: 3.8
      - name: Configure Developer Command Prompt for Microsoft Visual C++
        uses: ilammy/msvc-dev-cmd@0b201ec74fa43914dc39ae48a89fd1d8cb592756 # v1.13.0
      - name: Install OpenVINO
        run: |
          curl --output ov.zip ${{ env.w_ov_link }}
          unzip -d ov ov.zip
          dirs=(ov/*) && mv ov/*/* ov && rmdir "${dirs[@]}"
        shell: bash
      - name: Build app
        run: |
          call .\ov\setupvars.bat
          cmake -DCMAKE_BUILD_TYPE=Release -S ./ -B ./build/
          cmake --build ./build/ --config Release -j
      - name: Download and convert and model
        run: |
          call .\ov\setupvars.bat
          python -m pip install --upgrade-strategy eager -r ./samples/requirements.txt --pre --extra-index-url https://storage.openvinotoolkit.org/simple/wheels/nightly
          python -m pip install ./thirdparty/openvino_tokenizers/[transformers] --pre --extra-index-url https://storage.openvinotoolkit.org/simple/wheels/nightly
          optimum-cli export openvino --trust-remote-code --weight-format fp16 --model TinyLlama/TinyLlama-1.1B-Chat-v1.0 TinyLlama-1.1B-Chat-v1.0
      - name: Run gtests
        run: |
          set PATH=.\build\openvino_genai\;%PATH%
          call .\ov\setupvars.bat
          .\build\tests\cpp\Release\tests_continuous_batching.exe
      - name: Run accuracy_sample
        run: |
          set PATH=.\build\openvino_genai\;%PATH%
          call .\ov\setupvars.bat
          .\build\samples\cpp\continuous_batching_accuracy\Release\continuous_batching_accuracy.exe -m .\TinyLlama-1.1B-Chat-v1.0\ -n 5
      - name: Run throughput_benchmark
        run: |
          curl -o .\ShareGPT_V3_unfiltered_cleaned_split.json -s -L "https://huggingface.co/datasets/anon8231489123/ShareGPT_Vicuna_unfiltered/resolve/main/ShareGPT_V3_unfiltered_cleaned_split.json"
          set PATH=.\build\openvino_genai\;%PATH%
          call .\ov\setupvars.bat
          .\build\samples\cpp\continuous_batching_benchmark\Release\continuous_batching_benchmark.exe -n 2 -m .\TinyLlama-1.1B-Chat-v1.0\ --dataset .\ShareGPT_V3_unfiltered_cleaned_split.json --cache_size 1

  cpp-continuous-batching-macos:
    runs-on: macos-12
    defaults:
      run:
        shell: bash
    steps:
      - uses: actions/checkout@v4
        with:
          submodules: recursive
      - uses: actions/setup-python@v4
        with:
          python-version: 3.8
      - name: Install OpenVINO
        run: |
          mkdir ./ov/
          curl ${{ env.m_ov_link }} | tar --directory ./ov/ --strip-components 1 -xz
          brew install coreutils scons
      - name: Build app
        run: |
          source ./ov/setupvars.sh
          cmake -DCMAKE_BUILD_TYPE=Release -S ./ -B ./build/
          cmake --build ./build/ --config Release -j
      - name: Download and convert and model
        run: |
          source ./ov/setupvars.sh
          python -m pip install --upgrade-strategy eager -r ./samples/requirements.txt --pre --extra-index-url https://storage.openvinotoolkit.org/simple/wheels/nightly
          python -m pip install ./thirdparty/openvino_tokenizers/[transformers] --pre --extra-index-url https://storage.openvinotoolkit.org/simple/wheels/nightly
          optimum-cli export openvino --trust-remote-code --weight-format fp16 --model TinyLlama/TinyLlama-1.1B-Chat-v1.0 TinyLlama-1.1B-Chat-v1.0
      - name: Run gtests
        run: |
          source ./ov/setupvars.sh
          ./build/tests/cpp/tests_continuous_batching
      - name: Run accuracy_sample
        run: |
          source ./ov/setupvars.sh
          timeout 120s ./build/samples/cpp/continuous_batching_accuracy/continuous_batching_accuracy -m ./TinyLlama-1.1B-Chat-v1.0/ -n 5
      - name: Run throughput_benchmark
        run: |
          wget -q https://huggingface.co/datasets/anon8231489123/ShareGPT_Vicuna_unfiltered/resolve/main/ShareGPT_V3_unfiltered_cleaned_split.json
          source ./ov/setupvars.sh
          ./build/samples/cpp/continuous_batching_benchmark/continuous_batching_benchmark -n 5 -m ./TinyLlama-1.1B-Chat-v1.0/ --dataset ./ShareGPT_V3_unfiltered_cleaned_split.json --cache_size 1

  Overall_Status:
    name: ci/gha_overall_status_causal_lm
    needs: [cpp-multinomial-greedy_causal_lm-ubuntu, cpp-beam_search_causal_lm-ubuntu, cpp-greedy_causal_lm-windows,
            cpp-beam_search_causal_lm-Qwen-7B-Chat, cpp-beam_search_causal_lm-Qwen1_5-7B-Chat, cpp-beam_search_causal_lm-Phi-2,
            cpp-beam_search_causal_lm-notus-7b-v1, cpp-speculative_decoding_lm-ubuntu, cpp-prompt_lookup_decoding_lm-ubuntu,
            cpp-Phi-1_5, cpp-greedy_causal_lm-redpajama-3b-chat, cpp-chat_sample-ubuntu, cpp-continuous-batching-ubuntu,
            cpp-continuous-batching-windows, cpp-continuous-batching-macos]
    if: ${{ always() }}
    runs-on: ubuntu-latest
    steps:
      - name: Check status of all jobs
        if: >-
          ${{
            contains(needs.*.result, 'failure') ||
            contains(needs.*.result, 'cancelled')
          }}
        run: exit 1<|MERGE_RESOLUTION|>--- conflicted
+++ resolved
@@ -13,15 +13,9 @@
   cancel-in-progress: true
 
 env:
-<<<<<<< HEAD
   l_ov_link: https://storage.openvinotoolkit.org/repositories/openvino/packages/nightly/2024.5.0-16570-19eb02fe60b/l_openvino_toolkit_ubuntu20_2024.5.0.dev20240830_x86_64.tgz
   m_ov_link: https://storage.openvinotoolkit.org/repositories/openvino/packages/nightly/2024.5.0-16570-19eb02fe60b/m_openvino_toolkit_macos_12_6_2024.5.0.dev20240830_x86_64.tgz
   w_ov_link: https://storage.openvinotoolkit.org/repositories/openvino/packages/nightly/2024.5.0-16570-19eb02fe60b/w_openvino_toolkit_windows_2024.5.0.dev20240830_x86_64.zip
-=======
-  l_ov_link: https://storage.openvinotoolkit.org/repositories/openvino/packages/pre-release/2024.4.0rc2/linux/l_openvino_toolkit_ubuntu20_2024.4.0.dev20240905_x86_64.tgz
-  m_ov_link: https://storage.openvinotoolkit.org/repositories/openvino/packages/pre-release/2024.4.0rc2/macos/m_openvino_toolkit_macos_12_6_2024.4.0.dev20240905_x86_64.tgz
-  w_ov_link: https://storage.openvinotoolkit.org/repositories/openvino/packages/pre-release/2024.4.0rc2/windows/w_openvino_toolkit_windows_2024.4.0.dev20240905_x86_64.zip
->>>>>>> a1fbf862
 jobs:
   cpp-multinomial-greedy_causal_lm-ubuntu:
     runs-on: ubuntu-20.04-8-cores
@@ -622,25 +616,21 @@
           | diff ./pred_greedy.txt -
 
   cpp-chat_sample-ubuntu:
-<<<<<<< HEAD
-    runs-on: ubuntu-20.04
-=======
     runs-on: ubuntu-24.04
->>>>>>> a1fbf862
-    defaults:
-      run:
-        shell: bash
-    steps:
-      - uses: actions/checkout@v4
-        with:
-          submodules: recursive
-      - uses: actions/setup-python@v4
-        with:
-          python-version: 3.8
-      - name: Install OpenVINO
-        run: |
-          mkdir ./ov/
-          curl https://storage.openvinotoolkit.org/repositories/openvino/packages/pre-release/2024.4.0rc2/linux/l_openvino_toolkit_ubuntu24_2024.4.0.dev20240905_x86_64.tgz | tar --directory ./ov/ --strip-components 1 -xz
+    defaults:
+      run:
+        shell: bash
+    steps:
+      - uses: actions/checkout@v4
+        with:
+          submodules: recursive
+      - uses: actions/setup-python@v4
+        with:
+          python-version: 3.8
+      - name: Install OpenVINO
+        run: |
+          mkdir ./ov/
+          curl ${{ env.l_ov_link }} | tar --directory ./ov/ --strip-components 1 -xz
           sudo ./ov/install_dependencies/install_openvino_dependencies.sh
       - name: Build app
         run: |
