name: causal_lm_cpp
on:
  workflow_dispatch:
  pull_request:
  merge_group:
  push:
    branches:
      - master
      - 'releases/**'

permissions: read-all # Required by https://github.com/ossf/scorecard/blob/e23b8ad91fd6a64a0a971ca4fc0a4d1650725615/docs/checks.md#token-permissions

concurrency:
  # github.ref is not unique in post-commit
  group: ${{ github.event_name == 'push' && github.run_id || github.ref }}-causal-lm-cpp
  cancel-in-progress: true

env:
  l_ov_link: https://storage.openvinotoolkit.org/repositories/openvino/packages/nightly/2025.1.0-18343-5e16b688156/openvino_toolkit_ubuntu20_2025.1.0.dev20250304_x86_64.tgz
  l_u22_ov_link: https://storage.openvinotoolkit.org/repositories/openvino/packages/nightly/2025.1.0-18343-5e16b688156/openvino_toolkit_ubuntu22_2025.1.0.dev20250304_x86_64.tgz
  m_ov_link: https://storage.openvinotoolkit.org/repositories/openvino/packages/nightly/2025.1.0-18343-5e16b688156/openvino_toolkit_macos_12_6_2025.1.0.dev20250304_x86_64.tgz
  w_ov_link: https://storage.openvinotoolkit.org/repositories/openvino/packages/nightly/2025.1.0-18343-5e16b688156/openvino_toolkit_windows_2025.1.0.dev20250304_x86_64.zip

jobs:
  cpp-greedy_causal_lm-windows:
    runs-on: windows-latest
    env:
      PYTHONIOENCODING: "utf8"
    defaults:
      run:
        shell: cmd
    steps:
      - uses: actions/checkout@v4
        with:
          submodules: recursive
      - uses: actions/setup-python@v4
        with:
          python-version: 3.9
      - run: curl --output ov.zip ${{ env.w_ov_link }}
      - run: unzip -d ov ov.zip
      - run: dirs=(ov/*) && mv ov/*/* ov && rmdir "${dirs[@]}"
        shell: bash
      - name: Build app
        run: |
          call .\ov\setupvars.bat
          cmake -DCMAKE_BUILD_TYPE=Release -S ./ -B ./build/
          cmake --build ./build/ --config Release -j
        env:
          CMAKE_TLS_VERIFY: 0
      - name: Download and convert model
        run: |
          call .\ov\setupvars.bat
          python -m pip install ./thirdparty/openvino_tokenizers/[transformers] --extra-index-url https://storage.openvinotoolkit.org/simple/wheels/nightly
          python -m pip install -r ./samples/requirements.txt
          optimum-cli export openvino --trust-remote-code --weight-format fp16 --model TinyLlama/TinyLlama-1.1B-Chat-v1.0 TinyLlama-1.1B-Chat-v1.0
          optimum-cli export openvino -m TinyLlama/TinyLlama-1.1B-intermediate-step-1431k-3T TinyLlama/TinyLlama-1.1B-intermediate-step-1431k-3T
          curl -o adapter_model.safetensors -s -L https://huggingface.co/smangrul/tinyllama_lora_sql/resolve/main/adapter_model.safetensors?download=true
      - run: >
          set PATH=.\build\openvino_genai\;%PATH%
          && call .\ov\setupvars.bat
          && .\build\samples\cpp\text_generation\Release\greedy_causal_lm.exe .\TinyLlama-1.1B-Chat-v1.0\ 69 > .\cpp.txt
      - run: |
          echo import transformers > ref.py
          echo predictions = open('cpp.txt', 'r').read() >> ref.py
          echo tokenizer = transformers.AutoTokenizer.from_pretrained('TinyLlama/TinyLlama-1.1B-Chat-v1.0', trust_remote_code=True) >> ref.py
          echo prompt = '69' >> ref.py
          echo if tokenizer.chat_template: >> ref.py
          echo     prompt = tokenizer.apply_chat_template([{'role': 'user', 'content': prompt}], tokenize=False, add_generation_prompt=True) >> ref.py
          echo tokenized = tokenizer(prompt, return_tensors='pt', add_special_tokens=False) >> ref.py
          echo for beam in transformers.AutoModelForCausalLM.from_pretrained('TinyLlama/TinyLlama-1.1B-Chat-v1.0', trust_remote_code=True).generate(**tokenized, max_new_tokens=100, do_sample=False): >> ref.py
          echo     ref = tokenizer.decode(beam[tokenized['input_ids'].numel():], skip_special_tokens=True) >> ref.py
          echo     idx = predictions.find(ref) >> ref.py
          echo     if -1 == idx: >> ref.py
          echo         raise RuntimeError(f'Missing "{ref=}" from predictions') >> ref.py
          echo     predictions = predictions[:idx] + predictions[idx + len(ref):] >> ref.py
      - run: python ref.py
      - run: >
          set PATH=.\build\openvino_genai\;%PATH%
          && set "PYTHONPATH=./build/"
          && call .\ov\setupvars.bat
          && python samples\python\text_generation\greedy_causal_lm.py .\TinyLlama-1.1B-Chat-v1.0\ 69 > .\py.txt
      - run: fc .\cpp.txt .\py.txt
      - run: >
          set PATH=.\build\openvino_genai\;%PATH%
          && set "PYTHONPATH=./build/"
          && call .\ov\setupvars.bat
          && python samples\python\text_generation\lora.py .\TinyLlama\TinyLlama-1.1B-intermediate-step-1431k-3T\ adapter_model.safetensors "How to create a table with two columns, one of them has type float, another one has type int?"

  cpp-chat_sample-ubuntu:
    runs-on: ubuntu-24.04
    defaults:
      run:
        shell: bash
    steps:
      - uses: actions/checkout@v4
        with:
          submodules: recursive
      - uses: actions/setup-python@v4
        with:
          python-version: 3.11
      - name: Install OpenVINO
        run: |
          mkdir ./ov/
          curl ${{ env.l_ov_link }} | tar --directory ./ov/ --strip-components 1 -xz
          sudo ./ov/install_dependencies/install_openvino_dependencies.sh
      - name: Build app
        run: |
          source ./ov/setupvars.sh
          cmake -DCMAKE_BUILD_TYPE=Release -S ./ -B ./build/
          cmake --build ./build/ --config Release -j
      - name: Download and convert and model
        run: |
          source ./ov/setupvars.sh
          python -m pip install ./thirdparty/openvino_tokenizers/[transformers] --extra-index-url https://storage.openvinotoolkit.org/simple/wheels/nightly
          python -m pip install -r ./samples/requirements.txt
          optimum-cli export openvino --trust-remote-code --weight-format fp16 --model TinyLlama/TinyLlama-1.1B-Chat-v1.0 TinyLlama-1.1B-Chat-v1.0
      - name: Compare
        env:
          PYTHONPATH: "./build"
        run: |
          source ./ov/setupvars.sh
          printf 'What is 2 + 2?\nWhat is the previous answer?\nAdd 1 to it.\nSubtract 5 from it.\nWhy is the sun yellow?\nWhat was my first question?\n' > ./input.txt
          timeout 30s ./build/samples/cpp/text_generation/chat_sample ./TinyLlama-1.1B-Chat-v1.0/ < input.txt > ./pred.txt
          python -c "
          from transformers import AutoTokenizer, AutoModelForCausalLM
          model_id = 'TinyLlama/TinyLlama-1.1B-Chat-v1.0'
          tokenizer = AutoTokenizer.from_pretrained(model_id)
          model = AutoModelForCausalLM.from_pretrained(model_id)
          prompts = ['What is 2 + 2?', 'What is the previous answer?', 'Add 1 to it.', 'Subtract 5 from it.', 'Why is the sun yellow?', 'What was my first question?']
          def gen_prompt(prompt):
              return {'role': 'user', 'content': prompt}
          def gen_answer(answer):
              return {'role': 'assistant', 'content': answer}
          chat_history = []
          chat_prompt = ''
          output = open('ref.txt', 'w')
          for prompt in prompts:
              output.write('question:\n')
              chat_history.append(gen_prompt(prompt))
              chat_prompt = tokenizer.apply_chat_template(chat_history, tokenize=False, add_generation_prompt=True)
              tokenized = tokenizer(chat_prompt, return_tensors='pt', add_special_tokens=False)
              answer = model.generate(**tokenized, max_length=1000, do_sample=False)
              answer_str = tokenizer.decode(answer[0, tokenized['input_ids'].numel():], skip_special_tokens=True)
              chat_history.append(gen_answer(answer_str))
              output.write(answer_str)
              output.write('\n----------\n')
          output.write('question:\n')
          output.close()
          "
          diff pred.txt ref.txt
          echo "Chat sample cpp" passed
          timeout 30s ./samples/python/text_generation/chat_sample.py ./TinyLlama-1.1B-Chat-v1.0/ < input.txt > ./pred2.txt
          diff pred2.txt ref.txt
          echo "Chat sample python" passed

  visual_language_chat_sample-ubuntu-minicpm_v2_6:
    runs-on: ubuntu-22.04-16-cores
    steps:
      - uses: actions/checkout@v4
        with:
          submodules: recursive
      - uses: actions/setup-python@v4
        with:
          python-version: 3.11
      - uses: ./.github/actions/install_openvino
        with:
          ov_link: ${{ env.l_u22_ov_link }}
      - uses: ./.github/actions/build_app
        with:
          build_target: 'visual_language_chat benchmark_vlm py_openvino_genai'
      - uses: ./.github/actions/install_python_deps
      - name: Download and convert tiny-random-minicpmv-2_6 model and an image
        run: |
          source ./ov/setupvars.sh
          optimum-cli export openvino -m katuni4ka/tiny-random-minicpmv-2_6 tiny-random-minicpmv-2_6 --trust-remote-code --task image-text-to-text
          mkdir images
      - name: Generate images - tiny-random-minicpmv-2_6
        shell: python
        run: |
          from PIL import Image
          import numpy as np
          import requests
          res = 28, 28
          lines = np.arange(res[0] * res[1] * 3, dtype=np.uint8) % 255
          lines = lines.reshape([*res, 3])
          lines_image = Image.fromarray(lines)
          lines_image.save("images/lines.png")
          cat = Image.open(requests.get("https://github.com/openvinotoolkit/openvino_notebooks/assets/29454499/d5fbbd1a-d484-415c-88cb-9986625b7b11", stream=True).raw).convert('RGB')
          cat.save("images/cat.png")
      - name: Run visual_language_chat C++ sample - tiny-random-minicpmv-2_6
        run: >
          set -o pipefail
          && source ./ov/setupvars.sh
          && ./build/samples/cpp/visual_language_chat/visual_language_chat ./tiny-random-minicpmv-2_6/ ./images/
          <<< $'Describe the images?' | tee cpp.txt
        timeout-minutes: 2
      - name: Run benchmark_vlm C++ sample - tiny-random-minicpmv-2_6
        run: >
          set -o pipefail
          && source ./ov/setupvars.sh
          && ./build/samples/cpp/visual_language_chat/benchmark_vlm  -m ./tiny-random-minicpmv-2_6/ -i ./images/cat.png -n 3
        timeout-minutes: 2
      - name: Run visual_language_chat Python sample - tiny-random-minicpmv-2_6
        run: >
          set -o pipefail
          && source ./ov/setupvars.sh
          && ./samples/python/visual_language_chat/visual_language_chat.py ./tiny-random-minicpmv-2_6/ ./images/
          <<< $'Describe the images?' | tee py.txt
        env:
          PYTHONPATH: "./build/"
      - name: Run benchmark_vlm Python sample - tiny-random-minicpmv-2_6
        run: >
          set -o pipefail
          && source ./ov/setupvars.sh
          && ./samples/python/visual_language_chat/benchmark_vlm.py -m ./tiny-random-minicpmv-2_6/ -i ./images/cat.png -n 3
        env:
          PYTHONPATH: "./build/"
      - name: Encode cpp.txt with Python encoding instead of terminal one
        shell: python
        run: |
          with open("cpp.txt", "rb") as f:
            content = f.read().decode("utf-8", "replace")
          with open("cpp.txt", "wb") as f:
            f.write(content.encode("utf-8"))
      - run: diff cpp.txt py.txt
      - name: Run visual_language_chat C++ sample with 2 prompts - tiny-random-minicpmv-2_6
        run: >
          set -o pipefail
          && source ./ov/setupvars.sh
          && ./build/samples/cpp/visual_language_chat/visual_language_chat ./tiny-random-minicpmv-2_6/ ./images/cat.png
          <<< $'What is unusual on this image?\nGo on.' | tee cpp2.txt
        timeout-minutes: 2
      - name: Run visual_language_chat Python sample with 2 prompts - tiny-random-minicpmv-2_6
        run: >
          set -o pipefail
          && source ./ov/setupvars.sh
          && ./samples/python/visual_language_chat/visual_language_chat.py ./tiny-random-minicpmv-2_6/ ./images/cat.png
          <<< $'What is unusual on this image?\nGo on.' | tee py2.txt
        env:
          PYTHONPATH: "./build/"
      - name: Encode cpp2.txt with Python encoding instead of terminal one
        shell: python
        run: |
          with open("cpp2.txt", "rb") as f:
            content = f.read().decode("utf-8", "replace")
          with open("cpp2.txt", "wb") as f:
            f.write(content.encode("utf-8"))
      - run: diff cpp2.txt py2.txt

  visual_language_chat_sample-ubuntu-internvl2:
    runs-on: ubuntu-22.04-16-cores
    steps:
      - uses: actions/checkout@v4
        with:
          submodules: recursive
      - uses: actions/setup-python@v4
        with:
          python-version: 3.11
      - uses: ./.github/actions/install_openvino
        with:
          ov_link: ${{ env.l_u22_ov_link }}
      - uses: ./.github/actions/build_app
        with:
          build_target: 'visual_language_chat py_openvino_genai'
      - uses: ./.github/actions/install_python_deps
      - name: Download and convert InternVL2 model
        run: |
          # Lowering transformers version, workaround for https://huggingface.co/OpenGVLab/InternVL2-1B/discussions/7
          python -m pip install -U "transformers<4.45.0"
          source ./ov/setupvars.sh
          optimum-cli export openvino --model OpenGVLab/InternVL2-4B ./internvl2_4b_ov/ --trust-remote-code
      - name: Download images
        run: |
          wget https://llava-vl.github.io/static/images/monalisa.jpg
      - name: Run visual_language_chat C++ sample - InternVL2
        run: >
          source ./ov/setupvars.sh
          && ./build/samples/cpp/visual_language_chat/visual_language_chat ./internvl2_4b_ov/ monalisa.jpg
          <<< $'Who drew this painting?\nWhen did the painter live?'
        timeout-minutes: 4

  visual_language_chat_sample-ubuntu-qwen2vl:
    runs-on: ubuntu-22.04-16-cores
    steps:
      - uses: actions/checkout@v4
        with:
          submodules: recursive
      - uses: actions/setup-python@v4
        with:
          python-version: 3.11
      - uses: ./.github/actions/install_openvino
        with:
          ov_link: ${{ env.l_u22_ov_link }}
      - uses: ./.github/actions/build_app
        with:
          build_target: 'visual_language_chat py_openvino_genai'
      - uses: ./.github/actions/install_python_deps
      - name: Download and convert Qwen2VL model
        run: |
          source ./ov/setupvars.sh
          optimum-cli export openvino --model Qwen/Qwen2-VL-2B-Instruct ./qwen2_vl_2b_ov/ --trust-remote-code
      - name: Download images
        run: |
          wget https://llava-vl.github.io/static/images/monalisa.jpg
      - name: Run visual_language_chat C++ sample - Qwen2VL
        run: >
          source ./ov/setupvars.sh
          && ./build/samples/cpp/visual_language_chat/visual_language_chat ./qwen2_vl_2b_ov/ monalisa.jpg
          <<< $'Who drew this painting?\nWhen did the painter live?'
        timeout-minutes: 4

  cpp-continuous-batching-ubuntu:
    runs-on: ubuntu-22.04-8-cores
    defaults:
      run:
        shell: bash
    steps:
      - uses: actions/checkout@v4
        with:
          submodules: recursive
      - uses: actions/setup-python@v4
        with:
          python-version: 3.12
      - name: Install OpenVINO
        run: |
          mkdir ./ov/
          curl ${{ env.l_ov_link }} | tar --directory ./ov/ --strip-components 1 -xz
          sudo ./ov/install_dependencies/install_openvino_dependencies.sh
      - name: Build app
        run: |
          source ./ov/setupvars.sh
          cmake -DCMAKE_BUILD_TYPE=Release -S ./ -B ./build/
          cmake --build ./build/ --config Release -j
      - name: Download and convert and model
        run: |
          source ./ov/setupvars.sh
          python -m pip install ./thirdparty/openvino_tokenizers/[transformers] --extra-index-url https://storage.openvinotoolkit.org/simple/wheels/nightly
          python -m pip install -r ./samples/requirements.txt
          optimum-cli export openvino --trust-remote-code --weight-format fp16 --model TinyLlama/TinyLlama-1.1B-Chat-v1.0 TinyLlama-1.1B-Chat-v1.0
      - name: Run gtests
        run: |
          source ./ov/setupvars.sh
          ./build/tests/cpp/tests_continuous_batching
      - name: Run accuracy_sample
        run: |
          source ./ov/setupvars.sh
          timeout --verbose 50s ./build/tools/continuous_batching/accuracy/continuous_batching_accuracy -m ./TinyLlama-1.1B-Chat-v1.0/ -n 5
      - name: Run throughput_benchmark
        run: |
          wget -q https://huggingface.co/datasets/anon8231489123/ShareGPT_Vicuna_unfiltered/resolve/main/ShareGPT_V3_unfiltered_cleaned_split.json
          source ./ov/setupvars.sh
          timeout --verbose 200s ./build/tools/continuous_batching/benchmark/continuous_batching_benchmark -n 10 -m ./TinyLlama-1.1B-Chat-v1.0/ --dataset ./ShareGPT_V3_unfiltered_cleaned_split.json --cache_size 1
          timeout --verbose 200s ./build/tools/continuous_batching/benchmark/continuous_batching_benchmark -n 10 --dynamic_split_fuse --max_batch_size 256 --max_input_len 256 -m ./TinyLlama-1.1B-Chat-v1.0/ --dataset ./ShareGPT_V3_unfiltered_cleaned_split.json --cache_size 1

  cpp-continuous-batching-windows:
    runs-on: windows-latest
    env:
      PYTHONIOENCODING: "utf8"
    defaults:
      run:
        shell: cmd
    steps:
      - uses: actions/checkout@v4
        with:
          submodules: recursive
      - uses: actions/setup-python@v4
        with:
          python-version: 3.9
      - name: Install OpenVINO
        run: |
          curl --output ov.zip ${{ env.w_ov_link }}
          unzip -d ov ov.zip
          dirs=(ov/*) && mv ov/*/* ov && rmdir "${dirs[@]}"
        shell: bash
      - name: Build app
        run: |
          call .\ov\setupvars.bat
          cmake -DCMAKE_BUILD_TYPE=Release -S ./ -B ./build/
          cmake --build ./build/ --config Release -j
        env:
          CMAKE_TLS_VERIFY: 0
      - name: Download and convert and model
        run: |
          call .\ov\setupvars.bat
          python -m pip install ./thirdparty/openvino_tokenizers/[transformers] --extra-index-url https://storage.openvinotoolkit.org/simple/wheels/nightly
          python -m pip install -r ./samples/requirements.txt
          optimum-cli export openvino --trust-remote-code --weight-format fp16 --model TinyLlama/TinyLlama-1.1B-Chat-v1.0 TinyLlama-1.1B-Chat-v1.0
      - name: Run gtests
        run: |
          set PATH=.\build\openvino_genai\;%PATH%
          call .\ov\setupvars.bat
          .\build\tests\cpp\Release\tests_continuous_batching.exe
      - name: Run accuracy_sample
        run: |
          set PATH=.\build\openvino_genai\;%PATH%
          call .\ov\setupvars.bat
          .\build\tools\continuous_batching\accuracy\Release\continuous_batching_accuracy.exe -m .\TinyLlama-1.1B-Chat-v1.0\ -n 5
      - name: Run throughput_benchmark
        run: |
          curl -o .\ShareGPT_V3_unfiltered_cleaned_split.json -s -L "https://huggingface.co/datasets/anon8231489123/ShareGPT_Vicuna_unfiltered/resolve/main/ShareGPT_V3_unfiltered_cleaned_split.json"
          set PATH=.\build\openvino_genai\;%PATH%
          call .\ov\setupvars.bat
          .\build\tools\continuous_batching\benchmark\Release\continuous_batching_benchmark.exe -n 2 -m .\TinyLlama-1.1B-Chat-v1.0\ --dataset .\ShareGPT_V3_unfiltered_cleaned_split.json --cache_size 1

  cpp-continuous-batching-macos:
    runs-on: macos-13
    defaults:
      run:
        shell: bash
    steps:
      - uses: actions/checkout@v4
        with:
          submodules: recursive
      - uses: actions/setup-python@v4
        with:
          python-version: 3.9
      - name: Install OpenVINO
        run: |
          mkdir ./ov/
          curl ${{ env.m_ov_link }} | tar --directory ./ov/ --strip-components 1 -xz
          brew install coreutils scons
      - name: Build app
        run: |
          source ./ov/setupvars.sh
          cmake -DCMAKE_BUILD_TYPE=Release -S ./ -B ./build/
          cmake --build ./build/ --config Release -j
      - name: Download and convert and model
        run: |
          source ./ov/setupvars.sh
          python -m pip install ./thirdparty/openvino_tokenizers/[transformers] --extra-index-url https://storage.openvinotoolkit.org/simple/wheels/nightly
          python -m pip install -r ./samples/requirements.txt
          optimum-cli export openvino --trust-remote-code --weight-format fp16 --model TinyLlama/TinyLlama-1.1B-Chat-v1.0 TinyLlama-1.1B-Chat-v1.0
      - name: Run gtests
        run: |
          source ./ov/setupvars.sh
          ./build/tests/cpp/tests_continuous_batching
      - name: Run accuracy_sample
        run: |
          source ./ov/setupvars.sh
          timeout --verbose 120s ./build/tools/continuous_batching/accuracy/continuous_batching_accuracy -m ./TinyLlama-1.1B-Chat-v1.0/ -n 5
      - name: Run throughput_benchmark
        run: |
          wget -q https://huggingface.co/datasets/anon8231489123/ShareGPT_Vicuna_unfiltered/resolve/main/ShareGPT_V3_unfiltered_cleaned_split.json
          source ./ov/setupvars.sh
          ./build/tools/continuous_batching/benchmark/continuous_batching_benchmark -n 5 -m ./TinyLlama-1.1B-Chat-v1.0/ --dataset ./ShareGPT_V3_unfiltered_cleaned_split.json --cache_size 1

  Overall_Status:
    name: ci/gha_overall_status_causal_lm
<<<<<<< HEAD
    needs: [cpp-greedy_causal_lm-windows, cpp-chat_sample-ubuntu, cpp-continuous-batching-ubuntu,
            visual_language_chat_sample-ubuntu-minicpm_v2_6, visual_language_chat_sample-ubuntu-llava_1_5, visual_language_chat_sample-ubuntu-llava_next, visual_language_chat_sample-ubuntu-internvl2,
=======
    needs: [cpp-greedy_causal_lm-windows, cpp-Phi-1_5, cpp-greedy_causal_lm-redpajama-3b-chat, cpp-chat_sample-ubuntu, cpp-continuous-batching-ubuntu,
            visual_language_chat_sample-ubuntu-minicpm_v2_6, visual_language_chat_sample-ubuntu-internvl2,
>>>>>>> 67ae5555
            cpp-continuous-batching-windows, cpp-continuous-batching-macos]
    if: ${{ always() }}
    runs-on: ubuntu-latest
    steps:
      - name: Check status of all jobs
        if: >-
          ${{
            contains(needs.*.result, 'failure') ||
            contains(needs.*.result, 'cancelled')
          }}
        run: exit 1<|MERGE_RESOLUTION|>--- conflicted
+++ resolved
@@ -446,13 +446,8 @@
 
   Overall_Status:
     name: ci/gha_overall_status_causal_lm
-<<<<<<< HEAD
     needs: [cpp-greedy_causal_lm-windows, cpp-chat_sample-ubuntu, cpp-continuous-batching-ubuntu,
-            visual_language_chat_sample-ubuntu-minicpm_v2_6, visual_language_chat_sample-ubuntu-llava_1_5, visual_language_chat_sample-ubuntu-llava_next, visual_language_chat_sample-ubuntu-internvl2,
-=======
-    needs: [cpp-greedy_causal_lm-windows, cpp-Phi-1_5, cpp-greedy_causal_lm-redpajama-3b-chat, cpp-chat_sample-ubuntu, cpp-continuous-batching-ubuntu,
             visual_language_chat_sample-ubuntu-minicpm_v2_6, visual_language_chat_sample-ubuntu-internvl2,
->>>>>>> 67ae5555
             cpp-continuous-batching-windows, cpp-continuous-batching-macos]
     if: ${{ always() }}
     runs-on: ubuntu-latest
