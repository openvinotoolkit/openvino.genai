name: causal_lm_cpp
on:
  workflow_dispatch:
  pull_request:
  merge_group:
  push:
    branches:
      - master
      - 'releases/**'

permissions: read-all # Required by https://github.com/ossf/scorecard/blob/e23b8ad91fd6a64a0a971ca4fc0a4d1650725615/docs/checks.md#token-permissions

concurrency:
  # github.ref is not unique in post-commit
  group: ${{ github.event_name == 'push' && github.run_id || github.ref }}-causal-lm-cpp
  cancel-in-progress: true

env:
  l_ov_link: https://storage.openvinotoolkit.org/repositories/openvino/packages/nightly/2025.1.0-18343-5e16b688156/openvino_toolkit_ubuntu20_2025.1.0.dev20250304_x86_64.tgz
  l_u22_ov_link: https://storage.openvinotoolkit.org/repositories/openvino/packages/nightly/2025.1.0-18343-5e16b688156/openvino_toolkit_ubuntu22_2025.1.0.dev20250304_x86_64.tgz
  m_ov_link: https://storage.openvinotoolkit.org/repositories/openvino/packages/nightly/2025.1.0-18343-5e16b688156/openvino_toolkit_macos_12_6_2025.1.0.dev20250304_x86_64.tgz
  w_ov_link: https://storage.openvinotoolkit.org/repositories/openvino/packages/nightly/2025.1.0-18343-5e16b688156/openvino_toolkit_windows_2025.1.0.dev20250304_x86_64.zip

jobs:
<<<<<<< HEAD
  cpp-Phi-1_5:
    runs-on: ubuntu-22.04-16-cores
    defaults:
      run:
        shell: bash
=======
  cpp-greedy_causal_lm-windows:
    runs-on: windows-latest
    env:
      PYTHONIOENCODING: "utf8"
    defaults:
      run:
        shell: cmd
>>>>>>> 4da4e15d
    steps:
      - uses: actions/checkout@v4
        with:
          submodules: recursive
      - uses: actions/setup-python@v4
        with:
          python-version: 3.9
<<<<<<< HEAD
      - name: Install OpenVINO
        run: |
          mkdir ./ov/
          curl ${{ env.l_ov_link }} | tar --directory ./ov/ --strip-components 1 -xz
          sudo ./ov/install_dependencies/install_openvino_dependencies.sh
      - name: Build app
        run: |
          source ./ov/setupvars.sh
          cmake -DCMAKE_BUILD_TYPE=Release -S ./ -B ./build/
          cmake --build ./build/ --config Release -j
      - name: Download and convert and model
        run: |
          source ./ov/setupvars.sh
          python -m pip install ./thirdparty/openvino_tokenizers/[transformers] --extra-index-url https://storage.openvinotoolkit.org/simple/wheels/nightly
          python -m pip install -r ./samples/requirements.txt
          optimum-cli export openvino --trust-remote-code --weight-format fp16 --model microsoft/phi-1_5 phi-1_5
      - name: Run Generation
        run: |
          source ./ov/setupvars.sh
          timeout 50s ./build/samples/cpp/text_generation/greedy_causal_lm ./phi-1_5/ "Alan Turing was a" > ./pred_greedy.txt
      - name: Compare
        run: |
          python -c "
          import transformers
          with open('pred_greedy.txt', 'r') as file:
              predictions = file.read()
          tokenizer = transformers.AutoTokenizer.from_pretrained('microsoft/phi-1_5')
          prompt = 'Alan Turing was a'
          if tokenizer.chat_template:
              prompt = tokenizer.apply_chat_template([{'role': 'user', 'content': prompt}], tokenize=False, add_generation_prompt=True)
          tokenized = tokenizer(prompt, return_tensors='pt', add_special_tokens=False)
          for output in transformers.AutoModelForCausalLM.from_pretrained('microsoft/phi-1_5').generate(**tokenized, max_length=100, do_sample=False):
              ref = tokenizer.decode(output[tokenized['input_ids'].numel():], skip_special_tokens=True)
              idx = predictions.find(ref)
              if -1 == idx:
                  raise RuntimeError(f'Missing "{ref=}" from predictions')
              predictions = predictions[:idx] + predictions[idx + len(ref):]
          "
          echo Phi-1_5 passed
      - run: >
          . ./ov/setupvars.sh
          && timeout 50s samples/python/text_generation/greedy_causal_lm.py ./phi-1_5/ "Alan Turing was a"
          | diff ./pred_greedy.txt -
        env:
          PYTHONPATH: "./build"

  cpp-greedy_causal_lm-redpajama-3b-chat:
    runs-on: ubuntu-22.04-8-cores
    defaults:
      run:
        shell: bash
    steps:
      - uses: actions/checkout@v4
        with:
          submodules: recursive
      - uses: actions/setup-python@v4
        with:
          python-version: '3.10'
      - name: Install OpenVINO
        run: |
          mkdir ./ov/
          curl ${{ env.l_ov_link }} | tar --directory ./ov/ --strip-components 1 -xz
          sudo ./ov/install_dependencies/install_openvino_dependencies.sh
      - name: Build app
        run: |
          source ./ov/setupvars.sh
          cmake -DCMAKE_BUILD_TYPE=Release -S ./ -B ./build/
          cmake --build ./build/ --config Release -j
      - name: Download and convert and model
        run: |
          source ./ov/setupvars.sh
          python -m pip install ./thirdparty/openvino_tokenizers/[transformers] --extra-index-url https://storage.openvinotoolkit.org/simple/wheels/nightly
          python -m pip install -r ./samples/requirements.txt
          optimum-cli export openvino --trust-remote-code --weight-format fp16 --model ikala/redpajama-3b-chat redpajama-3b-chat
      - name: Run Generation
        run: |
          source ./ov/setupvars.sh
          timeout 50s ./build/samples/cpp/text_generation/greedy_causal_lm ./redpajama-3b-chat/ "Alan Turing was a" > ./pred_greedy.txt
      - name: Compare
        run: |
          python -c "
          import transformers
          with open('pred_greedy.txt', 'r') as file:
              predictions = file.read()
          tokenizer = transformers.AutoTokenizer.from_pretrained('ikala/redpajama-3b-chat')
          prompt = 'Alan Turing was a'
          if tokenizer.chat_template:
              prompt = tokenizer.apply_chat_template([{'role': 'user', 'content': prompt}], tokenize=False, add_generation_prompt=True)
          tokenized = tokenizer(prompt, return_tensors='pt', add_special_tokens=False)
          for output in transformers.AutoModelForCausalLM.from_pretrained('ikala/redpajama-3b-chat').generate(**tokenized, max_length=100, do_sample=False):
              ref = tokenizer.decode(output[tokenized['input_ids'].numel():], skip_special_tokens=True)
              idx = predictions.find(ref)
              if -1 == idx:
                  raise RuntimeError(f'Missing "{ref}" from predictions')
              predictions = predictions[:idx] + predictions[idx + len(ref):]
          "
          echo "Alan Turing was a" passed
      - run: >
          . ./ov/setupvars.sh
          && timeout 50s samples/python/text_generation/greedy_causal_lm.py ./redpajama-3b-chat/ "Alan Turing was a"
          | diff ./pred_greedy.txt -
        env:
          PYTHONPATH: "./build"
=======
      - run: curl --output ov.zip ${{ env.w_ov_link }}
      - run: unzip -d ov ov.zip
      - run: dirs=(ov/*) && mv ov/*/* ov && rmdir "${dirs[@]}"
        shell: bash
      - name: Build app
        run: |
          call .\ov\setupvars.bat
          cmake -DCMAKE_BUILD_TYPE=Release -S ./ -B ./build/
          cmake --build ./build/ --config Release -j
        env:
          CMAKE_TLS_VERIFY: 0
      - name: Download and convert model
        run: |
          call .\ov\setupvars.bat
          python -m pip install ./thirdparty/openvino_tokenizers/[transformers] --extra-index-url https://storage.openvinotoolkit.org/simple/wheels/nightly
          python -m pip install -r ./samples/requirements.txt
          optimum-cli export openvino --trust-remote-code --weight-format fp16 --model TinyLlama/TinyLlama-1.1B-Chat-v1.0 TinyLlama-1.1B-Chat-v1.0
          optimum-cli export openvino -m TinyLlama/TinyLlama-1.1B-intermediate-step-1431k-3T TinyLlama/TinyLlama-1.1B-intermediate-step-1431k-3T
          curl -o adapter_model.safetensors -s -L https://huggingface.co/smangrul/tinyllama_lora_sql/resolve/main/adapter_model.safetensors?download=true
      - run: >
          set PATH=.\build\openvino_genai\;%PATH%
          && call .\ov\setupvars.bat
          && .\build\samples\cpp\text_generation\Release\greedy_causal_lm.exe .\TinyLlama-1.1B-Chat-v1.0\ 69 > .\cpp.txt
      - run: |
          echo import transformers > ref.py
          echo predictions = open('cpp.txt', 'r').read() >> ref.py
          echo tokenizer = transformers.AutoTokenizer.from_pretrained('TinyLlama/TinyLlama-1.1B-Chat-v1.0', trust_remote_code=True) >> ref.py
          echo prompt = '69' >> ref.py
          echo if tokenizer.chat_template: >> ref.py
          echo     prompt = tokenizer.apply_chat_template([{'role': 'user', 'content': prompt}], tokenize=False, add_generation_prompt=True) >> ref.py
          echo tokenized = tokenizer(prompt, return_tensors='pt', add_special_tokens=False) >> ref.py
          echo for beam in transformers.AutoModelForCausalLM.from_pretrained('TinyLlama/TinyLlama-1.1B-Chat-v1.0', trust_remote_code=True).generate(**tokenized, max_new_tokens=100, do_sample=False): >> ref.py
          echo     ref = tokenizer.decode(beam[tokenized['input_ids'].numel():], skip_special_tokens=True) >> ref.py
          echo     idx = predictions.find(ref) >> ref.py
          echo     if -1 == idx: >> ref.py
          echo         raise RuntimeError(f'Missing "{ref=}" from predictions') >> ref.py
          echo     predictions = predictions[:idx] + predictions[idx + len(ref):] >> ref.py
      - run: python ref.py
      - run: >
          set PATH=.\build\openvino_genai\;%PATH%
          && set "PYTHONPATH=./build/"
          && call .\ov\setupvars.bat
          && python samples\python\text_generation\greedy_causal_lm.py .\TinyLlama-1.1B-Chat-v1.0\ 69 > .\py.txt
      - run: fc .\cpp.txt .\py.txt
      - run: >
          set PATH=.\build\openvino_genai\;%PATH%
          && set "PYTHONPATH=./build/"
          && call .\ov\setupvars.bat
          && python samples\python\text_generation\lora.py .\TinyLlama\TinyLlama-1.1B-intermediate-step-1431k-3T\ adapter_model.safetensors "How to create a table with two columns, one of them has type float, another one has type int?"
>>>>>>> 4da4e15d

  cpp-chat_sample-ubuntu:
    runs-on: ubuntu-24.04
    defaults:
      run:
        shell: bash
    steps:
      - uses: actions/checkout@v4
        with:
          submodules: recursive
      - uses: actions/setup-python@v4
        with:
          python-version: 3.11
      - name: Install OpenVINO
        run: |
          mkdir ./ov/
          curl ${{ env.l_ov_link }} | tar --directory ./ov/ --strip-components 1 -xz
          sudo ./ov/install_dependencies/install_openvino_dependencies.sh
      - name: Build app
        run: |
          source ./ov/setupvars.sh
          cmake -DCMAKE_BUILD_TYPE=Release -S ./ -B ./build/
          cmake --build ./build/ --config Release -j
      - name: Download and convert and model
        run: |
          source ./ov/setupvars.sh
          python -m pip install ./thirdparty/openvino_tokenizers/[transformers] --extra-index-url https://storage.openvinotoolkit.org/simple/wheels/nightly
          python -m pip install -r ./samples/requirements.txt
          optimum-cli export openvino --trust-remote-code --weight-format fp16 --model TinyLlama/TinyLlama-1.1B-Chat-v1.0 TinyLlama-1.1B-Chat-v1.0
      - name: Compare
        env:
          PYTHONPATH: "./build"
        run: |
          source ./ov/setupvars.sh
          printf 'What is 2 + 2?\nWhat is the previous answer?\nAdd 1 to it.\nSubtract 5 from it.\nWhy is the sun yellow?\nWhat was my first question?\n' > ./input.txt
          timeout 30s ./build/samples/cpp/text_generation/chat_sample ./TinyLlama-1.1B-Chat-v1.0/ < input.txt > ./pred.txt
          python -c "
          from transformers import AutoTokenizer, AutoModelForCausalLM
          model_id = 'TinyLlama/TinyLlama-1.1B-Chat-v1.0'
          tokenizer = AutoTokenizer.from_pretrained(model_id)
          model = AutoModelForCausalLM.from_pretrained(model_id)
          prompts = ['What is 2 + 2?', 'What is the previous answer?', 'Add 1 to it.', 'Subtract 5 from it.', 'Why is the sun yellow?', 'What was my first question?']
          def gen_prompt(prompt):
              return {'role': 'user', 'content': prompt}
          def gen_answer(answer):
              return {'role': 'assistant', 'content': answer}
          chat_history = []
          chat_prompt = ''
          output = open('ref.txt', 'w')
          for prompt in prompts:
              output.write('question:\n')
              chat_history.append(gen_prompt(prompt))
              chat_prompt = tokenizer.apply_chat_template(chat_history, tokenize=False, add_generation_prompt=True)
              tokenized = tokenizer(chat_prompt, return_tensors='pt', add_special_tokens=False)
              answer = model.generate(**tokenized, max_length=1000, do_sample=False)
              answer_str = tokenizer.decode(answer[0, tokenized['input_ids'].numel():], skip_special_tokens=True)
              chat_history.append(gen_answer(answer_str))
              output.write(answer_str)
              output.write('\n----------\n')
          output.write('question:\n')
          output.close()
          "
          diff pred.txt ref.txt
          echo "Chat sample cpp" passed
          timeout 30s ./samples/python/text_generation/chat_sample.py ./TinyLlama-1.1B-Chat-v1.0/ < input.txt > ./pred2.txt
          diff pred2.txt ref.txt
          echo "Chat sample python" passed

  visual_language_chat_sample-ubuntu-minicpm_v2_6:
    runs-on: ubuntu-22.04-16-cores
    steps:
      - uses: actions/checkout@v4
        with:
          submodules: recursive
      - uses: actions/setup-python@v4
        with:
          python-version: 3.11
      - uses: ./.github/actions/install_openvino
        with:
          ov_link: ${{ env.l_u22_ov_link }}
      - uses: ./.github/actions/build_app
        with:
          build_target: 'visual_language_chat benchmark_vlm py_openvino_genai'
      - uses: ./.github/actions/install_python_deps
      - name: Download and convert tiny-random-minicpmv-2_6 model and an image
        run: |
          source ./ov/setupvars.sh
          optimum-cli export openvino -m katuni4ka/tiny-random-minicpmv-2_6 tiny-random-minicpmv-2_6 --trust-remote-code --task image-text-to-text
          mkdir images
      - name: Generate images - tiny-random-minicpmv-2_6
        shell: python
        run: |
          from PIL import Image
          import numpy as np
          import requests
          res = 28, 28
          lines = np.arange(res[0] * res[1] * 3, dtype=np.uint8) % 255
          lines = lines.reshape([*res, 3])
          lines_image = Image.fromarray(lines)
          lines_image.save("images/lines.png")
          cat = Image.open(requests.get("https://github.com/openvinotoolkit/openvino_notebooks/assets/29454499/d5fbbd1a-d484-415c-88cb-9986625b7b11", stream=True).raw).convert('RGB')
          cat.save("images/cat.png")
      - name: Run visual_language_chat C++ sample - tiny-random-minicpmv-2_6
        run: >
          set -o pipefail
          && source ./ov/setupvars.sh
          && ./build/samples/cpp/visual_language_chat/visual_language_chat ./tiny-random-minicpmv-2_6/ ./images/
          <<< $'Describe the images?' | tee cpp.txt
        timeout-minutes: 2
      - name: Run benchmark_vlm C++ sample - tiny-random-minicpmv-2_6
        run: >
          set -o pipefail
          && source ./ov/setupvars.sh
          && ./build/samples/cpp/visual_language_chat/benchmark_vlm  -m ./tiny-random-minicpmv-2_6/ -i ./images/cat.png -n 3
        timeout-minutes: 2
      - name: Run visual_language_chat Python sample - tiny-random-minicpmv-2_6
        run: >
          set -o pipefail
          && source ./ov/setupvars.sh
          && ./samples/python/visual_language_chat/visual_language_chat.py ./tiny-random-minicpmv-2_6/ ./images/
          <<< $'Describe the images?' | tee py.txt
        env:
          PYTHONPATH: "./build/"
      - name: Run benchmark_vlm Python sample - tiny-random-minicpmv-2_6
        run: >
          set -o pipefail
          && source ./ov/setupvars.sh
          && ./samples/python/visual_language_chat/benchmark_vlm.py -m ./tiny-random-minicpmv-2_6/ -i ./images/cat.png -n 3
        env:
          PYTHONPATH: "./build/"
      - name: Encode cpp.txt with Python encoding instead of terminal one
        shell: python
        run: |
          with open("cpp.txt", "rb") as f:
            content = f.read().decode("utf-8", "replace")
          with open("cpp.txt", "wb") as f:
            f.write(content.encode("utf-8"))
      - run: diff cpp.txt py.txt
      - name: Run visual_language_chat C++ sample with 2 prompts - tiny-random-minicpmv-2_6
        run: >
          set -o pipefail
          && source ./ov/setupvars.sh
          && ./build/samples/cpp/visual_language_chat/visual_language_chat ./tiny-random-minicpmv-2_6/ ./images/cat.png
          <<< $'What is unusual on this image?\nGo on.' | tee cpp2.txt
        timeout-minutes: 2
      - name: Run visual_language_chat Python sample with 2 prompts - tiny-random-minicpmv-2_6
        run: >
          set -o pipefail
          && source ./ov/setupvars.sh
          && ./samples/python/visual_language_chat/visual_language_chat.py ./tiny-random-minicpmv-2_6/ ./images/cat.png
          <<< $'What is unusual on this image?\nGo on.' | tee py2.txt
        env:
          PYTHONPATH: "./build/"
      - name: Encode cpp2.txt with Python encoding instead of terminal one
        shell: python
        run: |
          with open("cpp2.txt", "rb") as f:
            content = f.read().decode("utf-8", "replace")
          with open("cpp2.txt", "wb") as f:
            f.write(content.encode("utf-8"))
      - run: diff cpp2.txt py2.txt

  visual_language_chat_sample-ubuntu-internvl2:
    runs-on: ubuntu-22.04-16-cores
    steps:
      - uses: actions/checkout@v4
        with:
          submodules: recursive
      - uses: actions/setup-python@v4
        with:
          python-version: 3.11
      - uses: ./.github/actions/install_openvino
        with:
          ov_link: ${{ env.l_u22_ov_link }}
      - uses: ./.github/actions/build_app
        with:
          build_target: 'visual_language_chat py_openvino_genai'
      - uses: ./.github/actions/install_python_deps
      - name: Download and convert InternVL2 model
        run: |
          # Lowering transformers version, workaround for https://huggingface.co/OpenGVLab/InternVL2-1B/discussions/7
          python -m pip install -U "transformers<4.45.0"
          source ./ov/setupvars.sh
          optimum-cli export openvino --model OpenGVLab/InternVL2-4B ./internvl2_4b_ov/ --trust-remote-code
      - name: Download images
        run: |
          wget https://llava-vl.github.io/static/images/monalisa.jpg
      - name: Run visual_language_chat C++ sample - InternVL2
        run: >
          source ./ov/setupvars.sh
          && ./build/samples/cpp/visual_language_chat/visual_language_chat ./internvl2_4b_ov/ monalisa.jpg
          <<< $'Who drew this painting?\nWhen did the painter live?'
        timeout-minutes: 4

  visual_language_chat_sample-ubuntu-qwen2vl:
    runs-on: ubuntu-22.04-16-cores
    steps:
      - uses: actions/checkout@v4
        with:
          submodules: recursive
      - uses: actions/setup-python@v4
        with:
          python-version: 3.11
      - uses: ./.github/actions/install_openvino
        with:
          ov_link: ${{ env.l_u22_ov_link }}
      - uses: ./.github/actions/build_app
        with:
          build_target: 'visual_language_chat py_openvino_genai'
      - uses: ./.github/actions/install_python_deps
      - name: Download and convert Qwen2VL model
        run: |
          source ./ov/setupvars.sh
          optimum-cli export openvino --model Qwen/Qwen2-VL-2B-Instruct ./qwen2_vl_2b_ov/ --trust-remote-code
      - name: Download images
        run: |
          wget https://llava-vl.github.io/static/images/monalisa.jpg
      - name: Run visual_language_chat C++ sample - Qwen2VL
        run: >
          source ./ov/setupvars.sh
          && ./build/samples/cpp/visual_language_chat/visual_language_chat ./qwen2_vl_2b_ov/ monalisa.jpg
          <<< $'Who drew this painting?\nWhen did the painter live?'
        timeout-minutes: 4

  cpp-continuous-batching-ubuntu:
    runs-on: ubuntu-22.04-8-cores
    defaults:
      run:
        shell: bash
    steps:
      - uses: actions/checkout@v4
        with:
          submodules: recursive
      - uses: actions/setup-python@v4
        with:
          python-version: 3.12
      - name: Install OpenVINO
        run: |
          mkdir ./ov/
          curl ${{ env.l_ov_link }} | tar --directory ./ov/ --strip-components 1 -xz
          sudo ./ov/install_dependencies/install_openvino_dependencies.sh
      - name: Build app
        run: |
          source ./ov/setupvars.sh
          cmake -DCMAKE_BUILD_TYPE=Release -S ./ -B ./build/
          cmake --build ./build/ --config Release -j
      - name: Download and convert and model
        run: |
          source ./ov/setupvars.sh
          python -m pip install ./thirdparty/openvino_tokenizers/[transformers] --extra-index-url https://storage.openvinotoolkit.org/simple/wheels/nightly
          python -m pip install -r ./samples/requirements.txt
          optimum-cli export openvino --trust-remote-code --weight-format fp16 --model TinyLlama/TinyLlama-1.1B-Chat-v1.0 TinyLlama-1.1B-Chat-v1.0
      - name: Run gtests
        run: |
          source ./ov/setupvars.sh
          ./build/tests/cpp/tests_continuous_batching
      - name: Run accuracy_sample
        run: |
          source ./ov/setupvars.sh
          timeout --verbose 50s ./build/tools/continuous_batching/accuracy/continuous_batching_accuracy -m ./TinyLlama-1.1B-Chat-v1.0/ -n 5
      - name: Run throughput_benchmark
        run: |
          wget -q https://huggingface.co/datasets/anon8231489123/ShareGPT_Vicuna_unfiltered/resolve/main/ShareGPT_V3_unfiltered_cleaned_split.json
          source ./ov/setupvars.sh
          timeout --verbose 200s ./build/tools/continuous_batching/benchmark/continuous_batching_benchmark -n 10 -m ./TinyLlama-1.1B-Chat-v1.0/ --dataset ./ShareGPT_V3_unfiltered_cleaned_split.json --cache_size 1
          timeout --verbose 200s ./build/tools/continuous_batching/benchmark/continuous_batching_benchmark -n 10 --dynamic_split_fuse --max_batch_size 256 --max_input_len 256 -m ./TinyLlama-1.1B-Chat-v1.0/ --dataset ./ShareGPT_V3_unfiltered_cleaned_split.json --cache_size 1

  cpp-continuous-batching-windows:
    runs-on: windows-latest
    env:
      PYTHONIOENCODING: "utf8"
    defaults:
      run:
        shell: cmd
    steps:
      - uses: actions/checkout@v4
        with:
          submodules: recursive
      - uses: actions/setup-python@v4
        with:
          python-version: 3.9
      - name: Install OpenVINO
        run: |
          curl --output ov.zip ${{ env.w_ov_link }}
          unzip -d ov ov.zip
          dirs=(ov/*) && mv ov/*/* ov && rmdir "${dirs[@]}"
        shell: bash
      - name: Build app
        run: |
          call .\ov\setupvars.bat
          cmake -DCMAKE_BUILD_TYPE=Release -S ./ -B ./build/
          cmake --build ./build/ --config Release -j
        env:
          CMAKE_TLS_VERIFY: 0
      - name: Download and convert and model
        run: |
          call .\ov\setupvars.bat
          python -m pip install ./thirdparty/openvino_tokenizers/[transformers] --extra-index-url https://storage.openvinotoolkit.org/simple/wheels/nightly
          python -m pip install -r ./samples/requirements.txt
          optimum-cli export openvino --trust-remote-code --weight-format fp16 --model TinyLlama/TinyLlama-1.1B-Chat-v1.0 TinyLlama-1.1B-Chat-v1.0
      - name: Run gtests
        run: |
          set PATH=.\build\openvino_genai\;%PATH%
          call .\ov\setupvars.bat
          .\build\tests\cpp\Release\tests_continuous_batching.exe
      - name: Run accuracy_sample
        run: |
          set PATH=.\build\openvino_genai\;%PATH%
          call .\ov\setupvars.bat
          .\build\tools\continuous_batching\accuracy\Release\continuous_batching_accuracy.exe -m .\TinyLlama-1.1B-Chat-v1.0\ -n 5
      - name: Run throughput_benchmark
        run: |
          curl -o .\ShareGPT_V3_unfiltered_cleaned_split.json -s -L "https://huggingface.co/datasets/anon8231489123/ShareGPT_Vicuna_unfiltered/resolve/main/ShareGPT_V3_unfiltered_cleaned_split.json"
          set PATH=.\build\openvino_genai\;%PATH%
          call .\ov\setupvars.bat
          .\build\tools\continuous_batching\benchmark\Release\continuous_batching_benchmark.exe -n 2 -m .\TinyLlama-1.1B-Chat-v1.0\ --dataset .\ShareGPT_V3_unfiltered_cleaned_split.json --cache_size 1

  cpp-continuous-batching-macos:
    runs-on: macos-13
    defaults:
      run:
        shell: bash
    steps:
      - uses: actions/checkout@v4
        with:
          submodules: recursive
      - uses: actions/setup-python@v4
        with:
          python-version: 3.9
      - name: Install OpenVINO
        run: |
          mkdir ./ov/
          curl ${{ env.m_ov_link }} | tar --directory ./ov/ --strip-components 1 -xz
          brew install coreutils scons
      - name: Build app
        run: |
          source ./ov/setupvars.sh
          cmake -DCMAKE_BUILD_TYPE=Release -S ./ -B ./build/
          cmake --build ./build/ --config Release -j
      - name: Download and convert and model
        run: |
          source ./ov/setupvars.sh
          python -m pip install ./thirdparty/openvino_tokenizers/[transformers] --extra-index-url https://storage.openvinotoolkit.org/simple/wheels/nightly
          python -m pip install -r ./samples/requirements.txt
          optimum-cli export openvino --trust-remote-code --weight-format fp16 --model TinyLlama/TinyLlama-1.1B-Chat-v1.0 TinyLlama-1.1B-Chat-v1.0
      - name: Run gtests
        run: |
          source ./ov/setupvars.sh
          ./build/tests/cpp/tests_continuous_batching
      - name: Run accuracy_sample
        run: |
          source ./ov/setupvars.sh
          timeout --verbose 120s ./build/tools/continuous_batching/accuracy/continuous_batching_accuracy -m ./TinyLlama-1.1B-Chat-v1.0/ -n 5
      - name: Run throughput_benchmark
        run: |
          wget -q https://huggingface.co/datasets/anon8231489123/ShareGPT_Vicuna_unfiltered/resolve/main/ShareGPT_V3_unfiltered_cleaned_split.json
          source ./ov/setupvars.sh
          ./build/tools/continuous_batching/benchmark/continuous_batching_benchmark -n 5 -m ./TinyLlama-1.1B-Chat-v1.0/ --dataset ./ShareGPT_V3_unfiltered_cleaned_split.json --cache_size 1

  Overall_Status:
    name: ci/gha_overall_status_causal_lm
<<<<<<< HEAD
    needs: [cpp-Phi-1_5, cpp-greedy_causal_lm-redpajama-3b-chat, cpp-chat_sample-ubuntu, cpp-continuous-batching-ubuntu,
=======
    needs: [cpp-greedy_causal_lm-windows, cpp-chat_sample-ubuntu, cpp-continuous-batching-ubuntu,
>>>>>>> 4da4e15d
            visual_language_chat_sample-ubuntu-minicpm_v2_6, visual_language_chat_sample-ubuntu-internvl2,
            cpp-continuous-batching-windows, cpp-continuous-batching-macos]
    if: ${{ always() }}
    runs-on: ubuntu-latest
    steps:
      - name: Check status of all jobs
        if: >-
          ${{
            contains(needs.*.result, 'failure') ||
            contains(needs.*.result, 'cancelled')
          }}
        run: exit 1<|MERGE_RESOLUTION|>--- conflicted
+++ resolved
@@ -22,184 +22,6 @@
   w_ov_link: https://storage.openvinotoolkit.org/repositories/openvino/packages/nightly/2025.1.0-18343-5e16b688156/openvino_toolkit_windows_2025.1.0.dev20250304_x86_64.zip
 
 jobs:
-<<<<<<< HEAD
-  cpp-Phi-1_5:
-    runs-on: ubuntu-22.04-16-cores
-    defaults:
-      run:
-        shell: bash
-=======
-  cpp-greedy_causal_lm-windows:
-    runs-on: windows-latest
-    env:
-      PYTHONIOENCODING: "utf8"
-    defaults:
-      run:
-        shell: cmd
->>>>>>> 4da4e15d
-    steps:
-      - uses: actions/checkout@v4
-        with:
-          submodules: recursive
-      - uses: actions/setup-python@v4
-        with:
-          python-version: 3.9
-<<<<<<< HEAD
-      - name: Install OpenVINO
-        run: |
-          mkdir ./ov/
-          curl ${{ env.l_ov_link }} | tar --directory ./ov/ --strip-components 1 -xz
-          sudo ./ov/install_dependencies/install_openvino_dependencies.sh
-      - name: Build app
-        run: |
-          source ./ov/setupvars.sh
-          cmake -DCMAKE_BUILD_TYPE=Release -S ./ -B ./build/
-          cmake --build ./build/ --config Release -j
-      - name: Download and convert and model
-        run: |
-          source ./ov/setupvars.sh
-          python -m pip install ./thirdparty/openvino_tokenizers/[transformers] --extra-index-url https://storage.openvinotoolkit.org/simple/wheels/nightly
-          python -m pip install -r ./samples/requirements.txt
-          optimum-cli export openvino --trust-remote-code --weight-format fp16 --model microsoft/phi-1_5 phi-1_5
-      - name: Run Generation
-        run: |
-          source ./ov/setupvars.sh
-          timeout 50s ./build/samples/cpp/text_generation/greedy_causal_lm ./phi-1_5/ "Alan Turing was a" > ./pred_greedy.txt
-      - name: Compare
-        run: |
-          python -c "
-          import transformers
-          with open('pred_greedy.txt', 'r') as file:
-              predictions = file.read()
-          tokenizer = transformers.AutoTokenizer.from_pretrained('microsoft/phi-1_5')
-          prompt = 'Alan Turing was a'
-          if tokenizer.chat_template:
-              prompt = tokenizer.apply_chat_template([{'role': 'user', 'content': prompt}], tokenize=False, add_generation_prompt=True)
-          tokenized = tokenizer(prompt, return_tensors='pt', add_special_tokens=False)
-          for output in transformers.AutoModelForCausalLM.from_pretrained('microsoft/phi-1_5').generate(**tokenized, max_length=100, do_sample=False):
-              ref = tokenizer.decode(output[tokenized['input_ids'].numel():], skip_special_tokens=True)
-              idx = predictions.find(ref)
-              if -1 == idx:
-                  raise RuntimeError(f'Missing "{ref=}" from predictions')
-              predictions = predictions[:idx] + predictions[idx + len(ref):]
-          "
-          echo Phi-1_5 passed
-      - run: >
-          . ./ov/setupvars.sh
-          && timeout 50s samples/python/text_generation/greedy_causal_lm.py ./phi-1_5/ "Alan Turing was a"
-          | diff ./pred_greedy.txt -
-        env:
-          PYTHONPATH: "./build"
-
-  cpp-greedy_causal_lm-redpajama-3b-chat:
-    runs-on: ubuntu-22.04-8-cores
-    defaults:
-      run:
-        shell: bash
-    steps:
-      - uses: actions/checkout@v4
-        with:
-          submodules: recursive
-      - uses: actions/setup-python@v4
-        with:
-          python-version: '3.10'
-      - name: Install OpenVINO
-        run: |
-          mkdir ./ov/
-          curl ${{ env.l_ov_link }} | tar --directory ./ov/ --strip-components 1 -xz
-          sudo ./ov/install_dependencies/install_openvino_dependencies.sh
-      - name: Build app
-        run: |
-          source ./ov/setupvars.sh
-          cmake -DCMAKE_BUILD_TYPE=Release -S ./ -B ./build/
-          cmake --build ./build/ --config Release -j
-      - name: Download and convert and model
-        run: |
-          source ./ov/setupvars.sh
-          python -m pip install ./thirdparty/openvino_tokenizers/[transformers] --extra-index-url https://storage.openvinotoolkit.org/simple/wheels/nightly
-          python -m pip install -r ./samples/requirements.txt
-          optimum-cli export openvino --trust-remote-code --weight-format fp16 --model ikala/redpajama-3b-chat redpajama-3b-chat
-      - name: Run Generation
-        run: |
-          source ./ov/setupvars.sh
-          timeout 50s ./build/samples/cpp/text_generation/greedy_causal_lm ./redpajama-3b-chat/ "Alan Turing was a" > ./pred_greedy.txt
-      - name: Compare
-        run: |
-          python -c "
-          import transformers
-          with open('pred_greedy.txt', 'r') as file:
-              predictions = file.read()
-          tokenizer = transformers.AutoTokenizer.from_pretrained('ikala/redpajama-3b-chat')
-          prompt = 'Alan Turing was a'
-          if tokenizer.chat_template:
-              prompt = tokenizer.apply_chat_template([{'role': 'user', 'content': prompt}], tokenize=False, add_generation_prompt=True)
-          tokenized = tokenizer(prompt, return_tensors='pt', add_special_tokens=False)
-          for output in transformers.AutoModelForCausalLM.from_pretrained('ikala/redpajama-3b-chat').generate(**tokenized, max_length=100, do_sample=False):
-              ref = tokenizer.decode(output[tokenized['input_ids'].numel():], skip_special_tokens=True)
-              idx = predictions.find(ref)
-              if -1 == idx:
-                  raise RuntimeError(f'Missing "{ref}" from predictions')
-              predictions = predictions[:idx] + predictions[idx + len(ref):]
-          "
-          echo "Alan Turing was a" passed
-      - run: >
-          . ./ov/setupvars.sh
-          && timeout 50s samples/python/text_generation/greedy_causal_lm.py ./redpajama-3b-chat/ "Alan Turing was a"
-          | diff ./pred_greedy.txt -
-        env:
-          PYTHONPATH: "./build"
-=======
-      - run: curl --output ov.zip ${{ env.w_ov_link }}
-      - run: unzip -d ov ov.zip
-      - run: dirs=(ov/*) && mv ov/*/* ov && rmdir "${dirs[@]}"
-        shell: bash
-      - name: Build app
-        run: |
-          call .\ov\setupvars.bat
-          cmake -DCMAKE_BUILD_TYPE=Release -S ./ -B ./build/
-          cmake --build ./build/ --config Release -j
-        env:
-          CMAKE_TLS_VERIFY: 0
-      - name: Download and convert model
-        run: |
-          call .\ov\setupvars.bat
-          python -m pip install ./thirdparty/openvino_tokenizers/[transformers] --extra-index-url https://storage.openvinotoolkit.org/simple/wheels/nightly
-          python -m pip install -r ./samples/requirements.txt
-          optimum-cli export openvino --trust-remote-code --weight-format fp16 --model TinyLlama/TinyLlama-1.1B-Chat-v1.0 TinyLlama-1.1B-Chat-v1.0
-          optimum-cli export openvino -m TinyLlama/TinyLlama-1.1B-intermediate-step-1431k-3T TinyLlama/TinyLlama-1.1B-intermediate-step-1431k-3T
-          curl -o adapter_model.safetensors -s -L https://huggingface.co/smangrul/tinyllama_lora_sql/resolve/main/adapter_model.safetensors?download=true
-      - run: >
-          set PATH=.\build\openvino_genai\;%PATH%
-          && call .\ov\setupvars.bat
-          && .\build\samples\cpp\text_generation\Release\greedy_causal_lm.exe .\TinyLlama-1.1B-Chat-v1.0\ 69 > .\cpp.txt
-      - run: |
-          echo import transformers > ref.py
-          echo predictions = open('cpp.txt', 'r').read() >> ref.py
-          echo tokenizer = transformers.AutoTokenizer.from_pretrained('TinyLlama/TinyLlama-1.1B-Chat-v1.0', trust_remote_code=True) >> ref.py
-          echo prompt = '69' >> ref.py
-          echo if tokenizer.chat_template: >> ref.py
-          echo     prompt = tokenizer.apply_chat_template([{'role': 'user', 'content': prompt}], tokenize=False, add_generation_prompt=True) >> ref.py
-          echo tokenized = tokenizer(prompt, return_tensors='pt', add_special_tokens=False) >> ref.py
-          echo for beam in transformers.AutoModelForCausalLM.from_pretrained('TinyLlama/TinyLlama-1.1B-Chat-v1.0', trust_remote_code=True).generate(**tokenized, max_new_tokens=100, do_sample=False): >> ref.py
-          echo     ref = tokenizer.decode(beam[tokenized['input_ids'].numel():], skip_special_tokens=True) >> ref.py
-          echo     idx = predictions.find(ref) >> ref.py
-          echo     if -1 == idx: >> ref.py
-          echo         raise RuntimeError(f'Missing "{ref=}" from predictions') >> ref.py
-          echo     predictions = predictions[:idx] + predictions[idx + len(ref):] >> ref.py
-      - run: python ref.py
-      - run: >
-          set PATH=.\build\openvino_genai\;%PATH%
-          && set "PYTHONPATH=./build/"
-          && call .\ov\setupvars.bat
-          && python samples\python\text_generation\greedy_causal_lm.py .\TinyLlama-1.1B-Chat-v1.0\ 69 > .\py.txt
-      - run: fc .\cpp.txt .\py.txt
-      - run: >
-          set PATH=.\build\openvino_genai\;%PATH%
-          && set "PYTHONPATH=./build/"
-          && call .\ov\setupvars.bat
-          && python samples\python\text_generation\lora.py .\TinyLlama\TinyLlama-1.1B-intermediate-step-1431k-3T\ adapter_model.safetensors "How to create a table with two columns, one of them has type float, another one has type int?"
->>>>>>> 4da4e15d
-
   cpp-chat_sample-ubuntu:
     runs-on: ubuntu-24.04
     defaults:
@@ -560,11 +382,7 @@
 
   Overall_Status:
     name: ci/gha_overall_status_causal_lm
-<<<<<<< HEAD
-    needs: [cpp-Phi-1_5, cpp-greedy_causal_lm-redpajama-3b-chat, cpp-chat_sample-ubuntu, cpp-continuous-batching-ubuntu,
-=======
-    needs: [cpp-greedy_causal_lm-windows, cpp-chat_sample-ubuntu, cpp-continuous-batching-ubuntu,
->>>>>>> 4da4e15d
+    needs: [cpp-chat_sample-ubuntu, cpp-continuous-batching-ubuntu,
             visual_language_chat_sample-ubuntu-minicpm_v2_6, visual_language_chat_sample-ubuntu-internvl2,
             cpp-continuous-batching-windows, cpp-continuous-batching-macos]
     if: ${{ always() }}
