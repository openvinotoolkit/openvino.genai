--- conflicted
+++ resolved
@@ -168,7 +168,6 @@
                   raise RuntimeError(f'Missing "{ref=}" from predictions')
               predictions = predictions[:idx] + predictions[idx + len(ref):]
           "
-<<<<<<< HEAD
           echo 你好！ 你好嗎？ passed
 
           timeout 1m ./build/beam_search_causal_lm ./TinyLlama-1.1B-Chat-v1.0/pytorch/dldt/FP16/ "Alan Turing was a" "return 0" "你好！ 你好嗎？" > ./pred.txt
@@ -192,10 +191,6 @@
                 predictions = predictions[:idx] + predictions[idx + len(ref):]
           "
           echo Multi prompt passed
-=======
-          echo "你好！ 你好嗎？" passed
-
->>>>>>> 053dd887
   cpp-beam_search_causal_lm-windows:
     runs-on: windows-latest
     steps:
@@ -317,10 +312,6 @@
           source ./ov/setupvars.sh
           convert_tokenizer ./Phi-2/pytorch/dldt/FP16/ --output ./Phi-2/pytorch/dldt/FP16/ --with-detokenizer --trust-remote-code
           timeout 50s ./build/beam_search_causal_lm ./Phi-2/pytorch/dldt/FP16/ 69 > ./pred.txt
-<<<<<<< HEAD
-=======
-
->>>>>>> 053dd887
   cpp-beam_search_causal_lm-notus-7b-v1:
     runs-on: ubuntu-20.04-16-cores
     steps:
