--- conflicted
+++ resolved
@@ -684,12 +684,9 @@
 
   py-vlm_chat_sample-ubuntu:
     runs-on: ubuntu-22.04-16-cores
-<<<<<<< HEAD
-    defaults:
-      run:
-        shell: bash
-=======
->>>>>>> 93927b5c
+    defaults:
+      run:
+        shell: bash
     steps:
       - uses: actions/checkout@v4
         with:
@@ -700,18 +697,13 @@
       - name: Install OpenVINO
         run: |
           mkdir ./ov/
-<<<<<<< HEAD
           curl ${{ env.l_u22_ov_link }} | tar --directory ./ov/ --strip-components 1 -xz
-=======
-          curl ${{ env.l_ov_link }} | tar --directory ./ov/ --strip-components 1 -xz
->>>>>>> 93927b5c
-          sudo ./ov/install_dependencies/install_openvino_dependencies.sh
-      - name: Build app
-        run: |
-          source ./ov/setupvars.sh
-          cmake -DCMAKE_BUILD_TYPE=Release -S ./ -B ./build/
-<<<<<<< HEAD
-          cmake --build ./build/ --config Release -j
+          sudo ./ov/install_dependencies/install_openvino_dependencies.sh
+      - name: Build app
+        run: |
+          source ./ov/setupvars.sh
+          cmake -DCMAKE_BUILD_TYPE=Release -S ./ -B ./build/
+          cmake --build ./build/ --config Release --target visual_language_chat -j
       - name: Download and convert and model
         run: |
           source ./ov/setupvars.sh
@@ -727,20 +719,6 @@
           printf 'What is on the image?\nWhat is special on the image?\n' > ./input.txt
           timeout 120s python ./samples/python/vlm_chat_sample/vlm_chat_sample.py ./miniCPM-V-2_6/ d5fbbd1a-d484-415c-88cb-9986625b7b11 < input.txt > ./pred.txt || ( [[ $? -eq 124 ]] && \
           echo "Timeout reached, but it's excpected." )
-=======
-          cmake --build ./build/ --config Release --target visual_language_chat -j
-      - name: Download and convert a model and an image
-        run: |
-          source ./ov/setupvars.sh
-          python -m pip install ./thirdparty/openvino_tokenizers/[transformers] --pre --extra-index-url https://storage.openvinotoolkit.org/simple/wheels/nightly
-          python -m pip install --upgrade-strategy eager -r ./samples/requirements.txt --pre --extra-index-url https://storage.openvinotoolkit.org/simple/wheels/nightly
-          python ./samples/cpp/visual_language_chat/export_MiniCPM-V-2_6.py ./miniCPM-V-2_6/
-          wget https://github.com/openvinotoolkit/openvino_notebooks/assets/29454499/d5fbbd1a-d484-415c-88cb-9986625b7b11
-      - run: >
-          source ./ov/setupvars.sh
-          && timeout 120s ./build/samples/cpp/visual_language_chat/visual_language_chat ./miniCPM-V-2_6/ d5fbbd1a-d484-415c-88cb-9986625b7b11
-          <<< $'What is on the image?\nWhat is special on the image?'
->>>>>>> 93927b5c
 
   cpp-continuous-batching-ubuntu:
     runs-on: ubuntu-20.04-8-cores
