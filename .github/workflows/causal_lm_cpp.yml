name: causal_lm_cpp
on:
  pull_request:
    paths:
      - .github/workflows/causal_lm_cpp.yml
      - text_generation/causal_lm/cpp/*
      - thirdparty/openvino_tokenizers
      - "!**.md"
concurrency:
  group: ${{ github.workflow }}-${{ github.ref }}
  cancel-in-progress: true

jobs:
  cpp-greedy_causal_lm-ubuntu:
    runs-on: ubuntu-20.04-8-cores
    steps:
      - uses: actions/checkout@v4
        with:
          submodules: recursive
      - uses: actions/setup-python@v4
        with:
          python-version: 3.8
      - name: Install OpenVINO
        run: |
          mkdir ./ov/
          curl https://storage.openvinotoolkit.org/repositories/openvino/packages/2024.1/linux/l_openvino_toolkit_ubuntu20_2024.1.0.15008.f4afc983258_x86_64.tgz | tar --directory ./ov/ --strip-components 1 -xz
          sudo ./ov/install_dependencies/install_openvino_dependencies.sh
      - name: Download, convert and build
        run: |
          source ./ov/setupvars.sh
          python -m pip install --upgrade-strategy eager -r text_generation/causal_lm/cpp/requirements.txt
          python -m pip install ./thirdparty/openvino_tokenizers/[transformers]
          optimum-cli export openvino --trust-remote-code --weight-format fp16 --model openlm-research/open_llama_3b_v2 open_llama_3b_v2
          cmake -DCMAKE_BUILD_TYPE=Release -S ./text_generation/causal_lm/cpp/ -B ./build/
          cmake --build ./build/ --config Release -j
      - name: convert_tokenizer and run
        run: |
          source ./ov/setupvars.sh
          convert_tokenizer ./open_llama_3b_v2/ --output ./open_llama_3b_v2/ --with-detokenizer
          ./build/greedy_causal_lm ./open_llama_3b_v2/ "return 0"

  cpp-beam_search_causal_lm-ubuntu:
    runs-on: ubuntu-20.04
    steps:
      - uses: actions/checkout@v4
        with:
          submodules: recursive
      - uses: actions/setup-python@v4
        with:
          python-version: 3.8
      - name: Install OpenVINO
        run: |
          mkdir ./ov/
          curl https://storage.openvinotoolkit.org/repositories/openvino/packages/2024.1/linux/l_openvino_toolkit_ubuntu20_2024.1.0.15008.f4afc983258_x86_64.tgz | tar --directory ./ov/ --strip-components 1 -xz
          sudo ./ov/install_dependencies/install_openvino_dependencies.sh
      - name: Download, convert and build
        run: |
          source ./ov/setupvars.sh
          python -m pip install --upgrade-strategy eager -r ./text_generation/causal_lm/cpp/requirements.txt
          python -m pip install ./thirdparty/openvino_tokenizers/[transformers]
          optimum-cli export openvino --trust-remote-code --weight-format fp16 --model TinyLlama/TinyLlama-1.1B-Chat-v1.0 TinyLlama-1.1B-Chat-v1.0
          cmake -DCMAKE_BUILD_TYPE=Release -S ./text_generation/causal_lm/cpp/ -B ./build/
          cmake --build ./build/ --config Release -j
      - name: Compare
        run: |
          source ./ov/setupvars.sh
          convert_tokenizer ./TinyLlama-1.1B-Chat-v1.0/ --output ./TinyLlama-1.1B-Chat-v1.0/ --with-detokenizer

          timeout 25s ./build/beam_search_causal_lm ./TinyLlama-1.1B-Chat-v1.0/ 69 > ./pred.txt
          python -c "
          import transformers
          with open('pred.txt', 'r') as file:
              predictions = file.read()
          tokenizer = transformers.LlamaTokenizer.from_pretrained('TinyLlama/TinyLlama-1.1B-Chat-v1.0')
          tokenized = tokenizer('69', return_tensors='pt')
          for beam in transformers.LlamaForCausalLM.from_pretrained('TinyLlama/TinyLlama-1.1B-Chat-v1.0').generate(**tokenized, num_beam_groups=3, num_beams=15, num_return_sequences=15, diversity_penalty=1.0, max_new_tokens=20, early_stopping=False, length_penalty=1.0, no_repeat_ngram_size=9**9, do_sample=False):
              ref = ': ' + tokenizer.decode(beam[tokenized['input_ids'].numel():], skip_special_tokens=True) + '\n'
              idx = predictions.find(ref)
              if -1 == idx:
                  raise RuntimeError(f'Missing "{ref=}" from predictions')
              predictions = predictions[:idx] + predictions[idx + len(ref):]
          "
          echo "69" passed

          timeout 25s ./build/beam_search_causal_lm ./TinyLlama-1.1B-Chat-v1.0/ Hi > ./pred.txt
          python -c "
          import transformers
          with open('pred.txt', 'r') as file:
              predictions = file.read()
          tokenizer = transformers.LlamaTokenizer.from_pretrained('TinyLlama/TinyLlama-1.1B-Chat-v1.0')
          tokenized = tokenizer('Hi', return_tensors='pt')
          for beam in transformers.LlamaForCausalLM.from_pretrained('TinyLlama/TinyLlama-1.1B-Chat-v1.0').generate(**tokenized, num_beam_groups=3, num_beams=15, num_return_sequences=15, diversity_penalty=1.0, max_new_tokens=20, early_stopping=False, length_penalty=1.0, no_repeat_ngram_size=9**9, do_sample=False):
              ref = ': ' + tokenizer.decode(beam[tokenized['input_ids'].numel():], skip_special_tokens=True) + '\n'
              idx = predictions.find(ref)
              if -1 == idx:
                  raise RuntimeError(f'Missing "{ref=}" from predictions')
              predictions = predictions[:idx] + predictions[idx + len(ref):]
          "
          echo "Hi" passed

          timeout 25s ./build/beam_search_causal_lm ./TinyLlama-1.1B-Chat-v1.0/ "return 0" > ./pred.txt
          python -c "
          import transformers
          with open('pred.txt', 'r') as file:
              predictions = file.read()
          tokenizer = transformers.LlamaTokenizer.from_pretrained('TinyLlama/TinyLlama-1.1B-Chat-v1.0')
          tokenized = tokenizer('return 0', return_tensors='pt')
          for beam in transformers.LlamaForCausalLM.from_pretrained('TinyLlama/TinyLlama-1.1B-Chat-v1.0').generate(**tokenized, num_beam_groups=3, num_beams=15, num_return_sequences=15, diversity_penalty=1.0, max_new_tokens=20, early_stopping=False, length_penalty=1.0, no_repeat_ngram_size=9**9, do_sample=False):
              ref = ': ' + tokenizer.decode(beam[tokenized['input_ids'].numel():], skip_special_tokens=True) + '\n'
              idx = predictions.find(ref)
              if -1 == idx:
                  raise RuntimeError(f'Missing "{ref=}" from predictions')
              predictions = predictions[:idx] + predictions[idx + len(ref):]
          "
          echo "return 0" passed

          ./build/beam_search_causal_lm ./TinyLlama-1.1B-Chat-v1.0/ "你好！ 你好嗎？" > ./pred.txt
          python -c "
          import transformers
          with open('pred.txt', 'r') as file:
              predictions = file.read()
          tokenizer = transformers.LlamaTokenizer.from_pretrained('TinyLlama/TinyLlama-1.1B-Chat-v1.0')
          tokenized = tokenizer('你好！ 你好嗎？', return_tensors='pt')
          for beam in transformers.LlamaForCausalLM.from_pretrained('TinyLlama/TinyLlama-1.1B-Chat-v1.0').generate(**tokenized, num_beam_groups=3, num_beams=15, num_return_sequences=15, diversity_penalty=1.0, max_new_tokens=20, early_stopping=False, length_penalty=1.0, no_repeat_ngram_size=9**9, do_sample=False):
              ref = ': ' + tokenizer.decode(beam[tokenized['input_ids'].numel():], skip_special_tokens=True) + '\n'
              idx = predictions.find(ref)
              if -1 == idx:
                  raise RuntimeError(f'Missing "{ref=}" from predictions')
              predictions = predictions[:idx] + predictions[idx + len(ref):]
          "
          echo "你好！ 你好嗎？" passed

  cpp-beam_search_causal_lm-windows:
    runs-on: windows-latest
    steps:
      - uses: actions/checkout@v4
        with:
          submodules: recursive
      - uses: actions/setup-python@v4
        with:
          python-version: 3.8
      - name: Install OpenVINO
        shell: bash
        run: |
          curl --output ov.zip https://storage.openvinotoolkit.org/repositories/openvino/packages/2024.1/windows/w_openvino_toolkit_windows_2024.1.0.15008.f4afc983258_x86_64.zip
          unzip ov.zip
      - name: Download, convert and build
        shell: cmd
        run: |
<<<<<<< HEAD
          call w_openvino_toolkit_windows_2024.1.0.15008.f4afc983258_x86_64\setupvars.bat
          python -m pip install --upgrade-strategy eager "optimum>=1.14" -r ./llm_bench/python/requirements.txt "transformers<4.38" ./thirdparty/openvino_tokenizers/[transformers] --extra-index-url https://download.pytorch.org/whl/cpu
          python ./llm_bench/python/convert.py --model_id TinyLlama/TinyLlama-1.1B-Chat-v1.0 --output_dir ./TinyLlama-1.1B-Chat-v1.0/ --precision FP16
=======
          call w_openvino_toolkit_windows_2024.1.0.dev20240304_x86_64\setupvars.bat
          python -m pip install --upgrade-strategy eager -r text_generation/causal_lm/cpp/requirements.txt
          python -m pip install ./thirdparty/openvino_tokenizers/[transformers]
          optimum-cli export openvino --trust-remote-code --weight-format fp16 --model TinyLlama/TinyLlama-1.1B-Chat-v1.0 TinyLlama-1.1B-Chat-v1.0
>>>>>>> b0169c9f
          cmake -DCMAKE_BUILD_TYPE=Release -S ./text_generation/causal_lm/cpp/ -B ./build/
          cmake --build ./build/ --config Release -j
      - name: Compare
        shell: cmd
        run: |
<<<<<<< HEAD
          call w_openvino_toolkit_windows_2024.1.0.15008.f4afc983258_x86_64\setupvars.bat
          convert_tokenizer .\TinyLlama-1.1B-Chat-v1.0\pytorch\dldt\FP16\ --output .\TinyLlama-1.1B-Chat-v1.0\pytorch\dldt\FP16\ --with-detokenizer
=======
          call w_openvino_toolkit_windows_2024.1.0.dev20240304_x86_64\setupvars.bat
          convert_tokenizer .\TinyLlama-1.1B-Chat-v1.0\ --output .\TinyLlama-1.1B-Chat-v1.0\ --with-detokenizer
>>>>>>> b0169c9f

          .\build\Release\beam_search_causal_lm.exe .\TinyLlama-1.1B-Chat-v1.0\ "69" > .\pred.txt
          echo import transformers > ref.py
          echo predictions = open('pred.txt', 'r').read() >> ref.py
          echo tokenizer = transformers.LlamaTokenizer.from_pretrained('TinyLlama/TinyLlama-1.1B-Chat-v1.0') >> ref.py
          echo tokenized = tokenizer('69', return_tensors='pt') >> ref.py
          echo for beam in transformers.LlamaForCausalLM.from_pretrained('TinyLlama/TinyLlama-1.1B-Chat-v1.0').generate(**tokenized, num_beam_groups=3, num_beams=15, num_return_sequences=15, diversity_penalty=1.0, max_new_tokens=20, early_stopping=False, length_penalty=1.0, no_repeat_ngram_size=9**9, do_sample=False): >> ref.py
          echo     ref = ': ' + tokenizer.decode(beam[tokenized['input_ids'].numel():], skip_special_tokens=True) + '\n' >> ref.py
          echo     idx = predictions.find(ref) >> ref.py
          echo     if -1 == idx: >> ref.py
          echo         raise RuntimeError(f'Missing "{ref=}" from predictions') >> ref.py
          echo     predictions = predictions[:idx] + predictions[idx + len(ref):] >> ref.py
          python ref.py

  cpp-beam_search_causal_lm-Qwen-7B-Chat:
    runs-on: ubuntu-20.04-16-cores
    steps:
      - uses: actions/checkout@v4
        with:
          submodules: recursive
      - uses: actions/setup-python@v4
        with:
          python-version: 3.8
      - name: Install OpenVINO
        run: |
          mkdir ./ov/
          curl https://storage.openvinotoolkit.org/repositories/openvino/packages/2024.1/linux/l_openvino_toolkit_ubuntu20_2024.1.0.15008.f4afc983258_x86_64.tgz | tar --directory ./ov/ --strip-components 1 -xz
          sudo ./ov/install_dependencies/install_openvino_dependencies.sh
      - name: Download, convert and build
        run: |
          source ./ov/setupvars.sh
          python -m pip install --upgrade-strategy eager -r ./text_generation/causal_lm/cpp/requirements.txt
          python -m pip install ./thirdparty/openvino_tokenizers/[transformers]
          optimum-cli export openvino --trust-remote-code --weight-format fp16 --model Qwen/Qwen-7B-Chat Qwen-7B-Chat
          cmake -DCMAKE_BUILD_TYPE=Release -S ./text_generation/causal_lm/cpp/ -B ./build/
          cmake --build ./build/ --config Release -j
      - name: Compare
        run: |
          source ./ov/setupvars.sh
          convert_tokenizer Qwen/Qwen-7B-Chat --output ./Qwen-7B-Chat/ --with-detokenizer --trust-remote-code
          timeout 50s ./build/beam_search_causal_lm ./Qwen-7B-Chat/ 69 > ./pred.txt

  cpp-beam_search_causal_lm-Qwen1_5-7B-Chat:
    runs-on: ubuntu-20.04-16-cores
    steps:
      - uses: actions/checkout@v4
        with:
          submodules: recursive
      - uses: actions/setup-python@v4
        with:
          python-version: 3.8
      - name: Install OpenVINO
        run: |
          mkdir ./ov/
          curl https://storage.openvinotoolkit.org/repositories/openvino/packages/2024.1/linux/l_openvino_toolkit_ubuntu20_2024.1.0.15008.f4afc983258_x86_64.tgz | tar --directory ./ov/ --strip-components 1 -xz
          sudo ./ov/install_dependencies/install_openvino_dependencies.sh
      - name: Download, convert and build
        run: |
          source ./ov/setupvars.sh
          python -m pip install --upgrade-strategy eager -r ./text_generation/causal_lm/cpp/requirements.txt
          python -m pip install ./thirdparty/openvino_tokenizers/[transformers]
          optimum-cli export openvino --trust-remote-code --weight-format fp16 --model Qwen/Qwen1.5-7B-Chat Qwen1.5-7B-Chat
          cmake -DCMAKE_BUILD_TYPE=Release -S ./text_generation/causal_lm/cpp/ -B ./build/
          cmake --build ./build/ --config Release -j
      - name: Run
        run: |
          source ./ov/setupvars.sh
          convert_tokenizer ./Qwen1.5-7B-Chat/ --output ./Qwen1.5-7B-Chat/ --with-detokenizer --trust-remote-code
          timeout 50s ./build/beam_search_causal_lm ./Qwen1.5-7B-Chat/ "你好！" > ./pred_qwen15.txt

  cpp-beam_search_causal_lm-Phi-2:
    runs-on: ubuntu-20.04-16-cores
    steps:
      - uses: actions/checkout@v4
        with:
          submodules: recursive
      - uses: actions/setup-python@v4
        with:
          python-version: 3.8
      - name: Install OpenVINO
        run: |
          mkdir ./ov/
          curl https://storage.openvinotoolkit.org/repositories/openvino/packages/2024.1/linux/l_openvino_toolkit_ubuntu20_2024.1.0.15008.f4afc983258_x86_64.tgz | tar --directory ./ov/ --strip-components 1 -xz
          sudo ./ov/install_dependencies/install_openvino_dependencies.sh
      - name: Download, convert and build
        run: |
          source ./ov/setupvars.sh
          python -m pip install --upgrade-strategy eager -r ./text_generation/causal_lm/cpp/requirements.txt
          python -m pip install ./thirdparty/openvino_tokenizers/[transformers]
          optimum-cli export openvino --trust-remote-code --weight-format fp16 --model microsoft/phi-2 phi-2
          cmake -DCMAKE_BUILD_TYPE=Release -S ./text_generation/causal_lm/cpp/ -B ./build/
          cmake --build ./build/ --config Release -j 15
      - name: Compare
        run: |
          source ./ov/setupvars.sh
          convert_tokenizer ./phi-2/ --output ./phi-2/ --with-detokenizer --trust-remote-code
          timeout 50s ./build/beam_search_causal_lm ./phi-2/ 69 > ./pred.txt

  cpp-beam_search_causal_lm-notus-7b-v1:
    runs-on: ubuntu-20.04-16-cores
    steps:
      - uses: actions/checkout@v4
        with:
          submodules: recursive
      - uses: actions/setup-python@v4
        with:
          python-version: 3.8
      - name: Install OpenVINO
        run: |
          mkdir ./ov/
          curl https://storage.openvinotoolkit.org/repositories/openvino/packages/2024.1/linux/l_openvino_toolkit_ubuntu20_2024.1.0.15008.f4afc983258_x86_64.tgz | tar --directory ./ov/ --strip-components 1 -xz
          sudo ./ov/install_dependencies/install_openvino_dependencies.sh
      - name: Download, convert and build
        run: |
          source ./ov/setupvars.sh
          python -m pip install --upgrade-strategy eager -r ./text_generation/causal_lm/cpp/requirements.txt
          python -m pip install ./thirdparty/openvino_tokenizers/[transformers]
          optimum-cli export openvino --trust-remote-code --weight-format fp16 --model argilla/notus-7b-v1 notus-7b-v1
          cmake -DCMAKE_BUILD_TYPE=Release -S ./text_generation/causal_lm/cpp/ -B ./build/
          cmake --build ./build/ --config Release -j
      - name: Compare
        run: |
          source ./ov/setupvars.sh
          convert_tokenizer ./notus-7b-v1/ --output ./notus-7b-v1/ --with-detokenizer --trust-remote-code
          timeout 50s ./build/beam_search_causal_lm ./notus-7b-v1/ 69 > ./pred.txt

  cpp-speculative_decoding_lm-ubuntu:
    runs-on: ubuntu-20.04-16-cores
    steps:
      - uses: actions/checkout@v4
        with:
          submodules: recursive
      - uses: actions/setup-python@v4
        with:
          python-version: 3.8
      - name: Install OpenVINO
        run: |
          mkdir ./ov/
          curl https://storage.openvinotoolkit.org/repositories/openvino/packages/2024.1/linux/l_openvino_toolkit_ubuntu20_2024.1.0.15008.f4afc983258_x86_64.tgz | tar --directory ./ov/ --strip-components 1 -xz
          sudo ./ov/install_dependencies/install_openvino_dependencies.sh
      - name: Download, convert and build
        run: |
          source ./ov/setupvars.sh
          python -m pip install --upgrade-strategy eager -r ./text_generation/causal_lm/cpp/requirements.txt
          python -m pip install ./thirdparty/openvino_tokenizers/[transformers]
          optimum-cli export openvino --trust-remote-code --weight-format fp16 --model databricks/dolly-v2-3b dolly-v2-3b
          optimum-cli export openvino --trust-remote-code --weight-format fp16 --model databricks/dolly-v2-7b dolly-v2-7b
          convert_tokenizer ./dolly-v2-3b/ --output ./dolly-v2-3b/ --with-detokenizer
          convert_tokenizer ./dolly-v2-7b/ --output ./dolly-v2-7b/ --with-detokenizer
          cmake -DCMAKE_BUILD_TYPE=Release -S ./text_generation/causal_lm/cpp/ -B ./build/
          cmake --build ./build/ --config Release -j
      - name: run and compare
        run: |
          source ./ov/setupvars.sh
          ./build/speculative_decoding_lm ./dolly-v2-3b/ ./dolly-v2-7b/ "Alan Turing was a" > predictions_speculative.txt
          ./build/greedy_causal_lm ./dolly-v2-7b/ "Alan Turing was a" > predictions_greedy.txt
          python -c "
          with open('predictions_greedy.txt', 'r') as f:
              predicted_greedy = f.readline()
          with open('predictions_speculative.txt', 'r') as f:
              predicted_speculative = f.readline()
          assert predicted_greedy == predicted_speculative
          "
          echo "Alan Turing was a" passed

  cpp-Phi-1_5:
    runs-on: ubuntu-20.04-16-cores
    steps:
      - uses: actions/checkout@v4
        with:
          submodules: recursive
      - uses: actions/setup-python@v4
        with:
          python-version: 3.8
      - name: Install OpenVINO
        run: |
          mkdir ./ov/
          curl https://storage.openvinotoolkit.org/repositories/openvino/packages/2024.1/linux/l_openvino_toolkit_ubuntu20_2024.1.0.15008.f4afc983258_x86_64.tgz | tar --directory ./ov/ --strip-components 1 -xz
          sudo ./ov/install_dependencies/install_openvino_dependencies.sh
      - name: Download, convert and build
        run: |
          source ./ov/setupvars.sh
          python -m pip install --upgrade-strategy eager -r ./text_generation/causal_lm/cpp/requirements.txt
          python -m pip install ./thirdparty/openvino_tokenizers/[transformers]
          optimum-cli export openvino --trust-remote-code --weight-format fp16 --model microsoft/phi-1_5 phi-1_5
          cmake -DCMAKE_BUILD_TYPE=Release -S ./text_generation/causal_lm/cpp/ -B ./build/
          cmake --build ./build/ --config Release -j 15
      - name: Run Generation
        run: |
          source ./ov/setupvars.sh
          convert_tokenizer ./phi-1_5/ --output ./phi-1_5/ --with-detokenizer --trust-remote-code
          timeout 50s ./build/greedy_causal_lm ./phi-1_5/ "Alan Turing was a" > ./pred_greedy.txt
          timeout 50s ./build/beam_search_causal_lm ./phi-1_5/ "Alan Turing was a" > ./pred_beam.txt
      - name: Compare
        run: |
          python -c "
          import transformers
          with open('pred_greedy.txt', 'r') as file:
              predictions = file.read()
          tokenizer = transformers.AutoTokenizer.from_pretrained('microsoft/phi-1_5')
          tokenized = tokenizer('Alan Turing was a', return_tensors='pt')
          for output in transformers.AutoModelForCausalLM.from_pretrained('microsoft/phi-1_5').generate(**tokenized, max_length=100, do_sample=False):
              ref = tokenizer.decode(output[tokenized['input_ids'].numel():], skip_special_tokens=True) + '\n'
              idx = predictions.find(ref)
              if -1 == idx:
                  raise RuntimeError(f'Missing "{ref=}" from predictions')
              predictions = predictions[:idx] + predictions[idx + len(ref):]
          "
          echo "Alan Turing was a" passed<|MERGE_RESOLUTION|>--- conflicted
+++ resolved
@@ -147,28 +147,17 @@
       - name: Download, convert and build
         shell: cmd
         run: |
-<<<<<<< HEAD
           call w_openvino_toolkit_windows_2024.1.0.15008.f4afc983258_x86_64\setupvars.bat
-          python -m pip install --upgrade-strategy eager "optimum>=1.14" -r ./llm_bench/python/requirements.txt "transformers<4.38" ./thirdparty/openvino_tokenizers/[transformers] --extra-index-url https://download.pytorch.org/whl/cpu
-          python ./llm_bench/python/convert.py --model_id TinyLlama/TinyLlama-1.1B-Chat-v1.0 --output_dir ./TinyLlama-1.1B-Chat-v1.0/ --precision FP16
-=======
-          call w_openvino_toolkit_windows_2024.1.0.dev20240304_x86_64\setupvars.bat
           python -m pip install --upgrade-strategy eager -r text_generation/causal_lm/cpp/requirements.txt
           python -m pip install ./thirdparty/openvino_tokenizers/[transformers]
           optimum-cli export openvino --trust-remote-code --weight-format fp16 --model TinyLlama/TinyLlama-1.1B-Chat-v1.0 TinyLlama-1.1B-Chat-v1.0
->>>>>>> b0169c9f
           cmake -DCMAKE_BUILD_TYPE=Release -S ./text_generation/causal_lm/cpp/ -B ./build/
           cmake --build ./build/ --config Release -j
       - name: Compare
         shell: cmd
         run: |
-<<<<<<< HEAD
           call w_openvino_toolkit_windows_2024.1.0.15008.f4afc983258_x86_64\setupvars.bat
-          convert_tokenizer .\TinyLlama-1.1B-Chat-v1.0\pytorch\dldt\FP16\ --output .\TinyLlama-1.1B-Chat-v1.0\pytorch\dldt\FP16\ --with-detokenizer
-=======
-          call w_openvino_toolkit_windows_2024.1.0.dev20240304_x86_64\setupvars.bat
           convert_tokenizer .\TinyLlama-1.1B-Chat-v1.0\ --output .\TinyLlama-1.1B-Chat-v1.0\ --with-detokenizer
->>>>>>> b0169c9f
 
           .\build\Release\beam_search_causal_lm.exe .\TinyLlama-1.1B-Chat-v1.0\ "69" > .\pred.txt
           echo import transformers > ref.py
