--- conflicted
+++ resolved
@@ -43,7 +43,7 @@
     runs-on: aks-linux-2-cores-8gb
     container:
       image: 'openvinogithubactions.azurecr.io/openvino_provider:0.1.0'
-      volumes: 
+      volumes:
         - /mount:/mount
         - ${{ github.workspace }}:${{ github.workspace }}
 
@@ -110,16 +110,16 @@
           merge-multiple: true
 
       - name: CMake Build
-        run: |    
+        run: |
           source ${{ env.OV_INSTALL_DIR }}/setupvars.sh
           cmake -DCMAKE_BUILD_TYPE=${{ matrix.build-type }} -S ${{ env.SRC_DIR}} -B ${{ env.BUILD_DIR }}
           cmake --build ${{ env.BUILD_DIR}} --config ${{ matrix.build-type }} --parallel $(nproc)
           cmake --install ${{ env.BUILD_DIR }} --config ${{ matrix.build-type }} --prefix ${{ env.INSTALL_DIR }}
-      
+
       - name: Pack Artifacts
         run: tar -cvf - * | pigz > ${{ env.BUILD_DIR }}/${{ env.GENAI_ARCHIVE_NAME }}
         working-directory: ${{ env.INSTALL_DIR }}
-          
+
       - name: Upload Archive Distribution Package
         if: ${{ always() }}
         uses: actions/upload-artifact@b4b15b8c7c6ac21ea08fcf65892d2ee8f75cf882 # v4.4.3
@@ -138,7 +138,7 @@
     runs-on: aks-linux-4-cores-16gb
     container:
       image: openvinogithubactions.azurecr.io/ov_build/ubuntu_22_04_x64:${{ needs.openvino_download.outputs.docker_tag }}
-      volumes: 
+      volumes:
         - /mount:/mount
         - ${{ github.workspace }}:${{ github.workspace }}
       options: -e SCCACHE_AZURE_BLOB_CONTAINER -e SCCACHE_AZURE_CONNECTION_STRING
@@ -163,7 +163,7 @@
           name: ${{ needs.openvino_download.outputs.ov_artifact_name }}
           path: ${{ env.OV_INSTALL_DIR }}
           merge-multiple: true
-          
+
       - name: Build Tokenizers Wheel
         run: |
           python -m pip wheel -v --no-deps --wheel-dir ${{ env.WHEELS_DIR }} \
@@ -171,7 +171,7 @@
               ${{ needs.openvino_download.outputs.ov_wheel_source }} \
               ${{ env.SRC_DIR }}/thirdparty/openvino_tokenizers
         working-directory: ${{ env.OV_INSTALL_DIR }}
-              
+
       - name: Build GenAI Wheel
         run: |
           python -m pip wheel -v --no-deps --wheel-dir ${{ env.WHEELS_DIR }} \
@@ -179,11 +179,11 @@
               ${{ needs.openvino_download.outputs.ov_wheel_source }} \
               ${{ env.SRC_DIR }}
         working-directory: ${{ env.OV_INSTALL_DIR }}
-        
+
       - name: Build WWB Wheel
         run: python -m pip wheel -v --no-deps --wheel-dir ${{ env.WHEELS_DIR }} ${{ env.SRC_DIR }}/tools/who_what_benchmark
         working-directory: ${{ env.OV_INSTALL_DIR }}
-            
+
       - name: Upload Wheels
         if: ${{ always() }}
         uses: actions/upload-artifact@b4b15b8c7c6ac21ea08fcf65892d2ee8f75cf882 # v4.4.3
@@ -191,7 +191,7 @@
           name: genai_wheels
           path: ${{ env.INSTALL_DIR }}
           if-no-files-found: 'error'
-          
+
   genai_build_samples:
     name: Build Samples - ${{ matrix.build-type }}
     strategy:
@@ -206,7 +206,7 @@
     runs-on: aks-linux-2-cores-8gb
     container:
       image: openvinogithubactions.azurecr.io/ov_build/ubuntu_22_04_x64:${{ needs.openvino_download.outputs.docker_tag }}
-      volumes: 
+      volumes:
         - /mount:/mount
         - ${{ github.workspace }}:${{ github.workspace }}
       options: -e SCCACHE_AZURE_BLOB_CONTAINER -e SCCACHE_AZURE_CONNECTION_STRING
@@ -230,17 +230,17 @@
           pattern: "{${{ needs.openvino_download.outputs.ov_artifact_name }},genai_archive_${{ matrix.build-type }}}"
           path: ${{ env.OV_INSTALL_DIR }}
           merge-multiple: true
-          
+
       - name: Extract Artifacts
         run: pigz -dc ${{ env.GENAI_ARCHIVE_NAME }} | tar -xf - -C ${{ env.OV_INSTALL_DIR }}
         working-directory: ${{ env.OV_INSTALL_DIR }}
-        
+
       - name: Build Samples (Release)
         if: ${{ 'Release' == matrix.build-type }}
         run: |
           chmod +x ${{ env.OV_INSTALL_DIR }}/samples/cpp/build_samples.sh
           ${{ env.OV_INSTALL_DIR }}/samples/cpp/build_samples.sh -i ${{ env.INSTALL_DIR }}
-  
+
       - name: Build Samples (${{ matrix.build-type }})
         if: ${{ 'Release' != matrix.build-type }}
         run: |
@@ -248,7 +248,7 @@
           cmake -DCMAKE_BUILD_TYPE=${{ matrix.build-type }} -S ${{ env.OV_INSTALL_DIR }}/samples/cpp/ -B ${{ env.BUILD_DIR }}
           cmake --build ${{ env.BUILD_DIR }} --config ${{ matrix.build-type }} --parallel $(nproc)
           cmake --install ${{ env.BUILD_DIR }} --config ${{ matrix.build-type }} --component samples_bin --prefix ${{ env.INSTALL_DIR }}
-        
+
       - name: Pack Artifacts
         run: tar -cvf - * | pigz > ${{ env.INSTALL_DIR }}/${{ env.GENAI_SAMPLES_NAME }}
         working-directory: ${{ env.INSTALL_DIR }}
@@ -260,7 +260,7 @@
           name: genai_samples_${{ matrix.build-type }}
           path: ${{ env.INSTALL_DIR }}/*.tar.gz
           if-no-files-found: 'error'
-        
+
   genai_tests_wheel:
     name: Python (${{ matrix.test.name}}) Tests (wheel)
     needs: [ openvino_download, genai_build_wheel ]
@@ -281,7 +281,7 @@
     runs-on: ${{ matrix.test.runner }}
     container:
       image: openvinogithubactions.azurecr.io/ov_test/ubuntu_22_04_x64:${{ needs.openvino_download.outputs.docker_tag }}
-      volumes: 
+      volumes:
         - /mount:/mount
         - ${{ github.workspace }}:${{ github.workspace }}
 
@@ -291,39 +291,39 @@
       BUILD_DIR: ${{ github.workspace }}/build
       TRANSFORMERS_CACHE: ${{ github.workspace }}/models  # Hugging Face transformers cache
       HF_HOME: ${{ github.workspace }}/datasets           # Hugging Face datasets cache
-        
+
     steps:
       - name: Clone openvino.genai
         uses: actions/checkout@11bd71901bbe5b1630ceea73d27597364c9af683 # v4.2.2
         with:
           path: ${{ env.SRC_DIR }}
           submodules: recursive
-          
+
       - name: Download Build Artifacts
         uses: actions/download-artifact@fa0a91b85d4f404e444e00e005971372dc801d16 # v4.1.8
         with:
           pattern: "{${{ needs.openvino_download.outputs.ov_artifact_name }},genai_wheels}"
           path: ${{ env.INSTALL_DIR }}
           merge-multiple: true
-                     
+
       - name: Install GenAI Wheels
         uses: ./src/.github/actions/install_wheel
         with:
           packages: "openvino;openvino_tokenizers[transformers];openvino_genai;whowhatbench"
           requirements_files: "${{ env.SRC_DIR }}/tests/python_tests/requirements.txt"
           local_wheel_dir: ${{ env.INSTALL_DIR }}/wheels
-    
+
       - name: Tests
         run: python -m pytest -v ./${{ matrix.test.cmd }}
         working-directory: ${{ env.SRC_DIR }}
-        
+
   genai_samples_tests:
     name: Samples Tests - ${{ matrix.build-type }}
     strategy:
       fail-fast: false
       matrix:
         build-type: [Release]
-    needs: [ openvino_download, genai_build_cmake, genai_build_wheel, genai_build_samples ] 
+    needs: [ openvino_download, genai_build_cmake, genai_build_wheel, genai_build_samples ]
     timeout-minutes: 45
     defaults:
       run:
@@ -331,7 +331,7 @@
     runs-on: aks-linux-2-cores-8gb
     container:
       image: openvinogithubactions.azurecr.io/ov_test/ubuntu_22_04_x64:${{ needs.openvino_download.outputs.docker_tag }}
-      volumes: 
+      volumes:
         - /mount:/mount
         - ${{ github.workspace }}:${{ github.workspace }}
 
@@ -340,41 +340,41 @@
       SRC_DIR: ${{ github.workspace }}/src
       BUILD_DIR: ${{ github.workspace }}/build
       MODELS_DIR: ${{ github.workspace }}/models
-        
+
     steps:
       - name: Clone openvino.genai
         uses: actions/checkout@11bd71901bbe5b1630ceea73d27597364c9af683 # v4.2.2
         with:
           path: ${{ env.SRC_DIR }}
           submodules: recursive
-          
+
       - name: Download Build Artifacts
         uses: actions/download-artifact@fa0a91b85d4f404e444e00e005971372dc801d16 # v4.1.8
         with:
           pattern: "{${{ needs.openvino_download.outputs.ov_artifact_name }},genai_archive_${{ matrix.build-type }},genai_samples_${{ matrix.build-type }},genai_wheels}"
           path: ${{ env.INSTALL_DIR }}
           merge-multiple: true
-      
+
       - name: Extract Artifacts
         run: |
           pigz -dc ${{ env.GENAI_ARCHIVE_NAME }} | tar -xf - -C ${{ env.INSTALL_DIR }}
           pigz -dc ${{ env.GENAI_SAMPLES_NAME }} | tar -xf - -C ${{ env.INSTALL_DIR }}
         working-directory: ${{ env.INSTALL_DIR }}
-        
+
       - name: Install Wheels
         uses: ./src/.github/actions/install_wheel
         with:
           packages: "openvino;openvino_tokenizers[transformers];openvino_genai"
           requirements_files: "${{ env.SRC_DIR }}/samples/requirements.txt"
           local_wheel_dir: ${{ env.INSTALL_DIR }}/wheels
-     
+
       - name: Download & convert Models and data
         run: |
           mkdir -p ${{ env.MODELS_DIR }}
           optimum-cli export openvino --trust-remote-code --model TinyLlama/TinyLlama-1.1B-Chat-v1.0 ${{ env.MODELS_DIR }}/TinyLlama-1.1B-Chat-v1.0
           optimum-cli export openvino --trust-remote-code --model openai/whisper-tiny ${{ env.MODELS_DIR }}/whisper-tiny
           wget https://storage.openvinotoolkit.org/models_contrib/speech/2021.2/librispeech_s5/how_are_you_doing_today.wav -O ${{ env.MODELS_DIR }}/how_are_you_doing_today.wav
-        
+
       - name: Test multinomial_causal_lm.py
         if: ${{ 'Release' == matrix.build-type }} # Python bindings can be built in Release only
         timeout-minutes: 1
@@ -386,10 +386,10 @@
         timeout-minutes: 1
         run: ${{ env.INSTALL_DIR }}/samples/python/whisper_speech_recognition/whisper_speech_recognition.py ./whisper-tiny/ how_are_you_doing_today.wav
         working-directory: ${{ env.MODELS_DIR }}
-      
+
       - name: C++ Tests Prerequisites
         run: python -m pip uninstall openvino openvino-tokenizers openvino-genai -y
-        
+
       - name: Test greedy_causal_lm
         run: |
           source ${{ env.INSTALL_DIR }}/setupvars.sh
@@ -483,11 +483,7 @@
 
   Overall_Status:
     name: ci/gha_overall_status_linux
-<<<<<<< HEAD
-    needs: [openvino_download, openvino_build, genai_python_lib, genai_package, genai_python_lib_whisper, genai_nodejs_bindings]
-=======
-    needs: [openvino_download, genai_build_cmake, genai_build_wheel, genai_build_samples, genai_tests_wheel, genai_samples_tests]
->>>>>>> 67f2d26f
+    needs: [openvino_download, genai_build_cmake, genai_build_wheel, genai_build_samples, genai_tests_wheel, genai_samples_tests, genai_nodejs_bindings]
     if: ${{ always() }}
     runs-on: ubuntu-latest
     steps:
