--- conflicted
+++ resolved
@@ -449,11 +449,6 @@
         - /mount:/mount
         - ${{ github.workspace }}:${{ github.workspace }}
       options: -e HF_TOKEN
-<<<<<<< HEAD
-    
-=======
-
->>>>>>> d9f3db2d
     env:
       INSTALL_DIR: ${{ github.workspace }}/ov
       SRC_DIR: ${{ github.workspace }}/src
