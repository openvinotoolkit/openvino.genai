name: Linux (Ubuntu 22.04, Python 3.11)
on:
  workflow_dispatch:
  pull_request:
  merge_group:
  push:
    branches:
      - master
      - 'releases/**'

permissions: read-all # Required by https://github.com/ossf/scorecard/blob/e23b8ad91fd6a64a0a971ca4fc0a4d1650725615/docs/checks.md#token-permissions

concurrency:
  # github.ref is not unique in post-commit
  group: ${{ github.event_name == 'push' && github.run_id || github.ref }}-linux
  cancel-in-progress: true

env:
  PYTHON_VERSION: '3.11'
  OV_BRANCH: ${{ github.base_ref || github.event.merge_group.base_ref || github.ref }}
  CMAKE_CXX_COMPILER_LAUNCHER: sccache
  CMAKE_C_COMPILER_LAUNCHER: sccache
  SCCACHE_IGNORE_SERVER_IO_ERROR: 1
  SCCACHE_SERVER_PORT: 35555
  SCCACHE_CACHE_SIZE: 30G
  SCCACHE_AZURE_KEY_PREFIX: genai/ubuntu/22_04/x64
  HF_HOME: /mount/caches/huggingface/lin
  OV_CACHE: /mount/caches/huggingface/.ov_cache/lin
  GENAI_ARCHIVE_NAME: genai.tar.gz
  GENAI_SAMPLES_NAME: genai_samples.tar.gz

jobs:
  Smart_CI:
    runs-on: ubuntu-latest
    outputs:
      affected_components: "${{ steps.smart_ci.outputs.affected_components }}"
      changed_components: "${{ steps.smart_ci.outputs.changed_components }}"
      skip_workflow: "${{ steps.smart_ci.outputs.skip_workflow }}"
    steps:
      - name: checkout action
        uses: actions/checkout@11bd71901bbe5b1630ceea73d27597364c9af683 # v4.2.2
        timeout-minutes: 15
        with:
          sparse-checkout: .github

      - name: Get affected components
        id: smart_ci
        uses: openvinotoolkit/openvino/.github/actions/smart-ci@master
        with:
          repository: ${{ github.repository }}
          pr: ${{ github.event.number }}
          commit_sha: ${{ github.sha }}
          ref_name: ${{ github.ref_name }}
          component_pattern: "category: (.*)"
          repo_token: ${{ secrets.GITHUB_TOKEN }}
          skip_when_only_listed_labels_set: 'GH Pages Docs'
          skip_when_only_listed_files_changed: '*.md,*.rst,*.png,*.jpg,*.svg'

      - name: Show affected components
        run: |
          echo "${{ toJSON(steps.smart_ci.outputs.affected_components) }}"
        shell: bash

  openvino_download:
    needs: Smart_CI
    if: "!needs.smart_ci.outputs.skip_workflow"
    name: Download OpenVINO
    outputs:
      status: ${{ steps.openvino_download.outcome }}
      ov_artifact_name: ${{ steps.openvino_download.outputs.ov_artifact_name }}
      ov_wheel_source: ${{ steps.openvino_download.outputs.ov_wheel_source }}
      ov_version: ${{ steps.openvino_download.outputs.ov_version }}
      docker_tag: ${{ steps.get_docker_tag.outputs.docker_tag }}
    timeout-minutes: 10
    defaults:
      run:
        shell: bash
    runs-on: aks-linux-medium
    container:
      image: 'openvinogithubactions.azurecr.io/openvino_provider:0.1.0'
      volumes:
        - /mount:/mount
        - ${{ github.workspace }}:${{ github.workspace }}

    steps:
    - uses: openvinotoolkit/openvino/.github/actions/openvino_provider@master
      id: openvino_download
      with:
        platform: ubuntu22
        commit_packages_to_provide: wheels,developer_package.tar.gz,openvino_js_package.tar.gz
        revision: latest_available_commit

    - name: Clone docker tag from OpenVINO repo
      uses: actions/checkout@11bd71901bbe5b1630ceea73d27597364c9af683 # v4.2.2
      with:
        repository: 'openvinotoolkit/openvino'
        path: 'openvino'
        ref: ${{ env.OV_BRANCH }}
        sparse-checkout: |
          .github/dockerfiles/docker_tag

    - name: Save docker tag to output
      id: get_docker_tag
      run: |
        docker_tag=$(cat openvino/.github/dockerfiles/docker_tag)
        echo "docker_tag=$docker_tag" >> $GITHUB_OUTPUT

  genai_build_cmake:
    name: Build Archive - ${{ matrix.build-type }}
    strategy:
      fail-fast: false
      matrix:
        build-type: [Release]
    needs: [ openvino_download ]
    timeout-minutes: 45
    defaults:
      run:
        shell: bash
    runs-on: aks-linux-4-cores-16gb
    container:
      image: openvinogithubactions.azurecr.io/ov_build/ubuntu_22_04_x64:${{ needs.openvino_download.outputs.docker_tag }}
      volumes:
        - /mount:/mount
        - ${{ github.workspace }}:${{ github.workspace }}
      options: -e SCCACHE_AZURE_BLOB_CONTAINER -e SCCACHE_AZURE_CONNECTION_STRING
    env:
      CMAKE_GENERATOR: Unix Makefiles
      OV_INSTALL_DIR: ${{ github.workspace }}/ov
      INSTALL_DIR: ${{ github.workspace }}/install
      INSTALL_TOOLS_DIR: ${{ github.workspace }}/tools
      INSTALL_TESTS_DIR: ${{ github.workspace }}/tests
      BUILD_DIR: ${{ github.workspace }}/build
      SRC_DIR: ${{ github.workspace }}/src

    steps:
      - name: Clone openvino.genai
        uses: actions/checkout@11bd71901bbe5b1630ceea73d27597364c9af683 # v4.2.2
        with:
          path: ${{ env.SRC_DIR }}
          submodules: recursive

      - name: Download OpenVINO package
        uses: actions/download-artifact@d3f86a106a0bac45b974a628896c90dbdf5c8093 # v4.3.0
        with:
          name: ${{ needs.openvino_download.outputs.ov_artifact_name }}
          path: ${{ env.OV_INSTALL_DIR }}
          merge-multiple: true

      - name: CMake Build
        run: |
          source ${{ env.OV_INSTALL_DIR }}/setupvars.sh
          cmake -DOpenVINODeveloperPackage_DIR=${{ env.OV_INSTALL_DIR }}/developer_package/cmake \
                -DENABLE_PYTHON=ON \
                -DCMAKE_BUILD_TYPE=${{ matrix.build-type }} \
                -S ${{ env.SRC_DIR}} \
                -B ${{ env.BUILD_DIR }}
          cmake --build ${{ env.BUILD_DIR}} --config ${{ matrix.build-type }} --parallel $(nproc) --verbose
          cmake --install ${{ env.BUILD_DIR }} --config ${{ matrix.build-type }} --prefix ${{ env.INSTALL_DIR }}
          cmake --install ${{ env.BUILD_DIR }} --config ${{ matrix.build-type }} --prefix ${{ env.INSTALL_TOOLS_DIR }} --component tools_bin
          cmake --install ${{ env.BUILD_DIR }} --config ${{ matrix.build-type }} --prefix ${{ env.INSTALL_TESTS_DIR }} --component tests

      - name: Pack Artifacts
        run: tar -cvf - * | pigz > ${{ env.BUILD_DIR }}/${{ env.GENAI_ARCHIVE_NAME }}
        working-directory: ${{ env.INSTALL_DIR }}

      - name: Upload Archive Distribution Package
        if: always()
        uses: actions/upload-artifact@ea165f8d65b6e75b540449e92b4886f43607fa02 # v4.6.2
        with:
          name: genai_archive_${{ matrix.build-type }}
          path: ${{ env.BUILD_DIR }}/${{ env.GENAI_ARCHIVE_NAME }}
          if-no-files-found: 'error'
      
      - name: Upload Tools
        if: always()
        uses: actions/upload-artifact@ea165f8d65b6e75b540449e92b4886f43607fa02 # v4.6.2
        with:
          name: genai_tools_${{ matrix.build-type }}
          path: ${{ env.INSTALL_TOOLS_DIR }}
          if-no-files-found: 'error'
        
      - name: Upload Tests
        if: always()
        uses: actions/upload-artifact@ea165f8d65b6e75b540449e92b4886f43607fa02 # v4.6.2
        with:
          name: genai_tests_${{ matrix.build-type }}
          path: ${{ env.INSTALL_TESTS_DIR }}
          if-no-files-found: 'error'

  genai_build_wheel:
    name: Build Wheel
    needs: [ openvino_download ]
    timeout-minutes: 45
    defaults:
      run:
        shell: bash
    runs-on: aks-linux-4-cores-16gb
    container:
      image: openvinogithubactions.azurecr.io/ov_build/ubuntu_22_04_x64:${{ needs.openvino_download.outputs.docker_tag }}
      volumes:
        - /mount:/mount
        - ${{ github.workspace }}:${{ github.workspace }}
      options: -e SCCACHE_AZURE_BLOB_CONTAINER -e SCCACHE_AZURE_CONNECTION_STRING
    env:
      CMAKE_GENERATOR: Unix Makefiles
      OV_INSTALL_DIR: ${{ github.workspace }}/ov
      INSTALL_DIR: ${{ github.workspace }}/install
      WHEELS_DIR: ${{ github.workspace }}/install/wheels
      SRC_DIR: ${{ github.workspace }}/src
      OpenVINODeveloperPackage_DIR: ${{ github.workspace }}/ov/developer_package/cmake

    steps:
      - name: Clone openvino.genai
        uses: actions/checkout@11bd71901bbe5b1630ceea73d27597364c9af683 # v4.2.2
        with:
          path: ${{ env.SRC_DIR }}
          submodules: recursive

      - name: Download OpenVINO package
        uses: actions/download-artifact@d3f86a106a0bac45b974a628896c90dbdf5c8093 # v4.3.0
        with:
          name: ${{ needs.openvino_download.outputs.ov_artifact_name }}
          path: ${{ env.OV_INSTALL_DIR }}
          merge-multiple: true

      - name: Build Tokenizers Wheel
        run: |
          python -m pip wheel -v --no-deps --wheel-dir ${{ env.WHEELS_DIR }} \
              --config-settings=override=cross.arch="manylinux_2_31_x86_64" \
              ${{ needs.openvino_download.outputs.ov_wheel_source }} \
              ${{ env.SRC_DIR }}/thirdparty/openvino_tokenizers
        working-directory: ${{ env.OV_INSTALL_DIR }}

      - name: Build GenAI Wheel
        run: |
          python -m pip wheel -v --no-deps --wheel-dir ${{ env.WHEELS_DIR }} \
              --config-settings=override=cross.arch="manylinux_2_31_x86_64" \
              ${{ needs.openvino_download.outputs.ov_wheel_source }} \
              ${{ env.SRC_DIR }}
        working-directory: ${{ env.OV_INSTALL_DIR }}

      - name: Build WWB Wheel
        run: python -m pip wheel -v --no-deps --wheel-dir ${{ env.WHEELS_DIR }} ${{ env.SRC_DIR }}/tools/who_what_benchmark
        working-directory: ${{ env.OV_INSTALL_DIR }}

      - name: Upload Wheels
        if: ${{ always() }}
        uses: actions/upload-artifact@ea165f8d65b6e75b540449e92b4886f43607fa02 # v4.6.2
        with:
          name: genai_wheels
          path: ${{ env.INSTALL_DIR }}
          if-no-files-found: 'error'

  genai_build_samples:
    name: Build Samples - ${{ matrix.build-type }}
    strategy:
      fail-fast: false
      matrix:
        build-type: [Release]
    needs: [ openvino_download, genai_build_cmake ]
    timeout-minutes: 10
    defaults:
      run:
        shell: bash
    runs-on: aks-linux-4-cores-16gb
    container:
      image: openvinogithubactions.azurecr.io/ov_build/ubuntu_22_04_x64:${{ needs.openvino_download.outputs.docker_tag }}
      volumes:
        - /mount:/mount
        - ${{ github.workspace }}:${{ github.workspace }}
      options: -e SCCACHE_AZURE_BLOB_CONTAINER -e SCCACHE_AZURE_CONNECTION_STRING
    env:
      CMAKE_GENERATOR: Unix Makefiles
      OV_INSTALL_DIR: ${{ github.workspace }}/ov
      INSTALL_DIR: ${{ github.workspace }}/install
      BUILD_DIR: ${{ github.workspace }}/build
      SRC_DIR: ${{ github.workspace }}/src

    steps:
      - name: Clone openvino.genai
        uses: actions/checkout@11bd71901bbe5b1630ceea73d27597364c9af683 # v4.2.2
        with:
          path: ${{ env.SRC_DIR }}
          submodules: recursive

      - name: Download Build Artifacts
        uses: actions/download-artifact@d3f86a106a0bac45b974a628896c90dbdf5c8093 # v4.3.0
        with:
          pattern: "{${{ needs.openvino_download.outputs.ov_artifact_name }},genai_archive_${{ matrix.build-type }}}"
          path: ${{ env.OV_INSTALL_DIR }}
          merge-multiple: true

      - name: Extract Artifacts
        run: pigz -dc ${{ env.GENAI_ARCHIVE_NAME }} | tar -xf - -C ${{ env.OV_INSTALL_DIR }}
        working-directory: ${{ env.OV_INSTALL_DIR }}

      - name: Build Samples (Release)
        if: ${{ 'Release' == matrix.build-type }}
        run: |
          chmod +x ${{ env.OV_INSTALL_DIR }}/samples/cpp/build_samples.sh
          ${{ env.OV_INSTALL_DIR }}/samples/cpp/build_samples.sh -i ${{ env.INSTALL_DIR }}
          chmod +x ${{ env.OV_INSTALL_DIR }}/samples/c/build_samples.sh
          ${{ env.OV_INSTALL_DIR }}/samples/c/build_samples.sh -i ${{ env.INSTALL_DIR }}

      - name: Build Samples (${{ matrix.build-type }})
        if: ${{ 'Release' != matrix.build-type }}
        run: |
          source ${{ env.OV_INSTALL_DIR }}/setupvars.sh
          cmake -DCMAKE_BUILD_TYPE=${{ matrix.build-type }} -S ${{ env.OV_INSTALL_DIR }}/samples/cpp/ -B ${{ env.BUILD_DIR }}
          cmake --build ${{ env.BUILD_DIR }} --config ${{ matrix.build-type }} --parallel $(nproc)
          cmake --install ${{ env.BUILD_DIR }} --config ${{ matrix.build-type }} --component samples_bin --prefix ${{ env.INSTALL_DIR }}

      - name: Pack Artifacts
        run: tar -cvf - * | pigz > ${{ env.INSTALL_DIR }}/${{ env.GENAI_SAMPLES_NAME }}
        working-directory: ${{ env.INSTALL_DIR }}

      - name: Upload Samples Build Package
        if: ${{ always() }}
        uses: actions/upload-artifact@ea165f8d65b6e75b540449e92b4886f43607fa02 # v4.6.2
        with:
          name: genai_samples_${{ matrix.build-type }}
          path: ${{ env.INSTALL_DIR }}/*.tar.gz
          if-no-files-found: 'error'

  genai_build_nodejs:
    name: Build Node.js bindings
    strategy:
      fail-fast: false
      matrix:
        build-type: [Release]
    needs: [ openvino_download ]
    timeout-minutes: 20
    defaults:
      run:
        shell: bash
    runs-on: aks-linux-4-cores-16gb
    container:
      image: openvinogithubactions.azurecr.io/ov_build/ubuntu_22_04_x64:${{ needs.openvino_download.outputs.docker_tag }}
      volumes:
        - /mount:/mount
        - ${{ github.workspace }}:${{ github.workspace }}
      options: -e SCCACHE_AZURE_BLOB_CONTAINER -e SCCACHE_AZURE_CONNECTION_STRING

    env:
      SRC_DIR: ${{ github.workspace }}/openvino.genai
      BUILD_DIR: ${{ github.workspace }}/build
      INSTALL_DIR: ${{ github.workspace }}/openvino.genai/src/js/bin
      OV_INSTALL_DIR: ${{ github.workspace }}/ov

    steps:
      - name: Clone openvino.genai
        uses: actions/checkout@11bd71901bbe5b1630ceea73d27597364c9af683 # v4.2.2
        with:
          submodules: recursive
          path: ${{ env.SRC_DIR }}

      - name: Download OpenVINO package
        uses: actions/download-artifact@d3f86a106a0bac45b974a628896c90dbdf5c8093 # v4.3.0
        with:
          name: ${{ needs.openvino_download.outputs.ov_artifact_name }}
          path: ${{ env.OV_INSTALL_DIR }}
          merge-multiple: true

      - name: Build GenAI Node.js bindings
        run: |
          source ${{ env.OV_INSTALL_DIR }}/setupvars.sh
          cmake -DCMAKE_BUILD_TYPE=${{ matrix.build-type }} \
            -DENABLE_JS=ON -DCPACK_GENERATOR=NPM \
            -DENABLE_PYTHON=OFF -DENABLE_WHEEL=OFF \
            -S ${{ env.SRC_DIR }} -B ${{ env.BUILD_DIR }}
          cmake --build ${{ env.BUILD_DIR }} --config ${{ matrix.build-type }} --parallel $(nproc) --verbose
          cmake --install ${{ env.BUILD_DIR }} --config ${{ matrix.build-type }} --prefix ${{ env.INSTALL_DIR }}

      - name: Upload Node.js bindings Build Package
        if: always()
        uses: actions/upload-artifact@ea165f8d65b6e75b540449e92b4886f43607fa02 # v4.6.2
        with:
          name: genai_nodejs_bindings
          path: ${{ env.INSTALL_DIR }}
          if-no-files-found: 'error'

  genai_tests_wheel:
    name: Python (${{ matrix.test.name}}) Tests (wheel)
    needs: [ Smart_CI, openvino_download, genai_build_wheel ]
    timeout-minutes: ${{ matrix.test.timeout }}
    strategy:
      fail-fast: false
      matrix:
        test:
          - name: 'Whisper'
            cmd: 'tests/python_tests/test_whisper_pipeline.py tests/python_tests/test_whisper_pipeline_static.py'
            run_condition: ${{ fromJSON(needs.smart_ci.outputs.affected_components).whisper.test }}
            timeout: 45
          - name: 'Cacheopt E2E'
            cmd: 'tests/python_tests/test_kv_cache_eviction.py'
            run_condition: ${{ fromJSON(needs.smart_ci.outputs.affected_components).continuous_batching.test }}
            timeout: 60
          - name: 'LLM & VLM'
            cmd: 'tests/python_tests/test_llm_pipeline.py tests/python_tests/test_llm_pipeline_static.py tests/python_tests/test_vlm_pipeline.py'
            run_condition: ${{ fromJSON(needs.smart_ci.outputs.affected_components).visual_language.test }}
            timeout: 60
          - name: 'Tokenizer tests'
            cmd: 'tests/python_tests/test_tokenizer.py'
            run_condition: ${{ fromJSON(needs.smart_ci.outputs.affected_components).tokenizers.test }}
            timeout: 60
          - name: 'API tests'
            cmd: 'tests/python_tests/test_continuous_batching.py tests/python_tests/test_generation_config.py tests/python_tests/test_sampling.py tests/python_tests/test_text_streamer.py'
            run_condition: ${{ fromJSON(needs.smart_ci.outputs.affected_components).continuous_batching.test || fromJSON(needs.smart_ci.outputs.affected_components).sampling.test || fromJSON(needs.smart_ci.outputs.affected_components).text_streamer.test }}
            timeout: 60
          - name: 'Rag tests'
            cmd: 'tests/python_tests/test_rag.py'
            timeout: 30
          - name: 'WWB tests'
            cmd: '/tools/who_what_benchmark/tests'
            run_condition: ${{ fromJSON(needs.smart_ci.outputs.affected_components).WWB.test }}
            timeout: 90
    defaults:
      run:
        shell: bash
    runs-on: aks-linux-4-cores-16gb
    container:
      image: openvinogithubactions.azurecr.io/ov_test/ubuntu_22_04_x64:${{ needs.openvino_download.outputs.docker_tag }}
      volumes:
        - /mount:/mount
        - ${{ github.workspace }}:${{ github.workspace }}
      options: -e HF_TOKEN

    env:
      INSTALL_DIR: ${{ github.workspace }}/install
      BUILD_DIR: ${{ github.workspace }}/build

    steps:
      - name: Clone openvino.genai
        if: ${{ matrix.test.run_condition }}
        uses: actions/checkout@11bd71901bbe5b1630ceea73d27597364c9af683 # v4.2.2
        with:
          submodules: recursive

      - name: Download Build Artifacts
        if: ${{ matrix.test.run_condition }}
        uses: actions/download-artifact@d3f86a106a0bac45b974a628896c90dbdf5c8093 # v4.3.0
        with:
          pattern: "{${{ needs.openvino_download.outputs.ov_artifact_name }},genai_wheels}"
          path: ${{ env.INSTALL_DIR }}
          merge-multiple: true
          
      - name: Configure poetry
        uses: ./.github/actions/install_poetry
        
      - name: Find OpenVINO wheel
        uses: ./.github/actions/find_wheel
        id: ov_wheel
        with:
          wheels_dir: '${{ env.INSTALL_DIR }}/wheels'
          package_name: 'openvino'
              
      - name: Install OpenVINO wheel
<<<<<<< HEAD
        if: ${{ github.actor != 'dependabot[bot]' }}
        run: poetry add ${{ steps.ov_wheel.outputs.wheel_path }} 
        
      - name: Find Tokenizers wheel
        uses: ./.github/actions/find_wheel
        id: tokenizers_wheel
=======
        if: ${{ matrix.test.run_condition }}
        run: |
          python3 -m pip install openvino==${{ needs.openvino_download.outputs.ov_version }} ${{ needs.openvino_download.outputs.ov_wheel_source }}
        working-directory: ${{ env.INSTALL_DIR }}
        
      - name: Install GenAI Wheels
        if: ${{ matrix.test.run_condition }}
        uses: ./src/.github/actions/install_wheel
>>>>>>> 30dbbbbe
        with:
          wheels_dir: '${{ env.INSTALL_DIR }}/wheels'
          package_name: 'openvino_tokenizers'
          
      - name: Install OpenVINO tokenizers wheel
        if: ${{ github.actor != 'dependabot[bot]' }}
        run: poetry add ${{ steps.tokenizers_wheel.outputs.wheel_path }}
      
      - name: Install Test dependencies
        run: poetry install --extras=samples --with dev,tests
        
      - name: Find whowhatbench wheel
        uses: ./.github/actions/find_wheel
        id: whowhatbench_wheel
        with:
          wheels_dir: '${{ env.INSTALL_DIR }}/wheels'
          package_name: 'whowhatbench'
      
      - name: Find GenAI wheel
        uses: ./.github/actions/find_wheel
        id: genai_wheel
        with:
          wheels_dir: '${{ env.INSTALL_DIR }}/wheels'
          package_name: 'openvino_genai'
        
      - name: Install GenAI wheel
        run: python3 -m pip install --no-deps ${{ steps.genai_wheel.outputs.wheel_path }}
        
      - name: Install whowhatbench wheel
        run: poetry add ${{ steps.whowhatbench_wheel.outputs.wheel_path }}
        
      - name: Tests
        if: ${{ matrix.test.run_condition }}
        run: python -m pytest -v ./${{ matrix.test.cmd }}
        working-directory: ${{ env.SRC_DIR }}

  genai_samples_tests:
    name: Samples ${{ matrix.test.name }} (${{ matrix.build-type }})
    needs: [ Smart_CI, openvino_download, genai_build_cmake, genai_build_wheel, genai_build_samples, genai_build_nodejs ]
    strategy:
      fail-fast: false
      matrix:
        build-type: [Release]
        test:
          - name: 'LLM'
            marker: 'llm'
            cmd: 'tests/python_tests/samples'
            run_condition: ${{ fromJSON(needs.smart_ci.outputs.affected_components).LLM_samples.test }}
            runner: 'aks-linux-4-cores-16gb'
          - name: 'Whisper'
            marker: 'whisper'
            cmd: 'tests/python_tests/samples'
            run_condition: ${{ fromJSON(needs.smart_ci.outputs.affected_components).Whisper_samples.test }}
            runner: 'aks-linux-4-cores-16gb'
          - name: 'Image generation'
            marker: 'image_generation'
            cmd: 'tests/python_tests/samples'
            run_condition: ${{ fromJSON(needs.smart_ci.outputs.affected_components).Image_generation_samples.test }}
            runner: 'aks-linux-16-cores-32gb'
          - name: 'VLM'
            marker: 'vlm'
            cmd: 'tests/python_tests/samples'
            run_condition: ${{ fromJSON(needs.smart_ci.outputs.affected_components).VLM_samples.test }}
            runner: 'aks-linux-8-cores-64gb'
    timeout-minutes: 120
    defaults:
      run:
        shell: bash
    runs-on: ${{ matrix.test.runner }}
    container:
      image: openvinogithubactions.azurecr.io/ov_test/ubuntu_22_04_x64:${{ needs.openvino_download.outputs.docker_tag }}
      volumes:
        - /mount:/mount
        - ${{ github.workspace }}:${{ github.workspace }}
      options: -e HF_TOKEN
    env:
      INSTALL_DIR: ${{ github.workspace }}/ov
      SRC_DIR: ${{ github.workspace }}/src
      BUILD_DIR: ${{ github.workspace }}/build

    steps:
      - name: Clone openvino.genai
        if: ${{ matrix.test.run_condition }}
        uses: actions/checkout@11bd71901bbe5b1630ceea73d27597364c9af683 # v4.2.2
        with:
          path: ${{ env.SRC_DIR }}
          submodules: recursive

      - name: Download Build Artifacts
        if: ${{ matrix.test.run_condition }}
        uses: actions/download-artifact@d3f86a106a0bac45b974a628896c90dbdf5c8093 # v4.3.0
        with:
          pattern: "{${{ needs.openvino_download.outputs.ov_artifact_name }},genai_archive_${{ matrix.build-type }},genai_samples_${{ matrix.build-type }},genai_wheels}"
          path: ${{ env.INSTALL_DIR }}
          merge-multiple: true
      
      - name: Download GenAI JS Bildings Artifacts
        if: ${{ matrix.test.run_condition && 'LLM' == matrix.test.name }}
        uses: actions/download-artifact@d3f86a106a0bac45b974a628896c90dbdf5c8093 # v4.3.0
        with:
          name: genai_nodejs_bindings
          path: ${{ env.SRC_DIR }}/src/js/bin
          merge-multiple: true

      - name: Extract Artifacts
        if: ${{ matrix.test.run_condition }}
        run: |
          pigz -dc ${{ env.GENAI_ARCHIVE_NAME }} | tar -xf - -C ${{ env.INSTALL_DIR }}
          pigz -dc ${{ env.GENAI_SAMPLES_NAME }} | tar -xf - -C ${{ env.INSTALL_DIR }}
        working-directory: ${{ env.INSTALL_DIR }}
          
      - name: Install OpenVINO wheel
        if: ${{ matrix.test.run_condition }}
        run: |
          python3 -m pip install openvino==${{ needs.openvino_download.outputs.ov_version }} ${{ needs.openvino_download.outputs.ov_wheel_source }}
        working-directory: ${{ env.INSTALL_DIR }}
        
      - name: Install GenAI wheels
        if: ${{ matrix.test.run_condition }}
        uses: ./src/.github/actions/install_wheel
        with:
          packages: "openvino_tokenizers[transformers];openvino_genai[testing]"
          requirements_files: "${{ env.SRC_DIR }}/samples/requirements.txt"
          local_wheel_dir: ${{ env.INSTALL_DIR }}/wheels

      - name: Setup Node
        if: ${{ matrix.test.run_condition && 'LLM' == matrix.test.name }}
        uses: actions/setup-node@49933ea5288caeca8642d1e84afbd3f7d6820020 # v4.4.0
        with:
          node-version: 21

      - name: Install GenAI NPM package
        if: ${{ matrix.test.run_condition && 'LLM' == matrix.test.name }}
        working-directory: ${{ env.SRC_DIR }}/src/js
        run: |
          npm install --verbose
          rm -rf node_modules/openvino-node/bin
          cp -R ${{ env.INSTALL_DIR }}/openvino_js_package node_modules/openvino-node/bin
          cd ${{ env.SRC_DIR }}/samples/js/text_generation

      - name: Install NPM dependencies for samples
        if: ${{ matrix.test.run_condition && 'LLM' == matrix.test.name }}
        working-directory: ${{ env.SRC_DIR }}/samples/js/text_generation
        run: |
          npm install --verbose
          rm -rf node_modules/openvino-node/bin
          cp -R ${{ env.INSTALL_DIR }}/openvino_js_package node_modules/openvino-node/bin

      - name: Test Samples (Python and C++)
        if: ${{ matrix.test.run_condition }}
        run: python -m pytest -vvs ${{ env.SRC_DIR }}/${{ matrix.test.cmd }} -m "${{ matrix.test.marker }}"
        env:
          LD_LIBRARY_PATH: "${{ env.INSTALL_DIR }}/runtime/lib/intel64:${{ env.INSTALL_DIR }}/runtime/3rdparty/tbb/lib:$LD_LIBRARY_PATH" # Required for C++ samples
          SAMPLES_PY_DIR: "${{ env.INSTALL_DIR }}/samples/python"
          SAMPLES_JS_DIR: "${{ env.SRC_DIR }}/samples/js"
          SAMPLES_CPP_DIR: "${{ env.INSTALL_DIR }}/samples_bin"
          SAMPLES_C_DIR: "${{ env.INSTALL_DIR }}/samples_bin"

  genai_tools_tests:
    name: Tools ${{ matrix.build-type }}
    strategy:
      fail-fast: false
      matrix:
        build-type: [Release]
    needs: [ Smart_CI, openvino_download, genai_build_cmake, genai_build_wheel ] 
    if: ${{ fromJSON(needs.smart_ci.outputs.affected_components).llm_bench || fromJSON(needs.smart_ci.outputs.affected_components).continuous_batching }}
    timeout-minutes: 90
    defaults:
      run:
        shell: bash
    runs-on: aks-linux-4-cores-16gb
    container:
      image: openvinogithubactions.azurecr.io/ov_test/ubuntu_22_04_x64:${{ needs.openvino_download.outputs.docker_tag }}
      volumes:
        - /mount:/mount
        - ${{ github.workspace }}:${{ github.workspace }}
      options: -e HF_TOKEN

    env:
      INSTALL_DIR: ${{ github.workspace }}/ov
      SRC_DIR: ${{ github.workspace }}/src
      BUILD_DIR: ${{ github.workspace }}/build
        
    steps:
      - name: Clone openvino.genai
        uses: actions/checkout@11bd71901bbe5b1630ceea73d27597364c9af683 # v4.2.2
        with:
          path: ${{ env.SRC_DIR }}
          submodules: recursive

      - name: Download Build Artifacts
        uses: actions/download-artifact@d3f86a106a0bac45b974a628896c90dbdf5c8093 # v4.3.0
        with:
          pattern: "{${{ needs.openvino_download.outputs.ov_artifact_name }},genai_archive_${{ matrix.build-type }},genai_tools_${{ matrix.build-type }},genai_tests_${{ matrix.build-type }},genai_wheels}"
          path: ${{ env.INSTALL_DIR }}
          merge-multiple: true

      - name: Extract Artifacts
        run: |
          pigz -dc ${{ env.GENAI_ARCHIVE_NAME }} | tar -xf - -C ${{ env.INSTALL_DIR }}
        working-directory: ${{ env.INSTALL_DIR }}
        
      - name: Fix C++ samples permissions
        run: chmod +x ${{ env.INSTALL_DIR }}/samples_bin/*
        
      - name: Install OpenVINO wheel
        run: |
          python3 -m pip install openvino==${{ needs.openvino_download.outputs.ov_version }} ${{ needs.openvino_download.outputs.ov_wheel_source }}
        working-directory: ${{ env.INSTALL_DIR }}
        
      - name: Install GenAI wheels
        uses: ./src/.github/actions/install_wheel
        with:
          packages: "openvino_tokenizers[transformers];openvino_genai[testing]"
          requirements_files: "${{ env.SRC_DIR }}/samples/requirements.txt;${{ env.SRC_DIR }}/tools/llm_bench/requirements.txt"
          local_wheel_dir: ${{ env.INSTALL_DIR }}/wheels

      - name: gtests unit tests
        if: ${{ fromJSON(needs.smart_ci.outputs.affected_components).continuous_batching }}
        run: |
          source ${{ env.INSTALL_DIR }}/setupvars.sh
          chmod +x ${{ env.INSTALL_DIR }}/tests/tests_continuous_batching
          ${{ env.INSTALL_DIR }}/tests/tests_continuous_batching
        
      - name: Test Continuous Batching Tools
        if: ${{ fromJSON(needs.smart_ci.outputs.affected_components).continuous_batching }}
        run: |
          source ${{ env.INSTALL_DIR }}/setupvars.sh
          python -m pytest -vs ${{ env.SRC_DIR }}/tests/python_tests/samples/test_continuous_batching_tools.py -m "samples"
        env:
          SAMPLES_CPP_DIR: "${{ env.INSTALL_DIR }}/samples_bin"

      - name: Test LLM Benchmark Tools
        if: ${{ fromJSON(needs.smart_ci.outputs.affected_components).llm_bench }}
        run: |
          source ${{ env.INSTALL_DIR }}/setupvars.sh
          python -m pytest -vs ${{ env.SRC_DIR }}/tests/python_tests/samples/test_tools_llm_benchmark.py -m "samples"
        env:
          SAMPLES_PY_DIR: "${{ env.SRC_DIR }}/tools"

  genai_nodejs_tests:
    name: Node.js bindings tests
    needs: [ Smart_CI, openvino_download, genai_build_nodejs ]
    if: ${{ fromJSON(needs.smart_ci.outputs.affected_components).JS_API }}
    timeout-minutes: 20
    defaults:
      run:
        shell: bash
    runs-on: aks-linux-4-cores-16gb
    container:
      image: openvinogithubactions.azurecr.io/ov_test/ubuntu_22_04_x64:${{ needs.openvino_download.outputs.docker_tag }}
      volumes:
        - /mount:/mount
        - ${{ github.workspace }}:${{ github.workspace }}
      options: -e HF_TOKEN

    env:
      OV_INSTALL_DIR: ${{ github.workspace }}/ov
      SRC_DIR: ${{ github.workspace }}/openvino.genai
      INSTALL_DIR: ${{ github.workspace }}/openvino.genai/src/js/bin
      NODE_VERSION: 21

    steps:
      - name: Clone openvino.genai
        uses: actions/checkout@11bd71901bbe5b1630ceea73d27597364c9af683 # v4.2.2
        with:
          path: ${{ env.SRC_DIR }}
          submodules: recursive

      - name: Download OpenVINO Artifacts
        uses: actions/download-artifact@d3f86a106a0bac45b974a628896c90dbdf5c8093 # v4.3.0
        with:
          name: ${{ needs.openvino_download.outputs.ov_artifact_name }}
          path: ${{ env.OV_INSTALL_DIR }}
          merge-multiple: true

      - name: Download GenAI JS Bildings Artifacts
        uses: actions/download-artifact@d3f86a106a0bac45b974a628896c90dbdf5c8093 # v4.3.0
        with:
          name: genai_nodejs_bindings
          path: ${{ env.INSTALL_DIR }}
          merge-multiple: true

      - name: Setup Node ${{ env.NODE_VERSION }}
        uses: actions/setup-node@49933ea5288caeca8642d1e84afbd3f7d6820020 # v4.4.0
        with:
          node-version: ${{ env.NODE_VERSION }}

      # JS pacakges uses the OpenVINO and OpenVINO GenAI libraries from the bin directory.
      # Here we emulate the installation of the openvino-node package from NPM. The latest
      # release of the openvino-node package is installed, and we need to update the binaries
      # in the node_modules/openvino-node/bin directory to work correctly with GenAI
      - name: Install npm package tests dependencies
        working-directory: ${{ env.SRC_DIR }}/src/js
        run: |
          npm install --verbose
          rm -rf node_modules/openvino-node/bin
          cp -R ${{ env.OV_INSTALL_DIR }}/openvino_js_package node_modules/openvino-node/bin

      - name: Check lint
        working-directory: ${{ env.SRC_DIR }}/src/js
        run: npm run lint

      - name: Run npm package tests
        working-directory: ${{ env.SRC_DIR }}/src/js
        run: npm test

      - name: Install openvino-genai-node samples dependencies
        working-directory: ${{ env.SRC_DIR }}/samples/js/text_generation
        run: |
          npm install --verbose
          rm -rf node_modules/openvino-node/bin
          cp -R ${{ env.OV_INSTALL_DIR }}/openvino_js_package node_modules/openvino-node/bin

      - name: Run samples tests
        run: npm test
        env:
          MODEL_PATH: ${{ env.SRC_DIR }}/src/js/tests/models/Llama-3.1-8B-Instruct-FastDraft-150M-int8-ov
        working-directory: ${{ env.SRC_DIR }}/samples/js/text_generation

  Overall_Status:
    name: ci/gha_overall_status_linux
    needs: [Smart_CI, openvino_download, genai_build_cmake, genai_build_wheel, genai_build_samples, genai_build_nodejs, genai_tests_wheel, genai_samples_tests, genai_tools_tests, genai_nodejs_tests]
    if: ${{ always() }}
    runs-on: ubuntu-latest
    steps:
      - name: Check status of all jobs
        if: >-
          ${{
            contains(needs.*.result, 'failure') ||
            contains(needs.*.result, 'cancelled')
          }}
        run: exit 1<|MERGE_RESOLUTION|>--- conflicted
+++ resolved
@@ -455,29 +455,19 @@
           package_name: 'openvino'
               
       - name: Install OpenVINO wheel
-<<<<<<< HEAD
-        if: ${{ github.actor != 'dependabot[bot]' }}
+        if: ${{ github.actor != 'dependabot[bot]' && matrix.test.run_condition }}
         run: poetry add ${{ steps.ov_wheel.outputs.wheel_path }} 
         
       - name: Find Tokenizers wheel
+        if: ${{ matrix.test.run_condition }}
         uses: ./.github/actions/find_wheel
         id: tokenizers_wheel
-=======
-        if: ${{ matrix.test.run_condition }}
         run: |
           python3 -m pip install openvino==${{ needs.openvino_download.outputs.ov_version }} ${{ needs.openvino_download.outputs.ov_wheel_source }}
         working-directory: ${{ env.INSTALL_DIR }}
-        
-      - name: Install GenAI Wheels
-        if: ${{ matrix.test.run_condition }}
-        uses: ./src/.github/actions/install_wheel
->>>>>>> 30dbbbbe
-        with:
-          wheels_dir: '${{ env.INSTALL_DIR }}/wheels'
-          package_name: 'openvino_tokenizers'
           
       - name: Install OpenVINO tokenizers wheel
-        if: ${{ github.actor != 'dependabot[bot]' }}
+        if: ${{ github.actor != 'dependabot[bot]' && matrix.test.run_condition }}
         run: poetry add ${{ steps.tokenizers_wheel.outputs.wheel_path }}
       
       - name: Install Test dependencies
