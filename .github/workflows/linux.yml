name: Linux (Ubuntu 22.04, Python 3.11)
on:
  workflow_dispatch:
  pull_request:
  merge_group:
  push:
    branches:
      - master
      - 'releases/**'

permissions: read-all # Required by https://github.com/ossf/scorecard/blob/e23b8ad91fd6a64a0a971ca4fc0a4d1650725615/docs/checks.md#token-permissions

concurrency:
  # github.ref is not unique in post-commit
  group: ${{ github.event_name == 'push' && github.run_id || github.ref }}-linux
  cancel-in-progress: true

env:
  PYTHON_VERSION: '3.11'
  OV_BRANCH: ${{ github.base_ref || github.event.merge_group.base_ref || github.ref }}
  CMAKE_CXX_COMPILER_LAUNCHER: sccache
  CMAKE_C_COMPILER_LAUNCHER: sccache
  SCCACHE_IGNORE_SERVER_IO_ERROR: 1
  SCCACHE_SERVER_PORT: 35555
  SCCACHE_CACHE_SIZE: 30G
  SCCACHE_AZURE_KEY_PREFIX: genai/ubuntu/22_04/x64
  GENAI_ARCHIVE_NAME: genai.tar.gz
  GENAI_SAMPLES_NAME: genai_samples.tar.gz
<<<<<<< HEAD

jobs:
  openvino_download:
    name: Download OpenVINO
=======
  OV_SAMPLES_NAME: ov_samples.tar.gz

jobs:
  openvino_download:
    name: Download Prebuilt OpenVINO
>>>>>>> e117758a
    outputs:
      status: ${{ steps.openvino_download.outcome }}
      ov_artifact_name: ${{ steps.openvino_download.outputs.ov_artifact_name }}
      ov_wheel_source: ${{ steps.openvino_download.outputs.ov_wheel_source }}
      ov_version: ${{ steps.openvino_download.outputs.ov_version }}
      docker_tag: ${{ steps.get_docker_tag.outputs.docker_tag }}
    timeout-minutes: 10
    defaults:
      run:
        shell: bash
<<<<<<< HEAD
    runs-on: aks-linux-2-cores-8gb
=======
    runs-on: aks-linux-4-cores-16gb
>>>>>>> e117758a
    container:
      image: 'openvinogithubactions.azurecr.io/openvino_provider:0.1.0'
      volumes: 
        - /mount:/mount
        - ${{ github.workspace }}:${{ github.workspace }}

    steps:
    - uses: openvinotoolkit/openvino/.github/actions/openvino_provider@master
      id: openvino_download
      with:
        platform: ubuntu22
        commit_packages_to_provide: wheels
        revision: latest_available_commit

    - name: Clone docker tag from OpenVINO repo
      uses: actions/checkout@11bd71901bbe5b1630ceea73d27597364c9af683 # v4.2.2
      with:
        repository: 'openvinotoolkit/openvino'
        path: 'openvino'
        ref: ${{ env.OV_BRANCH }}
        sparse-checkout: |
          .github/dockerfiles/docker_tag

    - name: Save docker tag to output
      id: get_docker_tag
      run: |
        docker_tag=$(cat openvino/.github/dockerfiles/docker_tag)
        echo "docker_tag=$docker_tag" >> $GITHUB_OUTPUT

  genai_build_cmake:
    name: Build Archive - ${{ matrix.build-type }}
    strategy:
      fail-fast: false
      matrix:
        build-type: [Release]
    needs: [ openvino_download ]
<<<<<<< HEAD
    timeout-minutes: 20
=======
    timeout-minutes: 120
>>>>>>> e117758a
    defaults:
      run:
        shell: bash
    runs-on: aks-linux-4-cores-16gb
    container:
      image: openvinogithubactions.azurecr.io/ov_build/ubuntu_22_04_x64:${{ needs.openvino_download.outputs.docker_tag }}
      volumes:
        - /mount:/mount
      options: -e SCCACHE_AZURE_BLOB_CONTAINER -e SCCACHE_AZURE_CONNECTION_STRING -v ${{ github.workspace }}:${{ github.workspace }}
    env:
      CMAKE_GENERATOR: Unix Makefiles
      OV_INSTALL_DIR: ${{ github.workspace }}/ov
      INSTALL_DIR: ${{ github.workspace }}/install
      INSTALL_SAMPLES_DIR: ${{ github.workspace }}/samples
      BUILD_DIR: ${{ github.workspace }}/build
      SRC_DIR: ${{ github.workspace }}/src

    steps:
      - name: Clone openvino.genai
        uses: actions/checkout@11bd71901bbe5b1630ceea73d27597364c9af683 # v4.2.2
        with:
          path: ${{ env.SRC_DIR }}
          submodules: recursive

      - name: Download OpenVINO package
        uses: actions/download-artifact@fa0a91b85d4f404e444e00e005971372dc801d16 # v4.1.8
        with:
          name: ${{ needs.openvino_download.outputs.ov_artifact_name }}
          path: ${{ env.OV_INSTALL_DIR }}
          merge-multiple: true

      - name: CMake Build
        run: |    
          source ${{ env.OV_INSTALL_DIR }}/setupvars.sh
          cmake -DCMAKE_BUILD_TYPE=${{ matrix.build-type }} -S ${{ env.SRC_DIR}} -B ${{ env.BUILD_DIR }}
          cmake --build ${{ env.BUILD_DIR}} --config ${{ matrix.build-type }} --parallel $(nproc)
          cmake --install ${{ env.BUILD_DIR }} --config ${{ matrix.build-type }} --prefix ${{ env.INSTALL_DIR }}
<<<<<<< HEAD
      
      - name: Pack Artifacts
        run: tar -cvf - * | pigz > ${{ env.BUILD_DIR }}/${{ env.GENAI_ARCHIVE_NAME }}
        working-directory: ${{ env.INSTALL_DIR }}
          
=======
          cmake --install ${{ env.BUILD_DIR }} --config ${{ matrix.build-type }} --prefix ${{ env.INSTALL_SAMPLES_DIR }} --component samples_bin
      
      - name: Pack Artifacts
        run: |
          pushd ${{ env.INSTALL_DIR }}
            tar -cvf - * | pigz > ${{ env.BUILD_DIR }}/${{ env.GENAI_ARCHIVE_NAME }}
          popd
          pushd ${{ env.INSTALL_SAMPLES_DIR }}
            tar -cvf - * | pigz > ${{ env.BUILD_DIR }}/${{ env.GENAI_SAMPLES_NAME }}
          popd
          
      - name: Smoke Tests
        run: |
          source ${{ env.OV_INSTALL_DIR }}/setupvars.sh
          python -m pip install numpy
          python -c "import numpy, openvino, openvino_genai; openvino_genai.TokenizedInputs(openvino.Tensor(numpy.empty(0)), openvino.Tensor(numpy.empty(0)))"
        env:
          PYTHONPATH: ${{ env.INSTALL_DIR }}/python/:${{ env.SRC_DIR }}/thirdparty/openvino_tokenizers/python/:$PYTHONPATH
          LD_LIBRARY_PATH: ${{ env.INSTALL_DIR }}/runtime/lib/intel64/:$LD_LIBRARY_PATH

>>>>>>> e117758a
      - name: Upload Archive Distribution Package
        if: ${{ always() }}
        uses: actions/upload-artifact@b4b15b8c7c6ac21ea08fcf65892d2ee8f75cf882 # v4.4.3
        with:
          name: genai_archive_${{ matrix.build-type }}
          path: ${{ env.BUILD_DIR }}/${{ env.GENAI_ARCHIVE_NAME }}
<<<<<<< HEAD
=======
          if-no-files-found: 'error'
          
      - name: Upload Samples Build Package
        if: ${{ always() }}
        uses: actions/upload-artifact@b4b15b8c7c6ac21ea08fcf65892d2ee8f75cf882 # v4.4.3
        with:
          name: genai_samples_${{ matrix.build-type }}
          path: ${{ env.BUILD_DIR }}/${{ env.GENAI_SAMPLES_NAME }}
>>>>>>> e117758a
          if-no-files-found: 'error'

  genai_build_wheel:
    name: Build Wheel
    needs: [ openvino_download ]
<<<<<<< HEAD
    timeout-minutes: 20
=======
    timeout-minutes: 60
>>>>>>> e117758a
    defaults:
      run:
        shell: bash
    runs-on: aks-linux-4-cores-16gb
    container:
      image: openvinogithubactions.azurecr.io/ov_build/ubuntu_22_04_x64:${{ needs.openvino_download.outputs.docker_tag }}
      volumes: 
        - /mount:/mount
        - ${{ github.workspace }}:${{ github.workspace }}
      options: -e SCCACHE_AZURE_BLOB_CONTAINER -e SCCACHE_AZURE_CONNECTION_STRING
    env:
      CMAKE_GENERATOR: Unix Makefiles
      OV_INSTALL_DIR: ${{ github.workspace }}/ov
      INSTALL_DIR: ${{ github.workspace }}/install
      WHEELS_DIR: ${{ github.workspace }}/install/wheels
      BUILD_DIR: ${{ github.workspace }}/build
      SRC_DIR: ${{ github.workspace }}/src

    steps:
      - name: Clone openvino.genai
        uses: actions/checkout@11bd71901bbe5b1630ceea73d27597364c9af683 # v4.2.2
        with:
          path: ${{ env.SRC_DIR }}
          submodules: recursive

      - name: Download OpenVINO package
        uses: actions/download-artifact@fa0a91b85d4f404e444e00e005971372dc801d16 # v4.1.8
        with:
          name: ${{ needs.openvino_download.outputs.ov_artifact_name }}
          path: ${{ env.OV_INSTALL_DIR }}
          merge-multiple: true
          
      - name: Build Tokenizers Wheel
<<<<<<< HEAD
        run: |
          python -m pip wheel -v --no-deps --wheel-dir ${{ env.WHEELS_DIR }} \
              --config-settings=override=cross.arch="manylinux_2_31_x86_64" \
              ${{ needs.openvino_download.outputs.ov_wheel_source }} \
              ${{ env.SRC_DIR }}/thirdparty/openvino_tokenizers
        working-directory: ${{ env.OV_INSTALL_DIR }}
              
      - name: Build GenAI Wheel
=======
>>>>>>> e117758a
        run: |
          python -m pip wheel -v --no-deps --wheel-dir ${{ env.WHEELS_DIR }} \
              --config-settings=override=cross.arch="manylinux_2_31_x86_64" \
              ${{ needs.openvino_download.outputs.ov_wheel_source }} \
<<<<<<< HEAD
              ${{ env.SRC_DIR }}
        working-directory: ${{ env.OV_INSTALL_DIR }}
        
      - name: Build WWB Wheel
        run: python -m pip wheel -v --no-deps --wheel-dir ${{ env.WHEELS_DIR }} ${{ env.SRC_DIR }}/tools/who_what_benchmark
        working-directory: ${{ env.OV_INSTALL_DIR }}
            
=======
              ${{ env.SRC_DIR }}/thirdparty/openvino_tokenizers
        working-directory: ${{ env.OV_INSTALL_DIR }}
              
      - name: Build GenAI Wheel
        run: |
          python -m pip wheel -v --no-deps --wheel-dir ${{ env.WHEELS_DIR }} \
              --config-settings=override=cross.arch="manylinux_2_31_x86_64" \
              ${{ needs.openvino_download.outputs.ov_wheel_source }} \
              ${{ env.SRC_DIR }}
        working-directory: ${{ env.OV_INSTALL_DIR }}
        
      - name: Install Wheels
        run: python -m pip install ${{ env.WHEELS_DIR }}/openvino_genai*.whl ${{ env.WHEELS_DIR }}/openvino_tokenizers*.whl openvino-tokenizers[transformers] --force-reinstall
        env:
          PIP_FIND_LINKS: ${{ env.OV_INSTALL_DIR }}/wheels
        
      - name: Smoke Tests
        run: |
          python -m pip install "numpy<2.0.0"
          python -c "import numpy, openvino, openvino_genai; openvino_genai.TokenizedInputs(openvino.Tensor(numpy.empty(0)), openvino.Tensor(numpy.empty(0)))"

>>>>>>> e117758a
      - name: Upload Wheels
        if: ${{ always() }}
        uses: actions/upload-artifact@b4b15b8c7c6ac21ea08fcf65892d2ee8f75cf882 # v4.4.3
        with:
          name: genai_wheels
          path: ${{ env.INSTALL_DIR }}
          if-no-files-found: 'error'
          
  genai_build_samples:
    name: Build Samples - ${{ matrix.build-type }}
    strategy:
      fail-fast: false
      matrix:
        build-type: [Release]
    needs: [ openvino_download, genai_build_cmake ]
<<<<<<< HEAD
    timeout-minutes: 10
    defaults:
      run:
        shell: bash
    runs-on: aks-linux-2-cores-8gb
=======
    timeout-minutes: 120
    defaults:
      run:
        shell: bash
    runs-on: aks-linux-4-cores-16gb
>>>>>>> e117758a
    container:
      image: openvinogithubactions.azurecr.io/ov_build/ubuntu_22_04_x64:${{ needs.openvino_download.outputs.docker_tag }}
      volumes: 
        - /mount:/mount
        - ${{ github.workspace }}:${{ github.workspace }}
      options: -e SCCACHE_AZURE_BLOB_CONTAINER -e SCCACHE_AZURE_CONNECTION_STRING
    env:
      CMAKE_GENERATOR: Unix Makefiles
      OV_INSTALL_DIR: ${{ github.workspace }}/ov
      INSTALL_DIR: ${{ github.workspace }}/install
      BUILD_DIR: ${{ github.workspace }}/build
      SRC_DIR: ${{ github.workspace }}/src

    steps:
      - name: Clone openvino.genai
        uses: actions/checkout@11bd71901bbe5b1630ceea73d27597364c9af683 # v4.2.2
        with:
          path: ${{ env.SRC_DIR }}
          submodules: recursive

      - name: Download Build Artifacts
        uses: actions/download-artifact@fa0a91b85d4f404e444e00e005971372dc801d16 # v4.1.8
        with:
          pattern: "{${{ needs.openvino_download.outputs.ov_artifact_name }},genai_archive_${{ matrix.build-type }}}"
          path: ${{ env.OV_INSTALL_DIR }}
          merge-multiple: true
          
      - name: Extract Artifacts
        run: pigz -dc ${{ env.GENAI_ARCHIVE_NAME }} | tar -xf - -C ${{ env.OV_INSTALL_DIR }}
        working-directory: ${{ env.OV_INSTALL_DIR }}
<<<<<<< HEAD
        
      - name: Build Samples (Release)
        if: ${{ 'Release' == matrix.build-type }}
        run: |
          chmod +x ${{ env.OV_INSTALL_DIR }}/samples/cpp/build_samples.sh
          ${{ env.OV_INSTALL_DIR }}/samples/cpp/build_samples.sh -i ${{ env.INSTALL_DIR }}
  
      - name: Build Samples (${{ matrix.build-type }})
        if: ${{ 'Release' != matrix.build-type }}
=======
                    
      - name: Build Samples - ${{ matrix.build-type }}
>>>>>>> e117758a
        run: |
          source ${{ env.OV_INSTALL_DIR }}/setupvars.sh
          cmake -DCMAKE_BUILD_TYPE=${{ matrix.build-type }} -S ${{ env.OV_INSTALL_DIR }}/samples/cpp/ -B ${{ env.BUILD_DIR }}
          cmake --build ${{ env.BUILD_DIR }} --config ${{ matrix.build-type }} --parallel $(nproc)
          cmake --install ${{ env.BUILD_DIR }} --config ${{ matrix.build-type }} --component samples_bin --prefix ${{ env.INSTALL_DIR }}
        
      - name: Pack Artifacts
<<<<<<< HEAD
        run: tar -cvf - * | pigz > ${{ env.INSTALL_DIR }}/${{ env.GENAI_SAMPLES_NAME }}
=======
        run: tar -cvf - * | pigz > ${{ env.INSTALL_DIR }}/${{ env.OV_SAMPLES_NAME }}
>>>>>>> e117758a
        working-directory: ${{ env.INSTALL_DIR }}

      - name: Upload Samples Build Package
        if: ${{ always() }}
        uses: actions/upload-artifact@b4b15b8c7c6ac21ea08fcf65892d2ee8f75cf882 # v4.4.3
        with:
<<<<<<< HEAD
          name: genai_samples_${{ matrix.build-type }}
          path: ${{ env.INSTALL_DIR }}/*.tar.gz
          if-no-files-found: 'error'
        
  genai_tests_wheel:
    name: Python (${{ matrix.test.name}}) Tests (wheel)
    needs: [ openvino_download, genai_build_wheel ]
    timeout-minutes: 60
=======
          name: ov_samples_${{ matrix.build-type }}
          path: ${{ env.INSTALL_DIR }}/*.tar.gz
          if-no-files-found: 'error'
          
  genai_tests_archive:
    name: Python Tests (archive - ${{ matrix.build-type }}) - ${{ matrix.test.name }}
    needs: [ openvino_download, genai_build_cmake ]
    strategy:
      fail-fast: false
      matrix:
        build-type: [Release]
        test:
          - name: 'Chat Generate Api'
            cmd: 'tests/python_tests/test_chat_generate_api.py -k "not Qwen2-0.5B-Instruct"'
          - name: 'Whisper Generate API'
            cmd: 'tests/python_tests/test_whisper_generate_api.py -k "${PRECOMMIT_FILTER} and not distil-whisper"'
    timeout-minutes: 45
    defaults:
      run:
        shell: bash
    runs-on: aks-linux-4-cores-16gb
    container:
      image: openvinogithubactions.azurecr.io/ov_test/ubuntu_22_04_x64:${{ needs.openvino_download.outputs.docker_tag }}
      volumes: 
        - /mount:/mount
        - ${{ github.workspace }}:${{ github.workspace }}

    env:
      INSTALL_DIR: ${{ github.workspace }}/install
      SRC_DIR: ${{ github.workspace }}/src
      BUILD_DIR: ${{ github.workspace }}/build
      PRECOMMIT_FILTER: 'test_language or timestamps'
        
    steps:
      - name: Clone openvino.genai
        uses: actions/checkout@11bd71901bbe5b1630ceea73d27597364c9af683 # v4.2.2
        with:
          path: ${{ env.SRC_DIR }}
          submodules: recursive
          
      - name: Download Build Artifacts
        uses: actions/download-artifact@fa0a91b85d4f404e444e00e005971372dc801d16 # v4.1.8
        with:
          pattern: "{${{ needs.openvino_download.outputs.ov_artifact_name }},genai_archive_${{ matrix.build-type }}}"
          path: ${{ env.INSTALL_DIR }}
          merge-multiple: true
      
      - name: Extract Artifacts
        run: pigz -dc ${{ env.GENAI_ARCHIVE_NAME }} | tar -xf - -C ${{ env.INSTALL_DIR }}
        working-directory: ${{ env.INSTALL_DIR }}
  
      - name: Install Test Requirements
        run: |
          python -m pip install -r ./tests/python_tests/requirements.txt
          python -m pip uninstall openvino openvino-tokenizers -y
        working-directory: ${{ env.SRC_DIR }}
    
      - name: Test - ${{ matrix.test.name }}
        run: |
          source ${{ env.INSTALL_DIR }}/setupvars.sh
          python -m pytest -vv ./${{ matrix.test.cmd }}
        env:
          PYTHONPATH: ${{ env.SRC_DIR }}/thirdparty/openvino_tokenizers/python/:$PYTHONPATH
        working-directory: ${{ env.SRC_DIR }}
        
  genai_tests_wheel:
    name: Python Tests (wheel) - ${{ matrix.test.name }}
    needs: [ openvino_download, genai_build_wheel ]
>>>>>>> e117758a
    strategy:
      fail-fast: false
      matrix:
        test:
<<<<<<< HEAD
          - name: 'Whisper'
            cmd: 'tests/python_tests/test_whisper_generate_api.py'
            runner: aks-linux-8-cores-32gb
          - name: 'LLM & VLM'
            cmd: 'tests/python_tests --ignore tests/python_tests/test_whisper_generate_api.py -k "not Qwen2-0.5B-Instruct"' # Skip failed tests Qwen2-0.5B-Instruct
            runner: aks-linux-4-cores-16gb
    defaults:
      run:
        shell: bash
    runs-on: ${{ matrix.test.runner }}
=======
          - name: 'VLM API'
            cmd: 'tests/python_tests/test_vlm_api.py'
          - name: 'Whisper Generate API'
            cmd: 'tests/python_tests/test_whisper_generate_api.py -k "${PRECOMMIT_FILTER}"'
    timeout-minutes: 60
    defaults:
      run:
        shell: bash
    runs-on: aks-linux-4-cores-16gb
>>>>>>> e117758a
    container:
      image: openvinogithubactions.azurecr.io/ov_test/ubuntu_22_04_x64:${{ needs.openvino_download.outputs.docker_tag }}
      volumes: 
        - /mount:/mount
        - ${{ github.workspace }}:${{ github.workspace }}

    env:
      INSTALL_DIR: ${{ github.workspace }}/install
      SRC_DIR: ${{ github.workspace }}/src
      BUILD_DIR: ${{ github.workspace }}/build
<<<<<<< HEAD
      TRANSFORMERS_CACHE: ${{ github.workspace }}/models  # Hugging Face transformers cache
      HF_HOME: ${{ github.workspace }}/datasets           # Hugging Face datasets cache
=======
      PRECOMMIT_FILTER: 'not (test_language or timestamps)'
>>>>>>> e117758a
        
    steps:
      - name: Clone openvino.genai
        uses: actions/checkout@11bd71901bbe5b1630ceea73d27597364c9af683 # v4.2.2
        with:
          path: ${{ env.SRC_DIR }}
          submodules: recursive
          
      - name: Download Build Artifacts
        uses: actions/download-artifact@fa0a91b85d4f404e444e00e005971372dc801d16 # v4.1.8
<<<<<<< HEAD
        with:
          pattern: "{${{ needs.openvino_download.outputs.ov_artifact_name }},genai_wheels}"
          path: ${{ env.INSTALL_DIR }}
          merge-multiple: true
                     
      - name: Install GenAI Wheels
        uses: ./src/.github/actions/install_wheel
        with:
          packages: "openvino;openvino_tokenizers[transformers];openvino_genai;whowhatbench"
          requirements_files: "${{ env.SRC_DIR }}/tests/python_tests/requirements.txt"
          local_wheel_dir: ${{ env.INSTALL_DIR }}/wheels
    
      - name: Tests
        run: python -m pytest -v ./${{ matrix.test.cmd }}
        working-directory: ${{ env.SRC_DIR }}
        
  genai_samples_tests:
    name: Samples Tests - ${{ matrix.build-type }}
=======
        with:
          pattern: "{${{ needs.openvino_download.outputs.ov_artifact_name }},genai_wheels}"
          path: ${{ env.INSTALL_DIR }}
          merge-multiple: true
          
      - name: Install GenAI Wheels
        run: python -m pip install ${{ env.INSTALL_DIR }}/wheels/openvino_genai*.whl openvino-tokenizers[transformers] ${{ needs.openvino_download.outputs.ov_wheel_source }} --force-reinstall
        working-directory: ${{ env.INSTALL_DIR }} 
            
      - name: Install Test Requirements
        run: python -m pip install -r ./tests/python_tests/requirements.txt
        working-directory: ${{ env.SRC_DIR }}
    
      - name: Test - ${{ matrix.test.name }}
        run: |
          source ${{ env.INSTALL_DIR }}/setupvars.sh
          python -m pytest -vv ./${{ matrix.test.cmd }}
        working-directory: ${{ env.SRC_DIR }}
        
  genai_samples_tests:
    name: Sample ${{ matrix.test.name }} (${{ matrix.build-type }})
>>>>>>> e117758a
    strategy:
      fail-fast: false
      matrix:
        build-type: [Release]
<<<<<<< HEAD
=======
        test:
          - name: 'LLM'
            marker: 'llm'
            cmd: 'tests/python_tests/samples/test_samples.py'
          - name: 'Whisper'
            marker: 'whisper'
            cmd: 'tests/python_tests/samples/test_samples.py'
            
>>>>>>> e117758a
    needs: [ openvino_download, genai_build_cmake, genai_build_wheel, genai_build_samples ] 
    timeout-minutes: 45
    defaults:
      run:
        shell: bash
<<<<<<< HEAD
    runs-on: aks-linux-2-cores-8gb
=======
    runs-on: aks-linux-4-cores-16gb
>>>>>>> e117758a
    container:
      image: openvinogithubactions.azurecr.io/ov_test/ubuntu_22_04_x64:${{ needs.openvino_download.outputs.docker_tag }}
      volumes: 
        - /mount:/mount
        - ${{ github.workspace }}:${{ github.workspace }}

    env:
      INSTALL_DIR: ${{ github.workspace }}/ov
<<<<<<< HEAD
      SRC_DIR: ${{ github.workspace }}/src
      BUILD_DIR: ${{ github.workspace }}/build
      MODELS_DIR: ${{ github.workspace }}/models
=======
      INSTALL_SECONDARY_DIR: ${{ github.workspace }}/ov_extra
      SRC_DIR: ${{ github.workspace }}/src
      BUILD_DIR: ${{ github.workspace }}/build
      MODELS_DIR: ${{ github.workspace }}/models
      TEMP_DIR: ${{ github.workspace }}/tmp
>>>>>>> e117758a
        
    steps:
      - name: Clone openvino.genai
        uses: actions/checkout@11bd71901bbe5b1630ceea73d27597364c9af683 # v4.2.2
        with:
          path: ${{ env.SRC_DIR }}
          submodules: recursive
          
      - name: Download Build Artifacts
        uses: actions/download-artifact@fa0a91b85d4f404e444e00e005971372dc801d16 # v4.1.8
        with:
<<<<<<< HEAD
          pattern: "{${{ needs.openvino_download.outputs.ov_artifact_name }},genai_archive_${{ matrix.build-type }},genai_samples_${{ matrix.build-type }},genai_wheels}"
=======
          pattern: "{${{ needs.openvino_download.outputs.ov_artifact_name }},ov_samples_${{ matrix.build-type }},genai_archive_${{ matrix.build-type }},genai_samples_${{ matrix.build-type }},genai_wheels}"
>>>>>>> e117758a
          path: ${{ env.INSTALL_DIR }}
          merge-multiple: true
      
      - name: Extract Artifacts
<<<<<<< HEAD
        run: |
          pigz -dc ${{ env.GENAI_ARCHIVE_NAME }} | tar -xf - -C ${{ env.INSTALL_DIR }}
          pigz -dc ${{ env.GENAI_SAMPLES_NAME }} | tar -xf - -C ${{ env.INSTALL_DIR }}
        working-directory: ${{ env.INSTALL_DIR }}
        
      - name: Install Wheels
        uses: ./src/.github/actions/install_wheel
        with:
          packages: "openvino;openvino_tokenizers[transformers];openvino_genai"
          requirements_files: "${{ env.SRC_DIR }}/samples/requirements.txt"
          local_wheel_dir: ${{ env.INSTALL_DIR }}/wheels
     
      - name: Download & convert Models and data
        run: |
          mkdir -p ${{ env.MODELS_DIR }}
          optimum-cli export openvino --trust-remote-code --model TinyLlama/TinyLlama-1.1B-Chat-v1.0 ${{ env.MODELS_DIR }}/TinyLlama-1.1B-Chat-v1.0
          optimum-cli export openvino --trust-remote-code --model openai/whisper-tiny ${{ env.MODELS_DIR }}/whisper-tiny
          wget https://storage.openvinotoolkit.org/models_contrib/speech/2021.2/librispeech_s5/how_are_you_doing_today.wav -O ${{ env.MODELS_DIR }}/how_are_you_doing_today.wav
        
      - name: Test multinomial_causal_lm.py
        if: ${{ 'Release' == matrix.build-type }} # Python bindings can be built in Release only
        timeout-minutes: 1
        run: ${{ env.INSTALL_DIR }}/samples/python/multinomial_causal_lm/multinomial_causal_lm.py ./TinyLlama-1.1B-Chat-v1.0/ 0
        working-directory: ${{ env.MODELS_DIR }}

      - name: Test whisper_speech_recognition.py
        if: ${{ 'Release' == matrix.build-type }} # Python bindings can be built in Release only
        timeout-minutes: 1
        run: ${{ env.INSTALL_DIR }}/samples/python/whisper_speech_recognition/whisper_speech_recognition.py ./whisper-tiny/ how_are_you_doing_today.wav
        working-directory: ${{ env.MODELS_DIR }}
      
      - name: C++ Tests Prerequisites
        run: python -m pip uninstall openvino openvino-tokenizers openvino-genai -y
        
      - name: Test greedy_causal_lm
        run: |
          source ${{ env.INSTALL_DIR }}/setupvars.sh
          ${{ env.INSTALL_DIR }}/samples_bin/greedy_causal_lm ./TinyLlama-1.1B-Chat-v1.0/ ""
        working-directory: ${{ env.MODELS_DIR }}

      - name: Test whisper_speech_recognition
        run: |
          source ${{ env.INSTALL_DIR }}/setupvars.sh
          ${{ env.INSTALL_DIR }}/samples_bin/whisper_speech_recognition ./whisper-tiny/ how_are_you_doing_today.wav
        working-directory: ${{ env.MODELS_DIR }}

  Overall_Status:
    name: ci/gha_overall_status_linux
    needs: [openvino_download, genai_build_cmake, genai_build_wheel, genai_build_samples, genai_tests_wheel, genai_samples_tests]
=======
        run: |
          pigz -dc ${{ env.GENAI_ARCHIVE_NAME }} | tar -xf - -C ${{ env.INSTALL_DIR }}
          pigz -dc ${{ env.GENAI_SAMPLES_NAME }} | tar -xf - -C ${{ env.INSTALL_DIR }}
          mkdir -p ${{ env.INSTALL_SECONDARY_DIR }}
          pigz -dc ${{ env.OV_SAMPLES_NAME }} | tar -xf - -C ${{ env.INSTALL_SECONDARY_DIR }}
        working-directory: ${{ env.INSTALL_DIR }}
        
      - name: Install GenAI Wheels
        run: python -m pip install ${{ env.INSTALL_DIR }}/wheels/openvino_genai*.whl openvino-tokenizers[transformers] ${{ needs.openvino_download.outputs.ov_wheel_source }} --force-reinstall
        working-directory: ${{ env.INSTALL_DIR }}
     
      - name: Install Samples Requirements
        run: python -m pip install -r ./samples/requirements.txt -r ./tests/python_tests/requirements.txt
        working-directory: ${{ env.SRC_DIR }}
        
      - name: Test Python Samples
        if: ${{ 'Release' == matrix.build-type }} # Python bindings can be built in Release only
        run: python -m pytest -vv -s ${{ env.SRC_DIR }}/${{ matrix.test.cmd }} -m "${{ matrix.test.marker }} and py"
        working-directory: ${{ env.INSTALL_DIR }}/samples/python
        
      - name: Test C++ Samples
        run: |
          source ${{ env.INSTALL_DIR }}/setupvars.sh
          python -m pytest -vv -s ${{ env.SRC_DIR }}/${{ matrix.test.cmd }} -m "${{ matrix.test.marker }} and cpp"
        working-directory: ${{ env.INSTALL_DIR }}/samples_bin

  Overall_Status:
    name: ci/gha_overall_status_linux
    needs: [openvino_download, genai_build_cmake, genai_build_wheel, genai_build_samples, genai_tests_archive, genai_tests_wheel, genai_samples_tests]
>>>>>>> e117758a
    if: ${{ always() }}
    runs-on: ubuntu-latest
    steps:
      - name: Check status of all jobs
        if: >-
          ${{
            contains(needs.*.result, 'failure') ||
            contains(needs.*.result, 'cancelled')
          }}
        run: exit 1<|MERGE_RESOLUTION|>--- conflicted
+++ resolved
@@ -26,18 +26,10 @@
   SCCACHE_AZURE_KEY_PREFIX: genai/ubuntu/22_04/x64
   GENAI_ARCHIVE_NAME: genai.tar.gz
   GENAI_SAMPLES_NAME: genai_samples.tar.gz
-<<<<<<< HEAD
 
 jobs:
   openvino_download:
     name: Download OpenVINO
-=======
-  OV_SAMPLES_NAME: ov_samples.tar.gz
-
-jobs:
-  openvino_download:
-    name: Download Prebuilt OpenVINO
->>>>>>> e117758a
     outputs:
       status: ${{ steps.openvino_download.outcome }}
       ov_artifact_name: ${{ steps.openvino_download.outputs.ov_artifact_name }}
@@ -48,11 +40,7 @@
     defaults:
       run:
         shell: bash
-<<<<<<< HEAD
     runs-on: aks-linux-2-cores-8gb
-=======
-    runs-on: aks-linux-4-cores-16gb
->>>>>>> e117758a
     container:
       image: 'openvinogithubactions.azurecr.io/openvino_provider:0.1.0'
       volumes: 
@@ -89,20 +77,17 @@
       matrix:
         build-type: [Release]
     needs: [ openvino_download ]
-<<<<<<< HEAD
     timeout-minutes: 20
-=======
-    timeout-minutes: 120
->>>>>>> e117758a
     defaults:
       run:
         shell: bash
     runs-on: aks-linux-4-cores-16gb
     container:
       image: openvinogithubactions.azurecr.io/ov_build/ubuntu_22_04_x64:${{ needs.openvino_download.outputs.docker_tag }}
-      volumes:
-        - /mount:/mount
-      options: -e SCCACHE_AZURE_BLOB_CONTAINER -e SCCACHE_AZURE_CONNECTION_STRING -v ${{ github.workspace }}:${{ github.workspace }}
+      volumes: 
+        - /mount:/mount
+        - ${{ github.workspace }}:${{ github.workspace }}
+      options: -e SCCACHE_AZURE_BLOB_CONTAINER -e SCCACHE_AZURE_CONNECTION_STRING
     env:
       CMAKE_GENERATOR: Unix Makefiles
       OV_INSTALL_DIR: ${{ github.workspace }}/ov
@@ -131,61 +116,23 @@
           cmake -DCMAKE_BUILD_TYPE=${{ matrix.build-type }} -S ${{ env.SRC_DIR}} -B ${{ env.BUILD_DIR }}
           cmake --build ${{ env.BUILD_DIR}} --config ${{ matrix.build-type }} --parallel $(nproc)
           cmake --install ${{ env.BUILD_DIR }} --config ${{ matrix.build-type }} --prefix ${{ env.INSTALL_DIR }}
-<<<<<<< HEAD
       
       - name: Pack Artifacts
         run: tar -cvf - * | pigz > ${{ env.BUILD_DIR }}/${{ env.GENAI_ARCHIVE_NAME }}
         working-directory: ${{ env.INSTALL_DIR }}
           
-=======
-          cmake --install ${{ env.BUILD_DIR }} --config ${{ matrix.build-type }} --prefix ${{ env.INSTALL_SAMPLES_DIR }} --component samples_bin
-      
-      - name: Pack Artifacts
-        run: |
-          pushd ${{ env.INSTALL_DIR }}
-            tar -cvf - * | pigz > ${{ env.BUILD_DIR }}/${{ env.GENAI_ARCHIVE_NAME }}
-          popd
-          pushd ${{ env.INSTALL_SAMPLES_DIR }}
-            tar -cvf - * | pigz > ${{ env.BUILD_DIR }}/${{ env.GENAI_SAMPLES_NAME }}
-          popd
-          
-      - name: Smoke Tests
-        run: |
-          source ${{ env.OV_INSTALL_DIR }}/setupvars.sh
-          python -m pip install numpy
-          python -c "import numpy, openvino, openvino_genai; openvino_genai.TokenizedInputs(openvino.Tensor(numpy.empty(0)), openvino.Tensor(numpy.empty(0)))"
-        env:
-          PYTHONPATH: ${{ env.INSTALL_DIR }}/python/:${{ env.SRC_DIR }}/thirdparty/openvino_tokenizers/python/:$PYTHONPATH
-          LD_LIBRARY_PATH: ${{ env.INSTALL_DIR }}/runtime/lib/intel64/:$LD_LIBRARY_PATH
-
->>>>>>> e117758a
       - name: Upload Archive Distribution Package
         if: ${{ always() }}
         uses: actions/upload-artifact@b4b15b8c7c6ac21ea08fcf65892d2ee8f75cf882 # v4.4.3
         with:
           name: genai_archive_${{ matrix.build-type }}
           path: ${{ env.BUILD_DIR }}/${{ env.GENAI_ARCHIVE_NAME }}
-<<<<<<< HEAD
-=======
-          if-no-files-found: 'error'
-          
-      - name: Upload Samples Build Package
-        if: ${{ always() }}
-        uses: actions/upload-artifact@b4b15b8c7c6ac21ea08fcf65892d2ee8f75cf882 # v4.4.3
-        with:
-          name: genai_samples_${{ matrix.build-type }}
-          path: ${{ env.BUILD_DIR }}/${{ env.GENAI_SAMPLES_NAME }}
->>>>>>> e117758a
           if-no-files-found: 'error'
 
   genai_build_wheel:
     name: Build Wheel
     needs: [ openvino_download ]
-<<<<<<< HEAD
     timeout-minutes: 20
-=======
-    timeout-minutes: 60
->>>>>>> e117758a
     defaults:
       run:
         shell: bash
@@ -219,7 +166,6 @@
           merge-multiple: true
           
       - name: Build Tokenizers Wheel
-<<<<<<< HEAD
         run: |
           python -m pip wheel -v --no-deps --wheel-dir ${{ env.WHEELS_DIR }} \
               --config-settings=override=cross.arch="manylinux_2_31_x86_64" \
@@ -228,25 +174,6 @@
         working-directory: ${{ env.OV_INSTALL_DIR }}
               
       - name: Build GenAI Wheel
-=======
->>>>>>> e117758a
-        run: |
-          python -m pip wheel -v --no-deps --wheel-dir ${{ env.WHEELS_DIR }} \
-              --config-settings=override=cross.arch="manylinux_2_31_x86_64" \
-              ${{ needs.openvino_download.outputs.ov_wheel_source }} \
-<<<<<<< HEAD
-              ${{ env.SRC_DIR }}
-        working-directory: ${{ env.OV_INSTALL_DIR }}
-        
-      - name: Build WWB Wheel
-        run: python -m pip wheel -v --no-deps --wheel-dir ${{ env.WHEELS_DIR }} ${{ env.SRC_DIR }}/tools/who_what_benchmark
-        working-directory: ${{ env.OV_INSTALL_DIR }}
-            
-=======
-              ${{ env.SRC_DIR }}/thirdparty/openvino_tokenizers
-        working-directory: ${{ env.OV_INSTALL_DIR }}
-              
-      - name: Build GenAI Wheel
         run: |
           python -m pip wheel -v --no-deps --wheel-dir ${{ env.WHEELS_DIR }} \
               --config-settings=override=cross.arch="manylinux_2_31_x86_64" \
@@ -254,17 +181,10 @@
               ${{ env.SRC_DIR }}
         working-directory: ${{ env.OV_INSTALL_DIR }}
         
-      - name: Install Wheels
-        run: python -m pip install ${{ env.WHEELS_DIR }}/openvino_genai*.whl ${{ env.WHEELS_DIR }}/openvino_tokenizers*.whl openvino-tokenizers[transformers] --force-reinstall
-        env:
-          PIP_FIND_LINKS: ${{ env.OV_INSTALL_DIR }}/wheels
-        
-      - name: Smoke Tests
-        run: |
-          python -m pip install "numpy<2.0.0"
-          python -c "import numpy, openvino, openvino_genai; openvino_genai.TokenizedInputs(openvino.Tensor(numpy.empty(0)), openvino.Tensor(numpy.empty(0)))"
-
->>>>>>> e117758a
+      - name: Build WWB Wheel
+        run: python -m pip wheel -v --no-deps --wheel-dir ${{ env.WHEELS_DIR }} ${{ env.SRC_DIR }}/tools/who_what_benchmark
+        working-directory: ${{ env.OV_INSTALL_DIR }}
+            
       - name: Upload Wheels
         if: ${{ always() }}
         uses: actions/upload-artifact@b4b15b8c7c6ac21ea08fcf65892d2ee8f75cf882 # v4.4.3
@@ -280,19 +200,11 @@
       matrix:
         build-type: [Release]
     needs: [ openvino_download, genai_build_cmake ]
-<<<<<<< HEAD
     timeout-minutes: 10
     defaults:
       run:
         shell: bash
     runs-on: aks-linux-2-cores-8gb
-=======
-    timeout-minutes: 120
-    defaults:
-      run:
-        shell: bash
-    runs-on: aks-linux-4-cores-16gb
->>>>>>> e117758a
     container:
       image: openvinogithubactions.azurecr.io/ov_build/ubuntu_22_04_x64:${{ needs.openvino_download.outputs.docker_tag }}
       volumes: 
@@ -323,7 +235,6 @@
       - name: Extract Artifacts
         run: pigz -dc ${{ env.GENAI_ARCHIVE_NAME }} | tar -xf - -C ${{ env.OV_INSTALL_DIR }}
         working-directory: ${{ env.OV_INSTALL_DIR }}
-<<<<<<< HEAD
         
       - name: Build Samples (Release)
         if: ${{ 'Release' == matrix.build-type }}
@@ -333,10 +244,6 @@
   
       - name: Build Samples (${{ matrix.build-type }})
         if: ${{ 'Release' != matrix.build-type }}
-=======
-                    
-      - name: Build Samples - ${{ matrix.build-type }}
->>>>>>> e117758a
         run: |
           source ${{ env.OV_INSTALL_DIR }}/setupvars.sh
           cmake -DCMAKE_BUILD_TYPE=${{ matrix.build-type }} -S ${{ env.OV_INSTALL_DIR }}/samples/cpp/ -B ${{ env.BUILD_DIR }}
@@ -344,18 +251,13 @@
           cmake --install ${{ env.BUILD_DIR }} --config ${{ matrix.build-type }} --component samples_bin --prefix ${{ env.INSTALL_DIR }}
         
       - name: Pack Artifacts
-<<<<<<< HEAD
         run: tar -cvf - * | pigz > ${{ env.INSTALL_DIR }}/${{ env.GENAI_SAMPLES_NAME }}
-=======
-        run: tar -cvf - * | pigz > ${{ env.INSTALL_DIR }}/${{ env.OV_SAMPLES_NAME }}
->>>>>>> e117758a
         working-directory: ${{ env.INSTALL_DIR }}
 
       - name: Upload Samples Build Package
         if: ${{ always() }}
         uses: actions/upload-artifact@b4b15b8c7c6ac21ea08fcf65892d2ee8f75cf882 # v4.4.3
         with:
-<<<<<<< HEAD
           name: genai_samples_${{ matrix.build-type }}
           path: ${{ env.INSTALL_DIR }}/*.tar.gz
           if-no-files-found: 'error'
@@ -364,81 +266,10 @@
     name: Python (${{ matrix.test.name}}) Tests (wheel)
     needs: [ openvino_download, genai_build_wheel ]
     timeout-minutes: 60
-=======
-          name: ov_samples_${{ matrix.build-type }}
-          path: ${{ env.INSTALL_DIR }}/*.tar.gz
-          if-no-files-found: 'error'
-          
-  genai_tests_archive:
-    name: Python Tests (archive - ${{ matrix.build-type }}) - ${{ matrix.test.name }}
-    needs: [ openvino_download, genai_build_cmake ]
-    strategy:
-      fail-fast: false
-      matrix:
-        build-type: [Release]
-        test:
-          - name: 'Chat Generate Api'
-            cmd: 'tests/python_tests/test_chat_generate_api.py -k "not Qwen2-0.5B-Instruct"'
-          - name: 'Whisper Generate API'
-            cmd: 'tests/python_tests/test_whisper_generate_api.py -k "${PRECOMMIT_FILTER} and not distil-whisper"'
-    timeout-minutes: 45
-    defaults:
-      run:
-        shell: bash
-    runs-on: aks-linux-4-cores-16gb
-    container:
-      image: openvinogithubactions.azurecr.io/ov_test/ubuntu_22_04_x64:${{ needs.openvino_download.outputs.docker_tag }}
-      volumes: 
-        - /mount:/mount
-        - ${{ github.workspace }}:${{ github.workspace }}
-
-    env:
-      INSTALL_DIR: ${{ github.workspace }}/install
-      SRC_DIR: ${{ github.workspace }}/src
-      BUILD_DIR: ${{ github.workspace }}/build
-      PRECOMMIT_FILTER: 'test_language or timestamps'
-        
-    steps:
-      - name: Clone openvino.genai
-        uses: actions/checkout@11bd71901bbe5b1630ceea73d27597364c9af683 # v4.2.2
-        with:
-          path: ${{ env.SRC_DIR }}
-          submodules: recursive
-          
-      - name: Download Build Artifacts
-        uses: actions/download-artifact@fa0a91b85d4f404e444e00e005971372dc801d16 # v4.1.8
-        with:
-          pattern: "{${{ needs.openvino_download.outputs.ov_artifact_name }},genai_archive_${{ matrix.build-type }}}"
-          path: ${{ env.INSTALL_DIR }}
-          merge-multiple: true
-      
-      - name: Extract Artifacts
-        run: pigz -dc ${{ env.GENAI_ARCHIVE_NAME }} | tar -xf - -C ${{ env.INSTALL_DIR }}
-        working-directory: ${{ env.INSTALL_DIR }}
-  
-      - name: Install Test Requirements
-        run: |
-          python -m pip install -r ./tests/python_tests/requirements.txt
-          python -m pip uninstall openvino openvino-tokenizers -y
-        working-directory: ${{ env.SRC_DIR }}
-    
-      - name: Test - ${{ matrix.test.name }}
-        run: |
-          source ${{ env.INSTALL_DIR }}/setupvars.sh
-          python -m pytest -vv ./${{ matrix.test.cmd }}
-        env:
-          PYTHONPATH: ${{ env.SRC_DIR }}/thirdparty/openvino_tokenizers/python/:$PYTHONPATH
-        working-directory: ${{ env.SRC_DIR }}
-        
-  genai_tests_wheel:
-    name: Python Tests (wheel) - ${{ matrix.test.name }}
-    needs: [ openvino_download, genai_build_wheel ]
->>>>>>> e117758a
     strategy:
       fail-fast: false
       matrix:
         test:
-<<<<<<< HEAD
           - name: 'Whisper'
             cmd: 'tests/python_tests/test_whisper_generate_api.py'
             runner: aks-linux-8-cores-32gb
@@ -449,17 +280,6 @@
       run:
         shell: bash
     runs-on: ${{ matrix.test.runner }}
-=======
-          - name: 'VLM API'
-            cmd: 'tests/python_tests/test_vlm_api.py'
-          - name: 'Whisper Generate API'
-            cmd: 'tests/python_tests/test_whisper_generate_api.py -k "${PRECOMMIT_FILTER}"'
-    timeout-minutes: 60
-    defaults:
-      run:
-        shell: bash
-    runs-on: aks-linux-4-cores-16gb
->>>>>>> e117758a
     container:
       image: openvinogithubactions.azurecr.io/ov_test/ubuntu_22_04_x64:${{ needs.openvino_download.outputs.docker_tag }}
       volumes: 
@@ -470,12 +290,8 @@
       INSTALL_DIR: ${{ github.workspace }}/install
       SRC_DIR: ${{ github.workspace }}/src
       BUILD_DIR: ${{ github.workspace }}/build
-<<<<<<< HEAD
       TRANSFORMERS_CACHE: ${{ github.workspace }}/models  # Hugging Face transformers cache
       HF_HOME: ${{ github.workspace }}/datasets           # Hugging Face datasets cache
-=======
-      PRECOMMIT_FILTER: 'not (test_language or timestamps)'
->>>>>>> e117758a
         
     steps:
       - name: Clone openvino.genai
@@ -486,7 +302,6 @@
           
       - name: Download Build Artifacts
         uses: actions/download-artifact@fa0a91b85d4f404e444e00e005971372dc801d16 # v4.1.8
-<<<<<<< HEAD
         with:
           pattern: "{${{ needs.openvino_download.outputs.ov_artifact_name }},genai_wheels}"
           path: ${{ env.INSTALL_DIR }}
@@ -504,36 +319,11 @@
         working-directory: ${{ env.SRC_DIR }}
         
   genai_samples_tests:
-    name: Samples Tests - ${{ matrix.build-type }}
-=======
-        with:
-          pattern: "{${{ needs.openvino_download.outputs.ov_artifact_name }},genai_wheels}"
-          path: ${{ env.INSTALL_DIR }}
-          merge-multiple: true
-          
-      - name: Install GenAI Wheels
-        run: python -m pip install ${{ env.INSTALL_DIR }}/wheels/openvino_genai*.whl openvino-tokenizers[transformers] ${{ needs.openvino_download.outputs.ov_wheel_source }} --force-reinstall
-        working-directory: ${{ env.INSTALL_DIR }} 
-            
-      - name: Install Test Requirements
-        run: python -m pip install -r ./tests/python_tests/requirements.txt
-        working-directory: ${{ env.SRC_DIR }}
-    
-      - name: Test - ${{ matrix.test.name }}
-        run: |
-          source ${{ env.INSTALL_DIR }}/setupvars.sh
-          python -m pytest -vv ./${{ matrix.test.cmd }}
-        working-directory: ${{ env.SRC_DIR }}
-        
-  genai_samples_tests:
     name: Sample ${{ matrix.test.name }} (${{ matrix.build-type }})
->>>>>>> e117758a
     strategy:
       fail-fast: false
       matrix:
         build-type: [Release]
-<<<<<<< HEAD
-=======
         test:
           - name: 'LLM'
             marker: 'llm'
@@ -542,17 +332,12 @@
             marker: 'whisper'
             cmd: 'tests/python_tests/samples/test_samples.py'
             
->>>>>>> e117758a
     needs: [ openvino_download, genai_build_cmake, genai_build_wheel, genai_build_samples ] 
     timeout-minutes: 45
     defaults:
       run:
         shell: bash
-<<<<<<< HEAD
     runs-on: aks-linux-2-cores-8gb
-=======
-    runs-on: aks-linux-4-cores-16gb
->>>>>>> e117758a
     container:
       image: openvinogithubactions.azurecr.io/ov_test/ubuntu_22_04_x64:${{ needs.openvino_download.outputs.docker_tag }}
       volumes: 
@@ -561,17 +346,9 @@
 
     env:
       INSTALL_DIR: ${{ github.workspace }}/ov
-<<<<<<< HEAD
       SRC_DIR: ${{ github.workspace }}/src
       BUILD_DIR: ${{ github.workspace }}/build
       MODELS_DIR: ${{ github.workspace }}/models
-=======
-      INSTALL_SECONDARY_DIR: ${{ github.workspace }}/ov_extra
-      SRC_DIR: ${{ github.workspace }}/src
-      BUILD_DIR: ${{ github.workspace }}/build
-      MODELS_DIR: ${{ github.workspace }}/models
-      TEMP_DIR: ${{ github.workspace }}/tmp
->>>>>>> e117758a
         
     steps:
       - name: Clone openvino.genai
@@ -583,16 +360,11 @@
       - name: Download Build Artifacts
         uses: actions/download-artifact@fa0a91b85d4f404e444e00e005971372dc801d16 # v4.1.8
         with:
-<<<<<<< HEAD
           pattern: "{${{ needs.openvino_download.outputs.ov_artifact_name }},genai_archive_${{ matrix.build-type }},genai_samples_${{ matrix.build-type }},genai_wheels}"
-=======
-          pattern: "{${{ needs.openvino_download.outputs.ov_artifact_name }},ov_samples_${{ matrix.build-type }},genai_archive_${{ matrix.build-type }},genai_samples_${{ matrix.build-type }},genai_wheels}"
->>>>>>> e117758a
           path: ${{ env.INSTALL_DIR }}
           merge-multiple: true
       
       - name: Extract Artifacts
-<<<<<<< HEAD
         run: |
           pigz -dc ${{ env.GENAI_ARCHIVE_NAME }} | tar -xf - -C ${{ env.INSTALL_DIR }}
           pigz -dc ${{ env.GENAI_SAMPLES_NAME }} | tar -xf - -C ${{ env.INSTALL_DIR }}
@@ -605,59 +377,6 @@
           requirements_files: "${{ env.SRC_DIR }}/samples/requirements.txt"
           local_wheel_dir: ${{ env.INSTALL_DIR }}/wheels
      
-      - name: Download & convert Models and data
-        run: |
-          mkdir -p ${{ env.MODELS_DIR }}
-          optimum-cli export openvino --trust-remote-code --model TinyLlama/TinyLlama-1.1B-Chat-v1.0 ${{ env.MODELS_DIR }}/TinyLlama-1.1B-Chat-v1.0
-          optimum-cli export openvino --trust-remote-code --model openai/whisper-tiny ${{ env.MODELS_DIR }}/whisper-tiny
-          wget https://storage.openvinotoolkit.org/models_contrib/speech/2021.2/librispeech_s5/how_are_you_doing_today.wav -O ${{ env.MODELS_DIR }}/how_are_you_doing_today.wav
-        
-      - name: Test multinomial_causal_lm.py
-        if: ${{ 'Release' == matrix.build-type }} # Python bindings can be built in Release only
-        timeout-minutes: 1
-        run: ${{ env.INSTALL_DIR }}/samples/python/multinomial_causal_lm/multinomial_causal_lm.py ./TinyLlama-1.1B-Chat-v1.0/ 0
-        working-directory: ${{ env.MODELS_DIR }}
-
-      - name: Test whisper_speech_recognition.py
-        if: ${{ 'Release' == matrix.build-type }} # Python bindings can be built in Release only
-        timeout-minutes: 1
-        run: ${{ env.INSTALL_DIR }}/samples/python/whisper_speech_recognition/whisper_speech_recognition.py ./whisper-tiny/ how_are_you_doing_today.wav
-        working-directory: ${{ env.MODELS_DIR }}
-      
-      - name: C++ Tests Prerequisites
-        run: python -m pip uninstall openvino openvino-tokenizers openvino-genai -y
-        
-      - name: Test greedy_causal_lm
-        run: |
-          source ${{ env.INSTALL_DIR }}/setupvars.sh
-          ${{ env.INSTALL_DIR }}/samples_bin/greedy_causal_lm ./TinyLlama-1.1B-Chat-v1.0/ ""
-        working-directory: ${{ env.MODELS_DIR }}
-
-      - name: Test whisper_speech_recognition
-        run: |
-          source ${{ env.INSTALL_DIR }}/setupvars.sh
-          ${{ env.INSTALL_DIR }}/samples_bin/whisper_speech_recognition ./whisper-tiny/ how_are_you_doing_today.wav
-        working-directory: ${{ env.MODELS_DIR }}
-
-  Overall_Status:
-    name: ci/gha_overall_status_linux
-    needs: [openvino_download, genai_build_cmake, genai_build_wheel, genai_build_samples, genai_tests_wheel, genai_samples_tests]
-=======
-        run: |
-          pigz -dc ${{ env.GENAI_ARCHIVE_NAME }} | tar -xf - -C ${{ env.INSTALL_DIR }}
-          pigz -dc ${{ env.GENAI_SAMPLES_NAME }} | tar -xf - -C ${{ env.INSTALL_DIR }}
-          mkdir -p ${{ env.INSTALL_SECONDARY_DIR }}
-          pigz -dc ${{ env.OV_SAMPLES_NAME }} | tar -xf - -C ${{ env.INSTALL_SECONDARY_DIR }}
-        working-directory: ${{ env.INSTALL_DIR }}
-        
-      - name: Install GenAI Wheels
-        run: python -m pip install ${{ env.INSTALL_DIR }}/wheels/openvino_genai*.whl openvino-tokenizers[transformers] ${{ needs.openvino_download.outputs.ov_wheel_source }} --force-reinstall
-        working-directory: ${{ env.INSTALL_DIR }}
-     
-      - name: Install Samples Requirements
-        run: python -m pip install -r ./samples/requirements.txt -r ./tests/python_tests/requirements.txt
-        working-directory: ${{ env.SRC_DIR }}
-        
       - name: Test Python Samples
         if: ${{ 'Release' == matrix.build-type }} # Python bindings can be built in Release only
         run: python -m pytest -vv -s ${{ env.SRC_DIR }}/${{ matrix.test.cmd }} -m "${{ matrix.test.marker }} and py"
@@ -671,8 +390,7 @@
 
   Overall_Status:
     name: ci/gha_overall_status_linux
-    needs: [openvino_download, genai_build_cmake, genai_build_wheel, genai_build_samples, genai_tests_archive, genai_tests_wheel, genai_samples_tests]
->>>>>>> e117758a
+    needs: [openvino_download, genai_build_cmake, genai_build_wheel, genai_build_samples, genai_tests_wheel, genai_samples_tests]
     if: ${{ always() }}
     runs-on: ubuntu-latest
     steps:
