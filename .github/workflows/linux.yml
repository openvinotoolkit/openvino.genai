--- conflicted
+++ resolved
@@ -493,15 +493,11 @@
             cmd: 'tests/python_tests/samples'
             run_condition: ${{ fromJSON(needs.smart_ci.outputs.affected_components).VLM_samples.test }}
             runner: 'aks-linux-8-cores-64gb'
-<<<<<<< HEAD
           - name: 'Rag'
             marker: 'rag'
             cmd: 'tests/python_tests/samples'
             runner: 'aks-linux-4-cores-16gb'
 
-    needs: [ openvino_download, genai_build_cmake, genai_build_wheel, genai_build_samples, genai_build_nodejs ]
-=======
->>>>>>> 2712206b
     timeout-minutes: 120
     defaults:
       run:
