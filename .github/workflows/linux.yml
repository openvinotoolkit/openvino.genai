name: Linux (Ubuntu 22.04, Python 3.11)
on:
  workflow_dispatch:
  pull_request:
  merge_group:
  push:
    branches:
      - master
      - 'releases/**'

permissions: read-all # Required by https://github.com/ossf/scorecard/blob/e23b8ad91fd6a64a0a971ca4fc0a4d1650725615/docs/checks.md#token-permissions

concurrency:
  # github.ref is not unique in post-commit
  group: ${{ github.event_name == 'push' && github.run_id || github.ref }}-linux
  cancel-in-progress: true

env:
<<<<<<< HEAD
  PYTHON_VERSION: '3.9'
  OV_BRANCH: ${{ github.base_ref || github.event.merge_group.base_ref || github.ref }}
  OV_TARBALL: ''
=======
  PYTHON_VERSION: '3.11'
  OV_BRANCH: ${{ github.base_ref || github.event.merge_group.base_ref || github.ref }}
  CMAKE_CXX_COMPILER_LAUNCHER: sccache
  CMAKE_C_COMPILER_LAUNCHER: sccache
  SCCACHE_IGNORE_SERVER_IO_ERROR: 1
  SCCACHE_SERVER_PORT: 35555
  SCCACHE_CACHE_SIZE: 30G
  SCCACHE_AZURE_KEY_PREFIX: genai/ubuntu/22_04/x64
  GENAI_ARCHIVE_NAME: genai.tar.gz
  GENAI_SAMPLES_NAME: genai_samples.tar.gz
>>>>>>> 653b2aeb

jobs:
  openvino_download:
    name: Download OpenVINO
    outputs:
      status: ${{ steps.openvino_download.outcome }}
      ov_artifact_name: ${{ steps.openvino_download.outputs.ov_artifact_name }}
      ov_wheel_source: ${{ steps.openvino_download.outputs.ov_wheel_source }}
      docker_tag: ${{ steps.get_docker_tag.outputs.docker_tag }}
    timeout-minutes: 10
    defaults:
      run:
        shell: bash
    runs-on: aks-linux-2-cores-8gb
    container:
      image: 'openvinogithubactions.azurecr.io/openvino_provider:0.1.0'
      volumes: 
        - /mount:/mount
        - ${{ github.workspace }}:${{ github.workspace }}

    steps:
    - uses: openvinotoolkit/openvino/.github/actions/openvino_provider@master
      id: openvino_download
      with:
        platform: ubuntu22
        commit_packages_to_provide: wheels
        revision: latest_available_commit

    - name: Clone docker tag from OpenVINO repo
      uses: actions/checkout@11bd71901bbe5b1630ceea73d27597364c9af683 # v4.2.2
      with:
        repository: 'openvinotoolkit/openvino'
        path: 'openvino'
        ref: ${{ env.OV_BRANCH }}
        sparse-checkout: |
          .github/dockerfiles/docker_tag

    - name: Save docker tag to output
      id: get_docker_tag
      run: |
        docker_tag=$(cat openvino/.github/dockerfiles/docker_tag)
        echo "docker_tag=$docker_tag" >> $GITHUB_OUTPUT

  genai_build_cmake:
    name: Build Archive - ${{ matrix.build-type }}
    strategy:
      fail-fast: false
      matrix:
        build-type: [Release]
    needs: [ openvino_download ]
    timeout-minutes: 20
    defaults:
      run:
        shell: bash
    runs-on: aks-linux-4-cores-16gb
    container:
      image: openvinogithubactions.azurecr.io/ov_build/ubuntu_22_04_x64:${{ needs.openvino_download.outputs.docker_tag }}
      volumes:
        - /mount:/mount
      options: -e SCCACHE_AZURE_BLOB_CONTAINER -e SCCACHE_AZURE_CONNECTION_STRING -v ${{ github.workspace }}:${{ github.workspace }}
    env:
      CMAKE_GENERATOR: Unix Makefiles
      OV_INSTALL_DIR: ${{ github.workspace }}/ov
      INSTALL_DIR: ${{ github.workspace }}/install
      INSTALL_SAMPLES_DIR: ${{ github.workspace }}/samples
      BUILD_DIR: ${{ github.workspace }}/build
      SRC_DIR: ${{ github.workspace }}/src

    steps:
      - name: Clone openvino.genai
        uses: actions/checkout@11bd71901bbe5b1630ceea73d27597364c9af683 # v4.2.2
        with:
          path: ${{ env.SRC_DIR }}
          submodules: recursive

      - name: Download OpenVINO package
        uses: actions/download-artifact@fa0a91b85d4f404e444e00e005971372dc801d16 # v4.1.8
        with:
          name: ${{ needs.openvino_download.outputs.ov_artifact_name }}
          path: ${{ env.OV_INSTALL_DIR }}
          merge-multiple: true

      - name: CMake Build
        run: |    
          source ${{ env.OV_INSTALL_DIR }}/setupvars.sh
          cmake -DCMAKE_BUILD_TYPE=${{ matrix.build-type }} -S ${{ env.SRC_DIR}} -B ${{ env.BUILD_DIR }}
          cmake --build ${{ env.BUILD_DIR}} --config ${{ matrix.build-type }} --parallel $(nproc)
          cmake --install ${{ env.BUILD_DIR }} --config ${{ matrix.build-type }} --prefix ${{ env.INSTALL_DIR }}
      
      - name: Pack Artifacts
        run: tar -cvf - * | pigz > ${{ env.BUILD_DIR }}/${{ env.GENAI_ARCHIVE_NAME }}
        working-directory: ${{ env.INSTALL_DIR }}
          
      - name: Upload Archive Distribution Package
        if: ${{ always() }}
        uses: actions/upload-artifact@b4b15b8c7c6ac21ea08fcf65892d2ee8f75cf882 # v4.4.3
        with:
          name: genai_archive_${{ matrix.build-type }}
          path: ${{ env.BUILD_DIR }}/${{ env.GENAI_ARCHIVE_NAME }}
          if-no-files-found: 'error'

  genai_build_wheel:
    name: Build Wheel
    needs: [ openvino_download ]
    timeout-minutes: 20
    defaults:
      run:
        shell: bash
    runs-on: aks-linux-4-cores-16gb
    container:
      image: openvinogithubactions.azurecr.io/ov_build/ubuntu_22_04_x64:${{ needs.openvino_download.outputs.docker_tag }}
      volumes: 
        - /mount:/mount
        - ${{ github.workspace }}:${{ github.workspace }}
      options: -e SCCACHE_AZURE_BLOB_CONTAINER -e SCCACHE_AZURE_CONNECTION_STRING
    env:
      CMAKE_GENERATOR: Unix Makefiles
      OV_INSTALL_DIR: ${{ github.workspace }}/ov
      INSTALL_DIR: ${{ github.workspace }}/install
      WHEELS_DIR: ${{ github.workspace }}/install/wheels
      SRC_DIR: ${{ github.workspace }}/src

    steps:
      - name: Clone openvino.genai
        uses: actions/checkout@11bd71901bbe5b1630ceea73d27597364c9af683 # v4.2.2
        with:
          path: ${{ env.SRC_DIR }}
          submodules: recursive

      - name: Download OpenVINO package
        uses: actions/download-artifact@fa0a91b85d4f404e444e00e005971372dc801d16 # v4.1.8
        with:
          name: ${{ needs.openvino_download.outputs.ov_artifact_name }}
          path: ${{ env.OV_INSTALL_DIR }}
          merge-multiple: true
          
      - name: Build Tokenizers Wheel
        run: |
          python -m pip wheel -v --no-deps --wheel-dir ${{ env.WHEELS_DIR }} \
              --config-settings=override=cross.arch="manylinux_2_31_x86_64" \
              ${{ needs.openvino_download.outputs.ov_wheel_source }} \
              ${{ env.SRC_DIR }}/thirdparty/openvino_tokenizers
        working-directory: ${{ env.OV_INSTALL_DIR }}
              
      - name: Build GenAI Wheel
        run: |
          python -m pip wheel -v --no-deps --wheel-dir ${{ env.WHEELS_DIR }} \
              --config-settings=override=cross.arch="manylinux_2_31_x86_64" \
              ${{ needs.openvino_download.outputs.ov_wheel_source }} \
              ${{ env.SRC_DIR }}
        working-directory: ${{ env.OV_INSTALL_DIR }}
        
      - name: Build WWB Wheel
        run: python -m pip wheel -v --no-deps --wheel-dir ${{ env.WHEELS_DIR }} ${{ env.SRC_DIR }}/tools/who_what_benchmark
        working-directory: ${{ env.OV_INSTALL_DIR }}
            
      - name: Upload Wheels
        if: ${{ always() }}
        uses: actions/upload-artifact@b4b15b8c7c6ac21ea08fcf65892d2ee8f75cf882 # v4.4.3
        with:
          name: genai_wheels
          path: ${{ env.INSTALL_DIR }}
          if-no-files-found: 'error'
          
  genai_build_samples:
    name: Build Samples - ${{ matrix.build-type }}
    strategy:
      fail-fast: false
      matrix:
        build-type: [Release]
    needs: [ openvino_download, genai_build_cmake ]
    timeout-minutes: 10
    defaults:
      run:
        shell: bash
    runs-on: aks-linux-2-cores-8gb
    container:
      image: openvinogithubactions.azurecr.io/ov_build/ubuntu_22_04_x64:${{ needs.openvino_download.outputs.docker_tag }}
      volumes: 
        - /mount:/mount
        - ${{ github.workspace }}:${{ github.workspace }}
      options: -e SCCACHE_AZURE_BLOB_CONTAINER -e SCCACHE_AZURE_CONNECTION_STRING
    env:
      CMAKE_GENERATOR: Unix Makefiles
      OV_INSTALL_DIR: ${{ github.workspace }}/ov
      INSTALL_DIR: ${{ github.workspace }}/install
      BUILD_DIR: ${{ github.workspace }}/build
      SRC_DIR: ${{ github.workspace }}/src

    steps:
      - name: Clone openvino.genai
        uses: actions/checkout@11bd71901bbe5b1630ceea73d27597364c9af683 # v4.2.2
        with:
          path: ${{ env.SRC_DIR }}
          submodules: recursive

      - name: Download Build Artifacts
        uses: actions/download-artifact@fa0a91b85d4f404e444e00e005971372dc801d16 # v4.1.8
        with:
          pattern: "{${{ needs.openvino_download.outputs.ov_artifact_name }},genai_archive_${{ matrix.build-type }}}"
          path: ${{ env.OV_INSTALL_DIR }}
          merge-multiple: true
          
      - name: Extract Artifacts
        run: pigz -dc ${{ env.GENAI_ARCHIVE_NAME }} | tar -xf - -C ${{ env.OV_INSTALL_DIR }}
        working-directory: ${{ env.OV_INSTALL_DIR }}
        
      - name: Build Samples (Release)
        if: ${{ 'Release' == matrix.build-type }}
        run: |
          chmod +x ${{ env.OV_INSTALL_DIR }}/samples/cpp/build_samples.sh
          ${{ env.OV_INSTALL_DIR }}/samples/cpp/build_samples.sh -i ${{ env.INSTALL_DIR }}
  
      - name: Build Samples (${{ matrix.build-type }})
        if: ${{ 'Release' != matrix.build-type }}
        run: |
          source ${{ env.OV_INSTALL_DIR }}/setupvars.sh
          cmake -DCMAKE_BUILD_TYPE=${{ matrix.build-type }} -S ${{ env.OV_INSTALL_DIR }}/samples/cpp/ -B ${{ env.BUILD_DIR }}
          cmake --build ${{ env.BUILD_DIR }} --config ${{ matrix.build-type }} --parallel $(nproc)
          cmake --install ${{ env.BUILD_DIR }} --config ${{ matrix.build-type }} --component samples_bin --prefix ${{ env.INSTALL_DIR }}
        
      - name: Pack Artifacts
        run: tar -cvf - * | pigz > ${{ env.INSTALL_DIR }}/${{ env.GENAI_SAMPLES_NAME }}
        working-directory: ${{ env.INSTALL_DIR }}

      - name: Upload Samples Build Package
        if: ${{ always() }}
        uses: actions/upload-artifact@b4b15b8c7c6ac21ea08fcf65892d2ee8f75cf882 # v4.4.3
        with:
          name: genai_samples_${{ matrix.build-type }}
          path: ${{ env.INSTALL_DIR }}/*.tar.gz
          if-no-files-found: 'error'
        
  genai_tests_wheel:
    name: Python (${{ matrix.test.name}}) Tests (wheel)
    needs: [ openvino_download, genai_build_wheel ]
    timeout-minutes: 60
    strategy:
      fail-fast: false
      matrix:
        test:
          - name: 'Whisper'
            cmd: 'tests/python_tests/test_whisper_pipeline.py'
          - name: 'LLM & VLM'
            cmd: 'tests/python_tests --ignore tests/python_tests/test_whisper_pipeline.py'
    defaults:
      run:
        shell: bash
    runs-on: aks-linux-4-cores-16gb
    container:
      image: openvinogithubactions.azurecr.io/ov_test/ubuntu_22_04_x64:${{ needs.openvino_download.outputs.docker_tag }}
      volumes: 
        - /mount:/mount
        - ${{ github.workspace }}:${{ github.workspace }}

    env:
      INSTALL_DIR: ${{ github.workspace }}/install
      SRC_DIR: ${{ github.workspace }}/src
      BUILD_DIR: ${{ github.workspace }}/build
      TRANSFORMERS_CACHE: ${{ github.workspace }}/models  # Hugging Face transformers cache
      HF_HOME: ${{ github.workspace }}/datasets           # Hugging Face datasets cache
        
    steps:
      - name: Clone openvino.genai
        uses: actions/checkout@11bd71901bbe5b1630ceea73d27597364c9af683 # v4.2.2
        with:
          path: ${{ env.SRC_DIR }}
          submodules: recursive
          
      - name: Download Build Artifacts
        uses: actions/download-artifact@fa0a91b85d4f404e444e00e005971372dc801d16 # v4.1.8
        with:
          pattern: "{${{ needs.openvino_download.outputs.ov_artifact_name }},genai_wheels}"
          path: ${{ env.INSTALL_DIR }}
          merge-multiple: true
                     
      - name: Install GenAI Wheels
        uses: ./src/.github/actions/install_wheel
        with:
          packages: "openvino;openvino_tokenizers[transformers];openvino_genai;whowhatbench"
          requirements_files: "${{ env.SRC_DIR }}/tests/python_tests/requirements.txt"
          local_wheel_dir: ${{ env.INSTALL_DIR }}/wheels
    
      - name: Tests
        run: python -m pytest -v ./${{ matrix.test.cmd }}
        working-directory: ${{ env.SRC_DIR }}
        
  genai_samples_tests:
    name: Samples Tests - ${{ matrix.build-type }}
    strategy:
      fail-fast: false
      matrix:
        build-type: [Release]
    needs: [ openvino_download, genai_build_cmake, genai_build_wheel, genai_build_samples ] 
    timeout-minutes: 45
    defaults:
      run:
        shell: bash
    runs-on: aks-linux-2-cores-8gb
    container:
      image: openvinogithubactions.azurecr.io/ov_test/ubuntu_22_04_x64:${{ needs.openvino_download.outputs.docker_tag }}
      volumes: 
        - /mount:/mount
        - ${{ github.workspace }}:${{ github.workspace }}

    env:
      INSTALL_DIR: ${{ github.workspace }}/ov
      SRC_DIR: ${{ github.workspace }}/src
      BUILD_DIR: ${{ github.workspace }}/build
      MODELS_DIR: ${{ github.workspace }}/models
        
    steps:
      - name: Clone openvino.genai
        uses: actions/checkout@11bd71901bbe5b1630ceea73d27597364c9af683 # v4.2.2
        with:
          path: ${{ env.SRC_DIR }}
          submodules: recursive
          
      - name: Download Build Artifacts
        uses: actions/download-artifact@fa0a91b85d4f404e444e00e005971372dc801d16 # v4.1.8
        with:
          pattern: "{${{ needs.openvino_download.outputs.ov_artifact_name }},genai_archive_${{ matrix.build-type }},genai_samples_${{ matrix.build-type }},genai_wheels}"
          path: ${{ env.INSTALL_DIR }}
          merge-multiple: true
      
      - name: Extract Artifacts
        run: |
          pigz -dc ${{ env.GENAI_ARCHIVE_NAME }} | tar -xf - -C ${{ env.INSTALL_DIR }}
          pigz -dc ${{ env.GENAI_SAMPLES_NAME }} | tar -xf - -C ${{ env.INSTALL_DIR }}
        working-directory: ${{ env.INSTALL_DIR }}
        
      - name: Install Wheels
        uses: ./src/.github/actions/install_wheel
        with:
          packages: "openvino;openvino_tokenizers[transformers];openvino_genai"
          requirements_files: "${{ env.SRC_DIR }}/samples/requirements.txt"
          local_wheel_dir: ${{ env.INSTALL_DIR }}/wheels
     
      - name: Download & convert Models and data
        run: |
          mkdir -p ${{ env.MODELS_DIR }}
          optimum-cli export openvino --trust-remote-code --model TinyLlama/TinyLlama-1.1B-Chat-v1.0 ${{ env.MODELS_DIR }}/TinyLlama-1.1B-Chat-v1.0
          optimum-cli export openvino --trust-remote-code --model openai/whisper-tiny ${{ env.MODELS_DIR }}/whisper-tiny
          wget https://storage.openvinotoolkit.org/models_contrib/speech/2021.2/librispeech_s5/how_are_you_doing_today.wav -O ${{ env.MODELS_DIR }}/how_are_you_doing_today.wav
        
      - name: Test multinomial_causal_lm.py
        if: ${{ 'Release' == matrix.build-type }} # Python bindings can be built in Release only
        timeout-minutes: 1
        run: ${{ env.INSTALL_DIR }}/samples/python/multinomial_causal_lm/multinomial_causal_lm.py ./TinyLlama-1.1B-Chat-v1.0/ 0
        working-directory: ${{ env.MODELS_DIR }}

      - name: Test whisper_speech_recognition.py
        if: ${{ 'Release' == matrix.build-type }} # Python bindings can be built in Release only
        timeout-minutes: 1
        run: ${{ env.INSTALL_DIR }}/samples/python/whisper_speech_recognition/whisper_speech_recognition.py ./whisper-tiny/ how_are_you_doing_today.wav
        working-directory: ${{ env.MODELS_DIR }}
      
      - name: C++ Tests Prerequisites
        run: python -m pip uninstall openvino openvino-tokenizers openvino-genai -y
        
      - name: Test greedy_causal_lm
        run: |
          source ${{ env.INSTALL_DIR }}/setupvars.sh
          ${{ env.INSTALL_DIR }}/samples_bin/greedy_causal_lm ./TinyLlama-1.1B-Chat-v1.0/ ""
        working-directory: ${{ env.MODELS_DIR }}

      - name: Test whisper_speech_recognition
        run: |
          source ${{ env.INSTALL_DIR }}/setupvars.sh
          ${{ env.INSTALL_DIR }}/samples_bin/whisper_speech_recognition ./whisper-tiny/ how_are_you_doing_today.wav
        working-directory: ${{ env.MODELS_DIR }}

  Overall_Status:
    name: ci/gha_overall_status_linux
    needs: [openvino_download, genai_build_cmake, genai_build_wheel, genai_build_samples, genai_tests_wheel, genai_samples_tests]
    if: ${{ always() }}
    runs-on: ubuntu-latest
    steps:
      - name: Check status of all jobs
        if: >-
          ${{
            contains(needs.*.result, 'failure') ||
            contains(needs.*.result, 'cancelled')
          }}
        run: exit 1<|MERGE_RESOLUTION|>--- conflicted
+++ resolved
@@ -16,11 +16,6 @@
   cancel-in-progress: true
 
 env:
-<<<<<<< HEAD
-  PYTHON_VERSION: '3.9'
-  OV_BRANCH: ${{ github.base_ref || github.event.merge_group.base_ref || github.ref }}
-  OV_TARBALL: ''
-=======
   PYTHON_VERSION: '3.11'
   OV_BRANCH: ${{ github.base_ref || github.event.merge_group.base_ref || github.ref }}
   CMAKE_CXX_COMPILER_LAUNCHER: sccache
@@ -31,7 +26,6 @@
   SCCACHE_AZURE_KEY_PREFIX: genai/ubuntu/22_04/x64
   GENAI_ARCHIVE_NAME: genai.tar.gz
   GENAI_SAMPLES_NAME: genai_samples.tar.gz
->>>>>>> 653b2aeb
 
 jobs:
   openvino_download:
