name: Linux (Ubuntu 20.04, Python 3.9)
on:
  workflow_dispatch:
  pull_request:
  merge_group:
  push:
    branches:
      - master
      - 'releases/**'

concurrency:
  # github.ref is not unique in post-commit
  group: ${{ github.event_name == 'push' && github.run_id || github.ref }}-linux
  cancel-in-progress: true

env:
  PYTHON_VERSION: '3.9'
  OV_BRANCH: ${{ github.base_ref || github.event.merge_group.base_ref || github.ref }}
  OV_TARBALL: ''

permissions: read-all # Required by https://github.com/ossf/scorecard/blob/e23b8ad91fd6a64a0a971ca4fc0a4d1650725615/docs/checks.md#token-permissions

jobs:
  openvino_download:
    name: Download OpenVINO package
    outputs:
      status: ${{ steps.openvino_download.outcome }}
    timeout-minutes: 10
    defaults:
      run:
        shell: bash
    runs-on: ubuntu-20.04

    steps:
      - name: Download OpenVINO build
        id: openvino_download
        run: |
          wget ${{ env.OV_TARBALL}} --progress=bar:force:noscroll -O openvino_package.tar.gz
          tar -tvf openvino_package.tar.gz
        continue-on-error: true

      #
      # Upload to artifacts
      #

      - name: Upload openvino package
        if: steps.openvino_download.outcome == 'success'
        uses: actions/upload-artifact@v4
        with:
          name: openvino_package
          path: openvino_package.tar.gz
          if-no-files-found: 'error'

  openvino_build:
    name: Build OpenVINO package
    needs: [openvino_download]
    if: needs.openvino_download.outputs.status != 'success'
    timeout-minutes: 150
    defaults:
      run:
        shell: bash
    runs-on: ubuntu-20.04-16-cores
    env:
      DEBIAN_FRONTEND: noninteractive # to prevent apt-get from waiting user input
      CMAKE_BUILD_TYPE: 'Release'
      CMAKE_GENERATOR: 'Ninja Multi-Config'
      CMAKE_CXX_COMPILER_LAUNCHER: ccache
      CMAKE_C_COMPILER_LAUNCHER: ccache
      OPENVINO_REPO: ${{ github.workspace }}/openvino
      INSTALL_DIR: ${{ github.workspace }}/openvino/install
      BUILD_DIR: ${{ github.workspace }}/openvino/build
      CCACHE_DIR: ${{ github.workspace }}/ccache
      CCACHE_MAXSIZE: 2000Mi

    steps:
      - name: Set apt
        run: |
          echo 'Acquire::Retries "10";' | sudo tee -a /etc/apt/apt.conf.d/80-retries > /dev/null
          echo 'APT::Get::Assume-Yes "true";' | sudo tee -a /etc/apt/apt.conf.d/81-assume-yes > /dev/null
          echo 'APT::Get::Fix-Broken "true";' | sudo tee -a /etc/apt/apt.conf.d/82-fix-broken > /dev/null
          echo 'APT::Get::no-install-recommends "true";' | sudo tee -a /etc/apt/apt.conf.d/83-no-reсommends > /dev/null

      - name: Clone OpenVINO
        uses: actions/checkout@v4
        with:
          repository: 'openvinotoolkit/openvino'
          path: ${{ env.OPENVINO_REPO }}
          submodules: 'true'
          ref: ${{ env.OV_BRANCH}}

      #
      # Dependencies
      #

      - name: Install build dependencies
        run: |
          sudo -E ${OPENVINO_REPO}/install_build_dependencies.sh
          sudo apt-get install ccache

      - name: Setup Python ${{ env.PYTHON_VERSION }}
        uses: actions/setup-python@v5
        with:
          python-version: ${{ env.PYTHON_VERSION }}
          cache: 'pip'

      - name: Install python dependencies
        run: |
          # For Python API: build and wheel packaging
          python3 -m pip install -r ${OPENVINO_REPO}/src/bindings/python/wheel/requirements-dev.txt

      #
      # Build
      #

      - name: Setup ccache
        uses: actions/cache@v4
        with:
          # Should save cache only if run in the master branch of the base repo
          # github.ref_name is 'ref/PR_#' in case of the PR, and 'branch_name' when executed on push
          save-always: ${{ github.ref_name == 'master' && 'true' || 'false'  }}
          path: ${{ env.CCACHE_DIR }}
          key: ${{ runner.os }}-${{ runner.arch }}-ccache-ov-${{ github.sha }}
          restore-keys: |
            ${{ runner.os }}-${{ runner.arch }}-ccache-ov

      - name: CMake configure - OpenVINO
        run: |
          cmake \
            -G "${{ env.CMAKE_GENERATOR }}" \
            -DENABLE_CPPLINT=OFF \
            -DENABLE_NCC_STYLE=OFF \
            -DENABLE_TESTS=OFF \
            -DENABLE_STRICT_DEPENDENCIES=OFF \
            -DENABLE_SYSTEM_OPENCL=ON \
            -DCMAKE_VERBOSE_MAKEFILE=ON \
            -DCPACK_GENERATOR=TGZ \
            -DENABLE_JS=OFF \
            -DENABLE_SAMPLES=ON \
            -DENABLE_INTEL_NPU=OFF \
            -DENABLE_OV_ONNX_FRONTEND=OFF \
            -DENABLE_OV_PADDLE_FRONTEND=OFF \
            -DENABLE_OV_PYTORCH_FRONTEND=ON \
            -DENABLE_OV_TF_FRONTEND=ON \
            -DENABLE_OV_TF_LITE_FRONTEND=OFF \
            -DENABLE_INTEL_GPU=OFF \
            -DENABLE_INTEL_NPU=OFF \
            -DCMAKE_CXX_COMPILER_LAUNCHER=ccache \
            -DCMAKE_C_COMPILER_LAUNCHER=ccache \
            -DENABLE_PYTHON=ON \
            -DENABLE_WHEEL=ON \
            -S ${OPENVINO_REPO} \
            -B ${BUILD_DIR}

      - name: Clean ccache stats
        run: ccache --zero-stats --show-config

      - name: Cmake build - OpenVINO
        run: cmake --build ${BUILD_DIR} --parallel --config ${{ env.CMAKE_BUILD_TYPE }}

      - name: Show ccache stats
        run: ccache --show-stats

      - name: Cmake install - OpenVINO
        run: |
          cmake -DCMAKE_INSTALL_PREFIX=${INSTALL_DIR}/openvino_package -P ${BUILD_DIR}/cmake_install.cmake
          cmake -DCMAKE_INSTALL_PREFIX=${INSTALL_DIR}/openvino_package -DCOMPONENT=python_wheels -P ${BUILD_DIR}/cmake_install.cmake

      - name: Pack Artifacts
        run: |
          pushd ${INSTALL_DIR}
            tar -czvf ${BUILD_DIR}/openvino_package.tar.gz *
          popd

      #
      # Upload build artifacts and logs
      #

      - name: Upload openvino package
        if: ${{ always() }}
        uses: actions/upload-artifact@v4
        with:
          name: openvino_package
          path: ${{ env.BUILD_DIR }}/openvino_package.tar.gz
          if-no-files-found: 'error'

  genai_python_lib:
    name: OpenVINO genai extension (cmake + wheel)
    needs: [ openvino_download, openvino_build ]
    if: |
      always() &&
      (needs.openvino_download.outputs.status == 'success' || needs.openvino_build.result == 'success')
    timeout-minutes: 90
    defaults:
      run:
        shell: bash
    runs-on: ubuntu-20.04
    env:
      CMAKE_GENERATOR: Unix Makefiles
      CMAKE_BUILD_PARALLEL_LEVEL: null
      OV_INSTALL_DIR: ${{ github.workspace }}/ov
      CCACHE_DIR: ${{ github.workspace }}/ccache
      CCACHE_MAXSIZE: 500Mi
      CMAKE_CXX_COMPILER_LAUNCHER: ccache
      CMAKE_C_COMPILER_LAUNCHER: ccache

    steps:
      - name: Clone openvino.genai
        uses: actions/checkout@v4
        with:
          submodules: recursive

      - name: Setup Python ${{ env.PYTHON_VERSION }}
        uses: actions/setup-python@v5
        with:
          python-version: ${{ env.PYTHON_VERSION }}
          cache: 'pip'

      - name: Download OpenVINO package
        uses: actions/download-artifact@v4
        with:
          name: openvino_package
          path: ${{ env.OV_INSTALL_DIR }}

      - name: Extract OpenVINO packages
        run: |
          pushd ${OV_INSTALL_DIR}
            tar -xzf openvino_package.tar.gz -C ${OV_INSTALL_DIR} --strip-components=1
          popd

      - name: Set apt
        run: |
          echo 'Acquire::Retries "10";' | sudo tee -a /etc/apt/apt.conf.d/80-retries > /dev/null
          echo 'APT::Get::Assume-Yes "true";' | sudo tee -a /etc/apt/apt.conf.d/81-assume-yes > /dev/null
          echo 'APT::Get::Fix-Broken "true";' | sudo tee -a /etc/apt/apt.conf.d/82-fix-broken > /dev/null
          echo 'APT::Get::no-install-recommends "true";' | sudo tee -a /etc/apt/apt.conf.d/83-no-reсommends > /dev/null

      - name: Install build dependencies
        run: |
          sudo ${OV_INSTALL_DIR}/install_dependencies/install_openvino_dependencies.sh
          sudo apt-get install ccache

      - name: Setup ccache
        uses: actions/cache@v4
        with:
          # Should save cache only if run in the master branch of the base repo
          # github.ref_name is 'ref/PR_#' in case of the PR, and 'branch_name' when executed on push
          save-always: ${{ github.ref_name == 'master' && 'true' || 'false'  }}
          path: ${{ env.CCACHE_DIR }}
          key: ${{ runner.os }}-${{ runner.arch }}-ccache-genai-release-${{ github.sha }}
          restore-keys: |
            ${{ runner.os }}-${{ runner.arch }}-ccache-genai-release

      - name: Build genai
        run: |
          source ${OV_INSTALL_DIR}/setupvars.sh
          cmake -DCMAKE_BUILD_TYPE=Release -S ./ -B ./build/
          cmake --build ./build/ --config Release -j

      - name: Test bindings
        run: |
          source ${OV_INSTALL_DIR}/setupvars.sh
          python -m pip install ./thirdparty/openvino_tokenizers/[transformers] -r ./tests/python_tests/requirements.txt --find-links ${OV_INSTALL_DIR}/tools --upgrade-strategy eager
          python -m pytest ./tests/python_tests --ignore ./tests/python_tests/test_whisper_generate_api.py
        env:
          PYTHONPATH: "./build/:$PYTHONPATH"

      - name: Test bindings (wheel)
        run: |
          source ${OV_INSTALL_DIR}/setupvars.sh
          python -m pip install . --verbose --find-links ${OV_INSTALL_DIR}/tools
          python -m pytest ./tests/python_tests --ignore ./tests/python_tests/test_whisper_generate_api.py

  genai_python_lib_whisper:
    name: OpenVINO genai extension whisper tests (cmake + wheel)
    needs: [ openvino_download, openvino_build ]
    if: |
      always() &&
      (needs.openvino_download.outputs.status == 'success' || needs.openvino_build.result == 'success')
    timeout-minutes: 90
    defaults:
      run:
        shell: bash
    runs-on: ubuntu-20.04
    env:
      CMAKE_GENERATOR: Unix Makefiles
      CMAKE_BUILD_PARALLEL_LEVEL: null
      OV_INSTALL_DIR: ${{ github.workspace }}/ov
      CCACHE_DIR: ${{ github.workspace }}/ccache
      CCACHE_MAXSIZE: 500Mi
      CMAKE_CXX_COMPILER_LAUNCHER: ccache
      CMAKE_C_COMPILER_LAUNCHER: ccache

    steps:
      - name: Clone openvino.genai
        uses: actions/checkout@v4
        with:
          submodules: recursive

      - name: Setup Python ${{ env.PYTHON_VERSION }}
        uses: actions/setup-python@v5
        with:
          python-version: ${{ env.PYTHON_VERSION }}
          cache: 'pip'

      - name: Download OpenVINO package
        uses: actions/download-artifact@v4
        with:
          name: openvino_package
          path: ${{ env.OV_INSTALL_DIR }}

      - name: Extract OpenVINO packages
        run: |
          pushd ${OV_INSTALL_DIR}
            tar -xzf openvino_package.tar.gz -C ${OV_INSTALL_DIR} --strip-components=1
          popd

      - name: Set apt
        run: |
          echo 'Acquire::Retries "10";' | sudo tee -a /etc/apt/apt.conf.d/80-retries > /dev/null
          echo 'APT::Get::Assume-Yes "true";' | sudo tee -a /etc/apt/apt.conf.d/81-assume-yes > /dev/null
          echo 'APT::Get::Fix-Broken "true";' | sudo tee -a /etc/apt/apt.conf.d/82-fix-broken > /dev/null
          echo 'APT::Get::no-install-recommends "true";' | sudo tee -a /etc/apt/apt.conf.d/83-no-reсommends > /dev/null

      - name: Install build dependencies
        run: |
          sudo ${OV_INSTALL_DIR}/install_dependencies/install_openvino_dependencies.sh
          sudo apt-get install ccache

      - name: Setup ccache
        uses: actions/cache@v4
        with:
          # Should save cache only if run in the master branch of the base repo
          # github.ref_name is 'ref/PR_#' in case of the PR, and 'branch_name' when executed on push
          save-always: ${{ github.ref_name == 'master' && 'true' || 'false'  }}
          path: ${{ env.CCACHE_DIR }}
          key: ${{ runner.os }}-${{ runner.arch }}-ccache-genai-release-${{ github.sha }}
          restore-keys: |
            ${{ runner.os }}-${{ runner.arch }}-ccache-genai-release

      - name: Build genai
        run: |
          source ${OV_INSTALL_DIR}/setupvars.sh
          cmake -DCMAKE_BUILD_TYPE=Release -S ./ -B ./build/
          cmake --build ./build/ --config Release -j

      - name: Test bindings
        run: |
          source ${OV_INSTALL_DIR}/setupvars.sh
          python -m pip install ./thirdparty/openvino_tokenizers/[transformers] -r ./tests/python_tests/requirements.txt --find-links ${OV_INSTALL_DIR}/tools --upgrade-strategy eager
          python -m pytest ./tests/python_tests/test_whisper_generate_api.py
        env:
          PYTHONPATH: "./build/:$PYTHONPATH"

      - name: Test bindings (wheel)
        run: |
          source ${OV_INSTALL_DIR}/setupvars.sh
          python -m pip install . --verbose --find-links ${OV_INSTALL_DIR}/tools
          python -m pytest ./tests/python_tests/test_whisper_generate_api.py

  genai_package:
    name: OpenVINO genai extension (install to OpenVINO package)
    strategy:
      matrix:
        build-type: [Release, Debug]
    needs: [ openvino_download, openvino_build ]
    if: |
      always() &&
      (needs.openvino_download.outputs.status == 'success' || needs.openvino_build.result == 'success')
    timeout-minutes: 60
    defaults:
      run:
        shell: bash
    runs-on: ubuntu-20.04
    env:
      CMAKE_BUILD_PARALLEL_LEVEL: null
      OV_INSTALL_DIR: ${{ github.workspace }}/ov
      CCACHE_DIR: ${{ github.workspace }}/ccache
      CCACHE_MAXSIZE: 500Mi
      CMAKE_CXX_COMPILER_LAUNCHER: ccache
      CMAKE_C_COMPILER_LAUNCHER: ccache

    steps:
      - name: Clone openvino.genai
        uses: actions/checkout@v4
        with:
          submodules: recursive

      - name: Setup Python ${{ env.PYTHON_VERSION }}
        uses: actions/setup-python@v5
        with:
          python-version: ${{ env.PYTHON_VERSION }}
          cache: 'pip'

      - name: Download OpenVINO package
        uses: actions/download-artifact@v4
        with:
          name: openvino_package
          path: ${{ env.OV_INSTALL_DIR }}

      - name: Extract OpenVINO packages
        run: |
          pushd ${OV_INSTALL_DIR}
            tar -xzf openvino_package.tar.gz -C ${OV_INSTALL_DIR} --strip-components=1
          popd

      - name: Set apt
        run: |
          echo 'Acquire::Retries "10";' | sudo tee -a /etc/apt/apt.conf.d/80-retries > /dev/null
          echo 'APT::Get::Assume-Yes "true";' | sudo tee -a /etc/apt/apt.conf.d/81-assume-yes > /dev/null
          echo 'APT::Get::Fix-Broken "true";' | sudo tee -a /etc/apt/apt.conf.d/82-fix-broken > /dev/null
          echo 'APT::Get::no-install-recommends "true";' | sudo tee -a /etc/apt/apt.conf.d/83-no-reсommends > /dev/null

      - name: Install build dependencies
        run: |
          sudo ${OV_INSTALL_DIR}/install_dependencies/install_openvino_dependencies.sh
          sudo apt-get install ccache

      - name: Setup ccache
        uses: actions/cache@v4
        with:
          save-always: true
          path: ${{ env.CCACHE_DIR }}
          key: ${{ runner.os }}-${{ runner.arch }}-ccache-genai-${{ matrix.build-type }}-${{ github.sha }}
          restore-keys: |
            ${{ runner.os }}-${{ runner.arch }}-ccache-genai-${{ matrix.build-type }}

      - name: Build genai
        run: |
          source ${OV_INSTALL_DIR}/setupvars.sh
          cmake -DCMAKE_BUILD_TYPE=${{ matrix.build-type }} -S ./ -B ./build/
          cmake --build ./build/ --config ${{ matrix.build-type }} --target package -j

      - name: Build and Install dependencies
        run: |
          source ${OV_INSTALL_DIR}/setupvars.sh
          python -m pip install ./thirdparty/openvino_tokenizers/[transformers] --find-links ${OV_INSTALL_DIR}/tools
          python -m pip install --upgrade-strategy eager -r ./samples/requirements.txt --find-links ${OV_INSTALL_DIR}/tools
          optimum-cli export openvino --trust-remote-code --model TinyLlama/TinyLlama-1.1B-Chat-v1.0 TinyLlama-1.1B-Chat-v1.0

      - name: Install samples
        run: |
          source ${OV_INSTALL_DIR}/setupvars.sh
          cmake --install ./build/ --config ${{ matrix.build-type }} --prefix ${OV_INSTALL_DIR}

      - name: Build samples (Release)
        if: ${{ 'Release' == matrix.build-type }} # build_samples enforces Release build
        run: |
          ${OV_INSTALL_DIR}/samples/cpp/build_samples.sh -i ${{ github.workspace }}/s\ pace

      - name: Build samples (Debug)
        if: ${{ 'Release' != matrix.build-type }}
        run: |
          source ${OV_INSTALL_DIR}/setupvars.sh
          cmake -DCMAKE_BUILD_TYPE=${{ matrix.build-type }} -S ${OV_INSTALL_DIR}/samples/cpp/ -B ./samples\ build/ && cmake --build ./samples\ build/ --config ${{ matrix.build-type }} -j
          cmake --install ./samples\ build/ --config ${{ matrix.build-type }} --component samples_bin --prefix s\ pace

      - name: Test C++ samples (greedy_causal_lm)
        run: |
          source ${OV_INSTALL_DIR}/setupvars.sh
          timeout 25s ${{ github.workspace }}/s\ pace/samples_bin/greedy_causal_lm ./TinyLlama-1.1B-Chat-v1.0/ ""

      - name: Test python samples (multinomial_causal_lm)
        if: ${{ 'Release' == matrix.build-type }} # Python bindings can be built in Release only
        run: |
          source ${OV_INSTALL_DIR}/setupvars.sh
          timeout 25s ${OV_INSTALL_DIR}/samples/python/multinomial_causal_lm/multinomial_causal_lm.py ./TinyLlama-1.1B-Chat-v1.0/ 0

  Overall_Status:
    name: ci/gha_overall_status_linux
<<<<<<< HEAD
    needs: [openvino_download, openvino_build, genai_python_lib, genai_python_lib_whisper, genai_package]
=======
    needs: [openvino_download, openvino_build, genai_python_lib, genai_package, genai_python_lib_whisper]
>>>>>>> 40f962d5
    if: ${{ always() }}
    runs-on: ubuntu-latest
    steps:
      - name: Check status of all jobs
        if: >-
          ${{
            contains(needs.*.result, 'failure') ||
            contains(needs.*.result, 'cancelled')
          }}
        run: exit 1<|MERGE_RESOLUTION|>--- conflicted
+++ resolved
@@ -467,11 +467,7 @@
 
   Overall_Status:
     name: ci/gha_overall_status_linux
-<<<<<<< HEAD
-    needs: [openvino_download, openvino_build, genai_python_lib, genai_python_lib_whisper, genai_package]
-=======
     needs: [openvino_download, openvino_build, genai_python_lib, genai_package, genai_python_lib_whisper]
->>>>>>> 40f962d5
     if: ${{ always() }}
     runs-on: ubuntu-latest
     steps:
