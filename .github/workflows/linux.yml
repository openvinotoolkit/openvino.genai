--- conflicted
+++ resolved
@@ -851,15 +851,9 @@
         working-directory: ${{ env.SRC_DIR }}/src/js
         run: npm test
 
-<<<<<<< HEAD
   genai_xgrammar_off_tests:
     name: Build & Test when ENABLE_XGRAMMAR=OFF
-    needs: [ openvino_download ]
-=======
-  genai_xgrammar_tests:
-    name: Build & Test XGrammar
     needs: [smart_ci, openvino_download, genai_build_wheel]
->>>>>>> d9c1e5d4
     timeout-minutes: 45
     defaults:
       run:
