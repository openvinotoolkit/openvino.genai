--- conflicted
+++ resolved
@@ -270,11 +270,7 @@
           - name: 'Whisper'
             cmd: 'tests/python_tests/test_whisper_pipeline.py'
           - name: 'LLM & VLM'
-<<<<<<< HEAD
-            cmd: 'tests/python_tests --ignore tests/python_tests/test_whisper_pipeline.py -k "not Qwen2-0.5B-Instruct"' # Skip failed tests Qwen2-0.5B-Instruct
-=======
-            cmd: 'tests/python_tests --ignore tests/python_tests/test_whisper_generate_api.py'
->>>>>>> 812163a2
+            cmd: 'tests/python_tests --ignore tests/python_tests/test_whisper_pipeline.py'
     defaults:
       run:
         shell: bash
