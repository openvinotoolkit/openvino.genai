name: 'Install Python Dependencies'
inputs:
  ov_dir:
    description: 'Directory where OpenVINO is installed'
    default: './ov'
    required: false
runs:
  using: "composite"
  steps:
    - name: Install Python dependencies
      shell: bash
      run: |
        source ${{ inputs.ov_dir }}/setupvars.sh
<<<<<<< HEAD
        python -m pip install ./thirdparty/openvino_tokenizers/[transformers] --pre --extra-index-url https://storage.openvinotoolkit.org/simple/wheels/pre-release --upgrade-strategy eager -r ./samples/requirements.txt
=======
        python -m pip install ./thirdparty/openvino_tokenizers/[transformers] --pre --extra-index-url https://storage.openvinotoolkit.org/simple/wheels/pre-release -r ./samples/requirements.txt
>>>>>>> 3141b056
<|MERGE_RESOLUTION|>--- conflicted
+++ resolved
@@ -11,8 +11,4 @@
       shell: bash
       run: |
         source ${{ inputs.ov_dir }}/setupvars.sh
-<<<<<<< HEAD
-        python -m pip install ./thirdparty/openvino_tokenizers/[transformers] --pre --extra-index-url https://storage.openvinotoolkit.org/simple/wheels/pre-release --upgrade-strategy eager -r ./samples/requirements.txt
-=======
-        python -m pip install ./thirdparty/openvino_tokenizers/[transformers] --pre --extra-index-url https://storage.openvinotoolkit.org/simple/wheels/pre-release -r ./samples/requirements.txt
->>>>>>> 3141b056
+        python -m pip install ./thirdparty/openvino_tokenizers/[transformers] --pre --extra-index-url https://storage.openvinotoolkit.org/simple/wheels/pre-release -r ./samples/requirements.txt