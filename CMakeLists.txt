--- conflicted
+++ resolved
@@ -25,10 +25,6 @@
 
 option(ENABLE_CONTINUOUS_BATCHING "" OFF)
 option(ENABLE_APPS "Enable C++ continuous batching apps. Ignored if ENABLE_CONTINUOUS_BATCHING is OFF" ON)
-<<<<<<< HEAD
-option(ENABLE_PYTHON "Enable continuous batching Python API. Ignored if ENABLE_CONTINUOUS_BATCHING is OFF" ON)
-=======
->>>>>>> 1a447d6b
 
 # Find OpenVINODeveloperPackage first to compile with SDL flags
 find_package(OpenVINODeveloperPackage QUIET
