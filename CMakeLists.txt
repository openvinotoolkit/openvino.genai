--- conflicted
+++ resolved
@@ -31,14 +31,12 @@
         HOMEPAGE_URL "https://github.com/openvinotoolkit/openvino.genai"
         LANGUAGES CXX)
 
-<<<<<<< HEAD
+
 option(INSTALL_GTEST "Enable installation of googletest. (Projects embedding googletest may want to turn this OFF.)" OFF)
 option(RAPIDJSON_BUILD_DOC "Build rapidjson documentation." OFF)
 
 set(OpenVINO_DIR "D:/My_Work_progress/0_AI_framework/AI_source_code/w_openvino_toolkit_windows_2024.3.0.16041.1e3b88e4e3f_x86_64/runtime/cmake")
 
-=======
->>>>>>> 0be2620a
 # Find OpenVINODeveloperPackage first to compile with SDL flags
 find_package(OpenVINODeveloperPackage ${OpenVINOGenAI_VERSION} QUIET
              PATHS "${OpenVINO_DIR}")
