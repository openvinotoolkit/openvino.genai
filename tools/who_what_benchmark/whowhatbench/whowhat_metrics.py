--- conflicted
+++ resolved
@@ -244,27 +244,9 @@
             with open(prediction, 'rb') as f:
                 prediction_data = np.load(f)
 
-<<<<<<< HEAD
             cos_sim = F.cosine_similarity(torch.from_numpy(gold_data), torch.from_numpy(prediction_data))
             metric_per_passages.append(cos_sim.detach().numpy())
             metric_per_gen.append(torch.mean(cos_sim).item())
 
         metric_dict = {"similarity": np.mean(metric_per_gen)}
-        return metric_dict, {"similarity": metric_per_gen, "similarity_per_passages": metric_per_passages}
-=======
-            prediction_scores = {int(pred_info[0]): pred_info[1] for pred_info in prediction_data}
-            per_query_text = []
-            for document_idx, gold_score in gold_data:
-                # if documents is not presented in ranking list, let's set 1 as max possible score difference
-                scores_diff = self.MISSING_DOCUMENT_PENALTY
-                if document_idx in prediction_scores:
-                    scores_diff = abs(gold_score - prediction_scores[document_idx])
-                per_query_text.append(scores_diff)
-
-            metric_per_query.append(per_query_text)
-            dist = np.linalg.norm(per_query_text)
-            similarity_per_query.append(1 / (1 + dist))
-
-        metric_dict = {"similarity": np.mean(similarity_per_query)}
-        return metric_dict, {"similarity": similarity_per_query, "per_text_score_list": metric_per_query}
->>>>>>> 65b9356f
+        return metric_dict, {"similarity": metric_per_gen, "similarity_per_passages": metric_per_passages}