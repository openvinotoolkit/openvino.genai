"""
Metrics for text similarity
"""

from difflib import SequenceMatcher
from transformers import AutoTokenizer
from PIL import Image
import torch
import torch.nn.functional as F

import numpy as np
from sentence_transformers import SentenceTransformer, util
from transformers import CLIPImageProcessor, CLIPModel
from tqdm import tqdm


def evaluate_similarity(model, data_gold, data_prediction):
    answers_gold = data_gold["answers"].values
    answers_prediction = data_prediction["answers"].values

    metric_per_question = []
    for gold, prediction in tqdm(
        zip(answers_gold, answers_prediction), desc="Similarity evaluation"
    ):
        embeddings = model.encode([gold, prediction])
        cos_sim = util.cos_sim(embeddings, embeddings)
        metric_per_question.append(cos_sim[0, 1].item())

    metric_dict = {"similarity": np.mean(metric_per_question)}
    return metric_dict, {"similarity": metric_per_question}


def evaluate_divergency(tokenizer, data_gold, data_prediction):
    answers_gold = data_gold["answers"].values
    answers_prediction = data_prediction["answers"].values

    DEBUG = False
    # NOTE: a - reference answers, b - answers to evaluate
    fdt_list = []  # each value = the position of first divergent (different) token.
    sdt_list = []  # each value = number of tokens to correct in the prediction.
    sdtn_list = []  # each value = share of tokens to correct in the prediction
    fdt_max = []  # each value = total number of tokens in the reference
    for a_answer, b_answer in zip(answers_gold, answers_prediction):
        a_indexes = tokenizer.encode(a_answer, return_tensors="pt").squeeze().tolist()
        b_indexes = tokenizer.encode(b_answer, return_tensors="pt").squeeze().tolist()
        if not a_indexes and not b_indexes:
            sdt_list.append(0)
            fdt_list.append(0)
            sdtn_list.append(0)
            fdt_max.append(0)
        elif a_indexes and not b_indexes:
            sdt_list.append(len(a_indexes))
            fdt_list.append(0)
            sdtn_list.append(1)
            fdt_max.append(len(a_indexes))
        elif not a_indexes and b_indexes:
            sdt_list.append(len(b_indexes))
            fdt_list.append(0)
            sdtn_list.append(1)
            fdt_max.append(0)
        else:
            if isinstance(a_indexes, int):
                a_indexes = list([a_indexes])
            if isinstance(b_indexes, int):
                b_indexes = list([b_indexes])
            fdt_max.append(len(a_indexes))

            matcher = SequenceMatcher(None, a_indexes, b_indexes)
            blocks = matcher.get_matching_blocks()
            a, b, size = blocks[0]
            fdt = 0
            if a == 0 and b == 0:
                fdt = blocks[0].size
            fdt_list.append(fdt)

            num_matched = sum(block.size for block in blocks)
            sdt = len(b_indexes) - num_matched
            sdt_list.append(sdt)
            sdt_norm = sdt / len(b_indexes)
            sdtn_list.append(sdt_norm)

            if DEBUG:
                print(blocks)
                for block in blocks:
                    a, b, size = block
                    matched = a_indexes[a : a + size + 1]
                    print(matched)
                    print(tokenizer.decode(matched))
                    matched = b_indexes[b : b + size + 1]
                    print(matched)
                    print(tokenizer.decode(matched))
    fdt_max = np.average(fdt_max)
    metric_per_question = {
        "FDT": fdt_list,
        "SDT": sdt_list,
        "FDT norm": np.array(fdt_list) / fdt_max,
        "SDT norm": sdtn_list,
    }

    fdt_avg = np.average(fdt_list)
    metric_dict = {
        "FDT": fdt_avg,
        "SDT": np.average(sdt_list),
        "FDT norm": fdt_avg / fdt_max,
        "SDT norm": np.average(sdtn_list),
    }

    return metric_dict, metric_per_question


class TextSimilarity:
    def __init__(self, model_id) -> None:
        trust_remote_code = False
        try:
            tokenizer = AutoTokenizer.from_pretrained(model_id, trust_remote_code=False)
        except Exception:
            trust_remote_code = True
            tokenizer = AutoTokenizer.from_pretrained(model_id, trust_remote_code=True)

        if hasattr(tokenizer, "pad_token") and tokenizer.pad_token:
            pad_token = tokenizer.pad_token
        else:
            pad_token = tokenizer.eos_token
        self.model = SentenceTransformer(model_id, tokenizer_kwargs={"pad_token": pad_token}, trust_remote_code=trust_remote_code)

    def evaluate(self, gt, prediction):
        return evaluate_similarity(self.model, gt, prediction)


class TextDivergency:
    def __init__(self, tokenizer) -> None:
        self.tokenizer = tokenizer

    def evaluate(self, gt, prediction):
        return evaluate_divergency(self.tokenizer, gt, prediction)


# Image metrics
def evaluate_image_similarity(processor, model, data_gold, data_prediction):
    images_gold = data_gold["images"].values
    images_prediction = data_prediction["images"].values

    metric_per_image = []
    for gold, prediction in tqdm(
        zip(images_gold, images_prediction), desc="Image Similarity evaluation"
    ):
        gold_image = Image.open(gold)
        prediction_image = Image.open(prediction)

        gold_inputs = processor(images=gold_image, return_tensors="pt")["pixel_values"]
        prediction_inputs = processor(images=prediction_image, return_tensors="pt")[
            "pixel_values"
        ]

        with torch.no_grad():
            gold_outputs = model.get_image_features(gold_inputs)
            prediction_outputs = model.get_image_features(prediction_inputs)

        cos_sim = F.cosine_similarity(gold_outputs, prediction_outputs)
        print("cos_sim: ", cos_sim.item())
        metric_per_image.append(cos_sim.item())

    metric_dict = {"similarity": np.mean(metric_per_image)}
    return metric_dict, {"similarity": metric_per_image}


class ImageSimilarity:
    def __init__(self, model_id) -> None:
        self.processor = CLIPImageProcessor.from_pretrained(model_id)
        self.model = CLIPModel.from_pretrained(model_id).eval()

    def evaluate(self, gt, prediction):
        return evaluate_image_similarity(self.processor, self.model, gt, prediction)


class EmbedsSimilarity:
    def evaluate(self, data_gold, data_prediction):
        embeds_gold = data_gold["embeds_path"].values
        embeds_prediction = data_prediction["embeds_path"].values

        metric_per_gen = []
        metric_per_passages = []
        for gold, prediction in tqdm(
            zip(embeds_gold, embeds_prediction), desc="Embeds Similarity evaluation"
        ):
            with open(gold, 'rb') as f:
                gold_data = np.load(f)

            with open(prediction, 'rb') as f:
                prediction_data = np.load(f)

            cos_sim = F.cosine_similarity(torch.from_numpy(gold_data), torch.from_numpy(prediction_data))
            metric_per_passages.append(cos_sim.detach().numpy())
            metric_per_gen.append(torch.mean(cos_sim).item())

        metric_dict = {"similarity": np.mean(metric_per_gen)}
        return metric_dict, {"similarity": metric_per_gen, "similarity_per_passages": metric_per_passages}


class RerankingSimilarity:
    MISSING_DOCUMENT_PENALTY = 1

    def evaluate(self, data_gold, data_prediction):
        gold_results = data_gold["top_n_scores_path"].values
        prediction_results = data_prediction["top_n_scores_path"].values

        metric_per_query = []
        similarity_per_query = []
        for gold, prediction in tqdm(
            zip(gold_results, prediction_results), desc="Reranking Similarity evaluation"
        ):
            with open(gold, 'rb') as f:
                gold_data = np.load(f)

            with open(prediction, 'rb') as f:
                prediction_data = np.load(f)

            prediction_scores = {int(pred_info[0]): pred_info[1] for pred_info in prediction_data}
            per_query_text = []
<<<<<<< HEAD
            for i, score in enumerate(gold_data):
                # documents on the same position of top_n is different
                if i >= len(prediction_data) or int(score[0]) != int(prediction_data[i][0]):
                    per_query_text.append(math.inf)
                else:
                    per_query_text.append(abs(score[1] - prediction_data[i][1]))
            metric_per_query.append(per_query_text)
=======
            for document_idx, gold_score in gold_data:
                # if documents is not presented in ranking list, let's set 1 as max possible score difference
                scores_diff = self.MISSING_DOCUMENT_PENALTY
                if document_idx in prediction_scores:
                    scores_diff = abs(gold_score - prediction_scores[document_idx])
                per_query_text.append(scores_diff)
>>>>>>> 2aaaf6ae

            metric_per_query.append(per_query_text)
            dist = np.linalg.norm(per_query_text)
            similarity_per_query.append(1 / (1 + dist))

        metric_dict = {"similarity": np.mean(similarity_per_query)}
        return metric_dict, {"similarity": similarity_per_query, "per_text_score_list": metric_per_query}<|MERGE_RESOLUTION|>--- conflicted
+++ resolved
@@ -217,22 +217,12 @@
 
             prediction_scores = {int(pred_info[0]): pred_info[1] for pred_info in prediction_data}
             per_query_text = []
-<<<<<<< HEAD
-            for i, score in enumerate(gold_data):
-                # documents on the same position of top_n is different
-                if i >= len(prediction_data) or int(score[0]) != int(prediction_data[i][0]):
-                    per_query_text.append(math.inf)
-                else:
-                    per_query_text.append(abs(score[1] - prediction_data[i][1]))
-            metric_per_query.append(per_query_text)
-=======
             for document_idx, gold_score in gold_data:
                 # if documents is not presented in ranking list, let's set 1 as max possible score difference
                 scores_diff = self.MISSING_DOCUMENT_PENALTY
                 if document_idx in prediction_scores:
                     scores_diff = abs(gold_score - prediction_scores[document_idx])
                 per_query_text.append(scores_diff)
->>>>>>> 2aaaf6ae
 
             metric_per_query.append(per_query_text)
             dist = np.linalg.norm(per_query_text)
