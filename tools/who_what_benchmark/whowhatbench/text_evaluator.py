from typing import Any, Union

import os
import yaml
import pandas as pd
from tqdm import tqdm
from importlib.resources import files
from .registry import register_evaluator, BaseEvaluator
from .whowhat_metrics import TextDivergency, TextSimilarity
from .utils import patch_awq_for_inference, get_ignore_parameters_flag
import inspect

PROMPTS_FILE = 'text_prompts.yaml'
LONG_PROMPTS_FILE = 'text_long_prompts.yaml'


@register_evaluator(
    "text"
)
class TextEvaluator(BaseEvaluator):
    def __init__(
        self,
        base_model: Any = None,
        tokenizer: Any = None,
        gt_data: str = None,
        test_data: Union[str, list] = None,
        metrics="similarity",
        similarity_model_id: str = "sentence-transformers/all-mpnet-base-v2",
        max_new_tokens=128,
        crop_question=True,
        num_samples=None,
        language="en",
        gen_answer_fn=None,
        generation_config=None,
        generation_config_base=None,
        seqs_per_request=None,
        use_chat_template=None,
        long_prompt=False,
<<<<<<< HEAD
        num_assistant_tokens=0,
        assistant_confidence_threshold=0.0
=======
        empty_adapters=False
>>>>>>> 97d97936
    ) -> None:
        assert (
            base_model is not None or gt_data is not None
        ), "Text generation pipeline for evaluation or ground trush data must be defined"

        self.test_data = test_data
        self.metrics = metrics
        self.max_new_tokens = max_new_tokens
        self.tokenizer = tokenizer
        self._crop_question = crop_question
        self.num_samples = num_samples
        self.generation_config = generation_config
        self.generation_config_base = generation_config
        self.seqs_per_request = seqs_per_request
        self.generation_fn = gen_answer_fn
        self.use_chat_template = use_chat_template
        self.num_assistant_tokens = num_assistant_tokens
        self.assistant_confidence_threshold = assistant_confidence_threshold
        if self.generation_config is not None:
            assert self.seqs_per_request is not None
        self.empty_adapters = empty_adapters

        # Take language from the base model if provided
        self.language = language

        self.long_prompt = long_prompt

        if base_model:
            self.gt_data = self._generate_data(
                base_model, gen_answer_fn, generation_config=generation_config
            )
        else:
            self.gt_data = pd.read_csv(gt_data, keep_default_na=False)

        # Take language ground truth if no base model provided
        if self.language is None and "language" in self.gt_data.columns:
            self.language = self.gt_data["language"].values[0]

        if "prompt_length_type" in self.gt_data.columns:
            self.long_prompt = self.gt_data["prompt_length_type"].values[0] == 'long'

        self.similarity = None
        self.divergency = None
        if "similarity" in self.metrics:
            self.similarity = TextSimilarity(similarity_model_id)
        if "divergency" in self.metrics:
            assert tokenizer is not None
            self.divergency = TextDivergency(tokenizer)

        self.last_cmp = None

    def get_generation_fn(self):
        return self.generation_fn

    def score(self, model_or_data, gen_answer_fn=None, **kwargs):
        if isinstance(model_or_data, str) and os.path.exists(model_or_data):
            predictions = pd.read_csv(model_or_data, keep_default_na=False)
        else:
            predictions = self._generate_data(model_or_data, gen_answer_fn, self.generation_config)
        self.predictions = predictions

        all_metrics_per_prompt = {}
        all_metrics = {}

        if self.similarity:
            metric_dict, metric_per_question = self.similarity.evaluate(
                self.gt_data, predictions
            )
            all_metrics.update(metric_dict)
            all_metrics_per_prompt.update(metric_per_question)

        if self.divergency:
            metric_dict, metric_per_question = self.divergency.evaluate(
                self.gt_data, predictions
            )
            all_metrics.update(metric_dict)
            all_metrics_per_prompt.update(metric_per_question)

        self.last_cmp = all_metrics_per_prompt
        self.last_cmp["prompts"] = predictions["prompts"].values
        self.last_cmp["source_model"] = self.gt_data["answers"].values
        self.last_cmp["optimized_model"] = predictions["answers"].values
        self.last_cmp = pd.DataFrame(self.last_cmp)
        self.last_cmp.rename(columns={"prompts": "prompt"}, inplace=True)

        return pd.DataFrame(all_metrics_per_prompt), pd.DataFrame([all_metrics])

    def worst_examples(self, top_k: int = 5, metric="similarity"):
        assert self.last_cmp is not None

        if metric in ["SDT", "SDT norm"]:
            res = self.last_cmp.nlargest(top_k, metric)
        else:
            res = self.last_cmp.nsmallest(top_k, metric)

        res = list(row for idx, row in res.iterrows())

        return res

    def _generate_data(self, model, gen_answer_fn=None, generation_config=None):
<<<<<<< HEAD
        def default_gen_answer(model, tokenizer, prompt, max_new_tokens, crop_question, use_chat_template=False, num_assistant_tokens=0,
                               assistant_confidence_threshold=0.0):
=======
        def default_gen_answer(model, tokenizer, prompt, max_new_tokens, crop_question, use_chat_template=False, empty_adapters=False):
>>>>>>> 97d97936
            is_awq = getattr(model, "is_awq", None) is not None
            device = "cpu"
            if hasattr(model, "device"):
                device = model.device

            if use_chat_template:
                message = [{"role": "user", "content": prompt}]
                inputs = tokenizer.apply_chat_template(message, tokenize=True, add_generation_prompt=True, return_tensors="pt", return_dict=True).to(device)
            else:
                inputs = self.tokenizer(prompt, return_tensors="pt").to(device)

            if 'token_type_ids' in inputs and 'token_type_ids' not in list(inspect.signature(model.forward).parameters.keys()):
                inputs.pop('token_type_ids')

            if is_awq:
                with patch_awq_for_inference(is_awq):
                    tokens = model.generate(**inputs, do_sample=False, max_new_tokens=max_new_tokens, **get_ignore_parameters_flag())
            else:
                tokens = model.generate(**inputs, do_sample=False, max_new_tokens=max_new_tokens, **get_ignore_parameters_flag())
            if crop_question:
                tokens = tokens[:, inputs["input_ids"].shape[-1] :]
            return self.tokenizer.batch_decode(tokens, skip_special_tokens=True)[0]

        gen_answer_fn = gen_answer_fn or default_gen_answer

        if self.test_data:
            if isinstance(self.test_data, str):
                data = pd.read_csv(self.test_data)
            else:
                if isinstance(self.test_data, dict):
                    assert "prompts" in self.test_data
                    data = dict(self.test_data)
                else:
                    data = {"prompts": list(self.test_data)}
                data = pd.DataFrame.from_dict(data)
        else:
            prompts_file_path = LONG_PROMPTS_FILE if self.long_prompt else PROMPTS_FILE
            data_path = files('whowhatbench.prompts').joinpath(prompts_file_path)
            prompt_data = yaml.safe_load(data_path.read_text(encoding='utf-8'))
            data = pd.DataFrame.from_dict(prompt_data[self.language])

        prompt_data = data["prompts"]

        answers = []
        prompts = (
            prompt_data.values
            if self.num_samples is None
            else prompt_data.values[: self.num_samples]
        )

        if generation_config is None:
            for p in tqdm(prompts, desc="Evaluate pipeline"):
                answers.append(
                    gen_answer_fn(
                        model,
                        self.tokenizer,
                        p,
                        self.max_new_tokens,
                        self._crop_question,
                        self.use_chat_template,
<<<<<<< HEAD
                        self.num_assistant_tokens,
                        self.assistant_confidence_threshold
=======
                        empty_adapters=self.empty_adapters
>>>>>>> 97d97936
                    )
                )
        else:
            with tqdm(total=len(prompt_data.values)) as progress_bar:
                batch = []
                for p_idx, p in enumerate(prompt_data.values):
                    progress_bar.update(1)
                    batch.append(p)
                    if (
                        len(batch) == self.seqs_per_request
                        or p_idx == len(prompt_data.values) - 1
                    ):
                        ans_batch = model.generate(
                            batch, [generation_config] * len(batch)
                        )
                        for ans in ans_batch:
                            answers.append(ans.m_generation_ids[0])

                        batch.clear()

        res_data = {"prompts": list(prompts), "answers": answers}
        df = pd.DataFrame(res_data)
        df["language"] = self.language
        df["prompt_length_type"] = 'long' if self.long_prompt else 'short'

        return df<|MERGE_RESOLUTION|>--- conflicted
+++ resolved
@@ -36,12 +36,9 @@
         seqs_per_request=None,
         use_chat_template=None,
         long_prompt=False,
-<<<<<<< HEAD
+        empty_adapters=False,
         num_assistant_tokens=0,
         assistant_confidence_threshold=0.0
-=======
-        empty_adapters=False
->>>>>>> 97d97936
     ) -> None:
         assert (
             base_model is not None or gt_data is not None
@@ -142,12 +139,8 @@
         return res
 
     def _generate_data(self, model, gen_answer_fn=None, generation_config=None):
-<<<<<<< HEAD
-        def default_gen_answer(model, tokenizer, prompt, max_new_tokens, crop_question, use_chat_template=False, num_assistant_tokens=0,
-                               assistant_confidence_threshold=0.0):
-=======
-        def default_gen_answer(model, tokenizer, prompt, max_new_tokens, crop_question, use_chat_template=False, empty_adapters=False):
->>>>>>> 97d97936
+        def default_gen_answer(model, tokenizer, prompt, max_new_tokens, crop_question, use_chat_template=False, empty_adapters=False, 
+                               num_assistant_tokens=0, assistant_confidence_threshold=0.0):
             is_awq = getattr(model, "is_awq", None) is not None
             device = "cpu"
             if hasattr(model, "device"):
@@ -208,12 +201,9 @@
                         self.max_new_tokens,
                         self._crop_question,
                         self.use_chat_template,
-<<<<<<< HEAD
+                        self.empty_adapters,
                         self.num_assistant_tokens,
                         self.assistant_confidence_threshold
-=======
-                        empty_adapters=self.empty_adapters
->>>>>>> 97d97936
                     )
                 )
         else:
