--- conflicted
+++ resolved
@@ -1,6 +1,5 @@
 from typing import Union, Optional
 from packaging.version import Version
-<<<<<<< HEAD
 
 import os
 import json
@@ -9,28 +8,18 @@
 import logging
 import tarfile
 import datasets
+import itertools
 import transformers
 
 import numpy as np
+import pyarrow as pa
+import pyarrow.parquet as pq
 
 from pathlib import Path
 from transformers import set_seed
 from contextlib import contextmanager
+from datasets.utils.file_utils import xopen
 from transformers.image_utils import load_image
-=======
-import json
-import torch
-import logging
-import itertools
-import transformers
-
-import pyarrow as pa
-import pyarrow.parquet as pq
-
-from pathlib import Path
-from contextlib import contextmanager
-from datasets.utils.file_utils import xopen
->>>>>>> 0a4efc92
 
 logging.basicConfig(level=logging.INFO)
 logger = logging.getLogger(__name__)
@@ -157,7 +146,6 @@
     return json_config
 
 
-<<<<<<< HEAD
 # preapre default dataset for visualtext(VLM) evalutor
 def preprocess_fn(example):
     return {
@@ -228,7 +216,8 @@
         data.append({'prompts': prompt, "images": None, 'videos': video_tensor[0]})
 
     return data
-=======
+ 
+
 # for patching function datasets.packaged_modules.parquet.parquet.Parquet._generate_tables
 # according to code: https://github.com/huggingface/datasets/issues/7357#issuecomment-3354047772
 def parquet_generate_tables(self, files, *args, **kwargs):
@@ -262,5 +251,4 @@
             elif self.config.on_bad_files == "warn":
                 logger.warning(f"Skipping bad file '{file}'. {type(e).__name__}: {e}`")
             else:
-                logger.warning(f"Skipping bad file '{file}'. {type(e).__name__}: {e}`")
->>>>>>> 0a4efc92
+                logger.warning(f"Skipping bad file '{file}'. {type(e).__name__}: {e}`")