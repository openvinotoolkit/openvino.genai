import logging
import json
import torch

from transformers import AutoConfig, AutoModelForCausalLM, AutoModel, AutoModelForVision2Seq, AutoTokenizer

from .utils import mock_torch_cuda_is_available


logging.basicConfig(level=logging.INFO)
logger = logging.getLogger(__name__)


class GenAIModelWrapper:
    """
    A helper class to store additional attributes for GenAI models
    """

    def __init__(self, model, model_dir, model_type):
        self.model = model
        self.model_type = model_type

        if model_type == "text" or model_type == "visual-text":
            try:
                self.config = AutoConfig.from_pretrained(model_dir)
            except Exception:
                self.config = AutoConfig.from_pretrained(model_dir, trust_remote_code=True)
        elif model_type == "text-to-image":
            from diffusers import DiffusionPipeline
            try:
                self.config = DiffusionPipeline.load_config(model_dir)
            except Exception:
                self.config = DiffusionPipeline.load_config(model_dir, trust_remote_code=True)


    def __getattr__(self, attr):
        if attr in self.__dict__:
            return getattr(self, attr)
        else:
            return getattr(self.model, attr)


def get_scheduler_config_genai(cb_config):
    import openvino_genai

    default_cb_config = {"cache_size": 1}
    scheduler_config = openvino_genai.SchedulerConfig()
    scheduler_params = cb_config or default_cb_config
    if scheduler_params:
        logger.info(f"Scheduler parameters for:\n{scheduler_params}")
        for param, value in scheduler_params.items():
            if param == "cache_eviction_config":
                value = openvino_genai.CacheEvictionConfig(aggregation_mode=openvino_genai.AggregationMode.NORM_SUM, **value)
            setattr(scheduler_config, param, value)

    return scheduler_config


def load_text_genai_pipeline(model_dir, device="CPU", ov_config=None, **kwargs):
    try:
        import openvino_genai
    except ImportError:
        logger.error(
            "Failed to import openvino_genai package. Please install it.")
        exit(-1)

    is_continuous_batching = kwargs.get("cb_config", None) is not None

    if is_continuous_batching:
        logger.info("Using OpenVINO GenAI Continuous Batching API")
        scheduler_config = get_scheduler_config_genai(kwargs["cb_config"])
        pipeline = openvino_genai.LLMPipeline(model_dir, device=device, scheduler_config=scheduler_config, **ov_config)
    else:
        logger.info("Using OpenVINO GenAI LLMPipeline API")
        pipeline = openvino_genai.LLMPipeline(model_dir, device=device, **ov_config)

    return GenAIModelWrapper(pipeline, model_dir, "text")


def load_text_llamacpp_pipeline(model_dir):
    try:
        from llama_cpp import Llama
    except ImportError:
        logger.error(
            "Failed to import llama_cpp package. Please install llama-cpp-python.")
        exit(-1)
    model = Llama(model_dir)
    return model


def load_text_hf_pipeline(model_id, device):
    model_kwargs = {}

    if not torch.cuda.is_available or device.lower() == "cpu":
        trust_remote_code = False
        try:
            config = AutoConfig.from_pretrained(model_id)
        except Exception:
            config = AutoConfig.from_pretrained(model_id, trust_remote_code=True)
            trust_remote_code = True
        is_gptq = False
        is_awq = False
        if getattr(config, "quantization_config", None):
            is_gptq = config.quantization_config["quant_method"] == "gptq"
            is_awq = config.quantization_config["quant_method"] == "awq"
        if is_gptq or is_awq:
            # infer in FP32
            model_kwargs["torch_dtype"] = torch.float32
        with mock_torch_cuda_is_available(is_gptq or is_awq):
            model = AutoModelForCausalLM.from_pretrained(model_id, trust_remote_code=trust_remote_code, device_map="cpu", **model_kwargs)
        if is_awq:
            model.is_awq = is_awq
    else:
        try:
            model = AutoModelForCausalLM.from_pretrained(
                model_id, trust_remote_code=False, device_map=device.lower(), **model_kwargs
            )
        except Exception:
            model = AutoModelForCausalLM.from_pretrained(
                model_id, trust_remote_code=True, device_map=device.lower(), **model_kwargs
            )

    model.eval()
    return model


def load_text_model(
    model_id, device="CPU", ov_config=None, use_hf=False, use_genai=False, use_llamacpp=False, **kwargs,
):
    if use_hf:
        logger.info("Using HF Transformers API")
        model = load_text_hf_pipeline(model_id, device)
    elif use_genai:
        model = load_text_genai_pipeline(model_id, device, ov_config, **kwargs)
    elif use_llamacpp:
        logger.info("Using llama.cpp API")
        model = load_text_llamacpp_pipeline(model_id)
    else:
        logger.info("Using Optimum API")
        from optimum.intel.openvino import OVModelForCausalLM
        try:
            model = OVModelForCausalLM.from_pretrained(
                model_id, device=device, ov_config=ov_config
            )
        except Exception:
            try:
                config = AutoConfig.from_pretrained(
                    model_id, trust_remote_code=True)
                model = OVModelForCausalLM.from_pretrained(
                    model_id,
                    config=config,
                    trust_remote_code=True,
                    use_cache=True,
                    device=device,
                    ov_config=ov_config,
                )
            except Exception:
                config = AutoConfig.from_pretrained(model_id)
                model = OVModelForCausalLM.from_pretrained(
                    model_id,
                    config=config,
                    use_cache=True,
                    device=device,
                    ov_config=ov_config,
                )

    return model


def load_text2image_genai_pipeline(model_dir, device="CPU", ov_config=None):
    try:
        import openvino_genai
    except ImportError:
        logger.error(
            "Failed to import openvino_genai package. Please install it.")
        exit(-1)

    return GenAIModelWrapper(
        openvino_genai.Text2ImagePipeline(model_dir, device=device, **ov_config),
        model_dir,
        "text-to-image"
    )


def load_text2image_model(
    model_id, device="CPU", ov_config=None, use_hf=False, use_genai=False
):
    if use_genai:
        logger.info("Using OpenvINO GenAI API")
        model = load_text2image_genai_pipeline(model_id, device, ov_config)
    elif use_hf:
        from diffusers import DiffusionPipeline
        logger.info("Using HF Transformers API")
        try:
            model = DiffusionPipeline.from_pretrained(model_id)
        except Exception:
            model =  DiffusionPipeline.from_pretrained(model_id, trust_remote_code=True)
    else:
        logger.info("Using Optimum API")
        from optimum.intel import OVPipelineForText2Image
        TEXT2IMAGEPipeline = OVPipelineForText2Image

        try:
            model = TEXT2IMAGEPipeline.from_pretrained(
                model_id, device=device, ov_config=ov_config, safety_checker=None,
            )
        except ValueError:
            model = TEXT2IMAGEPipeline.from_pretrained(
                model_id,
                trust_remote_code=True,
                use_cache=True,
                device=device,
                ov_config=ov_config,
                safety_checker=None,
            )

    return model


def load_visual_text_genai_pipeline(model_dir, device="CPU", ov_config=None):
    try:
        import openvino_genai
    except ImportError as e:
        logger.error("Failed to import openvino_genai package. Please install it. Details:\n", e)
        exit(-1)

    return GenAIModelWrapper(
        openvino_genai.VLMPipeline(model_dir, device, **ov_config),
        model_dir,
        "visual-text"
    )


def load_visual_text_model(
    model_id, device="CPU", ov_config=None, use_hf=False, use_genai=False
):
    if use_hf:
        logger.info("Using HF Transformers API")
        trust_remote_code = False
        try:
            config = AutoConfig.from_pretrained(model_id, trust_remote_code=False)
        except Exception:
            config = AutoConfig.from_pretrained(model_id, trust_remote_code=True)
            trust_remote_code = True

        try:
            model = AutoModelForVision2Seq.from_pretrained(
                model_id, trust_remote_code=trust_remote_code, device_map=device.lower()
            )
        except ValueError:
            try:
                model = AutoModel.from_pretrained(
                    model_id, trust_remote_code=trust_remote_code, device_map=device.lower()
                )
            except ValueError:
                from_pretrained_kwargs = {}
                if config.model_type == "phi4mm":
                    if "activation_checkpointing" in config.audio_processor["config"]:
                        config.audio_processor["config"]["activation_checkpointing"] = ""
                    config._attn_implementation = "sdpa"
                    from_pretrained_kwargs["config"] = config

                model = AutoModelForCausalLM.from_pretrained(
<<<<<<< HEAD
                    model_id, trust_remote_code=trust_remote_code, device_map=device.lower(), _attn_implementation="eager", use_flash_attention_2=False
=======
                    model_id,
                    trust_remote_code=True,
                    device_map=device.lower(),
                    use_flash_attention_2=False,
                    **from_pretrained_kwargs,
>>>>>>> b161e5c6
                )

                if config.model_type == "phi4mm":
                    use_lora = False
                    if hasattr(config, "vision_lora") and config.vision_lora is not None:
                        model.set_lora_adapter("vision")
                        use_lora = True
                    if hasattr(config, "speech_lora") and config.speech_lora is not None:
                        model.set_lora_adapter("speech")
                        use_lora = True
                    if use_lora:
                        model.unset_lora_adapter = lambda: None
                        model.set_lora_adapter = lambda _: None
                    if hasattr(model.model, "_require_grads_hook"):
                        model.model.disable_input_require_grads()

        model.eval()
        try:
            model.get_vision_tower().load_model()
        except Exception:
            pass

        if "internvl" in model.config.model_type:
            tokenizer = AutoTokenizer.from_pretrained(model_id, trust_remote_code=True)
            img_context_token_id = tokenizer.convert_tokens_to_ids("<IMG_CONTEXT>")
            model.img_context_token_id = img_context_token_id
    elif use_genai:
        logger.info("Using OpenVINO GenAI API")
        model = load_visual_text_genai_pipeline(model_id, device, ov_config)
    else:
        logger.info("Using Optimum API")
        from optimum.intel.openvino import OVModelForVisualCausalLM
        try:
            model = OVModelForVisualCausalLM.from_pretrained(
                model_id, device=device, ov_config=ov_config
            )
        except ValueError:
            config = AutoConfig.from_pretrained(model_id, trust_remote_code=True)
            model = OVModelForVisualCausalLM.from_pretrained(
                model_id,
                config=config,
                trust_remote_code=True,
                use_cache=True,
                device=device,
                ov_config=ov_config,
            )
    return model


def load_image2image_genai_pipeline(model_dir, device="CPU", ov_config=None):
    try:
        import openvino_genai
    except ImportError as e:
        logger.error("Failed to import openvino_genai package. Please install it. Details:\n", e)
        exit(-1)

    return GenAIModelWrapper(
        openvino_genai.Image2ImagePipeline(model_dir, device, **ov_config),
        model_dir,
        "image-to-image"
    )


def load_imagetext2image_model(
    model_id, device="CPU", ov_config=None, use_hf=False, use_genai=False
):
    if use_hf:
        from diffusers import AutoPipelineForImage2Image
        logger.info("Using HF Transformers API")
        model = AutoPipelineForImage2Image.from_pretrained(
            model_id, trust_remote_code=True
        )
    elif use_genai:
        logger.info("Using OpenVINO GenAI API")
        model = load_image2image_genai_pipeline(model_id, device, ov_config)
    else:
        logger.info("Using Optimum API")
        from optimum.intel.openvino import OVPipelineForImage2Image
        try:
            model = OVPipelineForImage2Image.from_pretrained(
                model_id, device=device, ov_config=ov_config, safety_checker=None,
            )
        except ValueError:
            model = OVPipelineForImage2Image.from_pretrained(
                model_id,
                trust_remote_code=True,
                use_cache=True,
                device=device,
                ov_config=ov_config,
                safety_checker=None,
            )
    return model


def load_inpainting_genai_pipeline(model_dir, device="CPU", ov_config=None):
    try:
        import openvino_genai
    except ImportError as e:
        logger.error("Failed to import openvino_genai package. Please install it. Details:\n", e)
        exit(-1)

    return GenAIModelWrapper(
        openvino_genai.InpaintingPipeline(model_dir, device, **ov_config),
        model_dir,
        "image-inpainting"
    )


def load_inpainting_model(
    model_id, device="CPU", ov_config=None, use_hf=False, use_genai=False
):
    if use_hf:
        from diffusers import AutoPipelineForInpainting
        logger.info("Using HF Transformers API")
        model = AutoPipelineForInpainting.from_pretrained(
            model_id, trust_remote_code=True
        )
    elif use_genai:
        logger.info("Using OpenVINO GenAI API")
        model = load_inpainting_genai_pipeline(model_id, device, ov_config)
    else:
        logger.info("Using Optimum API")
        from optimum.intel.openvino import OVPipelineForInpainting
        try:
            model = OVPipelineForInpainting.from_pretrained(
                model_id, device=device, ov_config=ov_config, safety_checker=None,
            )
        except ValueError as e:
            logger.error("Failed to load inpaiting pipeline. Details:\n", e)
            model = OVPipelineForInpainting.from_pretrained(
                model_id,
                trust_remote_code=True,
                use_cache=True,
                device=device,
                ov_config=ov_config,
                safety_checker=None,
            )
    return model


def load_model(
    model_type, model_id, device="CPU", ov_config=None, use_hf=False, use_genai=False, use_llamacpp=False, **kwargs
):
    if model_id is None:
        return None

    if ov_config:
        with open(ov_config) as f:
            ov_options = json.load(f)
    else:
        ov_options = {}

    if model_type == "text":
        return load_text_model(model_id, device, ov_options, use_hf, use_genai, use_llamacpp, **kwargs)
    elif model_type == "text-to-image":
        return load_text2image_model(
            model_id, device, ov_options, use_hf, use_genai
        )
    elif model_type == "visual-text":
        return load_visual_text_model(model_id, device, ov_options, use_hf, use_genai)
    elif model_type == "image-to-image":
        return load_imagetext2image_model(model_id, device, ov_options, use_hf, use_genai)
    elif model_type == "image-inpainting":
        return load_inpainting_model(model_id, device, ov_options, use_hf, use_genai)
    else:
        raise ValueError(f"Unsupported model type: {model_type}")<|MERGE_RESOLUTION|>--- conflicted
+++ resolved
@@ -261,15 +261,11 @@
                     from_pretrained_kwargs["config"] = config
 
                 model = AutoModelForCausalLM.from_pretrained(
-<<<<<<< HEAD
-                    model_id, trust_remote_code=trust_remote_code, device_map=device.lower(), _attn_implementation="eager", use_flash_attention_2=False
-=======
                     model_id,
-                    trust_remote_code=True,
+                    trust_remote_code=trust_remote_code,
                     device_map=device.lower(),
                     use_flash_attention_2=False,
                     **from_pretrained_kwargs,
->>>>>>> b161e5c6
                 )
 
                 if config.model_type == "phi4mm":
