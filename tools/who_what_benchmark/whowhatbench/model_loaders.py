from pathlib import Path
import logging
import json
import torch

from transformers import AutoConfig, AutoModelForCausalLM, AutoModel, AutoModelForVision2Seq, AutoTokenizer

from .embeddings_evaluator import DEFAULT_MAX_LENGTH as EMBED_DEFAULT_MAX_LENGTH
from .reranking_evaluator import DEFAULT_MAX_LENGTH as RERANK_DEFAULT_MAX_LENGTH, DEFAULT_TOP_K as RERANK_DEFAULT_TOP_K, reranking_base_on_causallm_arch
from .utils import mock_torch_cuda_is_available, mock_AwqQuantizer_validate_environment
import os


logging.basicConfig(level=logging.INFO)
logger = logging.getLogger(__name__)


class GenAIModelWrapper:
    """
    A helper class to store additional attributes for GenAI models
    """

    def __init__(self, model, model_dir, model_type):
        self.model = model
        self.model_type = model_type

        if model_type in ["text", "visual-text", "text-embedding", "text-reranking"]:
            try:
                self.config = AutoConfig.from_pretrained(model_dir)
            except Exception:
                self.config = AutoConfig.from_pretrained(model_dir, trust_remote_code=True)
        elif model_type == "text-to-image":
            from diffusers import DiffusionPipeline
            try:
                self.config = DiffusionPipeline.load_config(model_dir)
            except Exception:
                self.config = DiffusionPipeline.load_config(model_dir, trust_remote_code=True)

    def __getattr__(self, attr):
        if attr in self.__dict__:
            return getattr(self, attr)
        else:
            return getattr(self.model, attr)


def get_scheduler_config_genai(cb_config):
    import openvino_genai

    default_cb_config = {"cache_size": 1}
    scheduler_config = openvino_genai.SchedulerConfig()
    scheduler_params = cb_config or default_cb_config
    if scheduler_params:
        logger.info(f"Scheduler parameters for:\n{scheduler_params}")
        for param, value in scheduler_params.items():
            if param == "cache_eviction_config":
                value = openvino_genai.CacheEvictionConfig(aggregation_mode=openvino_genai.AggregationMode.NORM_SUM, **value)
            setattr(scheduler_config, param, value)

    return scheduler_config


def load_text_genai_pipeline(model_dir, device="CPU", ov_config=None, **kwargs):
    try:
        import openvino_genai
    except ImportError:
        logger.error(
            "Failed to import openvino_genai package. Please install it.")
        exit(-1)

<<<<<<< HEAD
    config = ov_config if ov_config is not None else {}
    draft_model_path = kwargs.get("draft_model", '')
    if draft_model_path:
        if not Path(draft_model_path).exists():
            raise RuntimeError(f'==Failure ==: draft model by path:{draft_model_path} is not exists')
        draft_device = kwargs.get('draft_device', None) or device
        config['draft_model'] = openvino_genai.draft_model(draft_model_path, draft_device.upper())
=======
    pipeline_path = model_dir
    if kwargs.get('gguf_file'):
        pipeline_path = os.path.join(model_dir, kwargs['gguf_file'])
>>>>>>> 2650995f

    is_continuous_batching = kwargs.get("cb_config", None) is not None

    if is_continuous_batching:
        logger.info("Using OpenVINO GenAI Continuous Batching API")
        scheduler_config = get_scheduler_config_genai(kwargs["cb_config"])
<<<<<<< HEAD
        pipeline = openvino_genai.LLMPipeline(model_dir, device=device, scheduler_config=scheduler_config, **config)
    else:
        logger.info("Using OpenVINO GenAI LLMPipeline API")
        pipeline = openvino_genai.LLMPipeline(model_dir, device=device, **config)
=======
        pipeline = openvino_genai.LLMPipeline(pipeline_path, device=device, scheduler_config=scheduler_config, **ov_config)
    else:
        logger.info("Using OpenVINO GenAI LLMPipeline API")
        pipeline = openvino_genai.LLMPipeline(pipeline_path, device=device, **ov_config)
>>>>>>> 2650995f

    return GenAIModelWrapper(pipeline, model_dir, "text")


def load_text_llamacpp_pipeline(model_dir):
    try:
        from llama_cpp import Llama
    except ImportError:
        logger.error(
            "Failed to import llama_cpp package. Please install llama-cpp-python.")
        exit(-1)
    model = Llama(model_dir)
    return model


def load_text_hf_pipeline(model_id, device, **kwargs):
    model_kwargs = {}
    if kwargs.get('gguf_file'):
        model_kwargs['gguf_file'] = kwargs['gguf_file']
    if not torch.cuda.is_available or device.lower() == "cpu":
        trust_remote_code = False
        is_gptq = False
        is_awq = False
        if not kwargs.get('gguf_file'):
            try:
                config = AutoConfig.from_pretrained(model_id)
            except Exception:
                config = AutoConfig.from_pretrained(model_id, trust_remote_code=True)
                trust_remote_code = True

            if getattr(config, "quantization_config", None):
                is_gptq = config.quantization_config["quant_method"] == "gptq"
                is_awq = config.quantization_config["quant_method"] == "awq"
        if is_gptq or is_awq:
            # infer in FP32
            model_kwargs["torch_dtype"] = torch.float32
        with mock_AwqQuantizer_validate_environment(is_awq), mock_torch_cuda_is_available(is_gptq or is_awq):
            model = AutoModelForCausalLM.from_pretrained(model_id, trust_remote_code=trust_remote_code, device_map="cpu", **model_kwargs)
        if is_awq:
            model.is_awq = is_awq
    else:
        try:
            model = AutoModelForCausalLM.from_pretrained(
                model_id, trust_remote_code=False, device_map=device.lower(), **model_kwargs
            )
        except Exception:
            model = AutoModelForCausalLM.from_pretrained(
                model_id, trust_remote_code=True, device_map=device.lower(), **model_kwargs
            )

    model.eval()
    return model


def load_text_model(
    model_id, device="CPU", ov_config=None, use_hf=False, use_genai=False, use_llamacpp=False, **kwargs,
):
    if use_hf:
        logger.info("Using HF Transformers API")
        model = load_text_hf_pipeline(model_id, device, **kwargs)
    elif use_genai:
        model = load_text_genai_pipeline(model_id, device, ov_config, **kwargs)
    elif use_llamacpp:
        logger.info("Using llama.cpp API")
        model = load_text_llamacpp_pipeline(model_id)
    else:
        logger.info("Using Optimum API")
        from optimum.intel.openvino import OVModelForCausalLM
        try:
            model = OVModelForCausalLM.from_pretrained(
                model_id, device=device, ov_config=ov_config, **kwargs
            )
        except Exception:
            try:
                config = AutoConfig.from_pretrained(
                    model_id, trust_remote_code=True)
                model = OVModelForCausalLM.from_pretrained(
                    model_id,
                    config=config,
                    trust_remote_code=True,
                    use_cache=True,
                    device=device,
                    ov_config=ov_config,
                )
            except Exception:
                config = AutoConfig.from_pretrained(model_id)
                model = OVModelForCausalLM.from_pretrained(
                    model_id,
                    config=config,
                    use_cache=True,
                    device=device,
                    ov_config=ov_config,
                )

    return model


def load_text2image_genai_pipeline(model_dir, device="CPU", ov_config=None, **kwargs):
    try:
        import openvino_genai
    except ImportError:
        logger.error(
            "Failed to import openvino_genai package. Please install it.")
        exit(-1)

    adapter_config = openvino_genai.AdapterConfig()
    if "adapters" in kwargs and kwargs["adapters"] is not None:
        for adapter, alpha in zip(kwargs['adapters'], kwargs['alphas']):
            ov_adapter = openvino_genai.Adapter(adapter)
            adapter_config.add(ov_adapter, alpha)

    return GenAIModelWrapper(
        openvino_genai.Text2ImagePipeline(model_dir, device=device, adapters=adapter_config, **ov_config),
        model_dir,
        "text-to-image"
    )


def load_text2image_model(
    model_id, device="CPU", ov_config=None, use_hf=False, use_genai=False, **kwargs
):
    if use_genai:
        logger.info("Using OpenVINO GenAI API")
        model = load_text2image_genai_pipeline(model_id, device, ov_config, **kwargs)
    elif use_hf:
        from diffusers import DiffusionPipeline
        logger.info("Using HF Transformers API")
        try:
            model = DiffusionPipeline.from_pretrained(model_id)
        except Exception:
            model = DiffusionPipeline.from_pretrained(model_id, trust_remote_code=True)
        if 'adapters' in kwargs and kwargs['adapters'] is not None:
            for idx, adapter in enumerate(kwargs['adapters']):
                model.load_lora_weights(adapter, adapter_name=f"adapter_{idx}")
            model.set_adapters([f"adapter_{idx}" for idx in range(len(kwargs['adapters']))], adapter_weights=kwargs['alphas'])
    else:
        logger.info("Using Optimum API")
        from optimum.intel import OVPipelineForText2Image
        TEXT2IMAGEPipeline = OVPipelineForText2Image

        if 'adapters' in kwargs and kwargs['adapters'] is not None:
            raise ValueError("Adapters are not supported for OVPipelineForText2Image.")

        try:
            model = TEXT2IMAGEPipeline.from_pretrained(
                model_id, device=device, ov_config=ov_config, safety_checker=None,
            )
        except ValueError:
            model = TEXT2IMAGEPipeline.from_pretrained(
                model_id,
                trust_remote_code=True,
                use_cache=True,
                device=device,
                ov_config=ov_config,
                safety_checker=None,
            )

    return model


def load_visual_text_genai_pipeline(model_dir, device="CPU", ov_config=None, **kwargs):
    try:
        import openvino_genai
    except ImportError as e:
        logger.error("Failed to import openvino_genai package. Please install it. Details:\n", e)
        exit(-1)

    is_continuous_batching = kwargs.get("cb_config", None) is not None

    if is_continuous_batching:
        logger.info("Using OpenVINO GenAI Continuous Batching API")
        scheduler_config = get_scheduler_config_genai(kwargs["cb_config"])
        pipeline = openvino_genai.VLMPipeline(model_dir, device=device, scheduler_config=scheduler_config, ATTENTION_BACKEND="PA", **ov_config)
    else:
        logger.info("Using OpenVINO GenAI VLMPipeline API")
        pipeline = openvino_genai.VLMPipeline(model_dir, device=device, **ov_config)

    return GenAIModelWrapper(
        pipeline,
        model_dir,
        "visual-text"
    )


def load_visual_text_model(
    model_id, device="CPU", ov_config=None, use_hf=False, use_genai=False, **kwargs
):
    if use_hf:
        logger.info("Using HF Transformers API")
        trust_remote_code = False
        try:
            config = AutoConfig.from_pretrained(model_id, trust_remote_code=False)
        except Exception:
            config = AutoConfig.from_pretrained(model_id, trust_remote_code=True)
            trust_remote_code = True

        try:
            model = AutoModelForVision2Seq.from_pretrained(
                model_id, trust_remote_code=trust_remote_code, device_map=device.lower()
            )
        except ValueError:
            try:
                model = AutoModel.from_pretrained(
                    model_id, trust_remote_code=trust_remote_code, device_map=device.lower()
                )
            except ValueError:
                if config.model_type == "phi4mm" or config.model_type == "llava-qwen2":
                    if hasattr(config, "audio_processor") and "activation_checkpointing" in config.audio_processor["config"]:
                        config.audio_processor["config"]["activation_checkpointing"] = ""
                    config._attn_implementation = "sdpa"
                    from_pretrained_kwargs = {"config": config}
                else:
                    from_pretrained_kwargs = {"_attn_implementation": "eager", "use_flash_attention_2": False}

                model = AutoModelForCausalLM.from_pretrained(
                    model_id,
                    trust_remote_code=trust_remote_code,
                    device_map=device.lower(),
                    **from_pretrained_kwargs,
                )

                if config.model_type == "phi4mm":
                    use_lora = False
                    if hasattr(config, "vision_lora") and config.vision_lora is not None:
                        model.set_lora_adapter("vision")
                        use_lora = True
                    if hasattr(config, "speech_lora") and config.speech_lora is not None:
                        model.set_lora_adapter("speech")
                        use_lora = True
                    if use_lora:
                        model.unset_lora_adapter = lambda: None
                        model.set_lora_adapter = lambda _: None
                    if hasattr(model.model, "_require_grads_hook"):
                        model.model.disable_input_require_grads()

        model.eval()
        try:
            model.get_vision_tower().load_model()
        except Exception:
            pass

        if "internvl" in model.config.model_type:
            tokenizer = AutoTokenizer.from_pretrained(model_id, trust_remote_code=True)
            img_context_token_id = tokenizer.convert_tokens_to_ids("<IMG_CONTEXT>")
            model.img_context_token_id = img_context_token_id
    elif use_genai:
        logger.info("Using OpenVINO GenAI API")
        model = load_visual_text_genai_pipeline(model_id, device, ov_config, **kwargs)
    else:
        logger.info("Using Optimum API")
        from optimum.intel.openvino import OVModelForVisualCausalLM
        try:
            model = OVModelForVisualCausalLM.from_pretrained(
                model_id, device=device, ov_config=ov_config
            )
        except ValueError:
            config = AutoConfig.from_pretrained(model_id, trust_remote_code=True)
            model = OVModelForVisualCausalLM.from_pretrained(
                model_id,
                config=config,
                trust_remote_code=True,
                use_cache=True,
                device=device,
                ov_config=ov_config,
            )
    return model


def load_image2image_genai_pipeline(model_dir, device="CPU", ov_config=None):
    try:
        import openvino_genai
    except ImportError as e:
        logger.error("Failed to import openvino_genai package. Please install it. Details:\n", e)
        exit(-1)

    return GenAIModelWrapper(
        openvino_genai.Image2ImagePipeline(model_dir, device, **ov_config),
        model_dir,
        "image-to-image"
    )


def load_imagetext2image_model(
    model_id, device="CPU", ov_config=None, use_hf=False, use_genai=False
):
    if use_hf:
        from diffusers import AutoPipelineForImage2Image
        logger.info("Using HF Transformers API")
        model = AutoPipelineForImage2Image.from_pretrained(
            model_id, trust_remote_code=True
        )
    elif use_genai:
        logger.info("Using OpenVINO GenAI API")
        model = load_image2image_genai_pipeline(model_id, device, ov_config)
    else:
        logger.info("Using Optimum API")
        from optimum.intel.openvino import OVPipelineForImage2Image
        try:
            model = OVPipelineForImage2Image.from_pretrained(
                model_id, device=device, ov_config=ov_config, safety_checker=None,
            )
        except ValueError:
            model = OVPipelineForImage2Image.from_pretrained(
                model_id,
                trust_remote_code=True,
                use_cache=True,
                device=device,
                ov_config=ov_config,
                safety_checker=None,
            )
    return model


def load_inpainting_genai_pipeline(model_dir, device="CPU", ov_config=None):
    try:
        import openvino_genai
    except ImportError as e:
        logger.error("Failed to import openvino_genai package. Please install it. Details:\n", e)
        exit(-1)

    return GenAIModelWrapper(
        openvino_genai.InpaintingPipeline(model_dir, device, **ov_config),
        model_dir,
        "image-inpainting"
    )


def load_inpainting_model(
    model_id, device="CPU", ov_config=None, use_hf=False, use_genai=False
):
    if use_hf:
        from diffusers import AutoPipelineForInpainting
        logger.info("Using HF Transformers API")
        model = AutoPipelineForInpainting.from_pretrained(
            model_id, trust_remote_code=True
        )
    elif use_genai:
        logger.info("Using OpenVINO GenAI API")
        model = load_inpainting_genai_pipeline(model_id, device, ov_config)
    else:
        logger.info("Using Optimum API")
        from optimum.intel.openvino import OVPipelineForInpainting
        try:
            model = OVPipelineForInpainting.from_pretrained(
                model_id, device=device, ov_config=ov_config, safety_checker=None,
            )
        except ValueError as e:
            logger.error("Failed to load inpaiting pipeline. Details:\n", e)
            model = OVPipelineForInpainting.from_pretrained(
                model_id,
                trust_remote_code=True,
                use_cache=True,
                device=device,
                ov_config=ov_config,
                safety_checker=None,
            )
    return model


def load_embedding_genai_pipeline(model_dir, device="CPU", ov_config=None, **kwargs):
    try:
        import openvino_genai
    except ImportError as e:
        logger.error("Failed to import openvino_genai package. Please install it. Details:\n", e)
        exit(-1)

    config = openvino_genai.TextEmbeddingPipeline.Config()
    if kwargs.get("embeds_pooling"):
        if kwargs.get("embeds_pooling") == "mean":
            config.pooling_type = openvino_genai.TextEmbeddingPipeline.PoolingType.MEAN
        elif kwargs.get("embeds_pooling") == "last_token":
            config.pooling_type = openvino_genai.TextEmbeddingPipeline.PoolingType.LAST_TOKEN
        else:
            config.pooling_type = openvino_genai.TextEmbeddingPipeline.PoolingType.CLS
    config.max_length = EMBED_DEFAULT_MAX_LENGTH
    config.normalize = kwargs.get("embeds_normalize", False)
    config.pad_to_max_length = True

    logger.info("Using OpenVINO GenAI TextEmbeddingPipeline API")
    pipeline = openvino_genai.TextEmbeddingPipeline(model_dir, device.upper(), config, **ov_config)

    return GenAIModelWrapper(
        pipeline,
        model_dir,
        "text-embedding"
    )


def load_embedding_model(model_id, device="CPU", ov_config=None, use_hf=False, use_genai=False, **kwargs):
    if use_hf:
        from transformers import AutoModel
        logger.info("Using HF Transformers API")
        model = AutoModel.from_pretrained(model_id, trust_remote_code=True)
    elif use_genai:
        logger.info("Using OpenVINO GenAI API")
        model = load_embedding_genai_pipeline(model_id, device, ov_config, **kwargs)
    else:
        logger.info("Using Optimum API")
        from optimum.intel.openvino import OVModelForFeatureExtraction
        try:
            model = OVModelForFeatureExtraction.from_pretrained(
                model_id, device=device, ov_config=ov_config, safety_checker=None,
            )
        except ValueError as e:
            logger.error("Failed to load embedding pipeline. Details:\n", e)
            model = OVModelForFeatureExtraction.from_pretrained(
                model_id,
                trust_remote_code=True,
                use_cache=True,
                device=device,
                ov_config=ov_config,
                safety_checker=None
            )
    return model


def load_reranking_genai_pipeline(model_dir, device="CPU", ov_config=None):
    try:
        import openvino_genai
    except ImportError as e:
        logger.error("Failed to import openvino_genai package. Please install it. Details:\n", e)
        exit(-1)

    logger.info("Using OpenVINO GenAI TextRerankPipeline API")

    config = openvino_genai.TextRerankPipeline.Config()
    config.top_n = RERANK_DEFAULT_TOP_K
    config.max_length = RERANK_DEFAULT_MAX_LENGTH

    pipeline = openvino_genai.TextRerankPipeline(model_dir, device.upper(), config, **ov_config)

    return GenAIModelWrapper(
        pipeline,
        model_dir,
        "text-reranking"
    )


def load_reranking_model(model_id, device="CPU", ov_config=None, use_hf=False, use_genai=False):
    try:
        config = AutoConfig.from_pretrained(model_id, trust_remote_code=False)
    except Exception:
        config = AutoConfig.from_pretrained(model_id, trust_remote_code=True)

    if use_hf:
        logger.info("Using HF Transformers API")
        if reranking_base_on_causallm_arch(config):
            from transformers import AutoModelForCausalLM
            model = AutoModelForCausalLM.from_pretrained(model_id, trust_remote_code=True)
        else:
            from transformers import AutoModelForSequenceClassification
            model = AutoModelForSequenceClassification.from_pretrained(model_id, trust_remote_code=True)
    elif use_genai:
        logger.info("Using OpenVINO GenAI API")
        model = load_reranking_genai_pipeline(model_id, device, ov_config)
    else:
        logger.info("Using Optimum API")
        model_cls = None
        if reranking_base_on_causallm_arch(config):
            from optimum.intel.openvino import OVModelForCausalLM
            model_cls = OVModelForCausalLM
        else:
            from optimum.intel.openvino import OVModelForSequenceClassification
            model_cls = OVModelForSequenceClassification

        try:
            model = model_cls.from_pretrained(
                model_id, device=device, ov_config=ov_config, safety_checker=None,
            )
        except ValueError as e:
            logger.error("Failed to load reranking pipeline, an attempt will be made again with updated parameters. Details:\n", e)
            model = model_cls.from_pretrained(
                model_id,
                trust_remote_code=True,
                use_cache=False,
                device=device,
                ov_config=ov_config,
                safety_checker=None
            )

    return model


def load_model(
    model_type, model_id, device="CPU", ov_config=None, use_hf=False, use_genai=False, use_llamacpp=False, **kwargs
):
    if model_id is None:
        return None

    if ov_config:
        with open(ov_config) as f:
            ov_options = json.load(f)
    else:
        ov_options = {}

    if model_type == "text":
        return load_text_model(model_id, device, ov_options, use_hf, use_genai, use_llamacpp, **kwargs)
    elif model_type == "text-to-image":
        return load_text2image_model(
            model_id, device, ov_options, use_hf, use_genai, **kwargs
        )
    elif model_type == "visual-text":
        return load_visual_text_model(model_id, device, ov_options, use_hf, use_genai, **kwargs)
    elif model_type == "image-to-image":
        return load_imagetext2image_model(model_id, device, ov_options, use_hf, use_genai)
    elif model_type == "image-inpainting":
        return load_inpainting_model(model_id, device, ov_options, use_hf, use_genai)
    elif model_type == "text-embedding":
        return load_embedding_model(model_id, device, ov_options, use_hf, use_genai, **kwargs)
    elif model_type == "text-reranking":
        return load_reranking_model(model_id, device, ov_options, use_hf, use_genai)
    else:
        raise ValueError(f"Unsupported model type: {model_type}")<|MERGE_RESOLUTION|>--- conflicted
+++ resolved
@@ -67,7 +67,10 @@
             "Failed to import openvino_genai package. Please install it.")
         exit(-1)
 
-<<<<<<< HEAD
+    pipeline_path = model_dir
+    if kwargs.get('gguf_file'):
+        pipeline_path = os.path.join(model_dir, kwargs['gguf_file'])
+
     config = ov_config if ov_config is not None else {}
     draft_model_path = kwargs.get("draft_model", '')
     if draft_model_path:
@@ -75,28 +78,16 @@
             raise RuntimeError(f'==Failure ==: draft model by path:{draft_model_path} is not exists')
         draft_device = kwargs.get('draft_device', None) or device
         config['draft_model'] = openvino_genai.draft_model(draft_model_path, draft_device.upper())
-=======
-    pipeline_path = model_dir
-    if kwargs.get('gguf_file'):
-        pipeline_path = os.path.join(model_dir, kwargs['gguf_file'])
->>>>>>> 2650995f
 
     is_continuous_batching = kwargs.get("cb_config", None) is not None
 
     if is_continuous_batching:
         logger.info("Using OpenVINO GenAI Continuous Batching API")
         scheduler_config = get_scheduler_config_genai(kwargs["cb_config"])
-<<<<<<< HEAD
-        pipeline = openvino_genai.LLMPipeline(model_dir, device=device, scheduler_config=scheduler_config, **config)
+        pipeline = openvino_genai.LLMPipeline(pipeline_path, device=device, scheduler_config=scheduler_config, **config)
     else:
         logger.info("Using OpenVINO GenAI LLMPipeline API")
-        pipeline = openvino_genai.LLMPipeline(model_dir, device=device, **config)
-=======
-        pipeline = openvino_genai.LLMPipeline(pipeline_path, device=device, scheduler_config=scheduler_config, **ov_config)
-    else:
-        logger.info("Using OpenVINO GenAI LLMPipeline API")
-        pipeline = openvino_genai.LLMPipeline(pipeline_path, device=device, **ov_config)
->>>>>>> 2650995f
+        pipeline = openvino_genai.LLMPipeline(pipeline_path, device=device, **config)
 
     return GenAIModelWrapper(pipeline, model_dir, "text")
 
