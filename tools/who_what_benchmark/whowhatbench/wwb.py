--- conflicted
+++ resolved
@@ -637,9 +637,6 @@
         logger.info(e)
 
 
-<<<<<<< HEAD
-def read_json_config(path):
-=======
 def print_embeds_results(evaluator):
     metric_of_interest = "similarity"
     worst_examples = evaluator.worst_examples(
@@ -653,8 +650,7 @@
         logger.info("## Similarity:\n%s\n", e["similarity"])
 
 
-def read_cb_config(path):
->>>>>>> 23201b4a
+def read_json_config(path):
     import json
 
     try:
