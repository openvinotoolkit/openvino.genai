--- conflicted
+++ resolved
@@ -151,12 +151,8 @@
         result = run_wwb(wwb_args)
 
         assert result.returncode == 0
-<<<<<<< HEAD
-        similarity = float(str(result.stderr).split(" ")[-1])
-=======
         assert "Metrics for model" in result.stderr
         similarity = get_similarity(str(result.stderr))
->>>>>>> 37a76d87
         assert similarity >= 0.98
         assert os.path.exists(os.path.join(temp_dir, "target"))
 
