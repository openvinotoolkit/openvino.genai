--- conflicted
+++ resolved
@@ -11,7 +11,9 @@
 logger = logging.getLogger(__name__)
 
 MODEL_CACHE = tempfile.mkdtemp()
-OV_IMAGE_MODELS = ["OpenVINO/stable-diffusion-v1-5-int8-ov"]
+OV_IMAGE_MODELS = ["echarlaix/tiny-random-stable-diffusion-xl",
+                   "yujiepan/stable-diffusion-3-tiny-random",
+                   "katuni4ka/tiny-random-flux"]
 
 
 def run_wwb(args):
@@ -87,20 +89,11 @@
 
 @pytest.mark.parametrize(
     ("model_id", "model_type"),
-<<<<<<< HEAD
-    [
-        ("echarlaix/tiny-random-latent-consistency", "text-to-image"),
-        ("echarlaix/tiny-random-stable-diffusion-xl", "text-to-image"),
-        ("yujiepan/stable-diffusion-3-tiny-random", "text-to-image"),
-        ("katuni4ka/tiny-random-flux", "text-to-image"),
-    ],
-=======
     list(itertools.product(OV_IMAGE_MODELS,
                            ["image-to-image",
                             "text-to-image",
                             "image-inpainting"
                             ])),
->>>>>>> 2c6d67e0
 )
 def test_image_model_genai(model_id, model_type):
     with tempfile.TemporaryDirectory() as temp_dir:
