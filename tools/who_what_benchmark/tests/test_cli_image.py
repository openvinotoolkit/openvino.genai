--- conflicted
+++ resolved
@@ -38,11 +38,7 @@
 
 def setup_module():
     for model_id in OV_IMAGE_MODELS:
-<<<<<<< HEAD
-        MODEL_PATH = MODEL_CACHE.joinpath(model_id.replace("/", "--"))
-=======
         MODEL_PATH = MODEL_CACHE / model_id.replace("/", "--")
->>>>>>> 404461ec
         subprocess.run(["optimum-cli", "export", "openvino", "--model", model_id, MODEL_PATH], capture_output=True, text=True)
 
 
@@ -126,11 +122,7 @@
         pytest.xfail("Ticket 173169")
 
     GT_FILE = tmp_path / "gt.csv"
-<<<<<<< HEAD
-    MODEL_PATH = MODEL_CACHE.joinpath(model_id.replace("/", "--"))
-=======
     MODEL_PATH = MODEL_CACHE / model_id.replace("/", "--")
->>>>>>> 404461ec
     MODEL_PATH = MODEL_PATH if MODEL_PATH.exists() else model_id
 
     run_wwb([
