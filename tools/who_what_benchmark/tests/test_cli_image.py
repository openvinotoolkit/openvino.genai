--- conflicted
+++ resolved
@@ -112,13 +112,7 @@
 def test_image_model_genai(model_id, model_type, tmp_path):
     if ("flux-fill" in model_id) and (model_type != "image-inpainting"):
         pytest.skip(reason="FLUX-Fill is supported as inpainting only")
-<<<<<<< HEAD
-    if model_type == "image-inpainting":
-        pytest.xfail("Segfault. Ticket 170877")
     if model_id == "optimum-intel-internal-testing/tiny-random-flux" and model_type == "image-to-image":
-=======
-    if model_id == "katuni4ka/tiny-random-flux" and model_type == "image-to-image":
->>>>>>> 703abb47
         pytest.xfail("Randomly wwb died with <Signals.SIGABRT: 6>. Ticket 170878")
 
     mac_arm64_skip = any(substring in model_id for substring in ('stable-diffusion-xl',
