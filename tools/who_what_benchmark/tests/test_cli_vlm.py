--- conflicted
+++ resolved
@@ -2,12 +2,8 @@
 import pytest
 import logging
 import sys
-<<<<<<< HEAD
-from test_cli_image import run_wwb
 from constants import WWB_CACHE_PATH
-=======
 from test_cli_image import run_wwb, get_similarity
->>>>>>> 2650995f
 
 
 logging.basicConfig(level=logging.INFO)
