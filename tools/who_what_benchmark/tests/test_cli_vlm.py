--- conflicted
+++ resolved
@@ -16,18 +16,12 @@
         ("katuni4ka/tiny-random-llava", "visual-text"),
     ],
 )
-<<<<<<< HEAD
 def test_vlm_basic(model_id, model_type):
+    if sys.platform == 'darwin':
+        pytest.xfail("Ticket 173169")
     GT_FILE = WWB_CACHE_PATH / "gt.csv"
     MODEL_PATH = WWB_CACHE_PATH.joinpath(model_id.replace("/", "--"))
     MODEL_PATH = MODEL_PATH if MODEL_PATH.exists() else model_id
-=======
-def test_vlm_basic(model_id, model_type, tmp_path):
-    if sys.platform == 'darwin':
-        pytest.xfail("Ticket 173169")
-    GT_FILE = tmp_path / "gt.csv"
-    MODEL_PATH = tmp_path / model_id.replace("/", "--")
->>>>>>> d58049fe
 
     if not MODEL_PATH.exists():
         result = subprocess.run(["optimum-cli", "export",
