--- conflicted
+++ resolved
@@ -20,13 +20,8 @@
 
 model_id = "facebook/opt-125m"
 cache_dir = WWB_CACHE_PATH
-<<<<<<< HEAD
-base_model_path = os.path.join(cache_dir, "opt125m")
-target_model_path = os.path.join(cache_dir, "opt125m_int8")
-=======
 base_model_path = cache_dir / "opt125m"
 target_model_path = cache_dir / "opt125m_int8"
->>>>>>> 404461ec
 
 gptq_model_id = "ybelkada/opt-125m-gptq-4bit"
 awq_model_id = "TitanML/tiny-mixtral-AWQ-4bit"
@@ -37,24 +32,15 @@
 
     if not os.path.exists(base_model_path):
         logger.info("Create models")
-<<<<<<< HEAD
         tokenizer = AutoTokenizer.from_pretrained(model_id)
         base_model = OVModelForCausalLM.from_pretrained(model_id)
-=======
-        tokenizer = AutoTokenizer.from_pretrained(model_id, cache_dir=WWB_CACHE_PATH)
-        base_model = OVModelForCausalLM.from_pretrained(model_id, cache_dir=WWB_CACHE_PATH)
->>>>>>> 404461ec
         base_model.save_pretrained(base_model_path)
         tokenizer.save_pretrained(base_model_path)
         export_tokenizer(tokenizer, base_model_path)
 
     if not os.path.exists(target_model_path):
         target_model = OVModelForCausalLM.from_pretrained(
-<<<<<<< HEAD
             model_id, quantization_config=OVWeightQuantizationConfig(bits=8)
-=======
-            model_id, quantization_config=OVWeightQuantizationConfig(bits=8), cache_dir=WWB_CACHE_PATH
->>>>>>> 404461ec
         )
         target_model.save_pretrained(target_model_path)
         tokenizer.save_pretrained(target_model_path)
