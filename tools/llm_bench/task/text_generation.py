--- conflicted
+++ resolved
@@ -229,16 +229,11 @@
     else:
         log.warning("No generated tokens")
     first_token_time = (perf_metrics.get_ttft().mean - perf_metrics.raw_metrics.tokenization_durations[-1] / 1000) / args["batch_size"]
-<<<<<<< HEAD
-    second_tokens_durations = (np.array(perf_metrics.raw_metrics.m_new_token_times[1:]) - np.array(perf_metrics.raw_metrics.m_new_token_times[:-1]) / args["batch_size"]).tolist()
-    
-=======
     second_tokens_durations = (
         np.array(perf_metrics.raw_metrics.m_new_token_times[1:])
         - np.array(perf_metrics.raw_metrics.m_new_token_times[:-1]) / args["batch_size"]
     ).tolist()
 
->>>>>>> 1821594d
     tm_list = np.array([first_token_time] + second_tokens_durations) / 1000
     log.debug('latency of all tokens:')
     [log.debug('[{}]{:.4f}'.format(idx, tm)) for idx, tm in enumerate(tm_list)]
