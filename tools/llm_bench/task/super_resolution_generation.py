# -*- coding: utf-8 -*-
# Copyright (C) 2023-2024 Intel Corporation
# SPDX-License-Identifier: Apache-2.0
import os
import time
<<<<<<< HEAD
=======
import datetime
from pathlib import Path
>>>>>>> 8a89b6a4
from PIL import Image
import hashlib
import logging as log
from transformers import set_seed
import llm_bench_utils
import llm_bench_utils.model_utils as model_utils
import llm_bench_utils.metrics_print as metrics_print
import llm_bench_utils.gen_output_data as gen_output_data
import llm_bench_utils.parse_json_data as parse_json_data

FW_UTILS = {'pt': llm_bench_utils.pt_utils, 'ov': llm_bench_utils.ov_utils}

DEFAULT_SUPER_RESOLUTION_STEPS = 50
DEFAULT_SUPER_RESOLUTION_WIDTH = 128
DEFAULT_SUPER_RESOLUTION_HEIGHT = 128


def run_ldm_super_resolution(img, num, pipe, args, framework, iter_data_list, image_id, tm_list, proc_id, mem_consumption):
    set_seed(args['seed'])
    nsteps = img.get('steps', DEFAULT_SUPER_RESOLUTION_STEPS)
    resize_image_width = img.get('width', DEFAULT_SUPER_RESOLUTION_WIDTH)
    resize_image_height = img.get('height', DEFAULT_SUPER_RESOLUTION_HEIGHT)
    log.info(
        f"[{'warm-up' if num == 0 else num}][P{image_id}] Input params: steps={nsteps}, "
        f'resize_width={resize_image_width}, resize_height={resize_image_height}'
    )
    low_res_img = Image.open(img['prompt']).convert('RGB')
    low_res_img = low_res_img.resize((resize_image_width, resize_image_height))
    max_rss_mem_consumption = ''
    max_uss_mem_consumption = ''
    max_shared_mem_consumption = ''
    if (args['mem_consumption'] == 1 and num == 0) or args['mem_consumption'] == 2:
        mem_consumption.start_collect_memory_consumption()
    start = time.perf_counter()
    res = pipe(low_res_img, num_inference_steps=nsteps, tm_list=tm_list)
    end = time.perf_counter()
    if (args['mem_consumption'] == 1 and num == 0) or args['mem_consumption'] == 2:
        mem_consumption.end_collect_momory_consumption()
        max_rss_mem_consumption, max_shared_mem_consumption, max_uss_mem_consumption = mem_consumption.get_max_memory_consumption()
        mem_consumption.clear_max_memory_consumption()
    result_md5_list = []
    if framework == 'ov':
        rslt_img_fn = llm_bench_utils.output_file.output_gen_image(res[0], args, image_id, num, None, proc_id, '.png')
        result_md5_list.append(hashlib.md5(Image.open(rslt_img_fn).tobytes(), usedforsecurity=False).hexdigest())

    generation_time = end - start
    iter_data = gen_output_data.gen_iterate_data(
        iter_idx=num,
        infer_count=nsteps,
        gen_time=generation_time,
        res_md5=result_md5_list,
        max_rss_mem=max_rss_mem_consumption,
        max_shared_mem=max_shared_mem_consumption,
        max_uss_mem=max_uss_mem_consumption,
        prompt_idx=image_id,
    )
    iter_data_list.append(iter_data)
    metrics_print.print_metrics(
        num,
        iter_data,
        warm_up=(num == 0),
        max_rss_mem=max_rss_mem_consumption,
        max_shared_mem=max_shared_mem_consumption,
        max_uss_mem=max_uss_mem_consumption,
        prompt_idx=image_id
    )
    metrics_print.print_generated(num, warm_up=(num == 0), generated=rslt_img_fn, prompt_idx=image_id)
    metrics_print.print_ldm_unet_vqvae_infer_latency(num, iter_data, tm_list, warm_up=(num == 0), prompt_idx=image_id)


def run_ldm_super_resolution_benchmark(model_path, framework, device, args, num_iters, mem_consumption):
    if args["genai"]:
        log.warning("GenAI pipeline is not supported for this task. Switched on default benchmarking")
    pipe, pretrain_time = FW_UTILS[framework].create_ldm_super_resolution_model(model_path, device, **args)
    iter_data_list = []
    tm_list = []
    images = get_ldm_image_prompt(args)

    if args['prompt_index'] is None:
        prompt_idx_list = [image_id for image_id, input_text in enumerate(images)]
        image_list = images
    else:
        prompt_idx_list = []
        image_list = []
        for i in args['prompt_index']:
            if 0 <= i < len(images):
                image_list.append(images[i])
                prompt_idx_list.append(i)
    if len(image_list) == 0:
        raise RuntimeError('==Failure prompts is empty ==')
    log.info(f'Benchmarking iter nums(exclude warm-up): {num_iters}, image nums: {len(image_list)}, prompt idx: {prompt_idx_list}')

    # if num_iters == 0, just output warm-up data
    proc_id = os.getpid()
    iter_timestamp = model_utils.init_timestamp(num_iters, image_list, prompt_idx_list)
    for num in range(num_iters + 1):
        for image_id, img in enumerate(image_list):
            p_idx = prompt_idx_list[image_id]
            if num == 0:
                if args["output_dir"] is not None:
                    llm_bench_utils.output_file.output_image_input_text(str(img['prompt']), args, p_idx, None, proc_id)
            log.info(f"[{'warm-up' if num == 0 else num}][P{p_idx}] Input image={img['prompt']}")
            iter_timestamp[num][p_idx]['start'] = datetime.datetime.now().isoformat()
            run_ldm_super_resolution(img, num, pipe, args, framework, iter_data_list, prompt_idx_list[image_id], tm_list, proc_id, mem_consumption)
            iter_timestamp[num][p_idx]['end'] = datetime.datetime.now().isoformat()
            tm_list.clear()
            prefix = '[warm-up]' if num == 0 else '[{}]'.format(num)
            log.info(f"{prefix}[P{p_idx}] start: {iter_timestamp[num][p_idx]['start']}, end: {iter_timestamp[num][p_idx]['end']}")
    metrics_print.print_average(iter_data_list, prompt_idx_list, 1, False)

<<<<<<< HEAD
    return iter_data_list, pretrain_time


def get_ldm_image_prompt(args):
    images = []
    output_data_list, is_json_data = model_utils.get_param_from_file(args, 'prompt')
    if is_json_data is True:
        image_param_list = parse_json_data.parse_image_json_data(output_data_list)
        if len(image_param_list) > 0:
            for image in image_param_list:
                if args['prompt_file'] is not None and len(args['prompt_file']) > 0:
                    image['prompt'] = os.path.join(os.path.dirname(args['prompt_file'][0]), image['prompt'].replace('./', ''))
                images.append(image)
    else:
        images.append({'prompt': output_data_list[0]})
    return images
=======
    return iter_data_list, pretrain_time, iter_timestamp
>>>>>>> 8a89b6a4
<|MERGE_RESOLUTION|>--- conflicted
+++ resolved
@@ -3,11 +3,7 @@
 # SPDX-License-Identifier: Apache-2.0
 import os
 import time
-<<<<<<< HEAD
-=======
 import datetime
-from pathlib import Path
->>>>>>> 8a89b6a4
 from PIL import Image
 import hashlib
 import logging as log
@@ -117,9 +113,7 @@
             prefix = '[warm-up]' if num == 0 else '[{}]'.format(num)
             log.info(f"{prefix}[P{p_idx}] start: {iter_timestamp[num][p_idx]['start']}, end: {iter_timestamp[num][p_idx]['end']}")
     metrics_print.print_average(iter_data_list, prompt_idx_list, 1, False)
-
-<<<<<<< HEAD
-    return iter_data_list, pretrain_time
+    return iter_data_list, pretrain_time, iter_timestamp
 
 
 def get_ldm_image_prompt(args):
@@ -134,7 +128,4 @@
                 images.append(image)
     else:
         images.append({'prompt': output_data_list[0]})
-    return images
-=======
-    return iter_data_list, pretrain_time, iter_timestamp
->>>>>>> 8a89b6a4
+    return images