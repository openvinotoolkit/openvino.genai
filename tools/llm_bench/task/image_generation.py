--- conflicted
+++ resolved
@@ -145,8 +145,7 @@
                 log.info(f"{prefix}[P{p_idx}] start: {iter_timestamp[num][p_idx]['start']}, end: {iter_timestamp[num][p_idx]['end']}")
 
     metrics_print.print_average(iter_data_list, prompt_idx_list, args['batch_size'], False)
-<<<<<<< HEAD
-    return iter_data_list, pretrain_time
+    return iter_data_list, pretrain_time, iter_timestamp
 
 
 def get_image_prompt(args):
@@ -159,7 +158,4 @@
                 input_image_list.append(image_data)
     else:
         input_image_list.append({'prompt': output_data_list[0]})
-    return input_image_list
-=======
-    return iter_data_list, pretrain_time, iter_timestamp
->>>>>>> 8a89b6a4
+    return input_image_list