--- conflicted
+++ resolved
@@ -161,16 +161,9 @@
 
 def run_image_generation_benchmark(model_path, framework, device, args, num_iters, mem_consumption):
     pipe, pretrain_time, use_genai = FW_UTILS[framework].create_image_gen_model(model_path, device, **args)
-
     iter_data_list = []
-<<<<<<< HEAD
     input_image_list = get_image_prompt(args)
-
-    if framework == "ov":
-=======
-    input_image_list = model_utils.get_image_param_from_prompt_file(args)
     if framework == "ov" and not use_genai:
->>>>>>> 10b31e21
         stable_diffusion_hook.new_text_encoder(pipe)
         stable_diffusion_hook.new_unet(pipe)
         stable_diffusion_hook.new_vae_decoder(pipe)
@@ -216,8 +209,8 @@
                 prefix = '[warm-up]' if num == 0 else '[{}]'.format(num)
                 log.info(f"{prefix}[P{p_idx}] start: {iter_timestamp[num][p_idx]['start']}, end: {iter_timestamp[num][p_idx]['end']}")
 
-<<<<<<< HEAD
-    metrics_print.print_average(iter_data_list, prompt_idx_list, args['batch_size'], False)
+    if not use_genai:
+        metrics_print.print_average(iter_data_list, prompt_idx_list, args['batch_size'], False)
     return iter_data_list, pretrain_time, iter_timestamp
 
 
@@ -231,9 +224,4 @@
                 input_image_list.append(image_data)
     else:
         input_image_list.append({'prompt': output_data_list[0]})
-    return input_image_list
-=======
-    if not use_genai:
-        metrics_print.print_average(iter_data_list, prompt_idx_list, args['batch_size'], False)
-    return iter_data_list, pretrain_time, iter_timestamp
->>>>>>> 10b31e21
+    return input_image_list