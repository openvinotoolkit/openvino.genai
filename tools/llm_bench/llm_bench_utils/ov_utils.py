--- conflicted
+++ resolved
@@ -201,11 +201,7 @@
                 setattr(scheduler_config, param, value)
         ov_config["scheduler_config"] = scheduler_config
     start = time.perf_counter()
-<<<<<<< HEAD
-    llm_pipe = openvino_genai.LLMPipeline(model_path, device.upper(), **ov_config)
-=======
-    llm_pipe = openvino_genai.LLMPipeline(str(model_path), device.upper(), ov_config)
->>>>>>> 7bca9d2f
+    llm_pipe = openvino_genai.LLMPipeline(model_path, device.upper(), ov_config)
     end = time.perf_counter()
     log.info(f'Pipeline initialization time: {end - start:.2f}s')
 
