# -*- coding: utf-8 -*-
# Copyright (C) 2023-2025 Intel Corporation
# SPDX-License-Identifier: Apache-2.0
from pathlib import Path
from transformers import AutoConfig, AutoProcessor, AutoTokenizer
from openvino import Core
import openvino as ov
import logging as log
import time
import json
import copy
import types
from llm_bench_utils.hook_common import get_bench_hook
from llm_bench_utils.hook_forward import MeanStdPair, RawImGenPerfMetrics
from llm_bench_utils.model_utils import get_version_in_format_to_pars
from llm_bench_utils.config_class import (
    OV_MODEL_CLASSES_MAPPING,
    TOKENIZE_CLASSES_MAPPING,
    DEFAULT_MODEL_CLASSES,
    IMAGE_GEN_CLS,
    INPAINTING_IMAGE_GEN_CLS,
    IMAGE_TO_IMAGE_GEN_CLS,
    TEXT_TO_SPEECH_VOCODER_CLS,
    PA_ATTENTION_BACKEND
)
from transformers import pipeline
import queue
from transformers.generation.streamers import BaseStreamer
from llm_bench_utils.config_class import TASK


def build_ov_tokenizer(hf_tokenizer):
    try:
        from openvino_tokenizers import convert_tokenizer
    except ImportError:
        log.warn("OV Tokenizer is unavailable, tokenizer conversion will be skipped")
        return hf_tokenizer

    ov_tokenizer, ov_detokenizer = convert_tokenizer(hf_tokenizer, with_detokenizer=True)
    return build_ov_tokenizer_wrapper(hf_tokenizer, ov_tokenizer, ov_detokenizer)


def build_ov_tokenizer_wrapper(hf_tokenizer, tokenizer_model, detokenizer_model):
    ov_compiled_tokenizer = ov.compile_model(tokenizer_model, "CPU")
    ov_compiled_detokenizer = ov.compile_model(detokenizer_model, "CPU")

    def encode_ov_tokenizer_full(self, text, *args, **kwargs):
        if isinstance(text, str):
            text = [text]
        return ov_compiled_tokenizer(text)

    def encode_ov_tokenizer(self, text, *args, **kwargs):
        results = encode_ov_tokenizer_full(self, text, *args, **kwargs)
        return results["input_ids"].squeeze(0).tolist()

    def batch_decode_ov_tokenizer(self, sequences, *args, **kwargs):
        result = list(ov_compiled_detokenizer(sequences)["string_output"])
        return result

    def decode_ov_tokenizer(self, token_ids, *args, **kwargs):
        return self.batch_decode([token_ids])[0]

    hf_tokenizer.encode = types.MethodType(encode_ov_tokenizer, hf_tokenizer)
    hf_tokenizer.__call__ = types.MethodType(encode_ov_tokenizer_full, hf_tokenizer)
    hf_tokenizer.batch_decode = types.MethodType(batch_decode_ov_tokenizer, hf_tokenizer)
    hf_tokenizer.decode = types.MethodType(decode_ov_tokenizer, hf_tokenizer)
    return hf_tokenizer


def get_lora_config(lora_paths, lora_alphas, lora_mode=None):
    import openvino_genai

    modes = {
        "auto": openvino_genai.AdapterConfig.Mode.MODE_AUTO,
        "fuse": openvino_genai.AdapterConfig.Mode.MODE_FUSE,
        "dynamic": openvino_genai.AdapterConfig.Mode.MODE_DYNAMIC,
        "static": openvino_genai.AdapterConfig.Mode.MODE_STATIC,
        "static_rank": openvino_genai.AdapterConfig.Mode.MODE_DYNAMIC
    }
    if lora_mode is not None:
        lora_mode = modes[lora_mode]
        log.info(f"LoRA adapters loading mode: {lora_mode}")

    adapter_config = list()
    if not lora_paths:
        return adapter_config

    if len(lora_paths) != len(lora_alphas):
        log.warning('Amount of provided LoRA paths and alphas is not eq. LoRA will be ignored.')
        return adapter_config

    for idx in range(len(lora_paths)):
        if not Path(lora_paths[idx]).exists():
            log.warning(f'LoRA path is not exists: {lora_paths[idx]}. LoRA will be ignored.')
            continue
        adapter_config = openvino_genai.AdapterConfig() if lora_mode is None else openvino_genai.AdapterConfig(mode=lora_mode)
        adapter = openvino_genai.Adapter(lora_paths[idx])
        alpha = float(lora_alphas[idx])
        adapter_config.add(adapter, alpha)

    if adapter_config:
        log.info('LoRA adapter(s) are added to config.')

    return adapter_config


def create_text_gen_model(model_path, device, memory_monitor, **kwargs):
    """Create text generation model.

    - model_path: can be model_path or IR path
    - device: can be CPU or GPU
    - model_type:
    """
    default_model_type = DEFAULT_MODEL_CLASSES[kwargs['use_case']]
    model_type = kwargs.get('model_type', default_model_type)
    model_class = OV_MODEL_CLASSES_MAPPING.get(model_type, OV_MODEL_CLASSES_MAPPING[default_model_type])
    token_class = TOKENIZE_CLASSES_MAPPING.get(model_type, TOKENIZE_CLASSES_MAPPING[default_model_type])
    model_path = Path(model_path)
    # specify the model path
    if model_path.name.endswith('xml'):
        model_path = model_path.parents[2]

    ov_config = kwargs['config']

    model_path_existed = Path(model_path).exists()
    # load model
    if not model_path_existed:
        raise RuntimeError(f'==Failure ==: model path:{model_path} does not exist')
    else:
        if kwargs.get("genai", True) and is_genai_available(log_msg=True):
            if model_class not in [OV_MODEL_CLASSES_MAPPING[default_model_type], OV_MODEL_CLASSES_MAPPING["mpt"], OV_MODEL_CLASSES_MAPPING["chatglm"]]:
                log.warning(f"OpenVINO GenAI based benchmarking is not available for {model_type}. Will be switched to default benchmarking")
            else:
                log.info("Selected OpenVINO GenAI for benchmarking")
                return create_genai_text_gen_model(model_path, device, ov_config, memory_monitor, **kwargs)

        log.info("Selected Optimum Intel for benchmarking")
        ov_config.pop("ATTENTION_BACKEND", None)
        remote_code = False
        try:
            model_config = AutoConfig.from_pretrained(model_path, trust_remote_code=False)
        except Exception:
            model_config = AutoConfig.from_pretrained(model_path, trust_remote_code=True)
            remote_code = True

        if kwargs.get("mem_consumption"):
            memory_monitor.start()
        start = time.perf_counter()
        ov_model = model_class.from_pretrained(
            model_path,
            device=device,
            ov_config=ov_config,
            config=model_config,
            stateful=kwargs.get("stateful", None),
            trust_remote_code=remote_code,
            from_onnx=kwargs.get("from_onnx", False)
        )
        end = time.perf_counter()
        if kwargs.get("mem_consumption"):
            memory_monitor.stop_and_collect_data('compilation_phase')
            memory_monitor.log_data('for compilation phase')
    bench_hook = get_bench_hook(kwargs['num_beams'], ov_model)
    from_pretrained_time = end - start
    log.info(f'From pretrained time: {from_pretrained_time:.2f}s')
    # load token
    tokenizer = token_class.from_pretrained(model_path, trust_remote_code=True)
    if kwargs.get("convert_tokenizer", False):
        tokenizer = build_ov_tokenizer(tokenizer)
    return ov_model, tokenizer, from_pretrained_time, bench_hook, False


def get_scheduler_config_genai(config_data, config_name="CB config"):
    import openvino_genai
    user_config = copy.deepcopy(config_data)

    scheduler_config = openvino_genai.SchedulerConfig()
    if user_config:
        log.info(f"Scheduler parameters for {config_name}:\n{user_config}")

        if 'cache_eviction_config' in user_config.keys():
            cache_eviction_kwargs = user_config.pop('cache_eviction_config')
            if "aggregation_mode" in cache_eviction_kwargs.keys():
                cache_eviction_kwargs["aggregation_mode"] = getattr(openvino_genai.AggregationMode, cache_eviction_kwargs["aggregation_mode"])

            if "kvcrush_config" in cache_eviction_kwargs.keys() and isinstance(cache_eviction_kwargs["kvcrush_config"], dict):
                crush_config_kwargs = cache_eviction_kwargs["kvcrush_config"]
                if "anchor_point_mode" in crush_config_kwargs.keys():
                    crush_config_kwargs['anchor_point_mode'] = getattr(openvino_genai.KVCrushAnchorPointMode, crush_config_kwargs['anchor_point_mode'])
                cache_eviction_kwargs["kvcrush_config"] = openvino_genai.KVCrushConfig(**crush_config_kwargs)

            scheduler_config.use_cache_eviction = True
            scheduler_config.cache_eviction_config = openvino_genai.CacheEvictionConfig(**cache_eviction_kwargs)
            log.info("Cache Eviction mode ON")

        if 'sparse_attention_config' in user_config.keys():
            sparse_attention_kwargs = user_config.pop('sparse_attention_config')
            if "mode" in sparse_attention_kwargs.keys():
                sparse_attention_kwargs["mode"] = getattr(openvino_genai.SparseAttentionMode, sparse_attention_kwargs["mode"])

            scheduler_config.use_sparse_attention = True
            scheduler_config.sparse_attention_config = openvino_genai.SparseAttentionConfig(**sparse_attention_kwargs)
            log.info("Sparse Attention mode ON")

        for param, value in user_config.items():
            setattr(scheduler_config, param, value)

    return scheduler_config


def cb_pipeline_required(args):
    return args['config'].get("ATTENTION_BACKEND", PA_ATTENTION_BACKEND) == PA_ATTENTION_BACKEND and args.get("cb_config") is not None and\
        (args["cb_config"].get("cache_eviction_config") is not None or args["cb_config"].get("sparse_attention_config") is not None)


def create_genai_text_gen_model(model_path, device, ov_config, memory_monitor, **kwargs):
    import openvino_genai
    from transformers import AutoTokenizer
    from packaging.version import parse

    if not (model_path / "openvino_tokenizer.xml").exists() or not (model_path / "openvino_detokenizer.xml").exists():
        raise ValueError("OpenVINO Tokenizer model is not found in model directory. Please convert tokenizer using following command:\n"
                         "convert_tokenizer --with-detokenizer MODEL_DIR --output MODEL_DIR ")

    tokenizer = AutoTokenizer.from_pretrained(model_path, trust_remote_code=True)

    config = {}
    draft_model_path = kwargs.get("draft_model", '')
    cb_config = kwargs.get("cb_config")
    eagle_config = kwargs.get("eagle_config", None)
    use_streamer_metrics = False
    if cb_config is not None:
        config["scheduler_config"] = get_scheduler_config_genai(cb_config)
        version = get_version_in_format_to_pars(openvino_genai.get_version())
        use_streamer_metrics = parse(version) < parse("2025.0.0") or (draft_model_path and parse(version) < parse("2025.1.0"))

    if draft_model_path:
        if not Path(draft_model_path).exists():
            raise RuntimeError(f'==Failure ==: draft model by path:{draft_model_path} is not exists')
        log.info("Speculative Decoding is activated")
        draft_device = kwargs.get('draft_device', None) or device
        draft_model_load_kwargs = {'scheduler_config': get_scheduler_config_genai(kwargs.get("draft_cb_config"), config_name="draft CB config")}\
            if kwargs.get("draft_cb_config") is not None else {}
<<<<<<< HEAD
        ov_config['draft_model'] = openvino_genai.draft_model(draft_model_path, draft_device.upper(), **draft_model_load_kwargs)
    if eagle_config:
        log.info("eagle decoding is activated, if not specified, default to eagle3")
        eagle_mode = kwargs.get("eagle_mode", "EAGLE3")
        ov_config['eagle_mode'] = eagle_mode
=======
        config['draft_model'] = openvino_genai.draft_model(draft_model_path, draft_device.upper(), **draft_model_load_kwargs)

>>>>>>> 4ee64372
    if kwargs.get('max_ngram_size') and kwargs.get('num_assistant_tokens'):
        log.info("Prompt Lookup decoding is activated")
        config['prompt_lookup'] = True
        use_streamer_metrics = True

    adapter_config = get_lora_config(kwargs.get("lora", None), kwargs.get("lora_alphas", []), kwargs.get("lora_mode", None))
    if adapter_config:
        config['adapters'] = adapter_config

    if kwargs.get("mem_consumption"):
        memory_monitor.start()
    start = time.perf_counter()
    if cb_pipeline_required(kwargs):
        ov_config.pop("ATTENTION_BACKEND", None)
        log.info("Pipeline will be initialized with ContinuousBatchingPipeline")
        llm_pipe = openvino_genai.ContinuousBatchingPipeline(model_path, device=device.upper(), properties=ov_config, **config)
    else:
        llm_pipe = openvino_genai.LLMPipeline(model_path, device.upper(), **config, **ov_config)
    end = time.perf_counter()
    log.info(f'Pipeline initialization time: {end - start:.2f}s')
    if kwargs.get("mem_consumption"):
        memory_monitor.stop_and_collect_data('compilation_phase')
        memory_monitor.log_data('for compilation phase')

    class TokenStreamer(openvino_genai.StreamerBase):
        def __init__(self, tokenizer):
            openvino_genai.StreamerBase.__init__(self)
            self.tokenizer = tokenizer
            self.token_generation_time = []
            self.generated_tokens = []
            self.start_time = time.perf_counter()

        def put(self, token_id):
            self.token_generation_time.append(time.perf_counter() - self.start_time)
            self.generated_tokens.append(token_id)
            self.start_time = time.perf_counter()
            return False

        def reset(self):
            self.token_generation_time = []
            self.generated_tokens = []
            self.start_time = time.perf_counter()

        def end(self):
            pass

        def get_tokens(self):
            return self.generated_tokens

        def get_time_list(self):
            return self.token_generation_time
    streamer = TokenStreamer(llm_pipe.get_tokenizer()) if use_streamer_metrics else None

    return llm_pipe, tokenizer, end - start, streamer, True


def convert_ov_tokenizer(tokenizer_path):
    from optimum.exporters.openvino.convert import export_tokenizer
    from transformers import AutoTokenizer

    hf_tokenizer = AutoTokenizer.from_pretrained(tokenizer_path, trust_remote_code=True)

    export_tokenizer(hf_tokenizer, tokenizer_path)


def create_image_gen_model(model_path, device, memory_monitor, **kwargs):
    model_index_data = {}
    with open(str(model_path / "model_index.json"), 'r') as f:
        model_index_data = json.load(f)

    model_class = IMAGE_GEN_CLS
    if (kwargs.get("task", "") == TASK["inpainting"] or ((kwargs.get("media") or kwargs.get("images")) and kwargs.get("mask_image"))
            or "Inpaint" in model_index_data.get("_class_name", "")):
        model_class = INPAINTING_IMAGE_GEN_CLS
    elif (kwargs.get("task") == TASK["img2img"] or kwargs.get("media") or kwargs.get("images")):
        model_class = IMAGE_TO_IMAGE_GEN_CLS

    model_path = Path(model_path)
    ov_config = kwargs['config']
    if not Path(model_path).exists():
        raise RuntimeError(f'==Failure ==: model path:{model_path} does not exist')
    else:
        if kwargs.get("genai", True) and is_genai_available(log_msg=True):
            log.info("Selected OpenVINO GenAI for benchmarking")
            return create_genai_image_gen_model(model_path, device, ov_config, model_index_data, memory_monitor, **kwargs)

        if kwargs.get("mem_consumption"):
            memory_monitor.start()
        log.info("Selected Optimum Intel for benchmarking")
        start = time.perf_counter()
        if kwargs.get("static_reshape", False):
            ov_model = model_class.from_pretrained(model_path, device=device, ov_config=ov_config, compile=False)
            num_images_per_prompt = kwargs.get("batch_size", 1)
            height = kwargs.get("height", 512)
            width = kwargs.get("width", 512)
            log.info(f"Image Pipeline reshape(batch_size=1, height={height}, width={width}, num_images_per_prompt={num_images_per_prompt})")
            ov_model.reshape(batch_size=1, height=height, width=width, num_images_per_prompt=num_images_per_prompt)
            ov_model.compile()
        else:
            ov_model = model_class.from_pretrained(model_path, device=device, ov_config=ov_config)
        end = time.perf_counter()
        if kwargs.get("mem_consumption"):
            memory_monitor.stop_and_collect_data('compilation_phase')
            memory_monitor.log_data('for compilation phase')
    from_pretrained_time = end - start
    log.info(f'From pretrained time: {from_pretrained_time:.2f}s')
    return ov_model, from_pretrained_time, False, None


def get_genai_clip_text_encoder(model_index_data, model_path, device, ov_config):
    import openvino_genai
    text_encoder_type = model_index_data.get("text_encoder", [])
    if ("CLIPTextModel" in text_encoder_type):
        text_encoder = openvino_genai.CLIPTextModel(model_path / "text_encoder", device.upper(), **ov_config)
    else:
        raise RuntimeError(f'==Failure ==: model by path:{model_path} has unsupported text encoder type {text_encoder_type}')

    return text_encoder


def get_genai_clip_text_encoder_with_projection(model_index_data, model_path, text_encoder_path, device, ov_config):
    import openvino_genai
    text_encoder_type = model_index_data.get(text_encoder_path, [])
    if ("CLIPTextModelWithProjection" in text_encoder_type):
        text_encoder = openvino_genai.CLIPTextModelWithProjection(model_path / text_encoder_path, device.upper(), **ov_config)
    else:
        raise RuntimeError(f'==Failure ==: model by path:{model_path} has unsupported {text_encoder_path} type {text_encoder_type}')

    return text_encoder


def get_genai_unet_model(model_index_data, model_path, device, ov_config):
    import openvino_genai
    unet_type = model_index_data.get("unet", [])
    if ("UNet2DConditionModel" in unet_type):
        unet = openvino_genai.UNet2DConditionModel(model_path / "unet", device.upper(), **ov_config)
    else:
        raise RuntimeError(f'==Failure ==: model by path:{model_path} has unsupported UNet type {unet_type}')

    return unet


def create_genai_image_gen_model(model_path, device, ov_config, model_index_data, memory_monitor, **kwargs):
    import openvino_genai

    class PerfCollector:
        def __init__(self, main_model_name="unet") -> types.NoneType:
            self.iteration_time = []
            self.start_time = time.perf_counter()
            self.duration = -1
            self.main_model_name = main_model_name

        def __call__(self, step, num_steps, latents):
            self.iteration_time.append(time.perf_counter() - self.start_time)
            self.start_time = time.perf_counter()
            return False

        def reset(self):
            self.iteration_time = []
            self.start_time = time.perf_counter()
            self.duration = -1

        def get_1st_unet_latency(self):
            return self.iteration_time[0] * 1000 if len(self.iteration_time) > 0 else 0

        def get_2nd_unet_latency(self):
            return sum(self.iteration_time[1:]) / (len(self.iteration_time) - 1) * 1000 if len(self.iteration_time) > 1 else 0

        def get_first_and_other_unet_infer_duration(self):
            first = self.get_1st_unet_latency()
            other = self.get_2nd_unet_latency()
            return (first, other)

        def get_first_and_other_trans_infer_duration(self):
            return self.get_first_and_other_unet_infer_duration()

        def get_text_encoder_infer_duration(self):
            return {}

        def get_unet_infer_duration(self):
            mean = (sum(self.iteration_time) / len(self.iteration_time)) * 1000 if len(self.iteration_time) > 0 else 0
            return MeanStdPair(mean=mean)

        def get_vae_decoder_infer_duration(self):
            if self.duration != -1:
                vae_time = self.duration - sum(self.iteration_time)
                return vae_time * 1000
            return 0

        @property
        def raw_metrics(self):
            return RawImGenPerfMetrics(self.iteration_time)

    image_gen_pipeline_class = openvino_genai.Text2ImagePipeline
    if (kwargs.get("task") == TASK["inpainting"] or ((kwargs.get("media") or kwargs.get("images")) and kwargs.get("mask_image"))
            or "Inpaint" in model_index_data.get("_class_name", "")):
        log.info("Selected Inpainting image generation pipeline")
        image_gen_pipeline_class = openvino_genai.InpaintingPipeline
    elif kwargs.get("task") == TASK["img2img"] or kwargs.get("media") or kwargs.get("images"):
        log.info("Selected Image to Image image generation pipeline")
        image_gen_pipeline_class = openvino_genai.Image2ImagePipeline
    elif kwargs.get("task") == TASK["text2img"] or not kwargs.get("task"):
        log.info("Selected Text to Image image generation pipeline")
    else:
        log.warning(f'Task {kwargs.get("task")} is not defined. Text to Image image generation pipeline will be used.')

    adapter_config = get_lora_config(kwargs.get("lora", None), kwargs.get("lora_alphas", []), kwargs.get("lora_mode", None))
    if adapter_config:
        ov_config['adapters'] = adapter_config

    model_class_name = model_index_data.get("_class_name", "")
    main_model_name = "unet" if "unet" in model_index_data else "transformer"
    callback = PerfCollector(main_model_name)

    orig_tokenizer = AutoTokenizer.from_pretrained(model_path, subfolder="tokenizer")
    callback.orig_tokenizer = orig_tokenizer

    if kwargs.get("mem_consumption"):
        memory_monitor.start()
    start = time.perf_counter()

    scheduler_type = model_index_data.get("scheduler", ["", ""])[1]
    if (scheduler_type not in ["LCMScheduler", "DDIMScheduler", "PNDMScheduler", "EulerDiscreteScheduler",
                               "FlowMatchEulerDiscreteScheduler", "EulerAncestralDiscreteScheduler"]):
        # It's possible we could support --static_reshape here, but initially it seems too complicated to be worth it..
        # (as we'd need to refactor each get_*_model calls below to perform explicit reshape + compile)
        if kwargs.get("static_reshape", False):
            raise RuntimeError(f'Type of scheduler {scheduler_type} is unsupported. Right now this is unsupported if --static_reshape is also specified. ')

        scheduler = openvino_genai.Scheduler.from_config(model_path / "scheduler/scheduler_config.json", openvino_genai.Scheduler.Type.DDIM)
        log.warning(f'Type of scheduler {scheduler_type} is unsupported. Please, be aware that it will be replaced to DDIMScheduler')

        vae_type = model_index_data.get("vae", [])
        if ("AutoencoderKL" in vae_type):
            vae = openvino_genai.AutoencoderKL(model_path / "vae_decoder", device.upper(), **ov_config)
        else:
            raise RuntimeError(f'==Failure ==: model by path:{model_path} has unsupported vae decoder type {vae_type}')

        if model_class_name == "StableDiffusionPipeline":
            text_encoder = get_genai_clip_text_encoder(model_index_data, model_path, device, ov_config)
            unet = get_genai_unet_model(model_index_data, model_path, device, ov_config)
            image_gen_pipe = image_gen_pipeline_class(model_path, device.upper(), **ov_config)
        elif model_class_name == "LatentConsistencyModelPipeline":
            text_encoder = get_genai_clip_text_encoder(model_index_data, model_path, device, ov_config)
            unet = get_genai_unet_model(model_index_data, model_path, device, ov_config)
            image_gen_pipe = image_gen_pipeline_class.latent_consistency_model(scheduler, text_encoder, unet, vae)
        elif model_class_name == "StableDiffusionXLPipeline":
            clip_text_encoder = get_genai_clip_text_encoder(model_index_data, model_path, device, ov_config)
            clip_text_encoder_2 = get_genai_clip_text_encoder_with_projection(model_index_data, model_path, "text_encoder_2", device, ov_config)
            unet = get_genai_unet_model(model_index_data, model_path, device, ov_config)
            image_gen_pipe = image_gen_pipeline_class.stable_diffusion_xl(scheduler, clip_text_encoder, clip_text_encoder_2, unet, vae)
        else:
            raise RuntimeError(f'==Failure ==: model by path:{model_path} has unsupported _class_name {model_class_name}')
    else:
        if kwargs.get("static_reshape", False):
            image_gen_pipe = image_gen_pipeline_class(model_path)
            guidance_scale = kwargs.get("guidance_scale", image_gen_pipe.get_generation_config().guidance_scale)
            num_images_per_prompt = kwargs.get("batch_size", 1)
            height = kwargs.get("height", 512)
            width = kwargs.get("width", 512)
            log.info(f"Image Pipeline reshape(num_images_per_prompt={num_images_per_prompt}, height={height}, width={width}, guidance_scale={guidance_scale})")
            image_gen_pipe.reshape(num_images_per_prompt=num_images_per_prompt, height=height, width=width, guidance_scale=guidance_scale)
            image_gen_pipe.compile(device.upper(), **ov_config)
        else:
            image_gen_pipe = image_gen_pipeline_class(model_path, device.upper(), **ov_config)

    end = time.perf_counter()
    if kwargs.get("mem_consumption"):
        memory_monitor.stop_and_collect_data('compilation_phase')
        memory_monitor.log_data('for compilation phase')
    log.info(f'Pipeline initialization time: {end - start:.2f}s')
    return image_gen_pipe, end - start, True, callback


def create_ldm_super_resolution_model(model_path, device, memory_monitor, **kwargs):
    core = Core()
    ov_config = kwargs['config']
    core.set_property(ov_config)
    default_model_type = DEFAULT_MODEL_CLASSES[kwargs['use_case']]
    model_type = kwargs.get('model_type', default_model_type)
    model_class = OV_MODEL_CLASSES_MAPPING[model_type]
    model_path = Path(model_path)
    if kwargs.get("mem_consumption"):
        memory_monitor.start()
    start = time.perf_counter()
    ov_model = model_class(model_path, core, device.upper())
    end = time.perf_counter()
    if kwargs.get("mem_consumption"):
        memory_monitor.stop_and_collect_data('compilation_phase')
        memory_monitor.log_data('for compilation phase')
    from_pretrained_time = end - start
    log.info(f'From pretrained time: {from_pretrained_time:.2f}s')
    return ov_model, from_pretrained_time


def create_genai_speech_2_txt_model(model_path, device, memory_monitor, **kwargs):
    import openvino_genai as ov_genai
    if kwargs.get("genai", True) is False:
        raise RuntimeError('==Failure the command line does not set --genai ==')
    if is_genai_available(log_msg=True) is False:
        raise RuntimeError('==Failure genai is not enable ==')
    if kwargs.get("mem_consumption"):
        memory_monitor.start()
    start = time.perf_counter()
    genai_pipe = ov_genai.WhisperPipeline(model_path, device.upper())
    end = time.perf_counter()
    if kwargs.get("mem_consumption"):
        memory_monitor.stop_and_collect_data('compilation_phase')
        memory_monitor.log_data('for compilation phase')
    from_pretrained_time = end - start
    log.info(f'From pretrained time: {from_pretrained_time:.2f}s')
    processor = AutoProcessor.from_pretrained(model_path)
    return genai_pipe, processor, from_pretrained_time, True


def create_speech_2_txt_model(model_path, device, memory_monitor, **kwargs):
    """Create speech generation model.
    - model_path: can be model_path or IR path
    - device: can be CPU
    - model_type:
    """
    from optimum.intel.utils.import_utils import is_transformers_version

    default_model_type = DEFAULT_MODEL_CLASSES[kwargs['use_case']]
    model_type = kwargs.get('model_type', default_model_type)
    model_class = OV_MODEL_CLASSES_MAPPING.get(model_type, OV_MODEL_CLASSES_MAPPING[default_model_type])
    model_path = Path(model_path)
    model_path_existed = model_path.exists()
    # load model
    if not model_path_existed:
        raise RuntimeError(f'==Failure ==: model path:{model_path} does not exist')
    else:
        if kwargs.get("genai", True) and is_genai_available(log_msg=True):
            if model_class not in [OV_MODEL_CLASSES_MAPPING[default_model_type]]:
                log.warning("OpenVINO GenAI based benchmarking is not available for {model_type}. Will be switched to default benchmarking")
            else:
                log.info("Selected OpenVINO GenAI for benchmarking")
                return create_genai_speech_2_txt_model(model_path, device, memory_monitor, **kwargs)
        log.info("Selected Optimum Intel for benchmarking")
        if kwargs.get("mem_consumption"):
            memory_monitor.start()
        start = time.perf_counter()
        ov_model = model_class.from_pretrained(
            model_path,
            device=device
        )
        end = time.perf_counter()
        if kwargs.get("mem_consumption"):
            memory_monitor.stop_and_collect_data('compilation_phase')
            memory_monitor.log_data('for compilation phase')
    from_pretrained_time = end - start
    log.info(f'From pretrained time: {from_pretrained_time:.2f}s')
    if is_transformers_version(">=", "4.51.0"):
        ov_model.config.forced_decoder_ids = None

        if hasattr(ov_model, 'generation_config'):
            if hasattr(ov_model.generation_config, 'forced_decoder_ids'):
                ov_model.generation_config.forced_decoder_ids = None

    processor = AutoProcessor.from_pretrained(model_path)
    pipe = pipeline(
        "automatic-speech-recognition",
        model=ov_model,
        tokenizer=processor.tokenizer,
        feature_extractor=processor.feature_extractor
    )

    return pipe, processor, from_pretrained_time, False


def get_vlm_processor(model_path):
    config = AutoConfig.from_pretrained(model_path, trust_remote_code=True)
    model_type = config.model_type
    if model_type == "llava-qwen2":
        processor = AutoProcessor.from_pretrained(config.mm_vision_tower, trust_remote_code=True)
        tokenizer = AutoTokenizer.from_pretrained(model_path, trust_remote_code=True)
        preprocessors = {"processor": processor, "tokenizer": tokenizer, "config": config}
    elif model_type == "internvl_chat":
        tokenizer = AutoTokenizer.from_pretrained(model_path, trust_remote_code=True)
        preprocessors = {"processor": None, "tokenizer": tokenizer, "config": config}
    else:
        processor = AutoProcessor.from_pretrained(model_path, trust_remote_code=True)
        preprocessors = {"processor": processor, "tokenizer": processor, "config": config}
    return preprocessors


def create_genai_image_text_gen_model(model_path, device, ov_config, memory_monitor, **kwargs):
    import openvino_genai

    if not (model_path / "openvino_tokenizer.xml").exists() or not (model_path / "openvino_detokenizer.xml").exists():
        convert_ov_tokenizer(model_path)

    cb_config = kwargs.get("cb_config")
    if cb_config is not None:
        ov_config["scheduler_config"] = get_scheduler_config_genai(cb_config)

    if kwargs.get("mem_consumption"):
        memory_monitor.start()
    start = time.perf_counter()
    llm_pipe = openvino_genai.VLMPipeline(model_path, device.upper(), **ov_config)
    end = time.perf_counter()
    log.info("Selected OpenVINO GenAI for benchmarking")
    if kwargs.get("mem_consumption"):
        memory_monitor.stop_and_collect_data('compilation_phase')
        memory_monitor.log_data('for compilation phase')
    log.info(f'Pipeline initialization time: {end - start:.2f}s')

    return llm_pipe, None, end - start, None, True


def create_genai_text_embed_model(model_path, device, memory_monitor, **kwargs):
    import openvino_genai

    pooling_type = kwargs.get("emb_pooling_type")
    max_length = kwargs.get("emb_max_length")
    normalize = kwargs.get("emb_normalize", False)

    config = openvino_genai.TextEmbeddingPipeline.Config()
    if pooling_type is not None:
        if pooling_type == "mean":
            config.pooling_type = openvino_genai.TextEmbeddingPipeline.PoolingType.MEAN
        else:
            config.pooling_type = openvino_genai.TextEmbeddingPipeline.PoolingType.CLS
    if max_length is not None:
        config.max_length = max_length
    if normalize:
        config.normalize = normalize
    ov_config = kwargs['config']

    if kwargs.get("mem_consumption"):
        memory_monitor.start()
    start = time.perf_counter()

    pipe = openvino_genai.TextEmbeddingPipeline(model_path, device.upper(), config, **ov_config)

    end = time.perf_counter()

    log.info("Selected OpenVINO GenAI for benchmarking")
    if kwargs.get("mem_consumption"):
        memory_monitor.stop_and_collect_data('compilation_phase')
        memory_monitor.log_data('for compilation phase')
    log.info(f'Pipeline initialization time: {end - start:.2f}s')
    try:
        tokenizer = AutoTokenizer.from_pretrained(model_path)
    except Exception:
        tokenizer = AutoTokenizer.from_pretrained(model_path, trust_remote_code=True)
    return pipe, tokenizer, end - start, None, True


def create_text_embeddings_model(model_path, device, memory_monitor, **kwargs):
    model_path = Path(model_path)
    if model_path.name.endswith('xml'):
        model_path = model_path.parents[2]

    ov_config = kwargs['config']

    model_path_existed = Path(model_path).exists()
    # load model
    if not model_path_existed:
        raise RuntimeError(f'==Failure ==: model path:{model_path} does not exist')

    trust_remote_code = False
    try:
        tokenizer = AutoTokenizer.from_pretrained(model_path)
    except Exception:
        tokenizer = AutoTokenizer.from_pretrained(model_path, trust_remote_code=True)
        trust_remote_code = True
    if kwargs.get("genai", True) and is_genai_available(log_msg=True):
        try:
            return create_genai_text_embed_model(model_path, device, memory_monitor, **kwargs)
        except Exception as exp:
            log.warning(
                f"Model is not supported by OpenVINO GenAI. "
                f"GenAI pipeline loading failed with following error: {exp}"
                "Benchmark will be switched to Optimum Intel pipeline realization"
            )

        log.info("Selected Optimum Intel for benchmarking")
    model_class = OV_MODEL_CLASSES_MAPPING.get(DEFAULT_MODEL_CLASSES[kwargs['use_case']])
    if kwargs.get("mem_consumption"):
        memory_monitor.start()
    start = time.perf_counter()
    ov_model = model_class.from_pretrained(
        model_path,
        device=device,
        ov_config=ov_config,
        trust_remote_code=trust_remote_code
    )
    end = time.perf_counter()
    pooling_type = kwargs.get("emb_pooling_type", "cls")
    normalize = kwargs.get("emb_normalize", False)

    ov_model._embed_forward = ov_model.forward

    def forward_with_pooling(self, input_ids, attention_mask, token_type_ids=None, **kwargs):
        import torch
        outputs = self._embed_forward(input_ids=input_ids, attention_mask=attention_mask, token_type_ids=token_type_ids, **kwargs)
        token_embeddings = outputs.last_hidden_state
        if pooling_type == "cls":
            out_embd = token_embeddings[:, 0]
        else:
            input_mask_expanded = (
                attention_mask.unsqueeze(-1).expand(token_embeddings.size()).to(token_embeddings.dtype)
            )
            sum_embeddings = torch.sum(token_embeddings * input_mask_expanded, 1)
            sum_mask = input_mask_expanded.sum(1)

            sum_mask = torch.clamp(sum_mask, min=1e-9)

            out_embd = sum_embeddings / sum_mask
        if normalize:
            out_embd = torch.nn.functional.normalize(out_embd, p=2, dim=1)

        return out_embd

    ov_model.forward = types.MethodType(forward_with_pooling, ov_model)

    if kwargs.get("mem_consumption"):
        memory_monitor.stop_and_collect_data('compilation_phase')
        memory_monitor.log_data('for compilation phase')
    bench_hook = get_bench_hook(1, ov_model, embed=True)
    from_pretrained_time = end - start
    log.info(f'From pretrained time: {from_pretrained_time:.2f}s')
    return ov_model, tokenizer, from_pretrained_time, bench_hook, False


def create_image_text_gen_model(model_path, device, memory_monitor, **kwargs):
    model_path = Path(model_path)
    # specify the model path
    if model_path.name.endswith('xml'):
        model_path = model_path.parents[2]

    ov_config = kwargs['config']

    model_path_existed = Path(model_path).exists()
    # load model
    if not model_path_existed:
        raise RuntimeError(f'==Failure ==: model path:{model_path} does not exist')
    else:
        remote_code = False
        try:
            model_config = AutoConfig.from_pretrained(model_path, trust_remote_code=False)
        except Exception:
            model_config = AutoConfig.from_pretrained(model_path, trust_remote_code=True)
            remote_code = True
        if kwargs.get("genai", True) and is_genai_available(log_msg=True):
            try:
                return create_genai_image_text_gen_model(model_path, device, ov_config, memory_monitor, **kwargs)
            except Exception as exp:
                log.warning(
                    f"Model type `{model_config.model_type}` is not supported by OpenVINO GenAI. "
                    f"GenAI pipeline loading failed with following error: {exp}"
                    "Benchmark will be switched to Optimum Intel pipeline realization"
                )

        log.info("Selected Optimum Intel for benchmarking")
        ov_config.pop("ATTENTION_BACKEND", None)
        model_class = OV_MODEL_CLASSES_MAPPING.get(DEFAULT_MODEL_CLASSES[kwargs['use_case']])
        if kwargs.get("mem_consumption"):
            memory_monitor.start()
        start = time.perf_counter()
        ov_model = model_class.from_pretrained(
            model_path,
            device=device,
            ov_config=ov_config,
            config=model_config,
            trust_remote_code=remote_code
        )
        end = time.perf_counter()
        if kwargs.get("mem_consumption"):
            memory_monitor.stop_and_collect_data('compilation_phase')
            memory_monitor.log_data('for compilation phase')
    bench_hook = get_bench_hook(kwargs['num_beams'], ov_model)
    from_pretrained_time = end - start
    log.info(f'From pretrained time: {from_pretrained_time:.2f}s')
    processor_config = get_vlm_processor(model_path)
    return ov_model, processor_config, from_pretrained_time, bench_hook, False


def create_genai_text_2_speech_model(model_path, device, ov_config, memory_monitor, **kwargs):
    import openvino_genai

    if not (model_path / "openvino_tokenizer.xml").exists() or not (model_path / "openvino_detokenizer.xml").exists():
        convert_ov_tokenizer(model_path)

    tokenizer_class = TOKENIZE_CLASSES_MAPPING.get(DEFAULT_MODEL_CLASSES[kwargs['use_case']])
    processor = tokenizer_class.from_pretrained(model_path)

    if kwargs.get("mem_consumption"):
        memory_monitor.start()
    start = time.perf_counter()
    pipe = openvino_genai.Text2SpeechPipeline(model_path, device.upper(), **ov_config)
    end = time.perf_counter()
    log.info("Selected OpenVINO GenAI for benchmarking")
    if kwargs.get("mem_consumption"):
        memory_monitor.stop_and_collect_data('compilation_phase')
        memory_monitor.log_data('for compilation phase')
    log.info(f'Pipeline initialization time: {end - start:.2f}s')

    return pipe, processor, None, end - start, True


def create_text_2_speech_model(model_path, device, memory_monitor, **kwargs):
    model_path = Path(model_path)
    # specify the model path
    if model_path.name.endswith('xml'):
        model_path = model_path.parents[2]

    ov_config = kwargs['config']

    model_path_existed = Path(model_path).exists()
    # load model
    if not model_path_existed:
        raise RuntimeError(f'==Failure ==: model path:{model_path} does not exist')
    else:
        remote_code = False
        try:
            model_config = AutoConfig.from_pretrained(model_path, trust_remote_code=False)
        except Exception:
            model_config = AutoConfig.from_pretrained(model_path, trust_remote_code=True)
            remote_code = True
        if kwargs.get("genai", True) and is_genai_available(log_msg=True):
            try:
                return create_genai_text_2_speech_model(model_path, device, ov_config, memory_monitor, **kwargs)
            except Exception as exp:
                log.warning(
                    f"Model type `{model_config.model_type}` is not supported by OpenVINO GenAI. "
                    f"GenAI pipeline loading failed with following error: {exp}"
                    "Benchmark will be switched to Optimum Intel pipeline realization"
                )

        log.info("Selected Optimum Intel for benchmarking")
        model_class = OV_MODEL_CLASSES_MAPPING.get(DEFAULT_MODEL_CLASSES[kwargs['use_case']])
        tokenizer_class = TOKENIZE_CLASSES_MAPPING.get(DEFAULT_MODEL_CLASSES[kwargs['use_case']])
        if kwargs.get("mem_consumption"):
            memory_monitor.start()
        start = time.perf_counter()
        ov_model = model_class.from_pretrained(
            model_path,
            device=device,
            ov_config=ov_config,
            config=model_config,
            trust_remote_code=remote_code
        )
        end = time.perf_counter()
        if kwargs.get("mem_consumption"):
            memory_monitor.stop_and_collect_data('compilation_phase')
            memory_monitor.log_data('for compilation phase')
    from_pretrained_time = end - start
    log.info(f'From pretrained time: {from_pretrained_time:.2f}s')
    processor = tokenizer_class.from_pretrained(model_path)
    vocoder = None
    if kwargs.get('vocoder_path') is not None:
        vocoder = TEXT_TO_SPEECH_VOCODER_CLS.from_pretrained(kwargs.get('vocoder_path'))
    return ov_model, processor, vocoder, from_pretrained_time, False


def is_genai_available(log_msg=False):
    import importlib
    try:
        importlib.import_module('openvino_genai')
    except ImportError as ex:
        if log_msg:
            log.warning("Attempt to load OpenVINO GenaAI package failed. Please install openvino_genai package. Full error message available in debug mode")
            log.warning(ex)
            return False
    return True


def get_genai_chunk_streamer():
    import openvino_genai as ov_genai

    class GenaiChunkStreamer(ov_genai.StreamerBase):
        """
        A custom streamer class for handling token streaming and detokenization with buffering.

        Attributes:
            tokenizer (Tokenizer): The tokenizer used for encoding and decoding tokens.
            tokens_cache (list): A buffer to accumulate tokens for detokenization.
            text_queue (Queue): A synchronized queue for storing decoded text chunks.
            print_len (int): The length of the printed text to manage incremental decoding.
        """

        def __init__(self, tokenizer, tokens_len=1):
            """
            Initializes the IterableStreamer with the given tokenizer.

            Args:
                tokenizer (Tokenizer): The tokenizer to use for encoding and decoding tokens.
            """
            super().__init__()
            self.tokenizer = tokenizer
            self.tokens_cache = []
            self.text_queue = queue.Queue()
            self.print_len = 0
            self.tokens_len = tokens_len

        def __iter__(self):
            """
            Returns the iterator object itself.
            """
            return self

        def __next__(self):
            """
            Returns the next value from the text queue.

            Returns:
                str: The next decoded text chunk.

            Raises:
                StopIteration: If there are no more elements in the queue.
            """
            value = self.text_queue.get()  # get() will be blocked until a token is available.
            if value is None:
                raise StopIteration
            return value

        def get_stop_flag(self):
            """
            Checks whether the generation process should be stopped.

            Returns:
                bool: Always returns False in this implementation.
            """
            return False

        def put_word(self, word: str):
            """
            Puts a word into the text queue.

            Args:
                word (str): The word to put into the queue.
            """
            self.text_queue.put(word)

        def put(self, token_id: int) -> bool:
            """
            Processes a token and manages the decoding buffer. Adds decoded text to the queue.

            Args:
                token_id (int): The token_id to process.

            Returns:
                bool: True if generation should be stopped, False otherwise.
            """
            self.tokens_cache.append(token_id)
            if len(self.tokens_cache) % self.tokens_len == 0:
                text = self.tokenizer.decode(self.tokens_cache)

                word = ''
                if len(text) > self.print_len and '\n' == text[-1]:
                    # Flush the cache after the new line symbol.
                    word = text[self.print_len:]
                    self.tokens_cache = []
                    self.print_len = 0
                elif len(text) >= 3 and text[-1] == chr(65533):
                    # Don't print incomplete text.
                    pass
                elif len(text) > self.print_len:
                    # It is possible to have a shorter text after adding new token.
                    # Print to output only if text lengh is increaesed.
                    word = text[self.print_len:]
                    self.print_len = len(text)
                self.put_word(word)

                if self.get_stop_flag():
                    # When generation is stopped from streamer then end is not called, need to call it here manually.
                    self.end()
                    return True  # True means stop  generation
                else:
                    return False  # False means continue generation
            else:
                return False

        def end(self):
            """
            Flushes residual tokens from the buffer and puts a None value in the queue to signal the end.
            """
            text = self.tokenizer.decode(self.tokens_cache)
            if len(text) > self.print_len:
                word = text[self.print_len:]
                self.put_word(word)
                self.tokens_cache = []
                self.print_len = 0
            self.put_word(None)

    return GenaiChunkStreamer


class OptimumChunkStreamer(BaseStreamer):
    """
    Simple text streamer that prints the token(s) to stdout as soon as entire words are formed.
    <Tip warning={true}>
    The API for the streamer classes is still under development and may change in the future.
    </Tip>
    Parameters:
        tokenizer (`AutoTokenizer`):
            The tokenized used to decode the tokens.
        skip_prompt (`bool`, *optional*, defaults to `False`):
            Whether to skip the prompt to `.generate()` or not. Useful e.g. for chatbots.
        decode_kwargs (`dict`, *optional*):
            Additional keyword arguments to pass to the tokenizer's `decode` method.
    Examples:
        ```python
        >>> from transformers import AutoModelForCausalLM, AutoTokenizer, TextStreamer
        >>> tok = AutoTokenizer.from_pretrained("openai-community/gpt2")
        >>> model = AutoModelForCausalLM.from_pretrained("openai-community/gpt2")
        >>> inputs = tok(["An increasing sequence: one,"], return_tensors="pt")
        >>> streamer = TextStreamer(tok)
        >>> # Despite returning the usual output, the streamer will also print the generated text to stdout.
        >>> _ = model.generate(**inputs, streamer=streamer, max_new_tokens=20)
        An increasing sequence: one, two, three, four, five, six, seven, eight, nine, ten, eleven,
        ```
    """
    def __init__(self, tokenizer: "AutoTokenizer", skip_prompt: bool = False,
                 tokens_len: int = 1, **decode_kwargs):
        self.tokenizer = tokenizer
        self.skip_prompt = skip_prompt
        self.decode_kwargs = decode_kwargs
        # variables used in the streaming process
        self.token_cache = []
        self.print_len = 0
        self.next_tokens_are_prompt = True
        self.tokens_len = tokens_len

    def put(self, value):
        """
        Receives tokens, decodes them, and prints them to stdout as soon as they form entire words.
        """
        if len(value.shape) > 1 and value.shape[0] > 1:
            raise ValueError("TextStreamer only supports batch size 1")
        elif len(value.shape) > 1:
            value = value[0]
        if self.skip_prompt and self.next_tokens_are_prompt:
            self.next_tokens_are_prompt = False
            return
        # Add the new token to the cache and decodes the entire thing.
        self.token_cache.extend(value.tolist())
        if len(self.token_cache) % self.tokens_len == 0:
            text = self.tokenizer.decode(
                self.token_cache, **self.decode_kwargs
            )
            # After the symbol for a new line, we flush the cache.
            if text.endswith("\n"):
                printable_text = text[self.print_len:]
                self.token_cache = []
                self.print_len = 0
            # If the last token is a CJK character, we print the characters.
            elif len(text) > 0 and self._is_chinese_char(ord(text[-1])):
                printable_text = text[self.print_len:]
                self.print_len += len(printable_text)
            # Otherwise, prints until the last space char (simple heuristic to avoid printing incomplete words,
            # which may change with the subsequent token -- there are probably smarter ways to do this!)
            else:
                printable_text = text[self.print_len: text.rfind(" ") + 1]
                self.print_len += len(printable_text)
            self.on_finalized_text(printable_text)

    def end(self):
        """Flushes any remaining cache and prints a newline to stdout."""
        # Flush the cache, if it exists
        if len(self.token_cache) > 0:
            text = self.tokenizer.decode(
                self.token_cache, **self.decode_kwargs
            )
            printable_text = text[self.print_len:]
            self.token_cache = []
            self.print_len = 0
        else:
            printable_text = ""
        self.next_tokens_are_prompt = True
        self.on_finalized_text(printable_text, stream_end=True)

    def on_finalized_text(self, text: str, stream_end: bool = False):
        """Prints the new text to stdout. If the stream is ending, also prints a newline."""
        print(text, flush=True, end="" if not stream_end else None)

    def _is_chinese_char(self, cp):
        """Checks whether CP is the codepoint of a CJK character."""
        # This defines a "chinese character" as anything in the CJK Unicode block:
        #   https://en.wikipedia.org/wiki/CJK_Unified_Ideographs_(Unicode_block)
        #
        # Note that the CJK Unicode block is NOT all Japanese and Korean characters,
        # despite its name. The modern Korean Hangul alphabet is a different block,
        # as is Japanese Hiragana and Katakana. Those alphabets are used to write
        # space-separated words, so they are not treated specially and handled
        # like the all of the other languages.
        if (
            (cp >= 0x4E00 and cp <= 0x9FFF)
            or (cp >= 0x3400 and cp <= 0x4DBF)  #
            or (cp >= 0x20000 and cp <= 0x2A6DF)  #
            or (cp >= 0x2A700 and cp <= 0x2B73F)  #
            or (cp >= 0x2B740 and cp <= 0x2B81F)  #
            or (cp >= 0x2B820 and cp <= 0x2CEAF)  #
            or (cp >= 0xF900 and cp <= 0xFAFF)
            or (cp >= 0x2F800 and cp <= 0x2FA1F)  #
        ):  #
            return True
        return False<|MERGE_RESOLUTION|>--- conflicted
+++ resolved
@@ -240,16 +240,12 @@
         draft_device = kwargs.get('draft_device', None) or device
         draft_model_load_kwargs = {'scheduler_config': get_scheduler_config_genai(kwargs.get("draft_cb_config"), config_name="draft CB config")}\
             if kwargs.get("draft_cb_config") is not None else {}
-<<<<<<< HEAD
-        ov_config['draft_model'] = openvino_genai.draft_model(draft_model_path, draft_device.upper(), **draft_model_load_kwargs)
+        config['draft_model'] = openvino_genai.draft_model(draft_model_path, draft_device.upper(), **draft_model_load_kwargs)
     if eagle_config:
         log.info("eagle decoding is activated, if not specified, default to eagle3")
         eagle_mode = kwargs.get("eagle_mode", "EAGLE3")
-        ov_config['eagle_mode'] = eagle_mode
-=======
-        config['draft_model'] = openvino_genai.draft_model(draft_model_path, draft_device.upper(), **draft_model_load_kwargs)
-
->>>>>>> 4ee64372
+        config['eagle_mode'] = eagle_mode
+
     if kwargs.get('max_ngram_size') and kwargs.get('num_assistant_tokens'):
         log.info("Prompt Lookup decoding is activated")
         config['prompt_lookup'] = True
