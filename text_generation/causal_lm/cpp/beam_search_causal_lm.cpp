// Copyright (C) 2023-2024 Intel Corporation
// SPDX-License-Identifier: Apache-2.0

#include <group_beam_searcher.hpp>
#include <openvino/openvino.hpp>

namespace {

enum SPECIAL_TOKEN { PAD_TOKEN = 2 };

std::string detokenize(ov::InferRequest& detokenizer, const std::vector<int64_t>& tokens) {
    constexpr size_t BATCH_SIZE = 1;
    ov::Tensor inp = detokenizer.get_input_tensor();
    inp.set_shape({BATCH_SIZE, tokens.size()});
    for (size_t idx = 0; idx < tokens.size(); ++idx) {
        inp.data<int64_t>()[idx] = tokens.at(idx);
    }
    detokenizer.infer();
    return detokenizer.get_output_tensor().data<std::string>()[0];
}
<<<<<<< HEAD

std::pair<ov::Tensor, ov::Tensor> pad_left(ov::Tensor&& input_ids, ov::Tensor&& attention_mask) {
    const size_t batch_size = input_ids.get_shape().at(0);
    const size_t sequence_length = input_ids.get_shape().at(1);
    int64_t* inputs_data = input_ids.data<int64_t>();
    int64_t* attention_mask_data = attention_mask.data<int64_t>();

    for (size_t batch = 0; batch < batch_size; batch++) {
        const size_t batch_offset = batch * sequence_length;

        // last token in the sequence is not a PAD_TOKEN, skipping
        if (inputs_data[batch_offset + sequence_length - 1] != SPECIAL_TOKEN::PAD_TOKEN) {
            continue;
        }

        size_t pad_tokens_number = 0;
        for (int i = sequence_length - 1; i >= 0; i--) {
            const size_t token_offset = batch_offset + i;

            if (inputs_data[token_offset] == SPECIAL_TOKEN::PAD_TOKEN) {
                continue;
            }

            if (pad_tokens_number == 0) {
                pad_tokens_number = sequence_length - i - 1;
            }

            std::swap(inputs_data[token_offset], inputs_data[token_offset + pad_tokens_number]);
            std::swap(attention_mask_data[token_offset], attention_mask_data[token_offset + pad_tokens_number]);
        }
    }

    return {input_ids, attention_mask};
}

std::pair<ov::Tensor, ov::Tensor> tokenize(ov::InferRequest& tokenizer, std::vector<std::string> prompts) {
    tokenizer.set_input_tensor(ov::Tensor{ov::element::string, {prompts.size()}, prompts.data()});

    tokenizer.infer();

    pad_left(tokenizer.get_tensor("input_ids"), tokenizer.get_tensor("attention_mask"));

    // fix mask filled with '2' instead of '0'
    ov::Tensor attention_mask = tokenizer.get_tensor("attention_mask");
    int64_t* attention_mask_data = attention_mask.data<int64_t>();
    std::replace(attention_mask_data, attention_mask_data + attention_mask.get_size(), 2, 0);

    return {tokenizer.get_tensor("input_ids"), tokenizer.get_tensor("attention_mask")};
}

void initialize_position_ids(ov::Tensor& position_ids, const ov::Tensor& attention_mask) {
    const size_t batch_size = attention_mask.get_shape().at(0);
    const size_t sequence_length = attention_mask.get_shape().at(1);

    const int64_t* attention_mask_data = attention_mask.data<int64_t>();
    int64_t* position_ids_data = position_ids.data<int64_t>();

    for (size_t batch = 0; batch < batch_size; batch++) {
        const size_t batch_offset = batch * sequence_length;
        size_t sum = 0;

        for (size_t i = 0; i < sequence_length; i++) {
            const size_t element_offset = batch_offset + i;
            position_ids_data[element_offset] = sum;
            if (attention_mask_data[element_offset] == 1) {
                sum += 1;
            }
        }
    }
}

void initialize_inputs(const ov::Tensor& input_ids, const ov::Tensor& attention_mask, ov::InferRequest& request) {
    request.set_tensor("input_ids", input_ids);
    request.set_tensor("attention_mask", attention_mask);

    ov::Shape input_shape = input_ids.get_shape();

    ov::Tensor position_ids = request.get_tensor("position_ids");
    position_ids.set_shape(input_shape);
    initialize_position_ids(position_ids, attention_mask);

    ov::Tensor beam_idx = request.get_tensor("beam_idx");
    beam_idx.set_shape({input_shape.at(0)});
    std::fill_n(beam_idx.data<int32_t>(), input_shape.at(0), 0);
}

void set_attention_mask(ov::Tensor&& attention_mask, std::vector<int32_t> next_beams) {
    ov::Tensor original_mask{ov::element::i64, attention_mask.get_shape()};
    ov::Shape original_shape = original_mask.get_shape();
    attention_mask.copy_to(original_mask);

    ov::Shape new_shape{next_beams.size(), original_mask.get_shape().at(1) + 1};
    attention_mask.set_shape(new_shape);

    for (size_t beam_id = 0; beam_id < next_beams.size(); beam_id++) {
        const size_t original_prompt_offset = next_beams.at(beam_id) * original_shape.at(1);
        const size_t result_prompt_offset = beam_id * new_shape.at(1);

        int64_t* dest = attention_mask.data<int64_t>() + result_prompt_offset;
        const int64_t* src = original_mask.data<int64_t>() + original_prompt_offset;

        std::memcpy(dest, src, original_shape.at(1) * sizeof(int64_t));
        attention_mask.data<int64_t>()[result_prompt_offset + new_shape.at(1) - 1] = 1;
    }
}

void set_position_ids(ov::Tensor&& position_ids, const ov::Tensor&& attention_mask) {
    const size_t batch_size = attention_mask.get_shape().at(0);
    const size_t sequence_length = attention_mask.get_shape().at(1);
    position_ids.set_shape({batch_size, 1});

    for (size_t batch = 0; batch < batch_size; batch++) {
        int64_t* mask_start = attention_mask.data<int64_t>() + batch * sequence_length;
        position_ids.data<int64_t>()[batch] = std::accumulate(mask_start, mask_start + sequence_length - 1, 0);
    }
}

std::vector<std::string> prompts_arguments_to_vector(int argc, char* argv[]) {
    std::vector<std::string> prompts;
    prompts.reserve(argc - 2);
    for (size_t i = 2; i < argc; i++) {
        prompts.push_back(std::string{argv[i]});
    }
    return prompts;
}

}  // namespace
=======
}
>>>>>>> 72caf053

int main(int argc, char* argv[]) try {
    if (argc < 3) {
        throw std::runtime_error(std::string{"Usage: "} + argv[0] + " <MODEL_DIR> '<PROMPT>'...");
    }

    // Compile models
    ov::Core core;
    core.add_extension(OPENVINO_TOKENIZERS_PATH);  // OPENVINO_TOKENIZERS_PATH is defined in CMakeLists.txt
<<<<<<< HEAD

    // tokenizer and detokenizer work on CPU only
    ov::InferRequest tokenizer =
        core.compile_model(std::string{argv[1]} + "/openvino_tokenizer.xml", "CPU").create_infer_request();
    ov::InferRequest detokenizer =
        core.compile_model(std::string{argv[1]} + "/openvino_detokenizer.xml", "CPU").create_infer_request();
    // The model can be compiled for GPU as well
    ov::InferRequest lm =
        core.compile_model(std::string{argv[1]} + "/openvino_model.xml", "CPU").create_infer_request();

    auto [input_ids, attention_mask] = tokenize(tokenizer, prompts_arguments_to_vector(argc, argv));

    // Initialize beam search
    const int64_t* prompt_data = input_ids.data<const int64_t>();
    std::vector<std::vector<int64_t>> prompts;
    prompts.reserve(input_ids.get_shape().at(0));
    for (size_t batch = 0; batch < input_ids.get_shape().at(0); batch++) {
        size_t sequence_length = input_ids.get_shape().at(1);
        size_t batch_offset = batch * sequence_length;
        const int64_t* prompt_start = prompt_data + batch_offset;
        prompts.push_back(std::vector<int64_t>{prompt_start, prompt_start + sequence_length});
    }

    Parameters parameters{std::move(prompts)};
=======
    //Read the tokenizer model information from the file to later get the runtime information
    auto tokenizer_model = core.read_model(std::string{argv[1]} + "/openvino_tokenizer.xml");
    // tokenizer and detokenizer work on CPU only
    ov::InferRequest tokenizer = core.compile_model(
        tokenizer_model, "CPU").create_infer_request();
    auto [input_ids, attention_mask] = tokenize(tokenizer, argv[2]);
    ov::InferRequest detokenizer = core.compile_model(
        std::string{argv[1]} + "/openvino_detokenizer.xml", "CPU").create_infer_request();
    // The model can be compiled for GPU as well
    ov::InferRequest lm = core.compile_model(
        std::string{argv[1]} + "/openvino_model.xml", "CPU").create_infer_request();
    // Initialize inputs
    lm.set_tensor("input_ids", input_ids);
    lm.set_tensor("attention_mask", attention_mask);
    ov::Tensor position_ids = lm.get_tensor("position_ids");
    position_ids.set_shape(input_ids.get_shape());
    std::iota(position_ids.data<int64_t>(), position_ids.data<int64_t>() + position_ids.get_size(), 0);
    lm.get_tensor("beam_idx").set_shape({1});
    lm.get_tensor("beam_idx").data<int32_t>()[0] = 0;

    // Get the runtime info from the tokenizer model that we read earlier
    auto rt_info = tokenizer_model->get_rt_info(); //Get the runtime info for the model
    int64_t SPECIAL_EOS_TOKEN;

    if (rt_info.count("eos_token_id") > 0) { //check if the runtime information has a valid EOS token ID
        SPECIAL_EOS_TOKEN = rt_info["eos_token_id"].as<int64_t>();
       
    } else {
        throw std::runtime_error("EOS token ID not found in model's runtime information.");
    }
    const int64_t* prompt_data = input_ids.data<const int64_t>();
    Parameters parameters{std::vector<int64_t>{prompt_data, prompt_data + input_ids.get_size()}, SPECIAL_EOS_TOKEN};
>>>>>>> 72caf053
    GroupBeamSearcher group_beam_searcher{parameters};

    initialize_inputs(input_ids, attention_mask, lm);

    std::vector<int64_t> next_tokens;
    std::vector<int32_t> next_beams;

    for (size_t length_count = 0; length_count < parameters.max_new_tokens; ++length_count) {
        lm.infer();

        std::tie(next_tokens, next_beams) = group_beam_searcher.select_next_tokens(lm.get_tensor("logits"));
        if (next_tokens.empty()) {
            break;
        }
        size_t batch_size = next_tokens.size();
        // Set pointers
        lm.set_tensor("input_ids", ov::Tensor{ov::element::i64, {batch_size, 1}, next_tokens.data()});
        lm.set_tensor("beam_idx", ov::Tensor{ov::element::i32, {batch_size}, next_beams.data()});
        // Set auxiliary inputs
        set_attention_mask(lm.get_tensor("attention_mask"), next_beams);
        set_position_ids(lm.get_tensor("position_ids"), lm.get_tensor("attention_mask"));
    }

    for (const std::vector<std::vector<Beam>>& prompt_group : finalize(std::move(group_beam_searcher))) {
        std::cout << "Prompt:\n";
        for (const std::vector<Beam> group : prompt_group) {
            std::cout << "Group:\n";
            for (const Beam& beam : group) {
                std::cout << beam.score << ": " << detokenize(detokenizer, beam.tokens) << '\n';
            }
        }
    }
    // Model is stateful which means that context (kv-cache) which belongs to a particular
    // text sequence is accumulated inside the model during the generation loop above.
    // This context should be reset before processing the next text sequence.
    // While it is not required to reset context in this sample as only one batch of sequences is processed,
    // it is called for education purposes:
    lm.reset_state();
} catch (const std::exception& error) {
    std::cerr << error.what() << '\n';
    return EXIT_FAILURE;
} catch (...) {
    std::cerr << "Non-exception object thrown\n";
    return EXIT_FAILURE;
}<|MERGE_RESOLUTION|>--- conflicted
+++ resolved
@@ -18,7 +18,6 @@
     detokenizer.infer();
     return detokenizer.get_output_tensor().data<std::string>()[0];
 }
-<<<<<<< HEAD
 
 std::pair<ov::Tensor, ov::Tensor> pad_left(ov::Tensor&& input_ids, ov::Tensor&& attention_mask) {
     const size_t batch_size = input_ids.get_shape().at(0);
@@ -146,9 +145,6 @@
 }
 
 }  // namespace
-=======
-}
->>>>>>> 72caf053
 
 int main(int argc, char* argv[]) try {
     if (argc < 3) {
@@ -158,11 +154,10 @@
     // Compile models
     ov::Core core;
     core.add_extension(OPENVINO_TOKENIZERS_PATH);  // OPENVINO_TOKENIZERS_PATH is defined in CMakeLists.txt
-<<<<<<< HEAD
-
+    // Read the tokenizer model information from the file to later get the runtime information
+    auto tokenizer_model = core.read_model(std::string{argv[1]} + "/openvino_tokenizer.xml");
     // tokenizer and detokenizer work on CPU only
-    ov::InferRequest tokenizer =
-        core.compile_model(std::string{argv[1]} + "/openvino_tokenizer.xml", "CPU").create_infer_request();
+    ov::InferRequest tokenizer = core.compile_model(tokenizer_model, "CPU").create_infer_request();
     ov::InferRequest detokenizer =
         core.compile_model(std::string{argv[1]} + "/openvino_detokenizer.xml", "CPU").create_infer_request();
     // The model can be compiled for GPU as well
@@ -182,41 +177,18 @@
         prompts.push_back(std::vector<int64_t>{prompt_start, prompt_start + sequence_length});
     }
 
-    Parameters parameters{std::move(prompts)};
-=======
-    //Read the tokenizer model information from the file to later get the runtime information
-    auto tokenizer_model = core.read_model(std::string{argv[1]} + "/openvino_tokenizer.xml");
-    // tokenizer and detokenizer work on CPU only
-    ov::InferRequest tokenizer = core.compile_model(
-        tokenizer_model, "CPU").create_infer_request();
-    auto [input_ids, attention_mask] = tokenize(tokenizer, argv[2]);
-    ov::InferRequest detokenizer = core.compile_model(
-        std::string{argv[1]} + "/openvino_detokenizer.xml", "CPU").create_infer_request();
-    // The model can be compiled for GPU as well
-    ov::InferRequest lm = core.compile_model(
-        std::string{argv[1]} + "/openvino_model.xml", "CPU").create_infer_request();
-    // Initialize inputs
-    lm.set_tensor("input_ids", input_ids);
-    lm.set_tensor("attention_mask", attention_mask);
-    ov::Tensor position_ids = lm.get_tensor("position_ids");
-    position_ids.set_shape(input_ids.get_shape());
-    std::iota(position_ids.data<int64_t>(), position_ids.data<int64_t>() + position_ids.get_size(), 0);
-    lm.get_tensor("beam_idx").set_shape({1});
-    lm.get_tensor("beam_idx").data<int32_t>()[0] = 0;
-
     // Get the runtime info from the tokenizer model that we read earlier
-    auto rt_info = tokenizer_model->get_rt_info(); //Get the runtime info for the model
+    auto rt_info = tokenizer_model->get_rt_info();  // Get the runtime info for the model
     int64_t SPECIAL_EOS_TOKEN;
 
-    if (rt_info.count("eos_token_id") > 0) { //check if the runtime information has a valid EOS token ID
+    if (rt_info.count("eos_token_id") > 0) {  // check if the runtime information has a valid EOS token ID
         SPECIAL_EOS_TOKEN = rt_info["eos_token_id"].as<int64_t>();
-       
+
     } else {
         throw std::runtime_error("EOS token ID not found in model's runtime information.");
     }
-    const int64_t* prompt_data = input_ids.data<const int64_t>();
-    Parameters parameters{std::vector<int64_t>{prompt_data, prompt_data + input_ids.get_size()}, SPECIAL_EOS_TOKEN};
->>>>>>> 72caf053
+
+    Parameters parameters{std::move(prompts), SPECIAL_EOS_TOKEN};
     GroupBeamSearcher group_beam_searcher{parameters};
 
     initialize_inputs(input_ids, attention_mask, lm);
