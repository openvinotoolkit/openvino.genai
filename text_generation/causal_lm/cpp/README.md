--- conflicted
+++ resolved
@@ -36,11 +36,6 @@
 
 The program loads a tokenizer, a detokenizer and a model (`.xml` and `.bin`) to OpenVINO. A prompt is tokenized and passed to the model. The model predicts a distribution over the next tokens and group beam search samples from that distribution to explore possible sequesnses. The result is converted to chars and printed.
 
-<<<<<<< HEAD
-## Install OpenVINO
-
-Install [OpenVINO Archives >= 2023.3](docs.openvino.ai/install). `master` and possibly the latest `releases/*` branch correspond to not yet released OpenVINO versions. https://storage.openvinotoolkit.org/repositories/openvino/packages/nightly/ can be used for these branches early testing. `<INSTALL_DIR>` below refers to the extraction location.
-=======
 ### speculative_sampling_lm
 
 Speculative decoding (or [assisted-generation](https://huggingface.co/blog/assisted-generation#understanding-text-generation-latency) in HF terminology) is a recent technique, that allows to speed up token generation when an additional smaller draft model is used alonside with the main model.
@@ -54,8 +49,7 @@
 
 ## Install OpenVINO
 
-Install [OpenVINO Archives >= 2023.3](https://docs.openvino.ai/install). `<INSTALL_DIR>` below refers to the extraction location.
->>>>>>> befab3dd
+Install [OpenVINO Archives >= 2024.0](docs.openvino.ai/install). `master` and possibly the latest `releases/*` branch correspond to not yet released OpenVINO versions. https://storage.openvinotoolkit.org/repositories/openvino/packages/nightly/ can be used for these branches early testing. `<INSTALL_DIR>` below refers to the extraction location.
 
 ## Build `greedy_causal_lm`, `beam_search_causal_lm` and `openvino_tokenizers`
 
