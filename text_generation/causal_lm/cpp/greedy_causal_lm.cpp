--- conflicted
+++ resolved
@@ -18,11 +18,7 @@
     ov::genai::GenerationConfig config = pipe.get_generation_config();
     config.max_new_tokens = 100;
     config.do_sample = false;
-<<<<<<< HEAD
-    auto streamer = [](std::string subword){ std::cout << subword << std::flush; return true; };
-=======
     auto streamer = [](std::string subword){ std::cout << subword << std::flush; return false; };
->>>>>>> 680e3623
     
     // since streamer is set results will be printed each time a new token is generated
     pipe.generate(prompt, config, streamer);
