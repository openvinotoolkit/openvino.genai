--- conflicted
+++ resolved
@@ -47,15 +47,6 @@
     std::vector<std::string> prompt_examples = {
         "What is OpenVINO?",
         "How are you?",
-<<<<<<< HEAD
-        "OpenVINO is",
-        "What is the current time",
-    };
-
-    std::vector<GenerationConfig> sampling_params_examples {
-        // GenerationConfig::beam_search(),
-        // GenerationConfig::greedy(),
-=======
         "What is your name?",
         "Tell me something about Canada",
         "What is OpenVINO?",
@@ -64,7 +55,6 @@
     std::vector<GenerationConfig> sampling_params_examples {
         GenerationConfig::beam_search(),
         GenerationConfig::greedy(),
->>>>>>> 76148c50
         GenerationConfig::multinomial(),
     };
 
