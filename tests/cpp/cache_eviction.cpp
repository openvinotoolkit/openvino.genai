// Copyright (C) 2024 Intel Corporation
// SPDX-License-Identifier: Apache-2.0

#include "continuous_batching/cache_eviction.hpp"

#include <algorithm>
#include <fstream>
#include <filesystem>

#include "gmock/gmock.h"
#include "gtest/gtest.h"

using ov::genai::KVCrushAnchorPointMode;
using ov::genai::KVCrushConfig;

const ov::genai::CacheEvictionConfig DEFAULT_CACHE_EVICTION_CONFIG =
    {32, 32, 192, ov::genai::AggregationMode::NORM_SUM, false, KVCrushConfig(0, KVCrushAnchorPointMode::MEAN)};
const ov::genai::CacheEvictionConfig SHORT_RECENT_EVICTION_CONFIG =
    {32, 32, 72, ov::genai::AggregationMode::NORM_SUM, false, KVCrushConfig(0, KVCrushAnchorPointMode::MEAN)};
const ov::genai::CacheEvictionConfig KVCRUSH_CACHE_EVICTION_CONFIG =
    {32, 32, 192, ov::genai::AggregationMode::NORM_SUM, false, KVCrushConfig(2, KVCrushAnchorPointMode::MEAN)};

constexpr size_t DEFAULT_BLOCK_SIZE = 4;
constexpr size_t DEFAULT_NUM_DECODER_LAYERS = 2;

class DefaultCacheEvictionAlgoTest : public testing::Test {
protected:
    DefaultCacheEvictionAlgoTest() {
        algo = ov::genai::CacheEvictionAlgorithm(eviction_config, block_size, num_decoder_layers, /* max_pool_window_size = */ 1);
    }
    size_t block_size = DEFAULT_BLOCK_SIZE;
    size_t num_decoder_layers = DEFAULT_NUM_DECODER_LAYERS;
    ov::genai::CacheEvictionConfig eviction_config = DEFAULT_CACHE_EVICTION_CONFIG;
    ov::genai::CacheEvictionAlgorithm algo;

    void evict_twice_and_expect_no_eviction() {
        auto blocks_to_evict = algo.evict_logical_blocks();
        for (const auto& evicted_blocks_for_this_layer : blocks_to_evict) {
            EXPECT_TRUE(evicted_blocks_for_this_layer.empty());
        }

        // again
        blocks_to_evict = algo.evict_logical_blocks();
        for (const auto& evicted_blocks_for_this_layer : blocks_to_evict) {
            EXPECT_TRUE(evicted_blocks_for_this_layer.empty());
        }
    }
};

AttentionScoresForEachDecoderLayer get_mock_scores(size_t num_layers, size_t num_tokens) {
    AttentionScoresForEachDecoderLayer retval;
    retval.reserve(num_layers);
    for (size_t i = 0; i < num_layers; i++) {
        auto tensor = ov::Tensor(ov::element::f32, ov::Shape{num_tokens});
        retval.push_back(tensor);
    }
    return retval;
}

TEST_F(DefaultCacheEvictionAlgoTest, NothingToEvictInitially) {
    evict_twice_and_expect_no_eviction();
}

class CacheEvictionAlgoTokenCountParameterizedTest : public DefaultCacheEvictionAlgoTest, public ::testing::WithParamInterface<size_t> {};


TEST_P(CacheEvictionAlgoTokenCountParameterizedTest, DoesntEvictIfTotalSizeNotReached) {
    const size_t num_tokens_to_register = GetParam();
    ASSERT_LT(num_tokens_to_register, eviction_config.get_max_cache_size());

    algo.register_new_token_scores(get_mock_scores(num_decoder_layers, num_tokens_to_register));

    evict_twice_and_expect_no_eviction();
}

INSTANTIATE_TEST_SUITE_P(VariousTokenCountsLessThanTotalSize, CacheEvictionAlgoTokenCountParameterizedTest,
                         ::testing::Values(8, 49, 190));


struct RangeCalculationTestStruct {
    size_t num_tokens;
    ov::genai::CacheEvictionAlgorithm::CacheEvictionRange expected_range;
};

class CacheEvictionRangeCalculationParameterizedTest : public DefaultCacheEvictionAlgoTest, public ::testing::WithParamInterface<RangeCalculationTestStruct> {};
const std::vector<RangeCalculationTestStruct> RANGE_CALCULATION_TEST_CASES = {
        {192, ov::genai::CacheEvictionAlgorithm::CacheEvictionRange(0, 0)},
        {192 + 1, ov::genai::CacheEvictionAlgorithm::CacheEvictionRange(0, 0)},
        {192 + 4, ov::genai::CacheEvictionAlgorithm::CacheEvictionRange(8, 41)},
        {192 + 4 + 1, ov::genai::CacheEvictionAlgorithm::CacheEvictionRange(8, 41)},
        {192 + 2 * 4, ov::genai::CacheEvictionAlgorithm::CacheEvictionRange(8, 42)},
        {192 + 8 * 4 + 3, ov::genai::CacheEvictionAlgorithm::CacheEvictionRange(8, 48)},
};
TEST_P(CacheEvictionRangeCalculationParameterizedTest, EvictableRangeCalculatedCorrectly) {
    const size_t num_tokens_to_register = GetParam().num_tokens;

    algo.register_new_token_scores(get_mock_scores(num_decoder_layers, num_tokens_to_register));
    auto range = algo.get_evictable_block_range();
    EXPECT_EQ(range.first, GetParam().expected_range.first);
    EXPECT_EQ(range.second, GetParam().expected_range.second);
}
INSTANTIATE_TEST_SUITE_P(VariousTokenCounts, CacheEvictionRangeCalculationParameterizedTest, ::testing::ValuesIn(RANGE_CALCULATION_TEST_CASES));


TEST_F(DefaultCacheEvictionAlgoTest, StartsEvictingOnceMaxSizeExceeded) {
    // all eviction areas filled, but no overflow yet
    algo.register_new_token_scores(get_mock_scores(num_decoder_layers, eviction_config.get_max_cache_size()));
    evict_twice_and_expect_no_eviction();

    // some tokens overflow the combined eviction area size, but the overflow size is less than 1 block
    algo.register_new_token_scores(get_mock_scores(num_decoder_layers, eviction_config.get_max_cache_size() + 1));
    evict_twice_and_expect_no_eviction();

    // same
    algo.register_new_token_scores(get_mock_scores(num_decoder_layers, eviction_config.get_max_cache_size() + DEFAULT_BLOCK_SIZE - 1));
    evict_twice_and_expect_no_eviction();

    // overflowing tokens now fill 1 extra block, all layers should evict 1 block
    algo.register_new_token_scores(get_mock_scores(num_decoder_layers, eviction_config.get_max_cache_size() + DEFAULT_BLOCK_SIZE));
    auto evictable_range = algo.get_evictable_block_range();
    EXPECT_EQ(evictable_range.second - evictable_range.first, eviction_config.get_evictable_size() / block_size + 1);

    auto evicted_blocks = algo.evict_logical_blocks();
    EXPECT_TRUE(std::all_of(evicted_blocks.begin(), evicted_blocks.end(), [](const std::set<size_t>& v) { return (v.size() == 1); }));
    EXPECT_TRUE(std::all_of(evicted_blocks.begin(), evicted_blocks.end(), [evictable_range](const std::set<size_t>& v) {
        size_t evicted_block_idx = *(v.begin());
        return (evicted_block_idx >= evictable_range.first) && (evicted_block_idx < evictable_range.second) ; }));
}

using CacheEvictionAlgoConfigurationTest = ::testing::TestWithParam<size_t>;

TEST_P(CacheEvictionAlgoConfigurationTest, EvictedBlocksAreLayeredAsConfigured) {
    size_t ref_num_layers = GetParam();
    auto algo = ov::genai::CacheEvictionAlgorithm(DEFAULT_CACHE_EVICTION_CONFIG, DEFAULT_BLOCK_SIZE, ref_num_layers, /* max_pool_window_size = */ 1);
    auto blocks_to_evict = algo.evict_logical_blocks();
    ASSERT_EQ(blocks_to_evict.size(), ref_num_layers);
}

INSTANTIATE_TEST_SUITE_P(VariousLayerCounts, CacheEvictionAlgoConfigurationTest, ::testing::Values(1, 4, 13, 23, 42));


void fill_scores(ov::Tensor& scores, size_t start_pos, size_t end_pos, float value) {
    ASSERT_LE(start_pos, end_pos);
    ASSERT_LE(end_pos, scores.get_size());

    for (size_t i = start_pos; i < end_pos; i++) {
        scores.data<float>()[i] = value;
    }
}

struct LowScoreBlocksTestStruct {
    std::string test_id;
    size_t tokens_over_max_cache_size;
    ov::genai::CacheEvictionConfig eviction_config;
    std::vector<std::set<size_t>> zero_filled_blocks;
    std::vector<std::set<size_t>> ref_evicted_blocks;
};

using CacheEvictionLowScoreBlocksParameterizedTest = ::testing::TestWithParam<LowScoreBlocksTestStruct>;

// clang-format off
const std::vector<LowScoreBlocksTestStruct> LOW_SCORE_BLOCK_EVICTION_TEST_CASES = {
        //low-scored blocks in evictable area
        {
                "one_block",
                1,  // one overflowing token amounting to one extra block to be evicted
                DEFAULT_CACHE_EVICTION_CONFIG,
                {{17}, {9}},
                {{17}, {9}}
        },

        // same, but with multiple blocks in evictable area
        {
                "three_blocks",
                2 * 4 + 2,  // 2 blocks worth of overflow + 2 tokens, amounting to 3 blocks to be evicted
                DEFAULT_CACHE_EVICTION_CONFIG,
                {{28, 10, 11}, {18, 8, 31}},
                {{28, 10, 11}, {18, 8, 31}}
        },
        // if there are more blocks with same low score than should be evicted, the lower-indexed ones should take precedence
        {
                "four_zeroed_two_to_evict",
                1 * 4 + 2,  // 2 blocks to be evicted
                DEFAULT_CACHE_EVICTION_CONFIG,
                {{15, 36, 13, 10}, {9, 39, 31, 11}},  // 4 zeroed blocks
                {{10, 13}, {9, 11}}
        },
        //will prefer to evict lower-indexed blocks if there are multiple same-scored blocks
        {
                "less_zeroed_than_to_evict",
                5 * 4 + 2,  // 6 blocks to be evicted
                DEFAULT_CACHE_EVICTION_CONFIG,
                {{}, {30, 22}},  // 1st layer has no zeroed blocks, 2nd has only 2 zeroed blocks
                {{8, 9, 10, 11, 12, 13}, {8, 9, 10, 11, 22, 30}}  // non-zeroed blocks to evict are taken from the beginning of evictable range
        },

        // low-scored blocks in non-evictable range do not lead to eviction
        {
                "zeros_also_in_non_evictable_areas",
                5 * 4 + 2,  // 6 blocks to be evicted
                DEFAULT_CACHE_EVICTION_CONFIG,
                {{0, 2, 7, 24, 31, 49}, {5, 19, 27, 39, 50, 52}},  // 1st layer has 0, 2, 7 in start_area, 49 in recent_area; 2nd has 5 in start_area, 50, 54 in recent_area
                {{8, 9, 10, 11, 24, 31}, {8, 9, 10, 19, 27, 39}}   // eviction padded up to 6 blocks by blocks in the beginning of the evictable_area
        },
        // more overflowing blocks than evictable area, recent area shifts accordingly to the end of the overflow
        {
                "more_overflow_than_eviction_blocks",
                4 * 4 + 1,  // 5 blocks to be evicted
                SHORT_RECENT_EVICTION_CONFIG,
                {{0, 9, 10, 11, 13}, {12, 11, 8, 9, 17}},
                {{8, 9, 10, 11, 13}, {8, 9, 10, 11, 12}}
        },

        //multiple blocks in evictable area - with KVCrush
        {
                "three_blocks_kvcrush",
                2 * 4 + 2,  // 2 blocks worth of overflow + 2 tokens, amounting to 3 blocks to be evicted
                KVCRUSH_CACHE_EVICTION_CONFIG,
                {{28, 10, 11}, {18, 8, 31}},
                {{28, 10, 11}, {18, 8, 31}}
        },
        //if there are more blocks with same low score than should be evicted, the lower-indexed ones should take precedence - with KVCrush
        {
                "four_zeroed_two_to_evict_kvcrush",
                1 * 4 + 2,  // 2 blocks to be evicted
                KVCRUSH_CACHE_EVICTION_CONFIG,
                {{15, 36, 13, 10}, {9, 39, 31, 11}},  // 4 zeroed blocks
                {{10, 13}, {9, 11}}
        },
        //will prefer to evict lower-indexed blocks if there are multiple same-scored blocks - with KVCrush
        {
                "less_zeroed_than_to_evict_kvcrush",
                5 * 4 + 2,  // 6 blocks to be evicted
                KVCRUSH_CACHE_EVICTION_CONFIG,
                {{}, {30, 22}},  // 1st layer has no zeroed blocks, 2nd has only 2 zeroed blocks
                {{8, 9, 10, 11, 12, 13}, {8, 9, 10, 11, 22, 30}}  // non-zeroed blocks to evict are taken from the beginning of evictable range
        },

        //low-scored blocks in non-evictable range do not lead to eviction - with KVCrush
        {
                "zeros_also_in_non_evictable_areas_kvcrush",
                5 * 4 + 2,  // 6 blocks to be evicted
                KVCRUSH_CACHE_EVICTION_CONFIG,
                {{0, 2, 7, 24, 31, 49}, {5, 19, 27, 39, 50, 52}},  // 1st layer has 0, 2, 7 in start_area, 49 in recent_area; 2nd has 5 in start_area, 50, 54 in recent_area
                {{8, 9, 10, 11, 24, 31}, {8, 9, 10, 19, 27, 39}}   // eviction padded up to 6 blocks by blocks in the beginning of the evictable_area
        }
};
// clang-format on

TEST_P(CacheEvictionLowScoreBlocksParameterizedTest, EvictsLowestScoredBlocks) {
    auto test_struct = GetParam();
    size_t num_decoder_layers = DEFAULT_NUM_DECODER_LAYERS;
    auto algo = ov::genai::CacheEvictionAlgorithm(test_struct.eviction_config, DEFAULT_BLOCK_SIZE, num_decoder_layers, /* max_pool_window_size = */ 1);
    std::vector<std::set<size_t>> ref_lowest_scored_block_indices = test_struct.zero_filled_blocks;
    ASSERT_EQ(ref_lowest_scored_block_indices.size(), num_decoder_layers);

    auto scores = get_mock_scores(num_decoder_layers, algo.get_max_cache_size_after_eviction() + test_struct.tokens_over_max_cache_size);
    for (size_t layer_idx = 0; layer_idx < num_decoder_layers; layer_idx++) {
        auto& scores_per_layer = scores[layer_idx];
        // Fill scores of target blocks with 0, the rest with 1
        fill_scores(scores_per_layer, 0, scores_per_layer.get_size(), 1.0);
        for (size_t target_block_idx : test_struct.zero_filled_blocks[layer_idx]) {
            fill_scores(scores_per_layer, DEFAULT_BLOCK_SIZE * target_block_idx,
                        DEFAULT_BLOCK_SIZE * (target_block_idx + 1), 0.0);
        }
    }
    algo.register_new_token_scores(scores);

    auto test_evicted_blocks = algo.evict_logical_blocks();
    auto ref_evicted_blocks = test_struct.ref_evicted_blocks;
    for (size_t layer_idx = 0; layer_idx < num_decoder_layers; layer_idx++) {
        bool should_apply_kvcrush =
            (test_struct.eviction_config.get_kvcrush_budget() > 0) &&
            (std::ceil(static_cast<double>(test_struct.tokens_over_max_cache_size) / DEFAULT_BLOCK_SIZE) >=
             (test_struct.eviction_config.get_kvcrush_budget()));
        std::cout << "should_apply_kvcrush: " << should_apply_kvcrush << std::endl;
        if (should_apply_kvcrush) {
            // check test_evicted_blocks is a subset of ref_evicted_blocks
            EXPECT_TRUE(std::includes(ref_evicted_blocks[layer_idx].begin(),
                                      ref_evicted_blocks[layer_idx].end(),
                                      test_evicted_blocks[layer_idx].begin(),
                                      test_evicted_blocks[layer_idx].end()));
            EXPECT_EQ(static_cast<int>(test_evicted_blocks[layer_idx].size()),
                      static_cast<int>(ref_evicted_blocks[layer_idx].size()) -
                          static_cast<int>(test_struct.eviction_config.get_kvcrush_budget()));
        }
        // if kvcrush is disabled
        else {
            EXPECT_EQ(test_evicted_blocks[layer_idx], ref_evicted_blocks[layer_idx]);
        }
    }
}

INSTANTIATE_TEST_SUITE_P(VariousSetsOfLowScoreBlocks, CacheEvictionLowScoreBlocksParameterizedTest,
                         ::testing::ValuesIn(LOW_SCORE_BLOCK_EVICTION_TEST_CASES),
                         [](const testing::TestParamInfo<CacheEvictionLowScoreBlocksParameterizedTest::ParamType>& info) {
                             return info.param.test_id;
                         });


static constexpr size_t BLOCKS_TO_EVICT = 3;  // 3 blocks to evict
struct NormalizationSettingTestStruct {
    ov::genai::AggregationMode normalization_mode;
    double token_score_power;
    bool newer_tokens_with_larger_score;
    std::array<size_t, BLOCKS_TO_EVICT> ref_evicted_blocks; // will be cast to std::set so order is irrelevant
};

using CacheEvictionNormalizationSettingTest = ::testing::TestWithParam<NormalizationSettingTestStruct>;

// clang-format off
const std::vector<NormalizationSettingTestStruct> NORMALIZATION_SETTING_TEST_CASES = {
    // power of 1.1 beats the 1 / N in the normalization, low-score blocks are in the end of the evictable area
    { ov::genai::AggregationMode::NORM_SUM, 1.1, false, { 40, 41, 42} },

    // newer tokens have larger score, low-score blocks are now in the beginning of the evictable area
    { ov::genai::AggregationMode::NORM_SUM, 1.1, true, { 8, 9, 10} },

    // power of 0.9 does not beat the 1 / N in the normalization, low-score blocks are in the beginning of the evictable area
    { ov::genai::AggregationMode::NORM_SUM, 0.9, false, { 8, 9, 10} },

    // newer tokens have larger score, low-score blocks are now in the beginning of the evictable area
    { ov::genai::AggregationMode::NORM_SUM, 0.9, true, { 8, 9, 10} },

    // for the SUM aggregation mode, only the score curve determines the evicted blocks
    { ov::genai::AggregationMode::SUM, 0.9, false, { 40, 41, 42} },
    { ov::genai::AggregationMode::SUM, 0.9, true, { 8, 9, 10} },
    { ov::genai::AggregationMode::SUM, 1.1, false, { 40, 41, 42} },
    { ov::genai::AggregationMode::SUM, 1.1, true, { 8, 9, 10} },
};
// clang-format on

TEST_P(CacheEvictionNormalizationSettingTest, TokenLifetimeNormalizationHasEffect) {
    const auto& test_struct = GetParam();
    auto config = DEFAULT_CACHE_EVICTION_CONFIG;
    config.aggregation_mode = test_struct.normalization_mode;

    const size_t NUM_DECODER_LAYERS = 1;
    auto algo = ov::genai::CacheEvictionAlgorithm(config, DEFAULT_BLOCK_SIZE, NUM_DECODER_LAYERS, /* max_pool_window_size = */ 1);
    auto scores = get_mock_scores(NUM_DECODER_LAYERS, algo.get_max_cache_size_after_eviction() + BLOCKS_TO_EVICT * DEFAULT_BLOCK_SIZE);
    for (auto& scores_per_layer : scores) {
        const size_t SCORES_SIZE = scores_per_layer.get_size();
        for (size_t i = 0; i < SCORES_SIZE; i++) {
            if (test_struct.newer_tokens_with_larger_score) {
               fill_scores(scores_per_layer, i, i + 1, std::pow(i, test_struct.token_score_power));
            } else {
               fill_scores(scores_per_layer, SCORES_SIZE - i - 1, SCORES_SIZE - i, std::pow(i, test_struct.token_score_power));
            }
        }
    }

    algo.register_new_token_scores(scores);
    auto blocks_to_evict = algo.evict_logical_blocks();
    std::set<size_t> ref_evicted_blocks;
    for (auto val : test_struct.ref_evicted_blocks) {
        ref_evicted_blocks.insert(val); // same for all decoder layers
    }

    for (const auto& test_evicted_blocks : blocks_to_evict) {
        EXPECT_EQ(test_evicted_blocks, ref_evicted_blocks);
    }

}

INSTANTIATE_TEST_SUITE_P(VariousAggregationModesAndScoreDistributions, CacheEvictionNormalizationSettingTest,
                         ::testing::ValuesIn(NORMALIZATION_SETTING_TEST_CASES),
                         [](const testing::TestParamInfo<CacheEvictionNormalizationSettingTest::ParamType>& info) {
                            std::stringstream ss;
                            if (info.param.normalization_mode == ov::genai::AggregationMode::NORM_SUM) {
                                ss << "norm_sum";
                            }
                            else {
                                ss << "sum";
                            }
                            ss << "_" << info.param.token_score_power;

                            if (info.param.newer_tokens_with_larger_score) {
                                ss << "_rising";
                            }
                            else {
                                ss << "_falling";
                            }

                            std::string retval = ss.str();
                            std::replace(retval.begin(), retval.end(), '.', '_');
                            return retval;
                         });



using CacheEvictionConfigModeCommonBehaviour = ::testing::TestWithParam<ov::genai::AggregationMode>;
const std::vector<ov::genai::AggregationMode> SCORE_ACCUMULATION_TEST_CASES = {ov::genai::AggregationMode::NORM_SUM,
                                                                               ov::genai::AggregationMode::SUM};

TEST_P(CacheEvictionConfigModeCommonBehaviour, ScoresAreAccumulated) {
    const auto& aggregation_mode = GetParam();

    auto config = DEFAULT_CACHE_EVICTION_CONFIG;
    config.aggregation_mode = aggregation_mode;
    const size_t NUM_DECODER_LAYERS = 1;
    auto algo = ov::genai::CacheEvictionAlgorithm(config, DEFAULT_BLOCK_SIZE, NUM_DECODER_LAYERS, /* max_pool_window_size = */ 1);

    auto scores_phase_1 = get_mock_scores(NUM_DECODER_LAYERS, algo.get_max_cache_size_after_eviction() + BLOCKS_TO_EVICT * DEFAULT_BLOCK_SIZE);
    for (auto& scores_per_layer : scores_phase_1) {
        // ones
        fill_scores(scores_per_layer, 0, scores_per_layer.get_size(), 1.0);
    }

    algo.register_new_token_scores(scores_phase_1);
    auto blocks_to_evict_phase_1 = algo.evict_logical_blocks();
    ASSERT_GT(blocks_to_evict_phase_1.size(), 0);
    ASSERT_EQ(blocks_to_evict_phase_1[0].size(), BLOCKS_TO_EVICT);

    const std::set<size_t> zeroed_blocks_in_phase_2{14, 3, 17, 21};  // only 14, 17 and 21 are in evictable range

    auto scores_phase_2 = get_mock_scores(NUM_DECODER_LAYERS, algo.get_max_cache_size_after_eviction() + BLOCKS_TO_EVICT * DEFAULT_BLOCK_SIZE);
    for (auto& scores_per_layer : scores_phase_2) {
        // zeroes for tokens that are expected to be evicted and large background score for the rest
        fill_scores(scores_per_layer, 0, scores_per_layer.get_size(), 1000.0);
        for (size_t target_block_idx : zeroed_blocks_in_phase_2) {
            fill_scores(scores_per_layer, DEFAULT_BLOCK_SIZE * target_block_idx,
                        DEFAULT_BLOCK_SIZE * (target_block_idx + 1), 0.0);
        }
    }

    algo.register_new_token_scores(scores_phase_2);

    const std::set<size_t> ref_evicted_blocks = {14, 17, 21};

    auto blocks_to_evict_phase_2 = algo.evict_logical_blocks();

    for (const auto& test_evicted_blocks : blocks_to_evict_phase_2) {
        EXPECT_EQ(test_evicted_blocks, ref_evicted_blocks);
    }

}


INSTANTIATE_TEST_SUITE_P(VariousAggregationModes, CacheEvictionConfigModeCommonBehaviour,
                         ::testing::ValuesIn(SCORE_ACCUMULATION_TEST_CASES));

struct CacheEvictionConfigInitParamsForTest {
    size_t start_size;
    size_t recent_size;
    size_t max_cache_size;
<<<<<<< HEAD
    size_t kvcrush_budget;
=======
    size_t snapkv_window_size;
>>>>>>> 9e277dae
};

using CacheEvictionConfigInitializationTest = ::testing::TestWithParam<CacheEvictionConfigInitParamsForTest>;

const std::vector<CacheEvictionConfigInitParamsForTest> INVALID_CONFIG_INIT_PARAMS_CASES = {
        // zero area sizes
<<<<<<< HEAD
        {32, 32, 64, 10},
        {0, 13, 39, 10},
        {128, 0, 384, 10},

        // max_cache_size less than start_size + recent_size
        {32, 64, 32, 10},
=======
        {32, 32, 64, 8},
        {0, 13, 39, 1},
        {128, 0, 384, 7},

        // max_cache_size less than start_size + recent_size
        {32, 64, 32},

        // zero snapkv window
        {32, 32, 256, 0},
>>>>>>> 9e277dae
};

TEST_P(CacheEvictionConfigInitializationTest, ThrowsForInvalidConfigParams) {
    auto params = GetParam();
<<<<<<< HEAD
    EXPECT_THROW(ov::genai::CacheEvictionConfig(params.start_size,
                                                params.recent_size,
                                                params.max_cache_size,
                                                ov::genai::AggregationMode::NORM_SUM,
                                                false,
                                                KVCrushConfig(2, KVCrushAnchorPointMode::MEAN)),
                 ov::Exception);
=======
    EXPECT_THROW(ov::genai::CacheEvictionConfig(params.start_size, params.recent_size, params.max_cache_size, ov::genai::AggregationMode::NORM_SUM, /* apply_rotation = */ false, params.snapkv_window_size), ov::Exception);
>>>>>>> 9e277dae
}

INSTANTIATE_TEST_SUITE_P(VariousInvalidInitParams, CacheEvictionConfigInitializationTest,
                         ::testing::ValuesIn(INVALID_CONFIG_INIT_PARAMS_CASES));

struct CacheEvictionAlgoInitParamsForTest {
    ov::genai::CacheEvictionConfig config;
    size_t block_size;
    size_t num_decoder_layers;
};

using CacheEvictionAlgoInitializationTest = ::testing::TestWithParam<CacheEvictionAlgoInitParamsForTest>;

const std::vector<CacheEvictionAlgoInitParamsForTest> INVALID_ALGO_INIT_PARAMS_CASES = {
    // area sizes not multiple of block size
    {{32, 32, 97, ov::genai::AggregationMode::SUM, false, KVCrushConfig(2, KVCrushAnchorPointMode::MEAN)}, 16, 8},
    {{11, 13, 50, ov::genai::AggregationMode::NORM_SUM, false, KVCrushConfig(2, KVCrushAnchorPointMode::MEAN)}, 13, 1},
    {{128, 200, 584, ov::genai::AggregationMode::NORM_SUM, false, KVCrushConfig(2, KVCrushAnchorPointMode::MEAN)},
     128,
     19},

    // zero decoder layers
    {{32, 64, 192, ov::genai::AggregationMode::SUM, false, KVCrushConfig(2, KVCrushAnchorPointMode::MEAN)}, 32, 0},
};
TEST_P(CacheEvictionAlgoInitializationTest, ThrowsForInvalidConfigs) {
    auto params = GetParam();
    EXPECT_THROW(ov::genai::CacheEvictionAlgorithm(params.config, params.block_size, params.num_decoder_layers, /* max_pool_window_size = */ 1), ov::Exception);
}

INSTANTIATE_TEST_SUITE_P(VariousInvalidInitParams, CacheEvictionAlgoInitializationTest,
                         ::testing::ValuesIn(INVALID_ALGO_INIT_PARAMS_CASES));

TEST(CacheRotationCalculatorTest, CanInitializeWithBasicParams) {
    EXPECT_NO_THROW(ov::genai::CacheRotationCalculator(32, 128, 64));
}

TEST(CacheRotationCalculatorTest, ThrowsForNonPositiveTheta) {
    EXPECT_THROW(ov::genai::CacheRotationCalculator(32, 128, 64, -1.0), ov::Exception);
    EXPECT_THROW(ov::genai::CacheRotationCalculator(32, 128, 64, 0.0), ov::Exception);
}

struct CacheRotationCalculatorInitParams {
    size_t block_size;
    size_t max_context_length;
    size_t kv_head_size;
    double rope_theta;
};

struct CacheRotationCalculatorInputTestStruct {
    CacheRotationCalculatorInitParams init_params;
    std::set<size_t> evicted_block_logical_indices;
    size_t num_logical_blocks_before_eviction;
};

using CacheRotationCalculatorInvalidInputParameterizedTest =
    ::testing::TestWithParam<CacheRotationCalculatorInputTestStruct>;

// clang-format off
const std::vector<CacheRotationCalculatorInputTestStruct> CACHE_ROTATION_CALCULATOR_INVALID_INPUT_TEST_CASES = {
        {   // more num_logical_blocks_before_eviction than possible by max_context_length
            {8, 16, 4, 1337.0},
            {1, 2, 6, 39},
            32
        },
        {   // evicted block index out of bounds
            {16, 256, 32, 665.0},
            {8, 0, 5,50},
            9
        },
        {   // more blocks attempted to evict than num_logical_blocks_before_eviction
            {16, 256, 32, 665.0},
            {0, 1, 2},
            2
        }
};
// clang-format on

TEST_P(CacheRotationCalculatorInvalidInputParameterizedTest, ThrowsForInvalidEvictedBlocksInput) {
    const auto& test_struct = GetParam();
    const auto& init_params = test_struct.init_params;

    auto calc = ov::genai::CacheRotationCalculator(init_params.block_size,
                                                   init_params.max_context_length,
                                                   init_params.kv_head_size,
                                                   init_params.rope_theta);
    EXPECT_THROW(calc.get_rotation_data(test_struct.evicted_block_logical_indices,
                                                test_struct.num_logical_blocks_before_eviction),
                 ov::Exception);
}

INSTANTIATE_TEST_SUITE_P(VariousInputsAndInitParams,
                         CacheRotationCalculatorInvalidInputParameterizedTest,
                         testing::ValuesIn(CACHE_ROTATION_CALCULATOR_INVALID_INPUT_TEST_CASES));

struct CacheRotationCalculatorNumCoefficientsTestStruct {
    CacheRotationCalculatorInitParams init_params;
    std::set<size_t> evicted_block_logical_indices;
    size_t num_logical_blocks_before_eviction;
    size_t expected_num_rotated_blocks;
};

// clang-format off
const std::vector<CacheRotationCalculatorNumCoefficientsTestStruct> CACHE_ROTATION_CALCULATOR_VALID_INPUT_TEST_CASES = {
        {
                {8, 512, 4, 1337.0},
                {1, 2},
                7,
                4
        },
        {
                {16, 256, 32, 665.0},
                {8, 0, 5, 3},
                9,
                5
        },
        {   // more blocks attempted to evict than num_logical_blocks_before_eviction
                {16, 1024, 32, 665.0},
                {24, 25, 26, 27, 28},
                30,
                1
        }
};
// clang-format on

using CacheRotationCalculatorNumCoefficientsParameterizedTest =
    ::testing::TestWithParam<CacheRotationCalculatorNumCoefficientsTestStruct>;

TEST_P(CacheRotationCalculatorNumCoefficientsParameterizedTest, GivesCorrectNumberOfRotationMultipliers) {
    const auto& test_struct = GetParam();
    const auto& init_params = test_struct.init_params;

    auto calc = ov::genai::CacheRotationCalculator(init_params.block_size,
                                                   init_params.max_context_length,
                                                   init_params.kv_head_size,
                                                   init_params.rope_theta);

    const auto rotation_multipliers = calc.get_rotation_data(test_struct.evicted_block_logical_indices,
                                                             test_struct.num_logical_blocks_before_eviction,
                                                             /* deltas_only = */ false);

    ASSERT_EQ(rotation_multipliers.size(), test_struct.expected_num_rotated_blocks);
    for (const auto& block_rotation_data : rotation_multipliers) {
        EXPECT_EQ(block_rotation_data.cosines.size(), block_rotation_data.sines.size());
        EXPECT_EQ(block_rotation_data.cosines.size(), init_params.block_size);
        for (const auto& token_coefficients : block_rotation_data.cosines) {
            EXPECT_EQ(token_coefficients.size(), init_params.kv_head_size / 2);
        }
        for (const auto& token_coefficients : block_rotation_data.sines) {
            EXPECT_EQ(token_coefficients.size(), init_params.kv_head_size / 2);
        }
    }
}

INSTANTIATE_TEST_SUITE_P(VariousInputsAndInitParams,
                         CacheRotationCalculatorNumCoefficientsParameterizedTest,
                         testing::ValuesIn(CACHE_ROTATION_CALCULATOR_VALID_INPUT_TEST_CASES));

struct CacheRotationCalculatorRefCoefficientsTestStruct {
    CacheRotationCalculatorInitParams init_params;
    std::set<size_t> evicted_block_logical_indices;
    size_t num_logical_blocks_before_eviction;
    std::vector<ov::genai::CacheRotationCalculator::BlockRotationData> expected_rotation_data;
};

// clang-format off
const std::vector<CacheRotationCalculatorRefCoefficientsTestStruct> CACHE_ROTATION_CALCULATOR_REF_COEFFICIENTS_TEST_CASES = {
        // 0
        {
                {2, 512, 4, 1.0},
                {1, 2},
                4,
                // pre-eviction block 3 rotated left by 2 blocks, coefficients are cos(4) and -sin(4) due to theta == 1.0
                {
                        {1, 4,
                                {
                                        {0.75680249, 0.75680249},  // block token 0
                                        {0.75680249, 0.75680249}   // block token 1
                                },
                                {
                                        {-0.65364362, -0.65364362},  // block token 0
                                        {-0.65364362, -0.65364362}   // block token 1
                                },
                        }
                }
        },

        // 1 - same as 0, but adjusted theta
        {
                {2, 512, 4, 2.0},
                {1, 2},
                4,
                // coefficients are [cos(4 / 1),  -sin(4 / 1)], [cos(4 / sqrt(2)), -sin(4 / sqrt(2))] now
                {
                        {1, 4,
                                {
                                        {0.75680249, -0.30807174},  // block token 0
                                        {0.75680249, -0.30807174}   // block token 1
                                },
                                {
                                        {-0.65364362, -0.95136312},  // block token 0
                                        {-0.65364362, -0.95136312}   // block token 1
                                },
                        }
                }
        },
        // 2 - same as 0, but corner case blocks
        {
                {2, 512, 4, 2.0},
                {0, 3},
                4,
                // delta of 2 tokens for both blocks
                // coefficients are [cos(2 / 1),  -sin(2 / 1)], [cos(2 / sqrt(2)), -sin(2 / sqrt(2))]
                {
                        {0, 2,
                                {
                                        {-0.90929742, -0.98776594},  // block token 0
                                        {-0.90929742, -0.98776594}   // block token 1
                                },
                                {
                                        {-0.41614683, 0.15594369},  // block token 0
                                        {-0.41614683, 0.15594369}   // block token 1
                                },
                        },
                        {1, 2,
                                {
                                        {-0.90929742, -0.98776594},  // block token 0
                                        {-0.90929742, -0.98776594}   // block token 1
                                },
                                {
                                        {-0.41614683, 0.15594369},  // block token 0
                                        {-0.41614683, 0.15594369}   // block token 1
                                },
                        }
                }
        },
        // 3 - same as 0, but different deltas for each rotated block
        {
                {2, 512, 4, 2.0},
                {0, 2},
                4,
                // delta of 2 tokens for first remaining block:
                //  coefficients are [cos(2 / 1),  -sin(2 / 1)], [cos(2 / sqrt(2)), -sin(2 / sqrt(2))]
                // and 4 tokens for second remaining block
                // coefficients are [cos(4 / 1),  -sin(4 / 1)], [cos(4 / sqrt(2)), -sin(4 / sqrt(2))]
                {
                        {0, 2,
                                {
                                        {-0.90929742, -0.98776594},  // block token 0
                                        {-0.90929742, -0.98776594}   // block token 1
                                },
                                {
                                        {-0.41614683, 0.15594369},  // block token 0
                                        {-0.41614683, 0.15594369}   // block token 1
                                },
                        },
                        {1, 4,
                                {
                                        {0.75680249, -0.30807174},  // block token 0
                                        {0.75680249, -0.30807174}   // block token 1
                                },
                                {
                                        {-0.65364362, -0.95136312},  // block token 0
                                        {-0.65364362, -0.95136312}   // block token 1
                                },
                        }
                }
        },
};
// clang-format on

using CacheRotationCalculatorRefCoefficientsParameterizedTest =
    ::testing::TestWithParam<CacheRotationCalculatorRefCoefficientsTestStruct>;

void compare_rotation_data(const std::vector<ov::genai::CacheRotationCalculator::BlockRotationData>& test_data,
                           const std::vector<ov::genai::CacheRotationCalculator::BlockRotationData>& ref_data,
                           double abs_tol = 1e-8) {
    ASSERT_EQ(test_data.size(), ref_data.size());

    for (size_t i = 0; i < test_data.size(); i++) {
        const auto& test_block_data = test_data[i];
        const auto& ref_block_data = ref_data[i];
        EXPECT_EQ(test_block_data.logical_block_idx, ref_block_data.logical_block_idx);

        ASSERT_EQ(test_block_data.sines.size(), ref_block_data.sines.size());
        for (size_t j = 0; j < test_block_data.sines.size(); j++) {
            EXPECT_THAT(test_block_data.sines[j],
                        ::testing::Pointwise(::testing::DoubleNear(abs_tol), ref_block_data.sines[j]));
        }

        ASSERT_EQ(test_block_data.cosines.size(), ref_block_data.cosines.size());
        for (size_t j = 0; j < test_block_data.cosines.size(); j++) {
            EXPECT_THAT(test_block_data.cosines[j],
                        ::testing::Pointwise(::testing::DoubleNear(abs_tol), ref_block_data.cosines[j]));
        }
    }
}

TEST_P(CacheRotationCalculatorRefCoefficientsParameterizedTest, CalculatedCoefficientsMatchToReference) {
    const auto& test_struct = GetParam();
    const auto& init_params = test_struct.init_params;

    auto calc = ov::genai::CacheRotationCalculator(init_params.block_size,
                                                   init_params.max_context_length,
                                                   init_params.kv_head_size,
                                                   init_params.rope_theta);

    const auto rotation_multipliers = calc.get_rotation_data(test_struct.evicted_block_logical_indices,
                                                             test_struct.num_logical_blocks_before_eviction,
                                                             /* deltas_only = */ false);

    compare_rotation_data(rotation_multipliers, test_struct.expected_rotation_data);
}

INSTANTIATE_TEST_SUITE_P(VariousInputsAndInitParams,
                         CacheRotationCalculatorRefCoefficientsParameterizedTest,
                         testing::ValuesIn(CACHE_ROTATION_CALCULATOR_REF_COEFFICIENTS_TEST_CASES));

using CacheRotationCalculatorPOCRefCoefficientsTest = ::testing::TestWithParam<std::string>;
TEST_P(CacheRotationCalculatorPOCRefCoefficientsTest, CalculatedCoefficientsAreSimilarToPOCResults) {
    std::filesystem::path base_dir("tests/cpp/data/");
    std::ifstream input_file(base_dir / GetParam(), std::ios::in);

    const size_t ref_max_context_length = 1024;
    size_t ref_block_size = 0;
    size_t ref_head_size = 0;

    input_file >> ref_block_size;
    input_file >> ref_head_size;

    size_t num_blocks_before_eviction = 0;
    size_t num_evicted_blocks = 0;
    size_t num_rotated_blocks = 0;

    std::set<size_t> ref_evicted_logical_block_indices;
    std::vector<ov::genai::CacheRotationCalculator::BlockRotationData> ref_data;

    input_file >> num_blocks_before_eviction;
    input_file >> num_evicted_blocks;
    for (size_t i = 0; i < num_evicted_blocks; i++) {
        size_t evicted_block_idx = 0;
        input_file >> evicted_block_idx;
        ref_evicted_logical_block_indices.insert(evicted_block_idx);
    }

    input_file >> num_rotated_blocks;
    ref_data.resize(num_rotated_blocks);

    for (size_t i = 0; i < num_rotated_blocks; i++) {
        size_t logical_block_idx_after_eviction = 0;
        input_file >> logical_block_idx_after_eviction;
        ref_data[i].logical_block_idx = logical_block_idx_after_eviction;
        std::vector<float> coeffts(ref_head_size / 2);

        for (size_t j = 0; j < ref_head_size / 2; j++) {
            input_file >> coeffts[j];
        }
        ref_data[i].sines.resize(ref_block_size);
        for (size_t k = 0; k < ref_block_size; k++) {
            ref_data[i].sines[k] = coeffts;
        }

        for (size_t j = 0; j < ref_head_size / 2; j++) {
            input_file >> coeffts[j];
        }
        ref_data[i].cosines.resize(ref_block_size);
        for (size_t k = 0; k < ref_block_size; k++) {
            ref_data[i].cosines[k] = coeffts;
        }
    }

    auto calc = ov::genai::CacheRotationCalculator(ref_block_size, ref_max_context_length, ref_head_size);
    auto test_data = calc.get_rotation_data(ref_evicted_logical_block_indices, num_blocks_before_eviction,
                                            /* deltas_only = */ false);
    compare_rotation_data(test_data, ref_data, 1e-2);  // the dump values were originally calculated in FP16 precision
}

INSTANTIATE_TEST_SUITE_P(VariousPOCDumps,
                         CacheRotationCalculatorPOCRefCoefficientsTest,
                         testing::Values("cache_rotation_poc_ref_coefficients_per_block_0.txt",
                                         "cache_rotation_poc_ref_coefficients_per_block_1.txt",
                                         "cache_rotation_poc_ref_coefficients_per_block_2.txt",
                                         "cache_rotation_poc_ref_coefficients_per_block_3.txt"));<|MERGE_RESOLUTION|>--- conflicted
+++ resolved
@@ -14,11 +14,11 @@
 using ov::genai::KVCrushConfig;
 
 const ov::genai::CacheEvictionConfig DEFAULT_CACHE_EVICTION_CONFIG =
-    {32, 32, 192, ov::genai::AggregationMode::NORM_SUM, false, KVCrushConfig(0, KVCrushAnchorPointMode::MEAN)};
+    {32, 32, 192, ov::genai::AggregationMode::NORM_SUM, false, 8, KVCrushConfig(0, KVCrushAnchorPointMode::MEAN)};
 const ov::genai::CacheEvictionConfig SHORT_RECENT_EVICTION_CONFIG =
-    {32, 32, 72, ov::genai::AggregationMode::NORM_SUM, false, KVCrushConfig(0, KVCrushAnchorPointMode::MEAN)};
+    {32, 32, 72, ov::genai::AggregationMode::NORM_SUM, false, 8, KVCrushConfig(0, KVCrushAnchorPointMode::MEAN)};
 const ov::genai::CacheEvictionConfig KVCRUSH_CACHE_EVICTION_CONFIG =
-    {32, 32, 192, ov::genai::AggregationMode::NORM_SUM, false, KVCrushConfig(2, KVCrushAnchorPointMode::MEAN)};
+    {32, 32, 192, ov::genai::AggregationMode::NORM_SUM, false, 8, KVCrushConfig(2, KVCrushAnchorPointMode::MEAN)};
 
 constexpr size_t DEFAULT_BLOCK_SIZE = 4;
 constexpr size_t DEFAULT_NUM_DECODER_LAYERS = 2;
@@ -443,50 +443,33 @@
     size_t start_size;
     size_t recent_size;
     size_t max_cache_size;
-<<<<<<< HEAD
+    size_t snapkv_window_size;
     size_t kvcrush_budget;
-=======
-    size_t snapkv_window_size;
->>>>>>> 9e277dae
 };
 
 using CacheEvictionConfigInitializationTest = ::testing::TestWithParam<CacheEvictionConfigInitParamsForTest>;
 
 const std::vector<CacheEvictionConfigInitParamsForTest> INVALID_CONFIG_INIT_PARAMS_CASES = {
         // zero area sizes
-<<<<<<< HEAD
-        {32, 32, 64, 10},
-        {0, 13, 39, 10},
-        {128, 0, 384, 10},
+        {32, 32, 64, 8, 10},
+        {0, 13, 39, 1, 10},
+        {128, 0, 384, 7, 10},
 
         // max_cache_size less than start_size + recent_size
         {32, 64, 32, 10},
-=======
-        {32, 32, 64, 8},
-        {0, 13, 39, 1},
-        {128, 0, 384, 7},
-
-        // max_cache_size less than start_size + recent_size
-        {32, 64, 32},
 
         // zero snapkv window
         {32, 32, 256, 0},
->>>>>>> 9e277dae
 };
 
 TEST_P(CacheEvictionConfigInitializationTest, ThrowsForInvalidConfigParams) {
     auto params = GetParam();
-<<<<<<< HEAD
     EXPECT_THROW(ov::genai::CacheEvictionConfig(params.start_size,
                                                 params.recent_size,
                                                 params.max_cache_size,
-                                                ov::genai::AggregationMode::NORM_SUM,
-                                                false,
+                                                ov::genai::AggregationMode::NORM_SUM, /* apply_rotation = */ false, params.snapkv_window_size,
                                                 KVCrushConfig(2, KVCrushAnchorPointMode::MEAN)),
                  ov::Exception);
-=======
-    EXPECT_THROW(ov::genai::CacheEvictionConfig(params.start_size, params.recent_size, params.max_cache_size, ov::genai::AggregationMode::NORM_SUM, /* apply_rotation = */ false, params.snapkv_window_size), ov::Exception);
->>>>>>> 9e277dae
 }
 
 INSTANTIATE_TEST_SUITE_P(VariousInvalidInitParams, CacheEvictionConfigInitializationTest,
@@ -502,15 +485,18 @@
 
 const std::vector<CacheEvictionAlgoInitParamsForTest> INVALID_ALGO_INIT_PARAMS_CASES = {
     // area sizes not multiple of block size
-    {{32, 32, 97, ov::genai::AggregationMode::SUM, false, KVCrushConfig(2, KVCrushAnchorPointMode::MEAN)}, 16, 8},
-    {{11, 13, 50, ov::genai::AggregationMode::NORM_SUM, false, KVCrushConfig(2, KVCrushAnchorPointMode::MEAN)}, 13, 1},
-    {{128, 200, 584, ov::genai::AggregationMode::NORM_SUM, false, KVCrushConfig(2, KVCrushAnchorPointMode::MEAN)},
+    {{32, 32, 97, ov::genai::AggregationMode::SUM, false, 8, KVCrushConfig(2, KVCrushAnchorPointMode::MEAN)}, 16, 8},
+    {{11, 13, 50, ov::genai::AggregationMode::NORM_SUM, false, 8, KVCrushConfig(2, KVCrushAnchorPointMode::MEAN)},
+     13,
+     1},
+    {{128, 200, 584, ov::genai::AggregationMode::NORM_SUM, false, 8, KVCrushConfig(2, KVCrushAnchorPointMode::MEAN)},
      128,
      19},
 
     // zero decoder layers
-    {{32, 64, 192, ov::genai::AggregationMode::SUM, false, KVCrushConfig(2, KVCrushAnchorPointMode::MEAN)}, 32, 0},
-};
+    {{32, 64, 192, ov::genai::AggregationMode::SUM, false, 8, KVCrushConfig(2, KVCrushAnchorPointMode::MEAN)}, 32, 0},
+};
+
 TEST_P(CacheEvictionAlgoInitializationTest, ThrowsForInvalidConfigs) {
     auto params = GetParam();
     EXPECT_THROW(ov::genai::CacheEvictionAlgorithm(params.config, params.block_size, params.num_decoder_layers, /* max_pool_window_size = */ 1), ov::Exception);
