# Copyright (C) 2018-2024 Intel Corporation
# SPDX-License-Identifier: Apache-2.0
#

if(NOT TARGET gtest)
  set(INSTALL_GTEST OFF CACHE BOOL "")

  FetchContent_Declare(
    googletest
    URL       https://github.com/google/googletest/archive/03597a01ee50ed33e9dfd640b249b4be3799d395.zip
    URL_HASH SHA256=edd885a1ab32b6999515a880f669efadb80b3f880215f315985fa3f6eca7c4d3
  )
  FetchContent_MakeAvailable(googletest)
endif()

set(TEST_TARGET_NAME "tests_continuous_batching")
file(GLOB tests_src "*.cpp")
<<<<<<< HEAD
file(GLOB src_files "${OpenVINOGenAI_SOURCE_DIR}/src/cpp/src/sequence_group.cpp" "${OpenVINOGenAI_SOURCE_DIR}/src/cpp/src/sampler.cpp")
=======
file(GLOB src_files "${OpenVINOGenAI_SOURCE_DIR}/src/cpp/src/sequence_group.cpp"
                    "${OpenVINOGenAI_SOURCE_DIR}/src/cpp/src/cache_eviction.cpp")
>>>>>>> 2ed98897

add_executable(${TEST_TARGET_NAME} ${tests_src}
        block_allocator.cpp)
target_link_libraries(${TEST_TARGET_NAME} PRIVATE openvino::genai gtest_main)
target_include_directories(${TEST_TARGET_NAME} PRIVATE "${OpenVINOGenAI_SOURCE_DIR}/src/cpp/src")
target_sources(${TEST_TARGET_NAME} PRIVATE ${src_files})<|MERGE_RESOLUTION|>--- conflicted
+++ resolved
@@ -15,12 +15,9 @@
 
 set(TEST_TARGET_NAME "tests_continuous_batching")
 file(GLOB tests_src "*.cpp")
-<<<<<<< HEAD
-file(GLOB src_files "${OpenVINOGenAI_SOURCE_DIR}/src/cpp/src/sequence_group.cpp" "${OpenVINOGenAI_SOURCE_DIR}/src/cpp/src/sampler.cpp")
-=======
 file(GLOB src_files "${OpenVINOGenAI_SOURCE_DIR}/src/cpp/src/sequence_group.cpp"
-                    "${OpenVINOGenAI_SOURCE_DIR}/src/cpp/src/cache_eviction.cpp")
->>>>>>> 2ed98897
+                    "${OpenVINOGenAI_SOURCE_DIR}/src/cpp/src/cache_eviction.cpp"
+                    "${OpenVINOGenAI_SOURCE_DIR}/src/cpp/src/sampler.cpp")
 
 add_executable(${TEST_TARGET_NAME} ${tests_src}
         block_allocator.cpp)
