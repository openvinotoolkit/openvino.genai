--- conflicted
+++ resolved
@@ -2,11 +2,8 @@
 # SPDX-License-Identifier: Apache-2.0
 #
 
-<<<<<<< HEAD
-=======
 set(INSTALL_GTEST OFF CACHE BOOL "")
 
->>>>>>> 50182b47
 FetchContent_Declare(
   googletest
   URL       https://github.com/google/googletest/archive/03597a01ee50ed33e9dfd640b249b4be3799d395.zip
