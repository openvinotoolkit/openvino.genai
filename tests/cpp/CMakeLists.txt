--- conflicted
+++ resolved
@@ -18,52 +18,6 @@
   endforeach()
 endif()
 
-<<<<<<< HEAD
-FetchContent_Declare(safetensors.h
-    URL https://github.com/hsnyder/safetensors.h/archive/974a85d7dfd6e010558353226638bb26d6b9d756.tar.gz
-    URL_HASH SHA256=9aaf5961609601cf9aaa96582a207bce7c6e5fbf57ed2cc669bb7bde6a937d4b)
-FetchContent_MakeAvailable(safetensors.h)
-
-set(TEST_TARGET_NAME "tests_continuous_batching")
-file(GLOB tests_src "*.cpp")
-file(GLOB src_files "${OpenVINOGenAI_SOURCE_DIR}/src/cpp/src/sequence_group.cpp"
-                    "${OpenVINOGenAI_SOURCE_DIR}/src/cpp/src/cache_eviction.cpp"
-                    "${OpenVINOGenAI_SOURCE_DIR}/src/cpp/src/sampler.cpp"
-                    "${OpenVINOGenAI_SOURCE_DIR}/src/cpp/src/speculative_decoding/*.cpp"
-                    "${OpenVINOGenAI_SOURCE_DIR}/src/cpp/src/prompt_lookup/*.cpp"
-                    "${OpenVINOGenAI_SOURCE_DIR}/src/cpp/src/paged_attention_transformations.cpp"
-                    "${OpenVINOGenAI_SOURCE_DIR}/src/cpp/src/utils.cpp"
-                    "${OpenVINOGenAI_SOURCE_DIR}/src/cpp/src/continuous_batching*.cpp"
-                    "${OpenVINOGenAI_SOURCE_DIR}/src/cpp/src/icontinuous_batching.cpp"
-                    "${OpenVINOGenAI_SOURCE_DIR}/src/cpp/src/lora_helper.cpp"
-                    "${OpenVINOGenAI_SOURCE_DIR}/src/cpp/src/text_callback_streamer.cpp"
-                    "${OpenVINOGenAI_SOURCE_DIR}/src/cpp/src/generation_config.cpp"
-                    "${OpenVINOGenAI_SOURCE_DIR}/src/cpp/src/tokenizer.cpp"
-                    "${OpenVINOGenAI_SOURCE_DIR}/src/cpp/src/generation_handle.cpp"
-                    "${OpenVINOGenAI_SOURCE_DIR}/src/cpp/src/lora_adapter.cpp"
-                    "${OpenVINOGenAI_SOURCE_DIR}/src/cpp/src/perf_metrics.cpp"
-                    "${OpenVINOGenAI_SOURCE_DIR}/src/cpp/src/continious_batching_impl.cpp"
-                    "${OpenVINOGenAI_SOURCE_DIR}/src/cpp/src/lora_names_mapping.cpp"
-                    "${OpenVINOGenAI_SOURCE_DIR}/src/cpp/src/make_tokenizer_stateful.cpp"
-                    "${OpenVINOGenAI_SOURCE_DIR}/src/cpp/src/safetensors.c"
-                    "${OpenVINOGenAI_SOURCE_DIR}/src/cpp/src/tokenizers_path.cpp")
-
-
-
-add_executable(${TEST_TARGET_NAME} ${tests_src})
-
-if(TARGET openvino_tokenizers)
-    add_dependencies(${TEST_TARGET_NAME} openvino_tokenizers)
-endif()
-
-target_include_directories(${TEST_TARGET_NAME} SYSTEM PRIVATE "${safetensors.h_SOURCE_DIR}")
-
-target_link_libraries(${TEST_TARGET_NAME} PRIVATE openvino::runtime nlohmann_json::nlohmann_json jinja2cpp gtest_main gmock_main ${CMAKE_DL_LIBS})
-target_include_directories(${TEST_TARGET_NAME} PRIVATE "${OpenVINOGenAI_SOURCE_DIR}/src/cpp/src" "${OpenVINOGenAI_SOURCE_DIR}/src/cpp/include")
-target_sources(${TEST_TARGET_NAME} PRIVATE ${src_files})
-
-target_compile_definitions(${TEST_TARGET_NAME} PRIVATE openvino_genai_STATIC)
-=======
 file(GLOB tests_src "*.cpp")
 
 set(TEST_TARGET_NAME "tests_continuous_batching")
@@ -76,5 +30,4 @@
 
 if(CMAKE_CXX_COMPILER_ID STREQUAL "MSVC")
   target_link_options(${TEST_TARGET_NAME} PRIVATE /IGNORE:4207,4286)
-endif()
->>>>>>> b395127b
+endif()