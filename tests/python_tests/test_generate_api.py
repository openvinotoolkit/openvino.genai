# Copyright (C) 2023-2024 Intel Corporation
# SPDX-License-Identifier: Apache-2.0

import functools
import openvino
import openvino_tokenizers
import optimum.intel
from openvino_genai import StopCriteria
import openvino_genai as ov_genai
import pytest
import transformers
from list_test_models import models_list, chat_models_list
from typing import Union, List, Dict, Tuple, Optional
import numpy as np
import openvino as ov
import sys
from pathlib import Path
import shutil
import json
import torch


@functools.lru_cache(1)
def read_model(params):
    model_id, path = params
    
    from optimum.intel.openvino import OVModelForCausalLM
    from transformers import AutoTokenizer
    tokenizer = AutoTokenizer.from_pretrained(model_id, trust_remote_code=True)

    if path.exists():
        opt_model = OVModelForCausalLM.from_pretrained(path, trust_remote_code=True, 
                                                       compile=False, device='CPU')
    else:
        ov_tokenizer, ov_detokenizer = openvino_tokenizers.convert_tokenizer(tokenizer, 
                                                                             add_special_tokens=True, 
                                                                             with_detokenizer=True)
        openvino.save_model(ov_tokenizer, path / "openvino_tokenizer.xml")
        openvino.save_model(ov_detokenizer, path / "openvino_detokenizer.xml")
        
        # to store tokenizer config jsons with special tokens
        tokenizer.save_pretrained(path)
        
        opt_model = OVModelForCausalLM.from_pretrained(model_id, export=True, trust_remote_code=True, 
                                                       compile=False, device='CPU', load_in_8bit=False)
        opt_model.generation_config.save_pretrained(path)
        opt_model.config.save_pretrained(path)
        opt_model.save_pretrained(path)
    
    return (
        model_id,
        path,
        tokenizer,
        opt_model,
        ov_genai.LLMPipeline(str(path), device='CPU', config={"ENABLE_MMAP": False}),
    )


def run_hf_ov_genai_comparison_batched(model_descr, generation_config: Dict, prompts: Union[str, List[str]]):
    device = 'CPU'
    model_id, path, tokenizer, model, pipe = model_descr
    config = generation_config.copy()  # to avoid side effects
    num_beams = config['num_beams'] if 'num_beams' in config else 1
    config['num_return_sequences'] = num_beams
    
    if not isinstance(prompts, list):
        prompts = [prompts]

    if 'do_sample' not in config:
        # Some HF models have default do_sample = True, and if we set beam search generation config 
        # it conflicts with `diversity_penalty` and/or `num_beam_groups`.
        # Need to set exlicitly to False, but only if test arguments omitted this arg.
        # Do not apply 'repetition_penalty' if sampling is not used.
        config['do_sample'] = False
        config['repetition_penalty'] = None
    
    generation_config_hf = config.copy()
    if generation_config_hf.get('stop_criteria'):
        generation_config_hf['early_stopping'] = stop_criteria_map()[generation_config_hf.pop('stop_criteria')]
    generation_config_hf.pop('ignore_eos', None)

    # Encode the batch of prompts
    tokenizer.padding_side = "left"
    encoded_prompts = tokenizer(prompts, return_tensors='pt', padding=True, truncation=True, add_special_tokens=True)
    prompt_ids, attention_mask = encoded_prompts['input_ids'], encoded_prompts['attention_mask']
    
    hf_encoded_outputs = model.generate(prompt_ids, attention_mask=attention_mask, **generation_config_hf)

    hf_outputs = []
    for idx, hf_encoded_out in enumerate(hf_encoded_outputs):
        prompt_count = idx // num_beams
        hf_outputs.append(tokenizer.decode(hf_encoded_out[prompt_ids[prompt_count].shape[0]:], skip_special_tokens=True))

    pipe = ov_genai.LLMPipeline(str(path), device)
    
    ov_outputs = pipe.generate(prompts, **config).texts

    hf_outputs.sort()
    ov_outputs.sort()
    for i, (hf_output, ov_output) in enumerate(zip(hf_outputs, ov_outputs)):
        if hf_output != ov_output:
            print(f'hf_output: {hf_output}')
            print(f'ov_output: {ov_output}')
        assert hf_output == ov_output

def run_hf_ov_genai_comparison(model_descr, generation_config: Dict, prompt: str):
    device = 'CPU'
    model_id, path, tokenizer, model, pipe = model_descr

    config = generation_config.copy()  # to avoid side effects

    if 'do_sample' not in config:
        # Some HF models have default do_sample = True, and if we set beam search generation config 
        # it conflicts with `diversity_penalty` and/or `num_beam_groups`.
        # Need to set exlicitly to False, but only if test arguments omitted this arg.
        # Do not apply 'repetition_penalty' if sampling is not used.
        config['do_sample'] = False
        config['repetition_penalty'] = None

    generation_config_hf = config.copy()
    if generation_config_hf.get('stop_criteria'):
        generation_config_hf['early_stopping'] = stop_criteria_map()[generation_config_hf.pop('stop_criteria')]
    generation_config_hf.pop('ignore_eos', None)

    encoded_prompt = tokenizer.encode(prompt, return_tensors='pt', add_special_tokens=True)
    hf_encoded_output = model.generate(encoded_prompt, **generation_config_hf)
    hf_output = tokenizer.decode(hf_encoded_output[0, encoded_prompt.shape[1]:], skip_special_tokens=True)

    pipe = ov_genai.LLMPipeline(str(path), device)
    
    ov_output = pipe.generate(prompt, **config)
    if config.get('num_return_sequences', 1) > 1:
        assert hf_output in ov_output.texts
    else:
        if hf_output != ov_output:
            print(f'hf_output: {hf_output}')
            print(f'ov_output: {ov_output}')

        assert hf_output == ov_output

def hf_ov_genai_tensors_comparison(
        model_descr, 
        generation_config: Dict, 
        input_ids: np.ndarray, 
        attention_mask: Optional[np.array] = None
    ):
    device = 'CPU'
    model_id, path, tokenizer, model, pipe = model_descr

    config = generation_config.copy()  # to avoid side effects

    if 'do_sample' not in config:
        # Some HF models have default do_sample = True, and if we set beam search generation config 
        # it conflicts with `diversity_penalty` and/or `num_beam_groups`.
        # Need to set exlicitly to False, but only if test arguments omitted this arg.
        # Do not apply 'repetition_penalty' if sampling is not used.
        config['do_sample'] = False
        config['repetition_penalty'] = None
    
    generation_config_hf = config.copy()
    if generation_config_hf.get('stop_criteria'):
        generation_config_hf['early_stopping'] = stop_criteria_map()[generation_config_hf.pop('stop_criteria')]
    generation_config_hf.pop('ignore_eos', None)
    
    if attention_mask is not None:
        inputs_ov = ov_genai.TokenizedInputs(ov.Tensor(input_ids), ov.Tensor(attention_mask))
        inputs_hf = dict(inputs=torch.tensor(input_ids), attention_mask=torch.tensor(attention_mask))
    else:
        inputs_hf = dict(inputs=torch.tensor(input_ids))
        inputs_ov = ov.Tensor(input_ids)

    hf_output = model.generate(**inputs_hf, **generation_config_hf)

    pipe = ov_genai.LLMPipeline(str(path), device)
    ov_output = pipe.generate(inputs_ov, **config)

    hf_res = hf_output[0, input_ids.shape[1]:].numpy()
    ov_res = np.array(ov_output.tokens, dtype=np.int64)
    assert np.all(ov_res == hf_res)


def stop_criteria_map():
    # in OpenVINO GenAI this parameter is called stop_criteria,
    # while in HF it's called early_stopping. 
    # HF values True, False and "never" correspond to OV GenAI values "EARLY", "HEURISTIC" and "NEVER"
    return {
        StopCriteria.NEVER: "never", 
        StopCriteria.EARLY: True, 
        StopCriteria.HEURISTIC: False
    }


test_cases = [
    (dict(max_new_tokens=20), 'table is made of'),
    (dict(max_new_tokens=20), '你好！ 你好嗎？'),
    (dict(num_beam_groups=3, num_beams=15, num_return_sequences=15, max_new_tokens=30, diversity_penalty=1.0), 'Alan Turing was a'),
    (dict(num_beam_groups=2, num_beams=8, num_return_sequences=8, max_new_tokens=20, diversity_penalty=1.0), 'table is made of'),
    (dict(num_beam_groups=2, num_beams=8, num_return_sequences=8, max_new_tokens=20, diversity_penalty=1.0), 'The Sun is yellow because'),
    (dict(num_beam_groups=2, num_beams=8, num_return_sequences=8, max_new_tokens=20, diversity_penalty=1.5), 'The Sun is yellow because'),
]
@pytest.mark.parametrize("generation_config,prompt", test_cases)
@pytest.mark.parametrize("model_descr", models_list())
@pytest.mark.precommit
def test_decoding(model_descr, generation_config, prompt):
    run_hf_ov_genai_comparison(read_model(model_descr), generation_config, prompt)

input_tensors_list = [
    # input_ids, attention_mask
    (np.array([[1, 4, 42]], dtype=np.int64), None),
    (np.array([[1, 4, 42]], dtype=np.int64), np.array([[1, 1, 1]], dtype=np.int64)),
]
@pytest.mark.parametrize("inputs", input_tensors_list)
@pytest.mark.parametrize("model_descr", models_list())
@pytest.mark.xfail(
    raises=TypeError, 
    reason="pybind was unable to find overloads with tensor inputs on Linux",
    strict=False,
    condition=sys.platform == "linux"
)
@pytest.mark.precommit
def test_ov_tensors(model_descr, inputs):
    hf_ov_genai_tensors_comparison(read_model(model_descr), dict(max_new_tokens=20), *inputs)


test_configs = [
    dict(max_new_tokens=20),
    dict(max_new_tokens=200, ignore_eos=True),
    dict(max_new_tokens=20, num_beam_groups=3, num_beams=15, diversity_penalty=1.0)
]
batched_prompts = [
    ['table is made', 'They sky is blue because', 'Difference between Jupiter and Mars is that'],
    ['hello', 'Here is the longest nowel ever: '],
    ['Alan Turing was a', 'return 0', '你好！ 你好嗎？'],
    ['table is made', 'table is made [force left pad tokens]']
]
@pytest.mark.parametrize("generation_config", test_configs)
@pytest.mark.parametrize("prompts", batched_prompts)
@pytest.mark.parametrize("model_descr", models_list())
@pytest.mark.precommit
def test_multibatch(model_descr, generation_config, prompts):
    run_hf_ov_genai_comparison_batched(read_model(model_descr), generation_config, prompts)


prompts = ['The Sun is yellow because', 'Difference between Jupiter and Mars is that', 'table is made of']
@pytest.mark.parametrize("num_beam_groups", [2, 3, 8])
@pytest.mark.parametrize("group_size", [5, 3, 10])
@pytest.mark.parametrize("max_new_tokens", [20, 15])
@pytest.mark.parametrize("diversity_penalty", [1.0 , 1.5])
@pytest.mark.parametrize("prompt", prompts)
@pytest.mark.parametrize("model_descr", models_list())
@pytest.mark.precommit
def test_beam_search_decoding(model_descr, num_beam_groups, group_size,
                              max_new_tokens, diversity_penalty, prompt):
    generation_config = dict(
        num_beam_groups=num_beam_groups, 
        num_beams=num_beam_groups * group_size, 
        diversity_penalty=diversity_penalty, 
        num_return_sequences=num_beam_groups * group_size, 
        max_new_tokens=max_new_tokens, 
    )
    run_hf_ov_genai_comparison(read_model(model_descr), generation_config, prompt)


@pytest.mark.parametrize("stop_criteria", [StopCriteria.NEVER, StopCriteria.EARLY, StopCriteria.HEURISTIC])
@pytest.mark.parametrize("prompt", prompts)
@pytest.mark.parametrize("max_new_tokens", [10, 80])
@pytest.mark.parametrize("model_descr", models_list())
@pytest.mark.precommit
def test_stop_criteria(model_descr, stop_criteria, prompt, max_new_tokens):
    # todo: with EARLY stop_criteria looks like HF return unvalid out with sentence<eos><unk><unk>
    # while genai ends sentence with <eos>
    if (stop_criteria == StopCriteria.EARLY):
        pytest.skip()
    generation_config = dict(
        num_beam_groups=2, 
        num_beams=2 * 3, 
        diversity_penalty=1.0, 
        num_return_sequences=2 * 3, 
        max_new_tokens=max_new_tokens, 
        stop_criteria=stop_criteria,
    )
    run_hf_ov_genai_comparison(read_model(model_descr), generation_config, prompt)


# test long sequences
@pytest.mark.parametrize("num_beam_groups", [2])
@pytest.mark.parametrize("group_size", [5])
@pytest.mark.parametrize("max_new_tokens", [800, 2000])
@pytest.mark.parametrize("prompt", prompts)
@pytest.mark.parametrize("model_descr", models_list())
@pytest.mark.skip(reason="Will be enabled in nightly since the test are computationally expensive")
@pytest.mark.nightly
def test_beam_search_long_sentences(model_descr, num_beam_groups, group_size,
                                    max_new_tokens, prompt):
    generation_config = dict(
        num_beam_groups=num_beam_groups, 
        num_beams=num_beam_groups * group_size, 
        diversity_penalty=1.0, 
        num_return_sequences=num_beam_groups * group_size, 
        max_new_tokens=max_new_tokens, 
    )
    run_hf_ov_genai_comparison(read_model(model_descr), generation_config, prompt)


def user_defined_callback(subword):
    print(subword)


@pytest.mark.parametrize("callback", [print, user_defined_callback, lambda subword: print(subword)])
@pytest.mark.precommit
def test_callback_one_string(callback):
    pipe = read_model(models_list()[0])[4]
    generation_config = pipe.get_generation_config()
    generation_config.max_new_tokens = 10
    pipe.generate('table is made of', generation_config, callback)


@pytest.mark.parametrize("callback", [print, user_defined_callback, lambda subword: print(subword)])
@pytest.mark.precommit
def test_callback_batch_fail(callback):
    pipe = read_model(models_list()[0])[4]
    with pytest.raises(RuntimeError):
        pipe.generate(['1', '2'], ov_genai.GenerationConfig(), callback)


@pytest.mark.parametrize("callback", [print, user_defined_callback, lambda subword: print(subword)])
@pytest.mark.precommit
def test_callback_kwargs_one_string(callback):
    pipe = read_model(models_list()[0])[4]
    pipe.generate('table is made of', max_new_tokens=10, streamer=callback)


@pytest.mark.parametrize("callback", [print, user_defined_callback, lambda subword: print(subword)])
@pytest.mark.precommit
def test_callback_kwargs_batch_fail(callback):
    pipe = read_model(models_list()[0])[4]
    with pytest.raises(RuntimeError):
        pipe.generate(['1', '2'], max_new_tokens=10, streamer=callback)


class Printer(ov_genai.StreamerBase):
    def __init__(self, tokenizer):
        # super() may work, but once you begin mixing Python and C++
        # multiple inheritance, things will fall apart due to
        # differences between Python’s MRO and C++’s mechanisms.
        ov_genai.StreamerBase.__init__(self)
        self.tokenizer = tokenizer
    def put(self, token_id):
        # print(self.tokenizer.decode([token_id]))  # Incorrect way to print, but easy to implement
        print(token_id)  # print only token because self.tokenizer.decode([token_id]) are not implemented yet
    def end(self):
        print('end')


@pytest.mark.precommit
def test_streamer_one_string():
    pipe = read_model(models_list()[0])[4]
    generation_config = pipe.get_generation_config()
    generation_config.max_new_tokens = 10
    printer = Printer(pipe.get_tokenizer())
    pipe.generate('table is made of', generation_config, printer)


@pytest.mark.precommit
def test_streamer_batch_fail():
    pipe = read_model(models_list()[0])[4]
    printer = Printer(pipe.get_tokenizer())
    with pytest.raises(RuntimeError):
        pipe.generate(['1', '2'], ov_genai.GenerationConfig(), printer)


@pytest.mark.precommit
def test_streamer_kwargs_one_string():
    pipe = read_model(models_list()[0])[4]
    printer = Printer(pipe.get_tokenizer())
    pipe.generate('table is made of', max_new_tokens=10, do_sample=False, streamer=printer)


@pytest.mark.precommit
def test_streamer_kwargs_batch_fail():
    pipe = read_model(models_list()[0])[4]
    printer = Printer(pipe.get_tokenizer())
    with pytest.raises(RuntimeError):
        pipe.generate('', num_beams=2, streamer=printer)


@pytest.mark.precommit
@pytest.mark.parametrize("callback", [print, user_defined_callback, lambda subword: print(subword)])
def test_operator_with_callback_one_string(callback):
    pipe = read_model(models_list()[0])[4]
    ten_tokens = pipe.get_generation_config()
    ten_tokens.max_new_tokens = 10
    pipe('talbe is made of', ten_tokens, callback)


@pytest.mark.precommit
@pytest.mark.parametrize("callback", [print, user_defined_callback, lambda subword: print(subword)])
def test_operator_with_callback_batch_fail(callback):
    pipe = read_model(models_list()[0])[4]
    with pytest.raises(RuntimeError):
        pipe(['1', '2'], ov_genai.GenerationConfig(), callback)


@pytest.mark.precommit
def test_operator_with_streamer_kwargs_one_string():
    pipe = read_model(models_list()[0])[4]
    printer = Printer(pipe.get_tokenizer())
    pipe('hi', max_new_tokens=10, do_sample=True, streamer=printer)


@pytest.mark.precommit
def test_operator_with_streamer_kwargs_batch_fail():
    pipe = read_model(models_list()[0])[4]
    printer = Printer(pipe.get_tokenizer())
    with pytest.raises(RuntimeError):
        pipe('', num_beams=2, streamer=printer)


@pytest.fixture(scope="module")
def model_tmp_path(tmpdir_factory):
    model_id, path, _, _, _ = read_model(models_list()[0])
    temp_path = tmpdir_factory.mktemp(model_id.replace('/', '_'))

    # copy openvino converted model and tokenizers
    for pattern in ['*.xml', '*.bin']:
        for src_file in path.glob(pattern):
            if src_file.is_file():
                shutil.copy(src_file, temp_path / src_file.name)    
    yield model_id, Path(temp_path)


# load Tokenizer where all configs are cleared
def load_tok(configs: List[Tuple], temp_path):
    # remove existing jsons from previous tests
    for json_file in temp_path.glob("*.json"):
        json_file.unlink()

    for config_json, config_name in configs:
        with (temp_path / config_name).open('w') as f:
            json.dump(config_json, f)
    return ov_genai.Tokenizer(str(temp_path))


# load LLMPipline where all configs are cleared
def load_pipe(configs: List[Tuple], temp_path):
    # remove existing jsons from previous tests
    for json_file in temp_path.glob("*.json"):
        json_file.unlink()

    for config_json, config_name in configs:
        with (temp_path / config_name).open('w') as f:
            json.dump(config_json, f)
    return ov_genai.LLMPipeline(str(temp_path))

@pytest.mark.precommit
def test_load_special_tokens_ids_1(model_tmp_path):
    # test when there is an available config.json
    config_json = { 
        "pad_token_id": 422,
        "bos_token_id": 42, 
        "eos_token_id": 37,
    }
    tok = load_tok([(config_json, "config.json")], model_tmp_path[1])
    assert tok.get_pad_token_id() == config_json['pad_token_id']
    assert tok.get_bos_token_id() == config_json['bos_token_id']
    assert tok.get_eos_token_id() == config_json['eos_token_id']


@pytest.mark.precommit
def test_load_special_tokens_str_2(model_tmp_path):
    # test with special_tokens_map
    special_tokens_map_json = { 
        "pad_token": {"content": "<custom_pad>"},
        "bos_token": {"content": "<custom_bos>"},
        "eos_token": {"content": "<custom_eos>"},
    }
    tok = load_tok([(special_tokens_map_json, "special_tokens_map.json")], model_tmp_path[1])
    assert tok.get_pad_token() == special_tokens_map_json['pad_token']["content"]
    assert tok.get_bos_token() == special_tokens_map_json['bos_token']["content"]
    assert tok.get_eos_token() == special_tokens_map_json['eos_token']["content"]


@pytest.mark.precommit
def test_load_special_tokens_3_(model_tmp_path):
    # special_tokens_map is not available 
    # but tokenize_config.json exists
    # will load both string and integer representations
    tok_config_json = {
        "added_tokens_decoder": {
            "422": {"content": "<pad>"},
            "37": {"content": "<s>"},
            "42": {"content": "</s>"},
        },
        "pad_token": "<pad>",
        "bos_token": "<s>",
        "eos_token": "</s>",
    }

    tok = load_tok([(tok_config_json, "tokenizer_config.json")], model_tmp_path[1])
    assert tok.get_pad_token() == tok_config_json['pad_token']
    assert tok.get_bos_token() == tok_config_json['bos_token']
    assert tok.get_eos_token() == tok_config_json['eos_token']

    assert tok.get_pad_token_id() == 422
    assert tok.get_bos_token_id() == 37
    assert tok.get_eos_token_id() == 42


@pytest.mark.precommit
def test_load_special_tokens_3(model_tmp_path):
    # both config.json is availabel and tokenizer_config.json available
    # check that it does not read int values from tokenizer_config.json if they are in config.json
    tok_config_json = {
    "added_tokens_decoder": {
        # integers differ from config.json to check they don't override config.json
        "777": {"content": "<pad>"},
        "888": {"content": "<s>"},
        "656": {"content": "</s>"},
    },
    "pad_token": "<pad>",
    "bos_token": "<s>",
    "eos_token": "</s>",
    }
    config_json = { 
        "pad_token_id": 422,
        "bos_token_id": 42, 
        "eos_token_id": 37,
    }
    configs = [
        (tok_config_json, "tokenizer_config.json"),
        (config_json, "config.json")
    ]
    tok = load_tok(configs, model_tmp_path[1])
    assert tok.get_pad_token_id() == config_json['pad_token_id']
    assert tok.get_bos_token_id() == config_json['bos_token_id']
    assert tok.get_eos_token_id() == config_json['eos_token_id']

    assert tok.get_pad_token() == tok_config_json['pad_token']
    assert tok.get_bos_token() == tok_config_json['bos_token']
    assert tok.get_eos_token() == tok_config_json['eos_token']


@pytest.mark.precommit
@pytest.mark.xfail(
    raises=AssertionError, 
    reason="CVS-143410 ov tokenizer should be aligned with hf",
    strict=False,
)
def test_load_special_tokens_4(model_tmp_path):
    # only string representation is provided, find token integers by inference
    model_id, temp_path = model_tmp_path
    tokenizer = transformers.AutoTokenizer.from_pretrained(model_id, trust_remote_code=True)
    
    special_tokens_map_json = {}
    token_str_int_map = {}
    special_token_names = ['pad_token', 'bos_token', 'eos_token']
    for token_str in special_token_names:
        if hasattr(tokenizer, token_str):
            token_val = getattr(tokenizer, token_str)
            special_tokens_map_json.update({token_str: {"content": token_val}})
            token_id = tokenizer(token_val, add_special_tokens=False)['input_ids'][0]
            token_str_int_map.update({token_str: token_id})

    # since only string representations are present in the json will try to get by inference
    tok = load_tok([(special_tokens_map_json, "special_tokens_map.json")], temp_path)

    # check ids inferred correctly for special tokens existing if HF tokenizer
    if 'pad_token' in token_str_int_map:
        assert tok.get_pad_token_id() == token_str_int_map['pad_token']
    if 'bos_token' in token_str_int_map:
        assert tok.get_bos_token_id() == token_str_int_map['bos_token']
    if 'eos_token' in token_str_int_map:
        assert tok.get_eos_token_id() == token_str_int_map['eos_token']


invalid_configs = [
    dict(num_beam_groups=3, num_beams=15, do_sample=True),
    dict(do_sample=True),  # no eos_token_id no max_new_tokens, no max_len
    dict(eos_token_id=42, ignore_eos=True),  # no max_new_tokens, no max_len with ignore_eos
    dict(repetition_penalty=-1.0, eos_token_id=42, max_new_tokens=20), # invalid penalty
    dict(temperature=-1.0, do_sample=True, eos_token_id=42, max_new_tokens=20), # invalid temp
    dict(top_p=-1.0, do_sample=True, eos_token_id=42, max_new_tokens=20), # invalid top_p
    dict(top_k=0, do_sample=True, eos_token_id=42, max_new_tokens=20), # invalid top_k
]
@pytest.mark.parametrize("generation_config", invalid_configs)
@pytest.mark.precommit
def test_invalid_configs(model_tmp_path, generation_config):
    model_id, temp_path = model_tmp_path
    config_json = {}
    pipe = load_pipe([(config_json, "config.json")], temp_path)
    with pytest.raises(RuntimeError):
        pipe.generate('blah blah', **generation_config)


@pytest.mark.precommit
def test_valid_configs(model_tmp_path):
    model_id, temp_path = model_tmp_path
    pipe = load_pipe([({"eos_token_id": 37}, "config.json")], temp_path)

    config = ov_genai.GenerationConfig()
    config.do_sample = True  # no eos_token_id but it's loaded from config.json
    pipe.set_generation_config(config)

invalid_py_configs = [
    dict(num_beam_groups=3, num_beams=15, do_sample=True),
    dict(unexisting_key_name=True),  # no eos_token_id no max_new_tokens, no max_len
    dict(eos_token_id=42, ignore_eos=True),  # no max_new_tokens, no max_len with ignore_eos
    dict(repetition_penalty=-1.0, eos_token_id=42, max_new_tokens=20), # invalid penalty
    dict(temperature=-1.0, do_sample=True, eos_token_id=42, max_new_tokens=20), # invalid temp
    dict(top_p=-1.0, do_sample=True, eos_token_id=42, max_new_tokens=20), # invalid top_p
    dict(top_k=0, do_sample=True, eos_token_id=42, max_new_tokens=20), # invalid top_k
]
@pytest.mark.precommit
@pytest.mark.parametrize("generation_config", invalid_py_configs)
def test_python_generation_config_validation(model_tmp_path, generation_config):
    model_id, temp_path = model_tmp_path
    pipe = load_pipe([({"eos_token_id": 37}, "config.json")], temp_path)
    
    # 'unexisting_key_name' key validity is checked in pybind and ValueError will be returned
    #  instead of RuntimeError, which is returned when GenerationConfig values are validated
    return_exception_type = ValueError if 'unexisting_key_name' in generation_config else RuntimeError
    with pytest.raises(return_exception_type):
        pipe.set_generation_config(ov_genai.GenerationConfig(**generation_config))


@pytest.mark.precommit
@pytest.mark.skipif(sys.platform.startswith("win"), reason="probably not enough space for this model on Win")
def test_unicode_pybind_decoding_1():
    # On this model this prompt generates unfinished utf string.
    # Test that pybind will not fail.
    model_id, path = ("microsoft/phi-1_5", Path("phi-1_5/"))
    pipe = read_model((model_id, path))[4]
    res_str = pipe.generate('你好！ 你好嗎？', max_new_tokens=20)
    assert isinstance(res_str, str)
    assert len(res_str) > 0

@pytest.mark.precommit
@pytest.mark.skipif(sys.platform.startswith("win"), reason="probably not enough space for this model on Win")
def test_unicode_pybind_decoding_2():
    # On this model this prompt generates unfinished utf string.
    # Test that pybind will not fail.
    model_id, path = ("microsoft/phi-1_5", Path("phi-1_5/"))
    pipe = read_model((model_id, path))[4]
    decoded_results = pipe.generate(['你好！ 你好嗎？'], max_new_tokens=20)
    assert isinstance(decoded_results, ov_genai.DecodedResults)
    assert len(decoded_results.texts[0]) > 0


quenstions = [
    '1+1=',
    'What is the previous answer?',
    'Why is the sun yellow?',
    'What was my first question?'
]

configs = [
    dict(max_new_tokens=500),
    # dict(num_beam_groups=3, num_beams=15, num_return_sequences=15, max_new_tokens=20, diversity_penalty=1.0)
]
@pytest.mark.parametrize("generation_config", configs)
@pytest.mark.parametrize("model_descr", chat_models_list())
@pytest.mark.precommit
@pytest.mark.skipif(sys.platform == "linux", reason="no space left on linux device for chat models")
def test_chat_1(model_descr, generation_config):
    config = generation_config.copy()  # to avoid side effects
    
    if 'do_sample' not in config:
        # Some HF models have default do_sample = True, and if we set beam search generation config 
        # it conflicts with `diversity_penalty` and/or `num_beam_groups`.
        # Need to set exlicitly to False, but only if test arguments omitted this arg.
        # Do not apply 'repetition_penalty' if sampling is not used.
        config['do_sample'] = False
        config['repetition_penalty'] = None
    
    config_hf = config.copy()
    if config_hf.get('stop_criteria'):
        config_hf['early_stopping'] = stop_criteria_map()[config_hf.pop('stop_criteria')]
    config_hf.pop('ignore_eos', None)

    chat_history_hf = []
    chat_history_ov = []
    chat_prompt = ''
    model_id, path, tokenizer, model_opt, pipe = read_model(model_descr)
    ov_tokenizer, ov_detokenizer = openvino_tokenizers.convert_tokenizer(tokenizer, add_special_tokens=False, with_detokenizer=True)
    openvino.save_model(ov_tokenizer, path / "openvino_tokenizer.xml")
    openvino.save_model(ov_detokenizer, path / "openvino_detokenizer.xml")
    ov_genai.LLMPipeline(str(path), device='CPU', config={"ENABLE_MMAP": False})

    pipe.start_chat()    
    for prompt in quenstions:
        chat_history_hf.append({'role': 'user', 'content': prompt})
        chat_history_ov.append({'role': 'user', 'content': prompt})
        
        chat_prompt = tokenizer.apply_chat_template(chat_history_hf, tokenize=False, add_generation_prompt=True)
        tokenized = tokenizer(chat_prompt, return_tensors='pt', add_special_tokens=False)
        
        answer = model_opt.generate(**tokenized, **config_hf)
        answer_str = tokenizer.decode(answer[0, tokenized['input_ids'].numel():], skip_special_tokens=True)
        chat_history_hf.append({'role': 'assistant', 'content': answer_str})

        answer_ov = pipe.generate(prompt, **config)
        chat_history_ov.append({'role': 'assistant', 'content': answer_ov})

    pipe.finish_chat()
    
    if chat_history_ov != chat_history_hf:
        print(f'hf_output: {chat_history_hf}')
        print(f'ov_output: {chat_history_ov}')
    assert chat_history_ov == chat_history_hf
<<<<<<< HEAD
    pipe.generate('你好！ 你好嗎？', max_new_tokens=20)


@pytest.mark.skip(reason="probably both models ov + hf doesn't fit to memory")
@pytest.mark.precommit
@pytest.mark.skipif(sys.platform.startswith("win"), reason="probably not enough space for this model on Win")
def test_left_pad():
    # test left pad tokenizer post processing implementation
    prompts = [
        "The Sun is yellow because",
        "The Sun is yellow because [force left pad tokens]"
    ]
    models = read_model(("microsoft/phi-1_5", Path("phi-1_5/")))

    config = {
        "max_new_tokens": 20,
        "num_beam_groups": 2,
        "num_beams": 2,
        "num_return_sequences": 2,
        "do_sample": False,
        "diversity_penalty": 1.0,
        # phi 1_5 has no eos_token_id in model configuration
        # ov genai will detect eos_token_id from tokenizer config
        # hf implementation doesn't fetch it from tokenizer config and defaults to None
        # align ov genai and hf by setting eos_token_id explicitly
        "eos_token_id": 50256,
    }

    models[2].pad_token = models[2].eos_token
    run_hf_ov_genai_comparison_batched(models, config, prompts)
=======
    pipe.generate('你好！ 你好嗎？', max_new_tokens=20)
>>>>>>> 160a2bdb
<|MERGE_RESOLUTION|>--- conflicted
+++ resolved
@@ -707,7 +707,6 @@
         print(f'hf_output: {chat_history_hf}')
         print(f'ov_output: {chat_history_ov}')
     assert chat_history_ov == chat_history_hf
-<<<<<<< HEAD
     pipe.generate('你好！ 你好嗎？', max_new_tokens=20)
 
 
@@ -737,7 +736,4 @@
     }
 
     models[2].pad_token = models[2].eos_token
-    run_hf_ov_genai_comparison_batched(models, config, prompts)
-=======
-    pipe.generate('你好！ 你好嗎？', max_new_tokens=20)
->>>>>>> 160a2bdb
+    run_hf_ov_genai_comparison_batched(models, config, prompts)