# Copyright (C) 2023-2024 Intel Corporation
# SPDX-License-Identifier: Apache-2.0

import functools
import openvino
import openvino_genai
import openvino_tokenizers
import optimum.intel
from openvino_genai import StopCriteria
import pytest
import transformers
from list_test_models import models_list
from typing import Union, List, Dict


@functools.lru_cache(1)
def read_model(params):
    model_id, path = params
    tokenizer = transformers.AutoTokenizer.from_pretrained(model_id)
    if not (path / 'openvino_model.xml').is_file():
        ov_tokenizer, ov_detokenizer = openvino_tokenizers.convert_tokenizer(tokenizer, with_detokenizer=True)
        openvino.save_model(ov_tokenizer, path / "openvino_tokenizer.xml")
        openvino.save_model(ov_detokenizer, path / "openvino_detokenizer.xml")
        optimum.intel.openvino.OVModelForCausalLM.from_pretrained(model_id, export=True, compile=False, device='CPU', load_in_8bit=False).save_pretrained(path)
    # Return AutoModelForCausalLM instead of OVModelForCausalLM to fit GitHub Runner memory.
    return model_id, path, tokenizer, transformers.AutoModelForCausalLM.from_pretrained(model_id)


def run_hf_ov_genai_comparison_batched(model_descr, generation_config: Dict, prompts: Union[str, List[str]]):
    model_id, path, tokenizer, model = model_descr
    device = 'CPU'

    config = generation_config.copy()  # to avoid side effects
    num_beams = config['num_beams'] if 'num_beams' in config else 1

    if not isinstance(prompts, list):
        prompts = [prompts]

    if 'do_sample' not in config:
        # for some reason this key inside HF sometimes is implicitly set to True
        # and it conflicts with beam search args `diversity_penalty` and/or `num_beam_groups` specified here
        # need to state exlicitly to False if not specified
        config['do_sample'] = False

    generation_config_hf = config.copy()
    if generation_config_hf.get('stop_criteria'):
        generation_config_hf['early_stopping'] = stop_criteria_map()[generation_config_hf.pop('stop_criteria')]

    # Encode the batch of prompts
    tokenizer.padding_side = "left"
    encoded_prompts = tokenizer(prompts, return_tensors='pt', padding=True, truncation=True)
    prompt_ids, attention_mask = encoded_prompts['input_ids'], encoded_prompts['attention_mask']
    
    generation_config_hf['num_return_sequences'] = num_beams
    hf_encoded_outputs = model.generate(prompt_ids, attention_mask=attention_mask, 
                                        **generation_config_hf)

    hf_outputs = []
    for idx, hf_encoded_out in enumerate(hf_encoded_outputs):
        prompt_count = idx // num_beams
        hf_outputs.append(tokenizer.decode(hf_encoded_out[prompt_ids[prompt_count].shape[0]:], skip_special_tokens=True))

    import openvino_genai as ov_genai
    pipe = ov_genai.LLMPipeline(str(path), device)
    
    config['num_return_sequences'] = num_beams * len(prompts)
    ov_outputs = pipe.generate(prompts, **config)
    
    hf_outputs.sort()
    ov_outputs.sort()
    for i, (hf_output, ov_output) in enumerate(zip(hf_outputs, ov_outputs)):
        if hf_output != ov_output:
            print(f'hf_output: {hf_output}')
            print(f'ov_output: {ov_output}')
        assert hf_output == ov_output

def run_hf_ov_genai_comparison(model_descr, generation_config: Dict, prompt):
    device = 'CPU'
    model_id, path, tokenizer, model = model_descr

    config = generation_config.copy()  # to avoid side effects

    if 'do_sample' not in config:
        # for some reason this key inside HF sometimes is implicitly set to True
        # and it conflicts with beam search args `diversity_penalty` and/or `num_beam_groups` specified here
        # need to state exlicitly to False if not specified
        config['do_sample'] = False
    
    generation_config_hf = config.copy()
    if generation_config_hf.get('stop_criteria'):
        generation_config_hf['early_stopping'] = stop_criteria_map()[generation_config_hf.pop('stop_criteria')]

    encoded_prompt = tokenizer.encode(prompt, return_tensors='pt', add_special_tokens=True)
    hf_encoded_output = model.generate(encoded_prompt, **generation_config_hf)
    hf_output = tokenizer.decode(hf_encoded_output[0, encoded_prompt.shape[1]:])

    import openvino_genai as ov_genai
    pipe = ov_genai.LLMPipeline(str(path), device)
    
    ov_output = pipe.generate(prompt, **config)
    if config.get('num_return_sequences', 1) > 1:
        ov_output = ov_output[0]

    if hf_output != ov_output:
        print(f'hf_output: {hf_output}')
        print(f'ov_output: {ov_output}')

    assert hf_output == ov_output


def stop_criteria_map():
    # in OpenVINO GenAI this parameter is called stop_criteria,
    # while in HF it's called early_stopping. 
    # HF values True, False and "never" correspond to OV GenAI values "EARLY", "HEURISTIC" and "NEVER"
    return {
        StopCriteria.NEVER: "never", 
        StopCriteria.EARLY: True, 
        StopCriteria.HEURISTIC: False
    }


test_cases = [
    (dict(max_new_tokens=20), 'table is made of'),  # generation_config, prompt
    (dict(max_new_tokens=20), '你好！ 你好嗎？'),  # generation_config, prompt
    (dict(num_beam_groups=3, num_beams=15, num_return_sequences=15, max_new_tokens=20, diversity_penalty=1.0), 'Alan Turing was a'),
    # (dict(num_beam_groups=3, num_beams=15, num_return_sequences=15, max_new_tokens=30, diversity_penalty=1.0), 'Alan Turing was a'),
    # (dict(num_beam_groups=2, num_beams=8, num_return_sequences=8, max_new_tokens=20, diversity_penalty=1.0), 'table is made of'),
    (dict(num_beam_groups=2, num_beams=8, num_return_sequences=8, max_new_tokens=20, diversity_penalty=1.0), 'The Sun is yellow because'),
    (dict(num_beam_groups=2, num_beams=8, num_return_sequences=8, max_new_tokens=20, diversity_penalty=1.5), 'The Sun is yellow because'),
]
@pytest.mark.parametrize("generation_config,prompt", test_cases)
<<<<<<< HEAD
@pytest.mark.parametrize("model_descr", models_list())
def test_decoding(model_descr, generation_config, prompt):
    run_hf_ov_genai_comparison(read_model(model_descr), generation_config, prompt)
=======
@pytest.mark.precommit
def test_decoding(model_fixture, generation_config, prompt):
    run_hf_ov_genai_comparison(model_fixture, generation_config, prompt)
>>>>>>> 231d3c25


test_configs = [
    dict(max_new_tokens=20),
    dict( max_new_tokens=20, num_beam_groups=3, num_beams=15,diversity_penalty=1.0)
]
batched_prompts = [['table is made of', 'They sky is blue because', 'Difference between Jupiter and Mars is that'],
                   ['hello', 'Here is the longest nowel ever: '],
                   ['Alan Turing was a', 'return 0', '你好！ 你好嗎？']]
@pytest.mark.parametrize("generation_config", test_configs)
@pytest.mark.parametrize("prompts", batched_prompts)
<<<<<<< HEAD
@pytest.mark.parametrize("model_descr", models_list())
def test_multibatch(model_descr, generation_config, prompts):
=======
@pytest.mark.precommit
def test_multibatch(model_fixture, generation_config, prompts):
>>>>>>> 231d3c25
    generation_config['pad_token_id'] = 2
    run_hf_ov_genai_comparison_batched(read_model(model_descr), generation_config, prompts)


prompts = ['The Sun is yellow because', 'Difference between Jupiter and Mars is that', 'table is made of']
@pytest.mark.parametrize("num_beam_groups", [2, 3, 8])
@pytest.mark.parametrize("group_size", [5, 3, 10])
@pytest.mark.parametrize("max_new_tokens", [20, 15])
@pytest.mark.parametrize("diversity_penalty", [1.0 , 1.5])
@pytest.mark.parametrize("prompt", prompts)
<<<<<<< HEAD
@pytest.mark.parametrize("model_descr", models_list())
def test_beam_search_decoding(model_descr, num_beam_groups, group_size,
=======
@pytest.mark.precommit
def test_beam_search_decoding(model_fixture, num_beam_groups, group_size, 
>>>>>>> 231d3c25
                              max_new_tokens, diversity_penalty, prompt):
    generation_config = dict(
        num_beam_groups=num_beam_groups, 
        num_beams=num_beam_groups * group_size, 
        diversity_penalty=diversity_penalty, 
        num_return_sequences=num_beam_groups * group_size, 
        max_new_tokens=max_new_tokens, 
    )
    run_hf_ov_genai_comparison(read_model(model_descr), generation_config, prompt)


@pytest.mark.parametrize("stop_criteria", [StopCriteria.NEVER, StopCriteria.EARLY])  # StopCriteria.HEURISTIC fails for 300 max_new_tokens
@pytest.mark.parametrize("prompt", prompts)
@pytest.mark.parametrize("max_new_tokens", [10, 80])
<<<<<<< HEAD
@pytest.mark.parametrize("model_descr", models_list())
def test_stop_criteria(model_descr, stop_criteria, prompt, max_new_tokens):
    # todo: for long sentences early stop_criteria fails
    if (stop_criteria == StopCriteria.EARLY and max_new_tokens >= 300):
=======
@pytest.mark.precommit
def test_stop_criteria(model_fixture, stop_criteria, prompt, max_new_tokens):
    # todo: with EARLY stop_criteria looks like HF return unvalid out with sentence<eos><unk><unk>
    # while genai ends sentence with <eos>
    if (stop_criteria == StopCriteria.EARLY):
>>>>>>> 231d3c25
        pytest.skip()
    generation_config = dict(
        num_beam_groups=2, 
        num_beams=2 * 3, 
        diversity_penalty=1.0, 
        num_return_sequences=2 * 3, 
        max_new_tokens=max_new_tokens, 
        stop_criteria=stop_criteria,
    )
    run_hf_ov_genai_comparison(read_model(model_descr), generation_config, prompt)


# test long sequences
@pytest.mark.parametrize("num_beam_groups", [2])
@pytest.mark.parametrize("group_size", [5])
@pytest.mark.parametrize("max_new_tokens", [800, 2000])
@pytest.mark.parametrize("prompt", prompts)
<<<<<<< HEAD
@pytest.mark.parametrize("model_descr", models_list())
@pytest.mark.skip  # will be enabled in nightly since are computationally expensive
def test_beam_search_long_sentences(model_descr, num_beam_groups, group_size,
=======
@pytest.mark.nightly
def test_beam_search_long_sentences(model_fixture, num_beam_groups, group_size, 
>>>>>>> 231d3c25
                                    max_new_tokens, prompt):
    generation_config = dict(
        num_beam_groups=num_beam_groups, 
        num_beams=num_beam_groups * group_size, 
        diversity_penalty=1.0, 
        num_return_sequences=num_beam_groups * group_size, 
        max_new_tokens=max_new_tokens, 
    )
    run_hf_ov_genai_comparison(read_model(model_descr), generation_config, prompt)


def user_defined_callback(subword):
    print(subword)


@pytest.mark.parametrize("callback", [print, user_defined_callback, lambda subword: print(subword)])
<<<<<<< HEAD
def test_callback_one_string(callback):
    pipe = openvino_genai.LLMPipeline(str(read_model(models_list()[0])[1]))
=======
@pytest.mark.precommit
def test_callback_one_string(model_fixture, callback):
    pipe = openvino_genai.LLMPipeline(model_fixture[1], 'CPU')
>>>>>>> 231d3c25
    pipe.generate('', openvino_genai.GenerationConfig(), callback)


@pytest.mark.parametrize("callback", [print, user_defined_callback, lambda subword: print(subword)])
<<<<<<< HEAD
def test_callback_batch_fail(callback):
    pipe = openvino_genai.LLMPipeline(str(read_model(models_list()[0])[1]))
=======
@pytest.mark.precommit
def test_callback_batch_fail(model_fixture, callback):
    pipe = openvino_genai.LLMPipeline(model_fixture[1], 'CPU')
>>>>>>> 231d3c25
    with pytest.raises(RuntimeError):
        pipe.generate(['1', '2'], openvino_genai.GenerationConfig(), callback)


@pytest.mark.parametrize("callback", [print, user_defined_callback, lambda subword: print(subword)])
<<<<<<< HEAD
def test_callback_kwargs_one_string(callback):
    pipe = openvino_genai.LLMPipeline(str(read_model(models_list()[0])[1]))
=======
@pytest.mark.precommit
def test_callback_kwargs_one_string(model_fixture, callback):
    pipe = openvino_genai.LLMPipeline(model_fixture[1], 'CPU')
>>>>>>> 231d3c25
    pipe.generate('', max_new_tokens=10, streamer=callback)


@pytest.mark.parametrize("callback", [print, user_defined_callback, lambda subword: print(subword)])
<<<<<<< HEAD
def test_callback_kwargs_batch_fail(callback):
    pipe = openvino_genai.LLMPipeline(str(read_model(models_list()[0])[1]))
=======
@pytest.mark.precommit
def test_callback_kwargs_batch_fail(model_fixture, callback):
    pipe = openvino_genai.LLMPipeline(model_fixture[1], 'CPU')
>>>>>>> 231d3c25
    with pytest.raises(RuntimeError):
        pipe.generate(['1', '2'], max_new_tokens=10, streamer=callback)


class Printer(openvino_genai.StreamerBase):
    def __init__(self, tokenizer):
        super().__init__()
        self.tokenizer = tokenizer
    def put(self, token_id):
        # print(self.tokenizer.decode([token_id]))  # Incorrect way to print, but easy to implement
        print(token_id)  # print only token because self.tokenizer.decode([token_id]) are not implemented yet
    def end(self):
        print('end')


<<<<<<< HEAD
def test_streamer_one_string():
    pipe = openvino_genai.LLMPipeline(str(read_model(models_list()[0])[1]))
=======
@pytest.mark.precommit
def test_streamer_one_string(model_fixture):
    pipe = openvino_genai.LLMPipeline(model_fixture[1], 'CPU')
>>>>>>> 231d3c25
    printer = Printer(pipe.get_tokenizer())
    pipe.generate('', openvino_genai.GenerationConfig(), printer)


<<<<<<< HEAD
def test_streamer_batch_fail():
    pipe = openvino_genai.LLMPipeline(str(read_model(models_list()[0])[1]))
=======
@pytest.mark.precommit
def test_streamer_batch_fail(model_fixture):
    pipe = openvino_genai.LLMPipeline(model_fixture[1], 'CPU')
>>>>>>> 231d3c25
    printer = Printer(pipe.get_tokenizer())
    with pytest.raises(RuntimeError):
        pipe.generate(['1', '2'], openvino_genai.GenerationConfig(), printer)


<<<<<<< HEAD
def test_streamer_kwargs_one_string():
    pipe = openvino_genai.LLMPipeline(str(read_model(models_list()[0])[1]))
=======
@pytest.mark.precommit
def test_streamer_kwargs_one_string(model_fixture):
    pipe = openvino_genai.LLMPipeline(model_fixture[1], 'CPU')
>>>>>>> 231d3c25
    printer = Printer(pipe.get_tokenizer())
    pipe.generate('', do_sample=True, streamer=printer)


<<<<<<< HEAD
def test_streamer_kwargs_batch_fail():
    pipe = openvino_genai.LLMPipeline(str(read_model(models_list()[0])[1]))
=======
@pytest.mark.precommit
def test_streamer_kwargs_batch_fail(model_fixture):
    pipe = openvino_genai.LLMPipeline(model_fixture[1], 'CPU')
>>>>>>> 231d3c25
    printer = Printer(pipe.get_tokenizer())
    with pytest.raises(RuntimeError):
        pipe.generate('', num_beams=2, streamer=printer)


@pytest.mark.precommit
@pytest.mark.parametrize("callback", [print, user_defined_callback, lambda subword: print(subword)])
<<<<<<< HEAD
def test_operator_wit_callback_one_string(callback):
    pipe = openvino_genai.LLMPipeline(str(read_model(models_list()[0])[1]))
=======
def test_operator_with_callback_one_string(model_fixture, callback):
    pipe = openvino_genai.LLMPipeline(model_fixture[1], 'CPU')
>>>>>>> 231d3c25
    pipe('', openvino_genai.GenerationConfig(), callback)


@pytest.mark.precommit
@pytest.mark.parametrize("callback", [print, user_defined_callback, lambda subword: print(subword)])
<<<<<<< HEAD
def test_operator_wit_callback_batch_fail(callback):
    pipe = openvino_genai.LLMPipeline(str(read_model(models_list()[0])[1]))
    with pytest.raises(TypeError):
        pipe(['1', '2'], openvino_genai.GenerationConfig(), callback)


def test_operator_wit_streamer_kwargs_one_string():
    pipe = openvino_genai.LLMPipeline(str(read_model(models_list()[0])[1]))
=======
def test_operator_with_callback_batch_fail(model_fixture, callback):
    pipe = openvino_genai.LLMPipeline(model_fixture[1], 'CPU')
    with pytest.raises(Exception):
        pipe(['1', '2'], openvino_genai.GenerationConfig(), callback)


@pytest.mark.precommit
def test_operator_with_streamer_kwargs_one_string(model_fixture):
    pipe = openvino_genai.LLMPipeline(model_fixture[1], 'CPU')
>>>>>>> 231d3c25
    printer = Printer(pipe.get_tokenizer())
    pipe('', do_sample=True, streamer=printer)


<<<<<<< HEAD
def test_operator_wit_streamer_kwargs_batch_fail():
    pipe = openvino_genai.LLMPipeline(str(read_model(models_list()[0])[1]))
=======
@pytest.mark.precommit
def test_operator_with_streamer_kwargs_batch_fail(model_fixture):
    pipe = openvino_genai.LLMPipeline(model_fixture[1], 'CPU')
>>>>>>> 231d3c25
    printer = Printer(pipe.get_tokenizer())
    with pytest.raises(RuntimeError):
        pipe('', num_beams=2, streamer=printer)<|MERGE_RESOLUTION|>--- conflicted
+++ resolved
@@ -129,15 +129,10 @@
     (dict(num_beam_groups=2, num_beams=8, num_return_sequences=8, max_new_tokens=20, diversity_penalty=1.5), 'The Sun is yellow because'),
 ]
 @pytest.mark.parametrize("generation_config,prompt", test_cases)
-<<<<<<< HEAD
-@pytest.mark.parametrize("model_descr", models_list())
+@pytest.mark.parametrize("model_descr", models_list())
+@pytest.mark.precommit
 def test_decoding(model_descr, generation_config, prompt):
     run_hf_ov_genai_comparison(read_model(model_descr), generation_config, prompt)
-=======
-@pytest.mark.precommit
-def test_decoding(model_fixture, generation_config, prompt):
-    run_hf_ov_genai_comparison(model_fixture, generation_config, prompt)
->>>>>>> 231d3c25
 
 
 test_configs = [
@@ -149,13 +144,9 @@
                    ['Alan Turing was a', 'return 0', '你好！ 你好嗎？']]
 @pytest.mark.parametrize("generation_config", test_configs)
 @pytest.mark.parametrize("prompts", batched_prompts)
-<<<<<<< HEAD
-@pytest.mark.parametrize("model_descr", models_list())
+@pytest.mark.parametrize("model_descr", models_list())
+@pytest.mark.precommit
 def test_multibatch(model_descr, generation_config, prompts):
-=======
-@pytest.mark.precommit
-def test_multibatch(model_fixture, generation_config, prompts):
->>>>>>> 231d3c25
     generation_config['pad_token_id'] = 2
     run_hf_ov_genai_comparison_batched(read_model(model_descr), generation_config, prompts)
 
@@ -166,13 +157,9 @@
 @pytest.mark.parametrize("max_new_tokens", [20, 15])
 @pytest.mark.parametrize("diversity_penalty", [1.0 , 1.5])
 @pytest.mark.parametrize("prompt", prompts)
-<<<<<<< HEAD
-@pytest.mark.parametrize("model_descr", models_list())
+@pytest.mark.parametrize("model_descr", models_list())
+@pytest.mark.precommit
 def test_beam_search_decoding(model_descr, num_beam_groups, group_size,
-=======
-@pytest.mark.precommit
-def test_beam_search_decoding(model_fixture, num_beam_groups, group_size, 
->>>>>>> 231d3c25
                               max_new_tokens, diversity_penalty, prompt):
     generation_config = dict(
         num_beam_groups=num_beam_groups, 
@@ -187,18 +174,12 @@
 @pytest.mark.parametrize("stop_criteria", [StopCriteria.NEVER, StopCriteria.EARLY])  # StopCriteria.HEURISTIC fails for 300 max_new_tokens
 @pytest.mark.parametrize("prompt", prompts)
 @pytest.mark.parametrize("max_new_tokens", [10, 80])
-<<<<<<< HEAD
-@pytest.mark.parametrize("model_descr", models_list())
+@pytest.mark.parametrize("model_descr", models_list())
+@pytest.mark.precommit
 def test_stop_criteria(model_descr, stop_criteria, prompt, max_new_tokens):
-    # todo: for long sentences early stop_criteria fails
-    if (stop_criteria == StopCriteria.EARLY and max_new_tokens >= 300):
-=======
-@pytest.mark.precommit
-def test_stop_criteria(model_fixture, stop_criteria, prompt, max_new_tokens):
     # todo: with EARLY stop_criteria looks like HF return unvalid out with sentence<eos><unk><unk>
     # while genai ends sentence with <eos>
-    if (stop_criteria == StopCriteria.EARLY):
->>>>>>> 231d3c25
+    if (stop_criteria == StopCriteria.EARLY and max_new_tokens >= 300):
         pytest.skip()
     generation_config = dict(
         num_beam_groups=2, 
@@ -216,14 +197,10 @@
 @pytest.mark.parametrize("group_size", [5])
 @pytest.mark.parametrize("max_new_tokens", [800, 2000])
 @pytest.mark.parametrize("prompt", prompts)
-<<<<<<< HEAD
 @pytest.mark.parametrize("model_descr", models_list())
 @pytest.mark.skip  # will be enabled in nightly since are computationally expensive
+@pytest.mark.nightly
 def test_beam_search_long_sentences(model_descr, num_beam_groups, group_size,
-=======
-@pytest.mark.nightly
-def test_beam_search_long_sentences(model_fixture, num_beam_groups, group_size, 
->>>>>>> 231d3c25
                                     max_new_tokens, prompt):
     generation_config = dict(
         num_beam_groups=num_beam_groups, 
@@ -240,51 +217,31 @@
 
 
 @pytest.mark.parametrize("callback", [print, user_defined_callback, lambda subword: print(subword)])
-<<<<<<< HEAD
+@pytest.mark.precommit
 def test_callback_one_string(callback):
     pipe = openvino_genai.LLMPipeline(str(read_model(models_list()[0])[1]))
-=======
-@pytest.mark.precommit
-def test_callback_one_string(model_fixture, callback):
-    pipe = openvino_genai.LLMPipeline(model_fixture[1], 'CPU')
->>>>>>> 231d3c25
     pipe.generate('', openvino_genai.GenerationConfig(), callback)
 
 
 @pytest.mark.parametrize("callback", [print, user_defined_callback, lambda subword: print(subword)])
-<<<<<<< HEAD
+@pytest.mark.precommit
 def test_callback_batch_fail(callback):
     pipe = openvino_genai.LLMPipeline(str(read_model(models_list()[0])[1]))
-=======
-@pytest.mark.precommit
-def test_callback_batch_fail(model_fixture, callback):
-    pipe = openvino_genai.LLMPipeline(model_fixture[1], 'CPU')
->>>>>>> 231d3c25
     with pytest.raises(RuntimeError):
         pipe.generate(['1', '2'], openvino_genai.GenerationConfig(), callback)
 
 
 @pytest.mark.parametrize("callback", [print, user_defined_callback, lambda subword: print(subword)])
-<<<<<<< HEAD
+@pytest.mark.precommit
 def test_callback_kwargs_one_string(callback):
     pipe = openvino_genai.LLMPipeline(str(read_model(models_list()[0])[1]))
-=======
-@pytest.mark.precommit
-def test_callback_kwargs_one_string(model_fixture, callback):
-    pipe = openvino_genai.LLMPipeline(model_fixture[1], 'CPU')
->>>>>>> 231d3c25
     pipe.generate('', max_new_tokens=10, streamer=callback)
 
 
 @pytest.mark.parametrize("callback", [print, user_defined_callback, lambda subword: print(subword)])
-<<<<<<< HEAD
+@pytest.mark.precommit
 def test_callback_kwargs_batch_fail(callback):
     pipe = openvino_genai.LLMPipeline(str(read_model(models_list()[0])[1]))
-=======
-@pytest.mark.precommit
-def test_callback_kwargs_batch_fail(model_fixture, callback):
-    pipe = openvino_genai.LLMPipeline(model_fixture[1], 'CPU')
->>>>>>> 231d3c25
     with pytest.raises(RuntimeError):
         pipe.generate(['1', '2'], max_new_tokens=10, streamer=callback)
 
@@ -300,51 +257,31 @@
         print('end')
 
 
-<<<<<<< HEAD
+@pytest.mark.precommit
 def test_streamer_one_string():
     pipe = openvino_genai.LLMPipeline(str(read_model(models_list()[0])[1]))
-=======
-@pytest.mark.precommit
-def test_streamer_one_string(model_fixture):
-    pipe = openvino_genai.LLMPipeline(model_fixture[1], 'CPU')
->>>>>>> 231d3c25
     printer = Printer(pipe.get_tokenizer())
     pipe.generate('', openvino_genai.GenerationConfig(), printer)
 
 
-<<<<<<< HEAD
+@pytest.mark.precommit
 def test_streamer_batch_fail():
     pipe = openvino_genai.LLMPipeline(str(read_model(models_list()[0])[1]))
-=======
-@pytest.mark.precommit
-def test_streamer_batch_fail(model_fixture):
-    pipe = openvino_genai.LLMPipeline(model_fixture[1], 'CPU')
->>>>>>> 231d3c25
     printer = Printer(pipe.get_tokenizer())
     with pytest.raises(RuntimeError):
         pipe.generate(['1', '2'], openvino_genai.GenerationConfig(), printer)
 
 
-<<<<<<< HEAD
+@pytest.mark.precommit
 def test_streamer_kwargs_one_string():
     pipe = openvino_genai.LLMPipeline(str(read_model(models_list()[0])[1]))
-=======
-@pytest.mark.precommit
-def test_streamer_kwargs_one_string(model_fixture):
-    pipe = openvino_genai.LLMPipeline(model_fixture[1], 'CPU')
->>>>>>> 231d3c25
     printer = Printer(pipe.get_tokenizer())
     pipe.generate('', do_sample=True, streamer=printer)
 
 
-<<<<<<< HEAD
+@pytest.mark.precommit
 def test_streamer_kwargs_batch_fail():
     pipe = openvino_genai.LLMPipeline(str(read_model(models_list()[0])[1]))
-=======
-@pytest.mark.precommit
-def test_streamer_kwargs_batch_fail(model_fixture):
-    pipe = openvino_genai.LLMPipeline(model_fixture[1], 'CPU')
->>>>>>> 231d3c25
     printer = Printer(pipe.get_tokenizer())
     with pytest.raises(RuntimeError):
         pipe.generate('', num_beams=2, streamer=printer)
@@ -352,50 +289,29 @@
 
 @pytest.mark.precommit
 @pytest.mark.parametrize("callback", [print, user_defined_callback, lambda subword: print(subword)])
-<<<<<<< HEAD
-def test_operator_wit_callback_one_string(callback):
-    pipe = openvino_genai.LLMPipeline(str(read_model(models_list()[0])[1]))
-=======
-def test_operator_with_callback_one_string(model_fixture, callback):
-    pipe = openvino_genai.LLMPipeline(model_fixture[1], 'CPU')
->>>>>>> 231d3c25
+def test_operator_with_callback_one_string(callback):
+    pipe = openvino_genai.LLMPipeline(str(read_model(models_list()[0])[1]))
     pipe('', openvino_genai.GenerationConfig(), callback)
 
 
 @pytest.mark.precommit
 @pytest.mark.parametrize("callback", [print, user_defined_callback, lambda subword: print(subword)])
-<<<<<<< HEAD
-def test_operator_wit_callback_batch_fail(callback):
+def test_operator_with_callback_batch_fail(callback):
     pipe = openvino_genai.LLMPipeline(str(read_model(models_list()[0])[1]))
     with pytest.raises(TypeError):
         pipe(['1', '2'], openvino_genai.GenerationConfig(), callback)
 
 
-def test_operator_wit_streamer_kwargs_one_string():
-    pipe = openvino_genai.LLMPipeline(str(read_model(models_list()[0])[1]))
-=======
-def test_operator_with_callback_batch_fail(model_fixture, callback):
-    pipe = openvino_genai.LLMPipeline(model_fixture[1], 'CPU')
-    with pytest.raises(Exception):
-        pipe(['1', '2'], openvino_genai.GenerationConfig(), callback)
-
-
-@pytest.mark.precommit
-def test_operator_with_streamer_kwargs_one_string(model_fixture):
-    pipe = openvino_genai.LLMPipeline(model_fixture[1], 'CPU')
->>>>>>> 231d3c25
+@pytest.mark.precommit
+def test_operator_with_streamer_kwargs_one_string():
+    pipe = openvino_genai.LLMPipeline(str(read_model(models_list()[0])[1]))
     printer = Printer(pipe.get_tokenizer())
     pipe('', do_sample=True, streamer=printer)
 
 
-<<<<<<< HEAD
-def test_operator_wit_streamer_kwargs_batch_fail():
-    pipe = openvino_genai.LLMPipeline(str(read_model(models_list()[0])[1]))
-=======
-@pytest.mark.precommit
-def test_operator_with_streamer_kwargs_batch_fail(model_fixture):
-    pipe = openvino_genai.LLMPipeline(model_fixture[1], 'CPU')
->>>>>>> 231d3c25
+@pytest.mark.precommit
+def test_operator_with_streamer_kwargs_batch_fail():
+    pipe = openvino_genai.LLMPipeline(str(read_model(models_list()[0])[1]))
     printer = Printer(pipe.get_tokenizer())
     with pytest.raises(RuntimeError):
         pipe('', num_beams=2, streamer=printer)