--- conflicted
+++ resolved
@@ -1,14 +1,11 @@
 # Copyright (C) 2023-2024 Intel Corporation
 # SPDX-License-Identifier: Apache-2.0
 
-<<<<<<< HEAD
 import functools
 import openvino
+import openvino_genai
 import openvino_tokenizers
 import optimum.intel
-=======
-import openvino_genai
->>>>>>> 6709a67b
 import pytest
 import transformers
 from list_test_models import models_list
@@ -42,13 +39,7 @@
     hf_output = tokenizer.decode(hf_encoded_output[0, encoded_prompt.shape[1]:])
 
     device = 'CPU'
-<<<<<<< HEAD
-    # pipe = ov_genai.LLMPipeline(path, device)
-    
-    pipe = ov_genai.LLMPipeline(str(path), device)
-=======
     pipe = ov_genai.LLMPipeline(path, device)
->>>>>>> 6709a67b
     
     ov_output = pipe.generate(prompt, **generation_config)
     if generation_config.get('num_return_sequences', 1) > 1:
