# Copyright (C) 2018-2025 Intel Corporation
# SPDX-License-Identifier: Apache-2.0

from os.path import sep
from pathlib import Path
from typing import List, Tuple

from transformers import AutoTokenizer
from transformers import GenerationConfig as HFGenerationConfig

from optimum.intel import OVModelForCausalLM
from optimum.intel.openvino.utils import TemporaryDirectory
from openvino import save_model
from openvino_genai import GenerationResult, GenerationConfig, StopCriteria
from openvino_tokenizers import convert_tokenizer

from utils.constants import get_default_llm_properties
from utils.network import retry_request

def generation_config_to_hf(
    default_generation_config : HFGenerationConfig,
    generation_config : GenerationConfig
) -> HFGenerationConfig:
    if generation_config is None:
        return

    kwargs = {}
    kwargs['return_dict_in_generate'] = True

    # generic parameters
    kwargs['max_length'] = generation_config.max_length
    # has higher priority than 'max_length'
    kwargs['max_new_tokens'] = generation_config.max_new_tokens
    kwargs['min_new_tokens'] = generation_config.min_new_tokens
    if generation_config.stop_strings:
        kwargs['stop_strings'] = generation_config.stop_strings

    # copy default parameters
    kwargs['bos_token_id'] = default_generation_config.bos_token_id
    kwargs['pad_token_id'] = default_generation_config.pad_token_id

    if (generation_config.ignore_eos):
        kwargs['eos_token_id'] = []
    else:
        if len(generation_config.stop_token_ids) > 0:
            kwargs['eos_token_id'] = list(generation_config.stop_token_ids)
        elif generation_config.eos_token_id != -1:
            kwargs['eos_token_id'] = generation_config.eos_token_id
        else:
            kwargs['eos_token_id'] = default_generation_config.eos_token_id

    # copy penalties
    kwargs['repetition_penalty'] = generation_config.repetition_penalty

    if generation_config.is_beam_search():
        # beam search case
        kwargs['num_beam_groups'] = generation_config.num_beam_groups
        kwargs['num_beams'] = generation_config.num_beams
        kwargs['length_penalty'] = generation_config.length_penalty
        kwargs['no_repeat_ngram_size'] = generation_config.no_repeat_ngram_size
        kwargs['num_return_sequences'] = generation_config.num_return_sequences
        kwargs['output_scores'] = True

        if generation_config.num_beam_groups > 1:
            kwargs['diversity_penalty'] = generation_config.diversity_penalty

        # in OpenVINO GenAI this parameter is called stop_criteria,
        # while in HF it's called early_stopping.
        # HF values True, False and "never" correspond to OV GenAI values "EARLY", "HEURISTIC" and "NEVER"
        STOP_CRITERIA_MAP = {
            StopCriteria.NEVER: "never",
            StopCriteria.EARLY: True,
            StopCriteria.HEURISTIC: False
        }

        kwargs['early_stopping'] = STOP_CRITERIA_MAP[generation_config.stop_criteria]
    elif generation_config.is_multinomial():
        # mulitinomial
        kwargs['temperature'] = generation_config.temperature
        kwargs['top_k'] = generation_config.top_k
        kwargs['top_p'] = generation_config.top_p
        kwargs['do_sample'] = generation_config.do_sample
    else:
        # greedy
        pass

    hf_generation_config = HFGenerationConfig(**kwargs)
    return hf_generation_config

def run_hugging_face(
    opt_model,
    hf_tokenizer,
    prompts: List[str],
    generation_configs: List[GenerationConfig] | GenerationConfig,
) -> List[GenerationResult]:
    generation_results = []

    if type(generation_configs) is list:
        # process prompt by promp as we have multiple generation configs
        for prompt, generation_config in zip(prompts, generation_configs):
            hf_generation_config = generation_config_to_hf(opt_model.generation_config, generation_config)
            inputs = {}
            if hf_tokenizer.chat_template and generation_config.apply_chat_template:
                prompt = hf_tokenizer.apply_chat_template([{'role': 'user', 'content': prompt}], tokenize=False, add_generation_prompt=True)
                inputs = hf_tokenizer(prompt, return_tensors="pt", add_special_tokens=False)
            else:
                inputs = hf_tokenizer(prompt, return_tensors="pt")
            input_ids, attention_mask = inputs['input_ids'], inputs['attention_mask']
            prompt_len = 0 if generation_config.echo else input_ids.numel()

            generate_outputs = opt_model.generate(input_ids=input_ids, attention_mask=attention_mask, generation_config=hf_generation_config, tokenizer=hf_tokenizer)
            all_text_batch = hf_tokenizer.batch_decode([generated_ids[prompt_len:] for generated_ids in generate_outputs.sequences], skip_special_tokens=True)

            generation_result = GenerationResult()
            generation_result.m_generation_ids = all_text_batch
            # sequences_scores are available only for beam search case
            if generation_config.is_beam_search():
                generation_result.m_scores = [score for score in generate_outputs.sequences_scores]
            generation_results.append(generation_result)
    else:
        inputs = {}
        if hf_tokenizer.chat_template and generation_configs.apply_chat_template:
            processed_prompts = []
            for prompt in prompts:
                processed_prompts.append(hf_tokenizer.apply_chat_template([{'role': 'user', 'content': prompt}], tokenize=False, add_generation_prompt=True))
            # process all prompts as a single batch as we have a single generation config for all prompts
            inputs = hf_tokenizer(processed_prompts, return_tensors='pt', padding=True, truncation=True, add_special_tokens=False, padding_side='left')
        else:
            inputs = hf_tokenizer(prompts, return_tensors='pt', padding=True, truncation=True, padding_side='left')
        input_ids, attention_mask = inputs['input_ids'], inputs['attention_mask']
        hf_generation_config = generation_config_to_hf(opt_model.generation_config, generation_configs)
        hf_encoded_outputs = opt_model.generate(input_ids, attention_mask=attention_mask, generation_config=hf_generation_config, tokenizer=hf_tokenizer)

        generation_ids = []
        scores = []

        for idx, hf_encoded_out in enumerate(hf_encoded_outputs.sequences):
            prompt_idx = idx // hf_generation_config.num_return_sequences
            prompt_len = 0 if generation_configs.echo else input_ids[prompt_idx].numel()
            decoded_text = hf_tokenizer.decode(hf_encoded_out[prompt_len:], skip_special_tokens=True)
            generation_ids.append(decoded_text)
            if generation_configs.is_beam_search():
                scores.append(hf_encoded_outputs.sequences_scores[idx])

            # if we need to move to next generation result
            if (idx + 1) // hf_generation_config.num_return_sequences != prompt_idx:
                generation_result = GenerationResult()
                generation_result.m_generation_ids = generation_ids
                generation_result.m_scores = scores
                generation_results.append(generation_result)
                generation_ids = []
                scores = []

    del hf_tokenizer
    del opt_model

    return generation_results


# download HF model or read converted model
def get_hugging_face_models(model_id: str | Path):
<<<<<<< HEAD
    hf_tokenizer = AutoTokenizer.from_pretrained(model_id, trust_remote_code=True)
    opt_model = OVModelForCausalLM.from_pretrained(model_id, export=isinstance(model_id, str), compile=False, load_in_8bit=False, trust_remote_code=True, ov_config=get_default_llm_properties())
=======
    hf_tokenizer = retry_request(lambda: AutoTokenizer.from_pretrained(model_id, trust_remote_code=True))
    opt_model = retry_request(lambda: OVModelForCausalLM.from_pretrained(model_id, export=isinstance(model_id, str), compile=False, load_in_8bit=False, trust_remote_code=isinstance(model_id, str), ov_config=get_default_llm_properties()))
>>>>>>> 405d123d
    return opt_model, hf_tokenizer


def convert_and_save_tokenizer(hf_tokenizer : AutoTokenizer,
                               models_path: Path,
                               **tokenizer_kwargs):
    tokenizer, detokenizer = convert_tokenizer(hf_tokenizer, with_detokenizer=True, **tokenizer_kwargs)

    from utils.constants import OV_DETOKENIZER_FILENAME, OV_TOKENIZER_FILENAME
    save_model(tokenizer, models_path / OV_TOKENIZER_FILENAME)
    save_model(detokenizer, models_path / OV_DETOKENIZER_FILENAME)


def convert_models(opt_model : OVModelForCausalLM,
                   hf_tokenizer : AutoTokenizer,
                   models_path: Path,
                   **tokenizer_kwargs):
    opt_model.save_pretrained(models_path)
    # save generation config
    opt_model.generation_config.save_pretrained(models_path)
    opt_model.config.save_pretrained(models_path)

    # to store tokenizer config jsons with special tokens
    hf_tokenizer.save_pretrained(models_path)
    # convert tokenizers as well
    convert_and_save_tokenizer(hf_tokenizer, models_path)


def download_and_convert_model(model_id: str,
<<<<<<< HEAD
                               tmp_path: Path,
                               **tokenizer_kwargs):
    dir_name = str(model_id).replace(sep, "_")
    models_path : Path = tmp_path / dir_name
=======
                               tmp_path: Path | TemporaryDirectory = TemporaryDirectory(),
                               **tokenizer_kwargs):
    dir_name = str(model_id).replace(sep, "_")
    models_path = (TemporaryDirectory() if tmp_path == None else Path(tmp_path.name)) / dir_name

>>>>>>> 405d123d
    from utils.constants import OV_MODEL_FILENAME
    if (models_path / OV_MODEL_FILENAME).exists():
        opt_model, hf_tokenizer = get_hugging_face_models(models_path)
    else:
        opt_model, hf_tokenizer = get_hugging_face_models(model_id)
        convert_models(opt_model, hf_tokenizer, models_path)

    if "padding_side" in tokenizer_kwargs:
        hf_tokenizer.padding_side = tokenizer_kwargs.pop("padding_side")

    return opt_model, hf_tokenizer, models_path<|MERGE_RESOLUTION|>--- conflicted
+++ resolved
@@ -159,13 +159,8 @@
 
 # download HF model or read converted model
 def get_hugging_face_models(model_id: str | Path):
-<<<<<<< HEAD
-    hf_tokenizer = AutoTokenizer.from_pretrained(model_id, trust_remote_code=True)
-    opt_model = OVModelForCausalLM.from_pretrained(model_id, export=isinstance(model_id, str), compile=False, load_in_8bit=False, trust_remote_code=True, ov_config=get_default_llm_properties())
-=======
     hf_tokenizer = retry_request(lambda: AutoTokenizer.from_pretrained(model_id, trust_remote_code=True))
     opt_model = retry_request(lambda: OVModelForCausalLM.from_pretrained(model_id, export=isinstance(model_id, str), compile=False, load_in_8bit=False, trust_remote_code=isinstance(model_id, str), ov_config=get_default_llm_properties()))
->>>>>>> 405d123d
     return opt_model, hf_tokenizer
 
 
@@ -195,18 +190,11 @@
 
 
 def download_and_convert_model(model_id: str,
-<<<<<<< HEAD
-                               tmp_path: Path,
-                               **tokenizer_kwargs):
-    dir_name = str(model_id).replace(sep, "_")
-    models_path : Path = tmp_path / dir_name
-=======
                                tmp_path: Path | TemporaryDirectory = TemporaryDirectory(),
                                **tokenizer_kwargs):
     dir_name = str(model_id).replace(sep, "_")
     models_path = (TemporaryDirectory() if tmp_path == None else Path(tmp_path.name)) / dir_name
 
->>>>>>> 405d123d
     from utils.constants import OV_MODEL_FILENAME
     if (models_path / OV_MODEL_FILENAME).exists():
         opt_model, hf_tokenizer = get_hugging_face_models(models_path)
