--- conflicted
+++ resolved
@@ -13,12 +13,7 @@
 from openvino_tokenizers import convert_tokenizer
 
 from utils.constants import get_default_llm_properties
-<<<<<<< HEAD
-import time
-import requests
-=======
 from utils.network import retry_request
->>>>>>> 6a260324
 
 def generation_config_to_hf(
     default_generation_config : HFGenerationConfig,
@@ -161,21 +156,6 @@
 
 
 def get_hugging_face_models(model_id: str):
-<<<<<<< HEAD
-    retries = 3
-
-    def retry_request(func):
-        for attempt in range(retries):
-            try:
-                return func()
-            except (requests.exceptions.ConnectionError, requests.exceptions.Timeout) as e:
-                if attempt < retries - 1:
-                    time.sleep(2 ** attempt)
-                else:
-                    raise e
-
-=======
->>>>>>> 6a260324
     hf_tokenizer = retry_request(lambda: AutoTokenizer.from_pretrained(model_id, trust_remote_code=True))
     opt_model = retry_request(lambda: OVModelForCausalLM.from_pretrained(model_id, export=True, compile=False, load_in_8bit=False, trust_remote_code=True, ov_config=get_default_llm_properties()))
 
