# Copyright (C) 2018-2025 Intel Corporation
# SPDX-License-Identifier: Apache-2.0

from os.path import sep
from pathlib import Path
<<<<<<< HEAD
from typing import List, Type
from transformers import AutoTokenizer
from transformers import GenerationConfig as HFGenerationConfig

from optimum.intel import OVModelForCausalLM, OVModelForFeatureExtraction
from optimum.intel.openvino.modeling import OVModel
=======
from typing import List

from transformers import AutoTokenizer
from transformers import GenerationConfig as HFGenerationConfig

from huggingface_hub import hf_hub_download

from optimum.intel import OVModelForCausalLM
>>>>>>> 487bde9e
from openvino import save_model
from openvino_genai import GenerationResult, GenerationConfig, StopCriteria
from openvino_tokenizers import convert_tokenizer

from utils.constants import get_default_llm_properties, get_ov_cache_models_dir
from utils.network import retry_request

def generation_config_to_hf(
    default_generation_config : HFGenerationConfig,
    generation_config : GenerationConfig
) -> HFGenerationConfig:
    if generation_config is None:
        return

    kwargs = {}
    kwargs['return_dict_in_generate'] = True

    # generic parameters
    kwargs['max_length'] = generation_config.max_length
    # has higher priority than 'max_length'
    kwargs['max_new_tokens'] = generation_config.max_new_tokens
    kwargs['min_new_tokens'] = generation_config.min_new_tokens
    if generation_config.stop_strings:
        kwargs['stop_strings'] = generation_config.stop_strings

    # copy default parameters
    kwargs['bos_token_id'] = default_generation_config.bos_token_id
    kwargs['pad_token_id'] = default_generation_config.pad_token_id

    if (generation_config.ignore_eos):
        kwargs['eos_token_id'] = []
    else:
        if len(generation_config.stop_token_ids) > 0:
            kwargs['eos_token_id'] = list(generation_config.stop_token_ids)
        elif generation_config.eos_token_id != -1:
            kwargs['eos_token_id'] = generation_config.eos_token_id
        else:
            kwargs['eos_token_id'] = default_generation_config.eos_token_id

    # copy penalties
    kwargs['repetition_penalty'] = generation_config.repetition_penalty

    if generation_config.is_beam_search():
        # beam search case
        kwargs['num_beam_groups'] = generation_config.num_beam_groups
        kwargs['num_beams'] = generation_config.num_beams
        kwargs['length_penalty'] = generation_config.length_penalty
        kwargs['no_repeat_ngram_size'] = generation_config.no_repeat_ngram_size
        kwargs['num_return_sequences'] = generation_config.num_return_sequences
        kwargs['output_scores'] = True

        if generation_config.num_beam_groups > 1:
            kwargs['diversity_penalty'] = generation_config.diversity_penalty

        # in OpenVINO GenAI this parameter is called stop_criteria,
        # while in HF it's called early_stopping.
        # HF values True, False and "never" correspond to OV GenAI values "EARLY", "HEURISTIC" and "NEVER"
        STOP_CRITERIA_MAP = {
            StopCriteria.NEVER: "never",
            StopCriteria.EARLY: True,
            StopCriteria.HEURISTIC: False
        }

        kwargs['early_stopping'] = STOP_CRITERIA_MAP[generation_config.stop_criteria]
    elif generation_config.is_multinomial():
        # mulitinomial
        kwargs['temperature'] = generation_config.temperature
        kwargs['top_k'] = generation_config.top_k
        kwargs['top_p'] = generation_config.top_p
        kwargs['do_sample'] = generation_config.do_sample
    else:
        # greedy
        pass

    hf_generation_config = HFGenerationConfig(**kwargs)
    return hf_generation_config

def run_hugging_face(
    opt_model,
    hf_tokenizer,
    prompts: List[str],
    generation_configs: List[GenerationConfig] | GenerationConfig,
) -> List[GenerationResult]:
    generation_results = []

    if type(generation_configs) is list:
        # process prompt by promp as we have multiple generation configs
        for prompt, generation_config in zip(prompts, generation_configs):
            hf_generation_config = generation_config_to_hf(opt_model.generation_config, generation_config)
            inputs = {}
            if hf_tokenizer.chat_template and generation_config.apply_chat_template:
                prompt = hf_tokenizer.apply_chat_template([{'role': 'user', 'content': prompt}], tokenize=False, add_generation_prompt=True)
                inputs = hf_tokenizer(prompt, return_tensors="pt", add_special_tokens=False)
            else:
                inputs = hf_tokenizer(prompt, return_tensors="pt")
            input_ids, attention_mask = inputs['input_ids'], inputs['attention_mask']
            prompt_len = 0 if generation_config.echo else input_ids.numel()

            generate_outputs = opt_model.generate(input_ids=input_ids, attention_mask=attention_mask, generation_config=hf_generation_config, tokenizer=hf_tokenizer)
            all_text_batch = hf_tokenizer.batch_decode([generated_ids[prompt_len:] for generated_ids in generate_outputs.sequences], skip_special_tokens=True)

            generation_result = GenerationResult()
            generation_result.m_generation_ids = all_text_batch
            # sequences_scores are available only for beam search case
            if generation_config.is_beam_search():
                generation_result.m_scores = [score for score in generate_outputs.sequences_scores]
            generation_results.append(generation_result)
    else:
        inputs = {}
        if hf_tokenizer.chat_template and generation_configs.apply_chat_template:
            processed_prompts = []
            for prompt in prompts:
                processed_prompts.append(hf_tokenizer.apply_chat_template([{'role': 'user', 'content': prompt}], tokenize=False, add_generation_prompt=True))
            # process all prompts as a single batch as we have a single generation config for all prompts
            inputs = hf_tokenizer(processed_prompts, return_tensors='pt', padding=True, truncation=True, add_special_tokens=False, padding_side='left')
        else:
            inputs = hf_tokenizer(prompts, return_tensors='pt', padding=True, truncation=True, padding_side='left')
        input_ids, attention_mask = inputs['input_ids'], inputs['attention_mask']
        hf_generation_config = generation_config_to_hf(opt_model.generation_config, generation_configs)
        hf_encoded_outputs = opt_model.generate(input_ids, attention_mask=attention_mask, generation_config=hf_generation_config, tokenizer=hf_tokenizer)

        generation_ids = []
        scores = []

        for idx, hf_encoded_out in enumerate(hf_encoded_outputs.sequences):
            prompt_idx = idx // hf_generation_config.num_return_sequences
            prompt_len = 0 if generation_configs.echo else input_ids[prompt_idx].numel()
            decoded_text = hf_tokenizer.decode(hf_encoded_out[prompt_len:], skip_special_tokens=True)
            generation_ids.append(decoded_text)
            if generation_configs.is_beam_search():
                scores.append(hf_encoded_outputs.sequences_scores[idx])

            # if we need to move to next generation result
            if (idx + 1) // hf_generation_config.num_return_sequences != prompt_idx:
                generation_result = GenerationResult()
                generation_result.m_generation_ids = generation_ids
                generation_result.m_scores = scores
                generation_results.append(generation_result)
                generation_ids = []
                scores = []

    del hf_tokenizer
    del opt_model

    return generation_results


# download HF model or read converted model
def get_huggingface_models(model_id: str | Path, model_class: Type[OVModel], local_files_only=False):
    hf_tokenizer = retry_request(lambda: AutoTokenizer.from_pretrained(model_id, trust_remote_code=True, local_files_only=local_files_only))
    opt_model = retry_request(lambda: model_class.from_pretrained(model_id, export=isinstance(model_id, str), compile=False, load_in_8bit=False, trust_remote_code=isinstance(model_id, str), ov_config=get_default_llm_properties(), local_files_only=local_files_only))
    return opt_model, hf_tokenizer


def convert_and_save_tokenizer(hf_tokenizer : AutoTokenizer,
                               models_path: Path,
                               **tokenizer_kwargs):
    tokenizer, detokenizer = convert_tokenizer(hf_tokenizer, with_detokenizer=True, **tokenizer_kwargs)

    from utils.constants import OV_DETOKENIZER_FILENAME, OV_TOKENIZER_FILENAME
    save_model(tokenizer, models_path / OV_TOKENIZER_FILENAME)
    save_model(detokenizer, models_path / OV_DETOKENIZER_FILENAME)


def convert_models(opt_model : OVModelForCausalLM,
                   hf_tokenizer : AutoTokenizer,
                   models_path: Path,
                   **tokenizer_kwargs):
    opt_model.save_pretrained(models_path)
    # save generation config
    if opt_model.generation_config:
        opt_model.generation_config.save_pretrained(models_path)
    opt_model.config.save_pretrained(models_path)

    # to store tokenizer config jsons with special tokens
    hf_tokenizer.save_pretrained(models_path)
    # convert tokenizers as well
    convert_and_save_tokenizer(hf_tokenizer, models_path)


def download_and_convert_model(model_id: str, **tokenizer_kwargs):
    return _download_and_convert_model(model_id, OVModelForCausalLM, **tokenizer_kwargs)


def download_and_convert_embeddings_models(model_id: str, **tokenizer_kwargs):
    return _download_and_convert_model(model_id, OVModelForFeatureExtraction, **tokenizer_kwargs)


def _download_and_convert_model(model_id: str, model_class: Type[OVModel], **tokenizer_kwargs):
    dir_name = str(model_id).replace(sep, "_")
    ov_cache_models_dir = get_ov_cache_models_dir()
    models_path = ov_cache_models_dir / dir_name

    from utils.constants import OV_MODEL_FILENAME
    if (models_path / OV_MODEL_FILENAME).exists():
        opt_model, hf_tokenizer = get_huggingface_models(models_path, model_class, local_files_only=True)
    else:
        opt_model, hf_tokenizer = get_huggingface_models(model_id, model_class, local_files_only=False)
        convert_models(opt_model, hf_tokenizer, models_path)

    if "padding_side" in tokenizer_kwargs:
        hf_tokenizer.padding_side = tokenizer_kwargs.pop("padding_side")

    return opt_model, hf_tokenizer, models_path


def download_gguf_model(gguf_model_id: str,
                        gguf_filename: str):
    gguf_dir_name = str(gguf_model_id).replace(sep, "_")
    ov_cache_models_dir = get_ov_cache_models_dir()
    models_path_gguf = ov_cache_models_dir / gguf_dir_name

    gguf_path = hf_hub_download(
        repo_id=gguf_model_id,
        filename=gguf_filename,
        local_dir=models_path_gguf # Optional: Specify download directory
    )

    return gguf_path<|MERGE_RESOLUTION|>--- conflicted
+++ resolved
@@ -3,23 +3,15 @@
 
 from os.path import sep
 from pathlib import Path
-<<<<<<< HEAD
 from typing import List, Type
 from transformers import AutoTokenizer
 from transformers import GenerationConfig as HFGenerationConfig
 
 from optimum.intel import OVModelForCausalLM, OVModelForFeatureExtraction
 from optimum.intel.openvino.modeling import OVModel
-=======
-from typing import List
-
-from transformers import AutoTokenizer
-from transformers import GenerationConfig as HFGenerationConfig
 
 from huggingface_hub import hf_hub_download
 
-from optimum.intel import OVModelForCausalLM
->>>>>>> 487bde9e
 from openvino import save_model
 from openvino_genai import GenerationResult, GenerationConfig, StopCriteria
 from openvino_tokenizers import convert_tokenizer
