--- conflicted
+++ resolved
@@ -3,11 +3,8 @@
 
 from os.path import sep
 from pathlib import Path
-<<<<<<< HEAD
-from typing import List, Type
-=======
-
->>>>>>> 38136597
+from typing import Type
+
 from transformers import AutoTokenizer
 from transformers import GenerationConfig as HFGenerationConfig
 
