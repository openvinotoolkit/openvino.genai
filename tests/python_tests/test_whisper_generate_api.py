# Copyright (C) 2023-2024 Intel Corporation
# SPDX-License-Identifier: Apache-2.0

import openvino_genai as ov_genai
import functools
import pytest
import openvino_tokenizers
import openvino
from ov_genai_test_utils import get_whisper_models_list
import datasets
from transformers import WhisperProcessor, pipeline, AutoTokenizer
from optimum.intel.openvino import OVModelForSpeechSeq2Seq
import json
import time
import typing


@functools.lru_cache(1)
def read_whisper_model(params, **tokenizer_kwargs):
    model_id, path = params

    if (path / "openvino_encoder_model.xml").exists():
        opt_model = OVModelForSpeechSeq2Seq.from_pretrained(
            path,
            trust_remote_code=True,
            compile=False,
            device="CPU",
            load_in_8bit=False,
        )
    else:

        tokenizer = AutoTokenizer.from_pretrained(model_id, trust_remote_code=True)
        ov_tokenizer, ov_detokenizer = openvino_tokenizers.convert_tokenizer(
            tokenizer,
            with_detokenizer=True,
            clean_up_tokenization_spaces=False,
            **tokenizer_kwargs,
        )

        openvino.save_model(ov_tokenizer, path / "openvino_tokenizer.xml")
        openvino.save_model(ov_detokenizer, path / "openvino_detokenizer.xml")

        # to store tokenizer config jsons with special tokens
        tokenizer.save_pretrained(path)

        opt_model = OVModelForSpeechSeq2Seq.from_pretrained(
            model_id,
            export=True,
            trust_remote_code=True,
            compile=False,
            device="CPU",
            load_in_8bit=False,
        )
        opt_model.generation_config.save_pretrained(path)
        opt_model.config.save_pretrained(path)
        opt_model.save_pretrained(path)

    processor = WhisperProcessor.from_pretrained(model_id, trust_remote_code=True)
    opt_pipe = pipeline(
        "automatic-speech-recognition",
        model=opt_model,
        tokenizer=processor.tokenizer,
        feature_extractor=processor.feature_extractor,
    )

    return (
        model_id,
        path,
        opt_pipe,
        ov_genai.WhisperPipeline(
            str(path), device="CPU", **{"ENABLE_MMAP": False}
        ),
    )


def compare_genai_and_opt_pipelines(opt_pipe, genai_pipe, dataset_id):
    ds = datasets.load_dataset(dataset_id, "clean", split="validation")
    opt_infer_time = 0
    genai_infer_time = 0
    failed = 0
    for ds_row in ds:
        audio_sample = ds_row["audio"]

        start = time.time()
        genai_result = genai_pipe.generate(audio_sample["array"].tolist())
        genai_infer_time += time.time() - start

        start = time.time()
        result = opt_pipe(audio_sample)
        opt_infer_time += time.time() - start

        if genai_result.texts[0] != result["text"]:
            print(f'HuggingFace: {result["text"]}\n genai: {genai_result.texts[0]}')
            failed += 1
    print(f"Inference time\nOpt: {opt_infer_time}\nGenAI: {genai_infer_time}")
    if failed > 0:
        print(f"Filed: {failed}")
    assert failed == 0


def get_samples_from_dataset(
    language: str = "en", length: int = 30, long_form: bool = False
):
    if not long_form:
        ds = datasets.load_dataset(
            "mozilla-foundation/common_voice_11_0",
            language,
            split="test",
            streaming=True,
            trust_remote_code=True,
        )
    else:
        ds = datasets.load_dataset(
            "distil-whisper/meanwhile",
            split="test",
            streaming=True,
            trust_remote_code=True,
        )

    ds = typing.cast(datasets.IterableDataset, ds)
    ds = ds.cast_column("audio", datasets.Audio(sampling_rate=16000))
    ds = ds.take(length)

    return [x["audio"]["array"] for x in ds]


@pytest.mark.parametrize("model_descr", get_whisper_models_list())
@pytest.mark.parametrize("dataset_id", ["hf-internal-testing/librispeech_asr_dummy"])
@pytest.mark.precommit
def test_whisper_on_hf_dataset(model_descr, dataset_id):
    model_id, path, opt_pipe, genai_pipe = read_whisper_model(model_descr)

    compare_genai_and_opt_pipelines(opt_pipe, genai_pipe, dataset_id)


@pytest.mark.parametrize("model_descr", get_whisper_models_list(tiny_only=True))
@pytest.mark.parametrize(
    "test_sample",
    get_samples_from_dataset(language="en", length=1),
)
@pytest.mark.precommit
def test_smoke(model_descr, test_sample):
    model_id, path, opt_pipe, pipe = read_whisper_model(model_descr)

    expected = opt_pipe(test_sample)

    genai_result = pipe.generate(test_sample)

    assert genai_result.texts[0] == expected["text"]

    assert "chunks" not in expected
    assert genai_result.chunks == None


@pytest.mark.parametrize("model_descr", get_whisper_models_list(tiny_only=True))
@pytest.mark.precommit
def test_whisper_config_constructor(model_descr):
    model_id, path = model_descr

    config = ov_genai.WhisperGenerationConfig(str(path / "generation_config.json"))

    with open(path / "generation_config.json") as f:
        original_config = json.load(f)

    assert original_config["decoder_start_token_id"] == config.decoder_start_token_id
    assert original_config["max_length"] == config.max_length
    assert original_config["eos_token_id"] == config.eos_token_id
    assert original_config["pad_token_id"] == config.pad_token_id
    if "task_to_id" in original_config:
        assert original_config["task_to_id"]["translate"] == config.translate_token_id
        assert original_config["task_to_id"]["transcribe"] == config.transcribe_token_id
    assert original_config["no_timestamps_token_id"] == config.no_timestamps_token_id
    assert original_config["is_multilingual"] == config.is_multilingual

    assert set(original_config["begin_suppress_tokens"]) == set(
        config.begin_suppress_tokens
    )

    assert set(original_config["suppress_tokens"]) == set(config.suppress_tokens)

    config = ov_genai.WhisperGenerationConfig(
        suppress_tokens=[1, 2],
        begin_suppress_tokens=[3, 4],
        max_new_tokens=100,
        lang_to_id={"<|_ru|>": 42},
    )

    assert set(config.suppress_tokens) == set([1, 2])
    assert set(config.begin_suppress_tokens) == set([3, 4])
    assert config.max_new_tokens == 100
    assert config.lang_to_id["<|_ru|>"] == 42


@pytest.mark.parametrize("model_descr", get_whisper_models_list(tiny_only=True))
@pytest.mark.parametrize("test_sample", get_samples_from_dataset(length=1))
@pytest.mark.precommit
<<<<<<< HEAD
=======
def test_whisper_constructors(model_descr, test_sample):
    model_id, path = model_descr
    model_id, path, opt_pipe, pipe = read_whisper_model(model_descr)

    expected = opt_pipe(test_sample)["text"]

    genai_result = ov_genai.WhisperPipeline(
        str(path), device="CPU", **{"ENABLE_MMAP": False}
    ).generate(test_sample)

    assert genai_result.texts[0] == expected

    genai_result = ov_genai.WhisperPipeline(str(path)).generate(test_sample)

    assert genai_result.texts[0] == expected

    tokenizer = ov_genai.Tokenizer(str(path))

    genai_result = ov_genai.WhisperPipeline(
        str(path), tokenizer=tokenizer, device="CPU", **{"ENABLE_MMAP": False}
    ).generate(test_sample)

    assert genai_result.texts[0] == expected


@pytest.mark.parametrize("model_descr", get_whisper_models_list(tiny_only=True))
@pytest.mark.parametrize("test_sample", get_samples_from_dataset(length=1))
@pytest.mark.precommit
>>>>>>> 2756b294
def test_max_new_tokens(model_descr, test_sample):
    model_id, path = model_descr
    model_id, path, opt_pipe, pipe = read_whisper_model(model_descr)

    expected = opt_pipe(test_sample, max_new_tokens=30)["text"]

    genai_result = ov_genai.WhisperPipeline(str(path), "CPU").generate(
        test_sample, max_new_tokens=30
    )

    assert genai_result.texts[0] == expected

<<<<<<< HEAD
=======
    tokenizer = ov_genai.Tokenizer(str(path))

    genai_pipeline = ov_genai.WhisperPipeline(
        str(path), tokenizer=tokenizer, device="CPU", **{"ENABLE_MMAP": False}
    )
    config = genai_pipeline.get_generation_config()
    config.max_new_tokens = 30
    genai_result = genai_pipeline.generate(test_sample, config)

    assert genai_result.texts[0] == expected

>>>>>>> 2756b294

@pytest.mark.parametrize("model_descr", get_whisper_models_list(tiny_only=True))
@pytest.mark.parametrize(
    "test_sample", get_samples_from_dataset(language="fr", length=3)
)
@pytest.mark.precommit
def test_language_mode_fr(model_descr, test_sample):
    model_id, path = model_descr
    model_id, path, opt_pipe, pipe = read_whisper_model(model_descr)

    expected = opt_pipe(
        test_sample, max_new_tokens=30, generate_kwargs={"language": "fr"}
    )

    genai_result = pipe.generate(test_sample, max_new_tokens=30, language="<|fr|>")

    assert genai_result.texts[0] == expected["text"]

    config = pipe.get_generation_config()
    config.max_new_tokens = 30
    config.language = "<|fr|>"
    genai_result = pipe.generate(test_sample, config)

    assert genai_result.texts[0] == expected["text"]


@pytest.mark.parametrize("model_descr", get_whisper_models_list(tiny_only=True))
@pytest.mark.parametrize(
    "test_sample", get_samples_from_dataset(language="de", length=3)
)
@pytest.mark.precommit
def test_language_mode_de(model_descr, test_sample):
    model_id, path = model_descr
    model_id, path, opt_pipe, pipe = read_whisper_model(model_descr)

    expected = opt_pipe(
        test_sample, max_new_tokens=30, generate_kwargs={"language": "de"}
    )

    genai_result = pipe.generate(test_sample, max_new_tokens=30, language="<|de|>")

    assert genai_result.texts[0] == expected["text"]

    config = pipe.get_generation_config()
    config.max_new_tokens = 30
    config.language = "<|de|>"
    genai_result = pipe.generate(test_sample, config)

    assert genai_result.texts[0] == expected["text"]


@pytest.mark.parametrize("model_descr", get_whisper_models_list(tiny_only=True))
@pytest.mark.parametrize(
    "test_sample", get_samples_from_dataset(language="fr", length=3)
)
@pytest.mark.precommit
def test_task_mode(model_descr, test_sample):
    model_id, path = model_descr
    model_id, path, opt_pipe, pipe = read_whisper_model(model_descr)

    expected = opt_pipe(
        test_sample,
        max_new_tokens=30,
        generate_kwargs={"language": "fr", "task": "translate"},
    )

    genai_result = pipe.generate(
        test_sample, max_new_tokens=30, language="<|fr|>", task="translate"
    )

    assert genai_result.texts[0] == expected["text"]

    config = pipe.get_generation_config()
    config.max_new_tokens = 30
    config.language = "<|fr|>"
    config.task = "translate"
    genai_result = pipe.generate(test_sample, config)

    assert genai_result.texts[0] == expected["text"]

    expected = opt_pipe(
        test_sample,
        max_new_tokens=30,
        generate_kwargs={"language": "ru", "task": "translate"},
    )

    genai_result = pipe.generate(
        test_sample, max_new_tokens=30, language="<|ru|>", task="translate"
    )

    assert genai_result.texts[0] == expected["text"]

    config = pipe.get_generation_config()
    config.max_new_tokens = 30
    config.language = "<|ru|>"
    config.task = "translate"
    genai_result = pipe.generate(test_sample, config)

    assert genai_result.texts[0] == expected["text"]

    # seems to be equivalent to translate task
    expected = opt_pipe(
        test_sample,
        max_new_tokens=30,
        generate_kwargs={"language": "en", "task": "transcribe"},
    )

    genai_result = pipe.generate(
        test_sample, max_new_tokens=30, language="<|en|>", task="transcribe"
    )

    assert genai_result.texts[0] == expected["text"]

    config = pipe.get_generation_config()
    config.max_new_tokens = 30
    config.language = "<|en|>"
    config.task = "transcribe"
    genai_result = pipe.generate(test_sample, config)

    assert genai_result.texts[0] == expected["text"]


@pytest.mark.parametrize("model_descr", get_whisper_models_list(tiny_only=True))
@pytest.mark.parametrize(
    "test_sample",
    [
        *get_samples_from_dataset(language="fr", length=2),
        *get_samples_from_dataset(language="de", length=2),
        *get_samples_from_dataset(language="es", length=2),
    ],
)
@pytest.mark.precommit
def test_language_autodetect(model_descr, test_sample):
    model_id, path = model_descr
    model_id, path, opt_pipe, pipe = read_whisper_model(model_descr)

    input_features = opt_pipe.feature_extractor(test_sample)
    language_id = opt_pipe.model.detect_language(input_features["input_features"])[0]
    # ensure detected language us not english
    assert language_id != pipe.get_generation_config().lang_to_id["<|en|>"]

    expected = opt_pipe(
        test_sample,
        max_new_tokens=30,
    )

    genai_result = pipe.generate(test_sample, max_new_tokens=30)

    assert genai_result.texts[0] == expected["text"]


@pytest.mark.parametrize("model_descr", get_whisper_models_list(tiny_only=True))
@pytest.mark.parametrize(
    "test_sample",
    [
        *get_samples_from_dataset(language="en", length=10, long_form=True),
    ],
)
@pytest.mark.precommit
def test_return_timestamps_short_form(model_descr, test_sample):
    model_id, path, opt_pipe, pipe = read_whisper_model(model_descr)
    # long form audio not supported yet
    test_sample = test_sample[: 16000 * 30]

    expected = opt_pipe(
        test_sample,
        return_timestamps=True,
    )

    genai_result = pipe.generate(
        test_sample.tolist(),
        return_timestamps=True,
    )

    assert genai_result.texts[0] == expected["text"]

    assert len(genai_result.chunks) == len(expected["chunks"])

    for opt_chunk, genai_chunk in zip(expected["chunks"], genai_result.chunks):
        assert opt_chunk["text"] == genai_chunk.text
        assert opt_chunk["timestamp"][0] == round(genai_chunk.start_ts, 2)
        assert opt_chunk["timestamp"][1] == round(genai_chunk.end_ts, 2)


@pytest.mark.parametrize("model_descr", get_whisper_models_list(tiny_only=True))
@pytest.mark.parametrize(
    "test_sample",
    [
        *get_samples_from_dataset(language="en", length=10, long_form=True),
    ],
)
@pytest.mark.precommit
def test_return_timestamps_max_new_tokens_short_form(model_descr, test_sample):
    model_id, path, opt_pipe, pipe = read_whisper_model(model_descr)
    # long form audio not supported yet
    test_sample = test_sample[: 16000 * 30]

    expected = opt_pipe(
        test_sample,
        return_timestamps=True,
        max_new_tokens=15,
        generate_kwargs={"language": "en"},
    )

    genai_result = pipe.generate(
        test_sample.tolist(),
        max_new_tokens=15,
        return_timestamps=True,
        language="<|en|>",
    )

    assert genai_result.texts[0] == expected["text"]

    assert len(genai_result.chunks) == len(expected["chunks"])

    for opt_chunk, genai_chunk in zip(expected["chunks"], genai_result.chunks):
        assert opt_chunk["text"] == genai_chunk.text
        assert opt_chunk["timestamp"][0] == round(genai_chunk.start_ts, 2)
        if opt_chunk["timestamp"][1]:
            assert opt_chunk["timestamp"][1] == round(genai_chunk.end_ts, 2)
        else:
            assert opt_chunk["timestamp"][1] == None
            assert round(genai_chunk.end_ts, 2) == -1.0


@pytest.mark.parametrize("model_descr", get_whisper_models_list(multilingual=True))
@pytest.mark.parametrize(
    "test_sample",
    [
        *get_samples_from_dataset(language="en", length=10, long_form=True),
        *get_samples_from_dataset(language="fr", length=10, long_form=True),
    ],
)
@pytest.mark.precommit
def test_longform_audio_return_timestamps_multilingual(model_descr, test_sample):
    model_id, path, opt_pipe, pipe = read_whisper_model(model_descr)

    expected = opt_pipe(
        test_sample,
        return_timestamps=True,
    )

    genai_result = pipe.generate(
        test_sample,
        return_timestamps=True,
    )

    assert genai_result.texts[0] == expected["text"]

    assert len(genai_result.chunks) == len(expected["chunks"])

    for opt_chunk, genai_chunk in zip(expected["chunks"], genai_result.chunks):
        assert opt_chunk["text"] == genai_chunk.text
        assert opt_chunk["timestamp"][0] == round(genai_chunk.start_ts, 2)
        if opt_chunk["timestamp"][1]:
            assert opt_chunk["timestamp"][1] == round(genai_chunk.end_ts, 2)
        else:
            assert opt_chunk["timestamp"][1] == None
            assert round(genai_chunk.end_ts, 2) == -1.0


@pytest.mark.parametrize("model_descr", get_whisper_models_list(en_only=True))
@pytest.mark.parametrize(
    "test_sample",
    [
        *get_samples_from_dataset(language="en", length=10, long_form=True),
    ],
)
@pytest.mark.precommit
def test_longform_audio_return_timestamps_en(model_descr, test_sample):
    model_id, path, opt_pipe, pipe = read_whisper_model(model_descr)

    expected = opt_pipe(
        test_sample,
        return_timestamps=True,
    )

    genai_result = pipe.generate(
        test_sample,
        return_timestamps=True,
    )

    assert genai_result.texts[0] == expected["text"]

    assert len(genai_result.chunks) == len(expected["chunks"])

    for opt_chunk, genai_chunk in zip(expected["chunks"], genai_result.chunks):
        assert opt_chunk["text"] == genai_chunk.text
        assert opt_chunk["timestamp"][0] == round(genai_chunk.start_ts, 2)
        if opt_chunk["timestamp"][1]:
            assert opt_chunk["timestamp"][1] == round(genai_chunk.end_ts, 2)
        else:
            assert opt_chunk["timestamp"][1] == None
            assert round(genai_chunk.end_ts, 2) == -1.0


@pytest.mark.parametrize("model_descr", get_whisper_models_list(tiny_only=True))
@pytest.mark.parametrize(
    "test_sample",
    [
        *get_samples_from_dataset(language="en", length=3, long_form=True),
        *get_samples_from_dataset(language="sp", length=3, long_form=True),
    ],
)
@pytest.mark.precommit
def test_longform_audio(model_descr, test_sample):
    model_id, path, opt_pipe, pipe = read_whisper_model(model_descr)

    expected = opt_pipe(test_sample, return_timestamps=True)

    genai_result = pipe.generate(test_sample)

    assert genai_result.texts[0] == expected["text"]

    assert genai_result.chunks == None


@pytest.mark.parametrize("model_descr", get_whisper_models_list(tiny_only=True))
@pytest.mark.parametrize(
    "test_sample",
    [
        *get_samples_from_dataset(language="en", length=1),
    ],
)
@pytest.mark.precommit
def test_perf_metrics(model_descr, test_sample):
    model_id, path, opt_pipe, pipe = read_whisper_model(model_descr)

    result = pipe.generate(test_sample)

    perf_metrics = result.perf_metrics

    assert perf_metrics is not None

    assert perf_metrics.get_load_time() > 0
    assert perf_metrics.get_num_generated_tokens() > 0
    assert perf_metrics.get_num_input_tokens() == 0
    assert perf_metrics.get_ttft().mean > 0
    assert perf_metrics.get_tpot().mean > 0
    assert perf_metrics.get_ipot().mean > 0
    assert perf_metrics.get_throughput().mean > 0
    assert perf_metrics.get_inference_duration().mean > 0
    assert perf_metrics.get_generate_duration().mean > 0
    assert perf_metrics.get_tokenization_duration().mean == 0
    assert perf_metrics.get_detokenization_duration().mean > 0<|MERGE_RESOLUTION|>--- conflicted
+++ resolved
@@ -68,7 +68,7 @@
         path,
         opt_pipe,
         ov_genai.WhisperPipeline(
-            str(path), device="CPU", **{"ENABLE_MMAP": False}
+            str(path), "CPU", **{"ENABLE_MMAP": False}
         ),
     )
 
@@ -194,37 +194,6 @@
 @pytest.mark.parametrize("model_descr", get_whisper_models_list(tiny_only=True))
 @pytest.mark.parametrize("test_sample", get_samples_from_dataset(length=1))
 @pytest.mark.precommit
-<<<<<<< HEAD
-=======
-def test_whisper_constructors(model_descr, test_sample):
-    model_id, path = model_descr
-    model_id, path, opt_pipe, pipe = read_whisper_model(model_descr)
-
-    expected = opt_pipe(test_sample)["text"]
-
-    genai_result = ov_genai.WhisperPipeline(
-        str(path), device="CPU", **{"ENABLE_MMAP": False}
-    ).generate(test_sample)
-
-    assert genai_result.texts[0] == expected
-
-    genai_result = ov_genai.WhisperPipeline(str(path)).generate(test_sample)
-
-    assert genai_result.texts[0] == expected
-
-    tokenizer = ov_genai.Tokenizer(str(path))
-
-    genai_result = ov_genai.WhisperPipeline(
-        str(path), tokenizer=tokenizer, device="CPU", **{"ENABLE_MMAP": False}
-    ).generate(test_sample)
-
-    assert genai_result.texts[0] == expected
-
-
-@pytest.mark.parametrize("model_descr", get_whisper_models_list(tiny_only=True))
-@pytest.mark.parametrize("test_sample", get_samples_from_dataset(length=1))
-@pytest.mark.precommit
->>>>>>> 2756b294
 def test_max_new_tokens(model_descr, test_sample):
     model_id, path = model_descr
     model_id, path, opt_pipe, pipe = read_whisper_model(model_descr)
@@ -237,20 +206,6 @@
 
     assert genai_result.texts[0] == expected
 
-<<<<<<< HEAD
-=======
-    tokenizer = ov_genai.Tokenizer(str(path))
-
-    genai_pipeline = ov_genai.WhisperPipeline(
-        str(path), tokenizer=tokenizer, device="CPU", **{"ENABLE_MMAP": False}
-    )
-    config = genai_pipeline.get_generation_config()
-    config.max_new_tokens = 30
-    genai_result = genai_pipeline.generate(test_sample, config)
-
-    assert genai_result.texts[0] == expected
-
->>>>>>> 2756b294
 
 @pytest.mark.parametrize("model_descr", get_whisper_models_list(tiny_only=True))
 @pytest.mark.parametrize(
