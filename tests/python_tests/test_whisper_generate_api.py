--- conflicted
+++ resolved
@@ -67,13 +67,9 @@
         model_id,
         path,
         opt_pipe,
-<<<<<<< HEAD
-        ov_genai.WhisperPipeline(path, "CPU", config={"ENABLE_MMAP": False}),
-=======
         ov_genai.WhisperPipeline(
             path, 'CPU', **{'ENABLE_MMAP': False}
         ),
->>>>>>> 1729e784
     )
 
 
