--- conflicted
+++ resolved
@@ -9,23 +9,15 @@
 import dataclasses
 import openvino
 import typing
+import functools
 from transformers import AutoTokenizer
 from typing import Dict, Tuple, List
+import functools
+
+from utils.hugging_face import convert_and_save_tokenizer
 from utils.network import retry_request
 
 from openvino_genai import Tokenizer
-<<<<<<< HEAD
-=======
-import json
-from common import delete_rt_info
-from ov_genai_test_utils import (
-    get_models_list,
-    get_chat_models_list,
-    read_model,
-    model_tmp_path,
-)
-import functools
->>>>>>> c6c8c28f
 
 from utils.tokenizers import delete_rt_info
 from utils.hugging_face import convert_and_save_tokenizer, download_and_convert_model
@@ -325,14 +317,6 @@
 @pytest.mark.parametrize("max_length", [None, 10, 16, 64, 77, 103, 512, 1024])
 @pytest.mark.parametrize("pad_to_max_length", [None, True, False])
 @pytest.mark.parametrize("prompt", prompts)
-<<<<<<< HEAD
-@pytest.mark.parametrize("model_id", get_models_list())
-def test_padding(add_special_tokens, max_length, pad_to_max_length, prompt, model_id):
-    _, hf_tokenizer, models_path = download_and_convert_model(model_id)
-    ov_pipe = create_ov_pipeline(models_path=models_path)
-
-    genai_tokenzier = ov_pipe.get_tokenizer()
-=======
 @pytest.mark.parametrize("model_id", [
     "katuni4ka/tiny-random-phi3",
     "TinyLlama/TinyLlama-1.1B-Chat-v1.0",
@@ -343,7 +327,6 @@
     model_id, hf_tok_load_params = (model_id[0], model_id[1]) if isinstance(model_id, tuple) else (model_id, {})
     
     hf_tokenizer, genai_tokenzier = hf_ov_genai_models(model_id, subfolder=hf_tok_load_params.get("subfolder", None))
->>>>>>> c6c8c28f
 
     # In openvino_tokenizers if sequences are of different length by default padding is applied 
     # to the longest sequence in the batch since resulting tokenization is stored as a signe ov::Tensor 
