# Copyright (C) 2023-2025 Intel Corporation
# SPDX-License-Identifier: Apache-2.0

import os
import sys
import pytest
import json
import numpy as np
import dataclasses
import openvino
import typing
import functools
from transformers import AutoTokenizer
from typing import Dict, Tuple, List
<<<<<<< HEAD

from openvino_genai import Tokenizer

=======
import functools

from utils.hugging_face import convert_and_save_tokenizer
from utils.network import retry_request

from openvino_genai import Tokenizer

>>>>>>> 405d123d
from utils.tokenizers import delete_rt_info
from utils.hugging_face import convert_and_save_tokenizer, download_and_convert_model
from utils.tokenizers import model_tmp_path
from utils.ov_genai_pipelines import PipelineType, create_ov_pipeline
from utils.constants import get_disabled_mmap_ov_config
from data.models import get_models_list

def load_genai_tokenizer_with_configs(configs: List[Tuple], temp_path):
    delete_rt_info(configs, temp_path)

    for json_file in temp_path.glob("*.json"):
        json_file.unlink()

    for config_json, config_name in configs:
        with (temp_path / config_name).open('w') as f:
            json.dump(config_json, f)

    ov_tokenizer = Tokenizer(temp_path)
    return ov_tokenizer


def get_chat_templates():
    # Returns chat templates saved in tokenizer_configs.py, 
    # but skips some models that currently are not processed correctly.

    skipped_models = {
        # TODO: openchat/openchat_3.5 and berkeley-nest/Starling-LM-7B-alpha have the same template.
        # Need to enable and unskip, since it's preset in continuous batching and has >100 000 downloads.
        "openchat/openchat-3.5-0106",
        
        # These models fail even on HF so no need to check if applying chat matches.
        "vibhorag101/llama-2-13b-chat-hf-phr_mental_therapy",
        "codellama/CodeLlama-34b-Instruct-hf",
        "deepseek-ai/deepseek-math-7b-rl",
        "allenai/tulu-2-7b",
        "alexsobolev/IcaroLM",
        "tokyotech-llm/Swallow-7b-instruct-v0.1",
        "bofenghuang/vigogne-2-7b-chat",
        "OpenBuddy/openbuddy-mistral2-7b-v20.3-32k",
        "AliAbdelrasheed/maqa_llama_4bit",
        "stephenlzc/Mistral-7B-v0.3-Chinese-Chat-uncensored",

        # TODO: Need to support chat templates in more models: CVS-145963
        # Either ov_genai is unable to parse chat_template or results do not match with HF.
        "meta-llama/Meta-Llama-3-8B-Instruct",
        "databricks/dbrx-instruct", # Chat template is not supported by Jinja2Cpp
        "mosaicml/mpt-30b-chat",
        "deepseek-ai/deepseek-coder-6.7b-instruct", # Chat template is not supported by Jinja2Cpp
        "maldv/winter-garden-7b-alpha", # Chat template is not supported by Jinja2Cpp
        "ishorn5/RTLCoder-Deepseek-v1.1", # Chat template is not supported by Jinja2Cpp
        "openchat/openchat-3.5-0106",
        "casperhansen/llama-3-70b-instruct-awq",
        "TheBloke/deepseek-coder-33B-instruct-GPTQ",
        "AI-Sweden-Models/gpt-sw3-356m-instruct",
        "google/gemma-7b-it",
        "THUDM/cogvlm2-llama3-chat-19B",
        "KnutJaegersberg/internlm-20b-llama",
        "maywell/Synatra-Mixtral-8x7B",
        "MediaTek-Research/Breeze-7B-Instruct-v1_0",
        "bofenghuang/vigostral-7b-chat",
        "meetkai/functionary-small-v2.5", # Chat template is not supported by Jinja2Cpp
        "openchat/openchat-3.6-8b-20240522",
        "tenyx/TenyxChat-7B-v1",
        "LoneStriker/TinyLlama-1.1B-32k-Instruct-3.0bpw-h6-exl2",
        "yam-peleg/Hebrew-Gemma-11B-V2",
        "shenzhi-wang/Llama3-8B-Chinese-Chat", # AssertionError
        "nlpai-lab/KULLM3",
        "HuggingFaceH4/zephyr-7b-gemma-sft-v0.1",
        "MediaTek-Research/Breeze-7B-Instruct-v0_1", 
        "shanchen/llama3-8B-slerp-biomed-chat-chinese", # AssertionError
        "MLP-KTLim/llama-3-Korean-Bllossom-8B",
        "aloobun/CosmicBun-8B", # Chat template is not supported by Jinja2Cpp
        "codellama/CodeLlama-70b-Instruct-hf",
        "gorilla-llm/gorilla-openfunctions-v2", # Chat template is not supported by Jinja2Cpp
        "BramVanroy/Llama-2-13b-chat-dutch"
    }

    from data.tokenizer_configs import get_tokenizer_configs
    return [(k, v) for k, v in get_tokenizer_configs().items() if k not in skipped_models]


prompts = [
    'table is made of',
    '你好！ 你好嗎？',
    'Alan Turing was a',
    'The Sun is yellow because',
    ['The Sun is yellow because', 'Alan Turing was a', 'Alan Turing was a']
]
@pytest.mark.parametrize("model_id", get_models_list())
@pytest.mark.parametrize("prompt", prompts)
@pytest.mark.precommit
@pytest.mark.nightly
<<<<<<< HEAD
def test_encode(model_descr, prompt):
    model_id, tmp_path = model_descr
    opt_model, hf_tokenizer, models_path = download_and_convert_model(model_id, tmp_path)
    ov_pipe = create_ov_pipeline(models_path=models_path,
                                 pipeline_type=PipelineType.STATEFUL,
                                 ov_config=get_disabled_mmap_ov_config())
=======
def test_encode(model_id, prompt):
    opt_model, hf_tokenizer, models_path = download_and_convert_model(model_id)
    ov_pipe = create_ov_pipeline(models_path=models_path)
>>>>>>> 405d123d

    ov_tokenizer = ov_pipe.get_tokenizer()

    encoded_ov = ov_tokenizer.encode(prompt).input_ids.data
    if isinstance(prompt, list):
        encoded_hf = hf_tokenizer.batch_encode_plus(prompt)['input_ids']
        for tokens_ov, tokens_hf in zip(encoded_ov, encoded_hf):
            assert np.all(tokens_ov == tokens_hf)
    else:
        encoded_hf = hf_tokenizer.encode(prompt)
        assert np.all(encoded_hf == encoded_ov[0])


encoded_prompts = [
    [1, 1591, 338, 1754, 310],
    [1, 17102,   323,  3864,   471,   263],

    # chineze characters
    [1, 29871, 30919, 31076, 30584, 29871, 30919, 31076, 232, 154, 145, 30882],

    # On meta-llama/Meta-Llama-3-8B-Instruct this becomes longer  after removing the last token
    [3113, 264, 364, 267],

    # batched tokens
    [[1, 1591, 338, 1754, 310], [1, 1591, 338, 1754, 310], [1, 17102,   323,  3864,   471,   263]]
]
@pytest.mark.parametrize("model_id", get_models_list())
@pytest.mark.parametrize("encoded_prompt", encoded_prompts)
@pytest.mark.precommit
<<<<<<< HEAD
def test_decode(model_descr, encoded_prompt):
    model_id, tmp_path = model_descr
    opt_model, hf_tokenizer, models_path = download_and_convert_model(model_id, tmp_path)
    ov_pipe = create_ov_pipeline(models_path=models_path,
                                 pipeline_type=PipelineType.STATEFUL,
                                 ov_config=get_disabled_mmap_ov_config())
=======
def test_decode(model_id, encoded_prompt):
    opt_model, hf_tokenizer, models_path = download_and_convert_model(model_id)
    ov_pipe = create_ov_pipeline(models_path=models_path)
>>>>>>> 405d123d

    ov_tokenizer = ov_pipe.get_tokenizer()
    decoded_ov = ov_tokenizer.decode(encoded_prompt)

    if isinstance(encoded_prompt[0], list):
        decoded_hf = hf_tokenizer.batch_decode(encoded_prompt, skip_special_tokens=True)
        for tokens_ov, tokens_hf in zip(decoded_ov, decoded_hf):
            assert np.all(tokens_ov == tokens_hf)
    else:
        decoded_hf = hf_tokenizer.decode(encoded_prompt, skip_special_tokens=True)
        assert decoded_hf == decoded_ov


conversation = [
    {'role': 'user', 'content': '1+1='},
    {'role': 'assistant', 'content': '1 + 1 = 2'},
    {'role': 'user', 'content': 'What is the previous answer?'},
    {'role': 'assistant', 'content': 'The previous answer was: 1 + 1 = 2. Please ask me your next question.'},
    {'role': 'user', 'content': 'Why is the sun yellow?'},
    {'role': 'assistant', 'content': 'Because it emits yeloow light.'},
    {'role': 'user', 'content': 'What was my first question?'},
]
@pytest.mark.precommit
@pytest.mark.nightly
@pytest.mark.parametrize('chat_config', get_chat_templates())
@pytest.mark.parametrize("model_id", get_models_list())
def test_apply_chat_template(model_tmp_path, chat_config: Tuple[str, Dict], model_id):
    tokenizer_config = chat_config[1]

    # Will load openvino_model for tiny-random-phi as a placeholder
    # but indeed only Tokenizer and apply_chat_template will be tested.
<<<<<<< HEAD
    model_id, tmp_path = get_models_list()[0]
    opt_model, hf_tokenizer, models_path = download_and_convert_model(model_id, tmp_path)
    ov_pipe = create_ov_pipeline(models_path=models_path,
                                 pipeline_type=PipelineType.STATEFUL,
                                 ov_config=get_disabled_mmap_ov_config())
=======
    _, hf_tokenizer, models_path = download_and_convert_model(model_id)
    ov_pipe = create_ov_pipeline(models_path=models_path)
>>>>>>> 405d123d


    hf_full_history_str = hf_tokenizer.apply_chat_template(conversation,
        add_generation_prompt=False,
        tokenize=False,
        **tokenizer_config)

    ov_tokenizer = load_genai_tokenizer_with_configs([(tokenizer_config, "tokenizer_config.json")], model_tmp_path[1])
    ov_tokenizer.set_chat_template(tokenizer_config['chat_template'])
    ov_full_history_str = ov_tokenizer.apply_chat_template(conversation, add_generation_prompt=False)

    if ov_full_history_str != hf_full_history_str:
        print(f'hf reference: {hf_full_history_str}')
        print(f'ov_genai out: {ov_full_history_str}')
    assert ov_full_history_str == hf_full_history_str

    # Test throwing exception for empty rendered chat template
    # Example: Qwen2-VL chat template
    chat_template_for_empty_output = "{% if messages is string %}{{ messages }}{% else %}{% for content in messages %}{% if content['type'] == 'image' or 'image' in content or 'image_url' in content %}<|vision_start|><|image_pad|><|vision_end|>{% elif content['type'] == 'video' or 'video' in content %}<|vision_start|><|video_pad|><|vision_end|>{% elif 'text' in content %}{{ content['text'] }}{% endif %}{% endfor %}{% endif %}"
    with pytest.raises(Exception):
        ov_tokenizer.apply_chat_template(conversation, chat_template=chat_template_for_empty_output)


@pytest.mark.precommit
@pytest.mark.nightly
<<<<<<< HEAD
def test_set_chat_template():
    model_id, tmp_path = get_models_list()[0]
    opt_model, hf_tokenizer, models_path = download_and_convert_model(model_id, tmp_path)
    ov_pipe = create_ov_pipeline(models_path=models_path,
                                 pipeline_type=PipelineType.STATEFUL,
                                 ov_config=get_disabled_mmap_ov_config())
=======
@pytest.mark.parametrize("model_id", get_models_list())
def test_set_chat_template(model_id):
    _, _, models_path = download_and_convert_model(model_id)
    ov_pipe = create_ov_pipeline(models_path=models_path)
>>>>>>> 405d123d

    prompt = "how are you?"
    dummy_conversation = [
        {'role': 'user', 'content': prompt},
    ]

    ov_tokenizer = ov_pipe.get_tokenizer()
    identity_chat_template = "{% for message in messages %}{{ message['content'] }}{% endfor %}"

    templated_prompt_inline = ov_tokenizer.apply_chat_template(dummy_conversation, add_generation_prompt=False, chat_template=identity_chat_template)

    ov_tokenizer.set_chat_template(identity_chat_template)
    templated_prompt = ov_tokenizer.apply_chat_template(dummy_conversation, add_generation_prompt=False)

    assert templated_prompt_inline == templated_prompt
    assert prompt == templated_prompt


eng_prompts = [
    '1+1=',
    'What is the previous answer?',
    'Why is the Sun yellow?',
    'What was my first question?',
    ['Why is the Sun yellow?'],
    "Multiline\nstring\nWow!",
]
unicode_prompts = [*map(lambda x: str.encode(x, 'unicode_escape'), [
    "如果您有任何疑问，请联系我们，我们将予以解答。",
    "מחרוזת בדיקה",
])]

@pytest.mark.parametrize("model_id", [
    "katuni4ka/tiny-random-phi3",
    "TinyLlama/TinyLlama-1.1B-Chat-v1.0",
    # ("black-forest-labs/FLUX.1-dev", dict(subfolder="tokenizer")),  # FLUX.1-dev has tokenizer in subfolder
])
@pytest.mark.precommit
@pytest.mark.nightly
@pytest.mark.parametrize("prompt", [*eng_prompts, *unicode_prompts])
def test_special_tokens(tmp_path, prompt, model_id):
    prompt = prompt.decode('unicode_escape') if isinstance(prompt, bytes) else prompt

    model_id, hf_tok_load_params = (model_id[0], model_id[1]) if isinstance(model_id, tuple) else (model_id, {})

    hf_tokenizer = retry_request(lambda: AutoTokenizer.from_pretrained(model_id, **hf_tok_load_params))
    convert_and_save_tokenizer(hf_tokenizer, tmp_path)
    ov_tokenizer = Tokenizer(tmp_path)

    # Calling encode with 'add_special_tokens' will set state flag.
    ov_res_add_spec = ov_tokenizer.encode(prompt, add_special_tokens=True).input_ids.data
    ov_res_no_spec = ov_tokenizer.encode(prompt, add_special_tokens=False).input_ids.data
    hf_res_add_spec = hf_tokenizer(prompt, return_tensors="np", add_special_tokens=True)["input_ids"]
    hf_res_no_spec = hf_tokenizer(prompt, return_tensors="np", add_special_tokens=False)["input_ids"]
    assert np.all(ov_res_add_spec == hf_res_add_spec)
    assert np.all(ov_res_no_spec == hf_res_no_spec)
    
    # Check that add_special_tokens flag indeed made any difference
    assert ov_res_add_spec.size != ov_res_no_spec.size
    assert hf_res_add_spec.size != hf_res_no_spec.size

    # Decode with 'skip_special_tokens'
    decoded_genai_skip_spec = ov_tokenizer.decode(hf_res_add_spec, skip_special_tokens=True)[0]
    decoded_genai_no_skip = ov_tokenizer.decode(hf_res_add_spec, skip_special_tokens=False)[0]
    decoded_hf_skip_spec = hf_tokenizer.decode(hf_res_add_spec[0], skip_special_tokens=True)
    decoded_hf_no_skip = hf_tokenizer.decode(hf_res_add_spec[0], skip_special_tokens=False)
    assert decoded_genai_skip_spec == decoded_hf_skip_spec
    assert decoded_genai_no_skip == decoded_hf_no_skip

    # Check that skip_special_tokens indeed made any difference
    assert decoded_genai_skip_spec != decoded_genai_no_skip
    assert decoded_hf_skip_spec != decoded_hf_no_skip

@pytest.fixture
def hf_ov_genai_models(tmp_path_factory):

    @functools.lru_cache(maxsize=2)
    def _get_model_path(model_id, subfolder):
        model_dir = tmp_path_factory.getbasetemp() / model_id.replace('/', '_')
        model_dir.mkdir(exist_ok=True, parents=True)
        tokenizer_path = model_dir / "openvino_tokenizer.xml"

        hf_tokenizer = AutoTokenizer.from_pretrained(model_id, subfolder=subfolder)
        if not tokenizer_path.exists():
            convert_and_save_tokenizer(hf_tokenizer, model_dir)
        genai_tokenzier = Tokenizer(model_dir)
        return hf_tokenizer, genai_tokenzier
    return _get_model_path

prompts = [
    ['1+1=', 'What is the previous answer?'],
    'What is the previous answers? ' * 1000,  # long sentence exceeding max_length, check that is truncated
    'what',                                   # check that short sentence is padded to long
    # check that large batch with multilangual data is correctly padded
    [
        '1+1=',
        'What is the previous answer?',
        'Why is the Sun yellow?',
        'What was my first question?',
        "若我有一亿美元，在人工智能盛行的今天，我怎样投资才能收益最大化？",
        "מחרוזת בדיקה",
        "Multiline\nstring!\nWow!",
    ]
]
@pytest.mark.precommit
@pytest.mark.nightly
@pytest.mark.parametrize("add_special_tokens", [True, False])
@pytest.mark.parametrize("max_length", [None, 10, 16, 64, 77, 103, 512, 1024])
@pytest.mark.parametrize("pad_to_max_length", [None, True, False])
@pytest.mark.parametrize("prompt", prompts)
<<<<<<< HEAD
def test_padding(add_special_tokens, max_length, pad_to_max_length, prompt):
    model_id, tmp_path = get_models_list()[0]
    opt_model, hf_tokenizer, models_path = download_and_convert_model(model_id, tmp_path)
    ov_pipe = create_ov_pipeline(models_path=models_path,
                                 pipeline_type=PipelineType.STATEFUL,
                                 ov_config=get_disabled_mmap_ov_config())

    genai_tokenzier = ov_pipe.get_tokenizer()
=======
@pytest.mark.parametrize("model_id", [
    "katuni4ka/tiny-random-phi3",
    "TinyLlama/TinyLlama-1.1B-Chat-v1.0",
    "BAAI/bge-small-en-v1.5",  # model with 2 RaggedToDense ops
    # ("black-forest-labs/FLUX.1-dev", dict(subfolder="tokenizer")),  # FLUX.1-dev has tokenizer in subfolder
])
def test_padding(hf_ov_genai_models, add_special_tokens, max_length, pad_to_max_length, prompt, model_id):
    model_id, hf_tok_load_params = (model_id[0], model_id[1]) if isinstance(model_id, tuple) else (model_id, {})
    
    hf_tokenizer, genai_tokenzier = hf_ov_genai_models(model_id, subfolder=hf_tok_load_params.get("subfolder", None))
>>>>>>> 405d123d

    # In openvino_tokenizers if sequences are of different length by default padding is applied 
    # to the longest sequence in the batch since resulting tokenization is stored as a signe ov::Tensor 
    # which cannot store irregular/ragged array.
    # Therefore, for default mode truncation=True.
    # For the same reason runcation is always applied.
    hf_pad_params_map = {
        None: dict(padding="longest", truncation=True),
        False: dict(padding="longest", truncation=True),
        True: dict(padding="max_length", truncation=True),
    }
    hf_params = dict(add_special_tokens=add_special_tokens, max_length=max_length, **hf_pad_params_map[pad_to_max_length])
    ov_params = dict(add_special_tokens=add_special_tokens, max_length=max_length, pad_to_max_length=pad_to_max_length)
    if pad_to_max_length is None:
        ov_params.pop("pad_to_max_length")
    if max_length is None:
        hf_params.pop("max_length")
        ov_params.pop("max_length")
        
    ov_res = genai_tokenzier.encode(prompt, **ov_params)
    hf_res = hf_tokenizer(prompt, return_tensors="np", **hf_params)
    assert np.all(ov_res.input_ids.data == hf_res["input_ids"])
    assert np.all(ov_res.attention_mask.data == hf_res["attention_mask"])

@pytest.mark.precommit
@pytest.mark.nightly
def test_load_special_tokens_from_config_json(model_tmp_path):
    # test when there is an available config.json
    config_json = {
        "pad_token_id": 422,
        "bos_token_id": 42,
        "eos_token_id": 37,
    }
    tok = load_genai_tokenizer_with_configs([(config_json, "config.json")], model_tmp_path[1])
    assert tok.get_pad_token_id() == config_json['pad_token_id']
    assert tok.get_bos_token_id() == config_json['bos_token_id']
    assert tok.get_eos_token_id() == config_json['eos_token_id']


@pytest.mark.precommit
@pytest.mark.nightly
def test_load_special_tokens_from_special_tokens_map_json(model_tmp_path):
    # test with special_tokens_map
    special_tokens_map_json = {
        "pad_token": {"content": "<custom_pad>"},
        "bos_token": {"content": "<custom_bos>"},
        "eos_token": {"content": "<custom_eos>"},
    }
    tok = load_genai_tokenizer_with_configs([(special_tokens_map_json, "special_tokens_map.json")], model_tmp_path[1])
    assert tok.get_pad_token() == special_tokens_map_json['pad_token']["content"]
    assert tok.get_bos_token() == special_tokens_map_json['bos_token']["content"]
    assert tok.get_eos_token() == special_tokens_map_json['eos_token']["content"]


@pytest.mark.precommit
@pytest.mark.nightly
def test_load_special_tokens_from_tokenizer_config_json(model_tmp_path):
    # special_tokens_map is not available
    # but tokenize_config.json exists
    # will load both string and integer representations
    tok_config_json = {
        "added_tokens_decoder": {
            "422": {"content": "<pad>"},
            "37": {"content": "<s>"},
            "42": {"content": "</s>"},
        },
        "pad_token": "<pad>",
        "bos_token": "<s>",
        "eos_token": "</s>",
    }

    tok = load_genai_tokenizer_with_configs([(tok_config_json, "tokenizer_config.json")], model_tmp_path[1])
    assert tok.get_pad_token() == tok_config_json['pad_token']
    assert tok.get_bos_token() == tok_config_json['bos_token']
    assert tok.get_eos_token() == tok_config_json['eos_token']

    assert tok.get_pad_token_id() == 422
    assert tok.get_bos_token_id() == 37
    assert tok.get_eos_token_id() == 42


@pytest.mark.precommit
@pytest.mark.nightly
def test_load_special_tokens_from_tokenizer_config_and_config_json(model_tmp_path):
    # both config.json is available and tokenizer_config.json available
    # check that it does not read int values from tokenizer_config.json if they are in config.json
    tok_config_json = {
    "added_tokens_decoder": {
        # integers differ from config.json to check they don't override config.json
        "777": {"content": "<pad>"},
        "888": {"content": "<s>"},
        "656": {"content": "</s>"},
    },
    "pad_token": "<pad>",
    "bos_token": "<s>",
    "eos_token": "</s>",
    }
    config_json = {
        "pad_token_id": 422,
        "bos_token_id": 42,
        "eos_token_id": 37,
    }
    configs = [
        (tok_config_json, "tokenizer_config.json"),
        (config_json, "config.json")
    ]
    tok = load_genai_tokenizer_with_configs(configs, model_tmp_path[1])
    assert tok.get_pad_token_id() == config_json['pad_token_id']
    assert tok.get_bos_token_id() == config_json['bos_token_id']
    assert tok.get_eos_token_id() == config_json['eos_token_id']

    assert tok.get_pad_token() == tok_config_json['pad_token']
    assert tok.get_bos_token() == tok_config_json['bos_token']
    assert tok.get_eos_token() == tok_config_json['eos_token']


@pytest.mark.precommit
@pytest.mark.nightly
@pytest.mark.xfail(
    raises=AssertionError,
    reason="CVS-143410 ov tokenizer should be aligned with hf",
    strict=False,
)
def test_load_special_tokens_from_special_tokens_map_json_with_string_repr(model_tmp_path):
    # only string representation is provided, find token integers by inference
    model_id, temp_path = model_tmp_path
    tokenizer = retry_request(lambda: AutoTokenizer.from_pretrained(model_id, trust_remote_code=True))

    special_tokens_map_json = {}
    token_str_int_map = {}
    special_token_names = ['pad_token', 'bos_token', 'eos_token']
    for token_str in special_token_names:
        if hasattr(tokenizer, token_str):
            token_val = getattr(tokenizer, token_str)
            special_tokens_map_json.update({token_str: {"content": token_val}})
            token_id = tokenizer(token_val, add_special_tokens=False)['input_ids'][0]
            token_str_int_map.update({token_str: token_id})

    # since only string representations are present in the json will try to get by inference
    tok = load_genai_tokenizer_with_configs([(special_tokens_map_json, "special_tokens_map.json")], temp_path)

    # check ids inferred correctly for special tokens existing if HF tokenizer
    if 'pad_token' in token_str_int_map:
        assert tok.get_pad_token_id() == token_str_int_map['pad_token']
    if 'bos_token' in token_str_int_map:
        assert tok.get_bos_token_id() == token_str_int_map['bos_token']
    if 'eos_token' in token_str_int_map:
        assert tok.get_eos_token_id() == token_str_int_map['eos_token']


@dataclasses.dataclass(frozen=True)
class ChatTemplates:
    reference: typing.Optional[str]
    rt_simplified: typing.Optional[str]
    rt_template: typing.Optional[str]
    chat_template_json: typing.Optional[str]
    processor_config_json: typing.Optional[str]
    tokenizer_config_json: typing.Optional[str]


def generate_tokenizer(tmp_path, chat_templates):
    input_ids = openvino.op.Constant(openvino.Type.i64, openvino.Shape([0, 0]), []).output(0)
    input_ids.get_tensor().set_names({"input_ids"})
    attention_mask = openvino.op.Constant(openvino.Type.i64, openvino.Shape([0, 0]), []).output(0)
    attention_mask.get_tensor().set_names({"attention_mask"})
    model = openvino.Model(
        [openvino.op.Result(input_ids), openvino.op.Result(attention_mask)],
        [openvino.op.Parameter(openvino.Type.string, openvino.Shape([1]))]
    )
    if chat_templates.rt_simplified is not None:
        model.set_rt_info(chat_templates.rt_simplified, "simplified_chat_template")
    if chat_templates.rt_template is not None:
        model.set_rt_info(chat_templates.rt_template, "chat_template")
    if chat_templates.chat_template_json is not None:
        with open(tmp_path / "chat_template.json", "w") as file:
            json.dump({"chat_template": chat_templates.chat_template_json}, file)
    if chat_templates.processor_config_json is not None:
        with open(tmp_path / "processor_config.json", "w") as file:
            json.dump({"chat_template": chat_templates.processor_config_json}, file)
    if chat_templates.tokenizer_config_json is not None:
        with open(tmp_path / "tokenizer_config.json", "w") as file:
            json.dump({"chat_template": chat_templates.tokenizer_config_json}, file)
    openvino.save_model(model, tmp_path / "openvino_tokenizer.xml")
    return Tokenizer(tmp_path)


QWEN2_VL_2B = "{% if messages is string %}{{ messages }}{% else %}{% for content in messages %}{% if content['type'] == 'image' or 'image' in content or 'image_url' in content %}<|vision_start|><|image_pad|><|vision_end|>{% elif content['type'] == 'video' or 'video' in content %}<|vision_start|><|video_pad|><|vision_end|>{% elif 'text' in content %}{{ content['text'] }}{% endif %}{% endfor %}{% endif %}"


SIMPLIFIED_QWEN2_VL_2B = "{% for message in messages %}{{ message['content'] }}{% endfor %}"


@pytest.mark.precommit
@pytest.mark.nightly
def test_set_special_runtime_template(tmp_path):
    tokenizer = generate_tokenizer(tmp_path, ChatTemplates(None, None, None, None, None, None))
    tokenizer.chat_template = QWEN2_VL_2B
    assert tokenizer.chat_template == SIMPLIFIED_QWEN2_VL_2B


@pytest.mark.precommit
@pytest.mark.nightly
@pytest.mark.parametrize("chat_templates", [
    ChatTemplates("correct template", "correct template", "", "", "", ""),
    ChatTemplates("correct template", None, "correct template", "", "", ""),
    ChatTemplates("correct template", None, None, "correct template", "", ""),
    ChatTemplates("correct template", None, None, None, "correct template", ""),
    ChatTemplates("correct template", None, None, None, None, "correct template"),
    ChatTemplates(SIMPLIFIED_QWEN2_VL_2B, "", QWEN2_VL_2B, "", "", ""),
])
def test_template_priorities(tmp_path, chat_templates):
    generate_tokenizer(tmp_path, chat_templates)
    tokenizer = generate_tokenizer(tmp_path, chat_templates)
    assert tokenizer.chat_template == chat_templates.reference<|MERGE_RESOLUTION|>--- conflicted
+++ resolved
@@ -12,11 +12,6 @@
 import functools
 from transformers import AutoTokenizer
 from typing import Dict, Tuple, List
-<<<<<<< HEAD
-
-from openvino_genai import Tokenizer
-
-=======
 import functools
 
 from utils.hugging_face import convert_and_save_tokenizer
@@ -24,7 +19,6 @@
 
 from openvino_genai import Tokenizer
 
->>>>>>> 405d123d
 from utils.tokenizers import delete_rt_info
 from utils.hugging_face import convert_and_save_tokenizer, download_and_convert_model
 from utils.tokenizers import model_tmp_path
@@ -117,18 +111,9 @@
 @pytest.mark.parametrize("prompt", prompts)
 @pytest.mark.precommit
 @pytest.mark.nightly
-<<<<<<< HEAD
-def test_encode(model_descr, prompt):
-    model_id, tmp_path = model_descr
-    opt_model, hf_tokenizer, models_path = download_and_convert_model(model_id, tmp_path)
-    ov_pipe = create_ov_pipeline(models_path=models_path,
-                                 pipeline_type=PipelineType.STATEFUL,
-                                 ov_config=get_disabled_mmap_ov_config())
-=======
 def test_encode(model_id, prompt):
     opt_model, hf_tokenizer, models_path = download_and_convert_model(model_id)
     ov_pipe = create_ov_pipeline(models_path=models_path)
->>>>>>> 405d123d
 
     ov_tokenizer = ov_pipe.get_tokenizer()
 
@@ -158,18 +143,9 @@
 @pytest.mark.parametrize("model_id", get_models_list())
 @pytest.mark.parametrize("encoded_prompt", encoded_prompts)
 @pytest.mark.precommit
-<<<<<<< HEAD
-def test_decode(model_descr, encoded_prompt):
-    model_id, tmp_path = model_descr
-    opt_model, hf_tokenizer, models_path = download_and_convert_model(model_id, tmp_path)
-    ov_pipe = create_ov_pipeline(models_path=models_path,
-                                 pipeline_type=PipelineType.STATEFUL,
-                                 ov_config=get_disabled_mmap_ov_config())
-=======
 def test_decode(model_id, encoded_prompt):
     opt_model, hf_tokenizer, models_path = download_and_convert_model(model_id)
     ov_pipe = create_ov_pipeline(models_path=models_path)
->>>>>>> 405d123d
 
     ov_tokenizer = ov_pipe.get_tokenizer()
     decoded_ov = ov_tokenizer.decode(encoded_prompt)
@@ -201,16 +177,8 @@
 
     # Will load openvino_model for tiny-random-phi as a placeholder
     # but indeed only Tokenizer and apply_chat_template will be tested.
-<<<<<<< HEAD
-    model_id, tmp_path = get_models_list()[0]
-    opt_model, hf_tokenizer, models_path = download_and_convert_model(model_id, tmp_path)
-    ov_pipe = create_ov_pipeline(models_path=models_path,
-                                 pipeline_type=PipelineType.STATEFUL,
-                                 ov_config=get_disabled_mmap_ov_config())
-=======
     _, hf_tokenizer, models_path = download_and_convert_model(model_id)
     ov_pipe = create_ov_pipeline(models_path=models_path)
->>>>>>> 405d123d
 
 
     hf_full_history_str = hf_tokenizer.apply_chat_template(conversation,
@@ -236,19 +204,10 @@
 
 @pytest.mark.precommit
 @pytest.mark.nightly
-<<<<<<< HEAD
-def test_set_chat_template():
-    model_id, tmp_path = get_models_list()[0]
-    opt_model, hf_tokenizer, models_path = download_and_convert_model(model_id, tmp_path)
-    ov_pipe = create_ov_pipeline(models_path=models_path,
-                                 pipeline_type=PipelineType.STATEFUL,
-                                 ov_config=get_disabled_mmap_ov_config())
-=======
 @pytest.mark.parametrize("model_id", get_models_list())
 def test_set_chat_template(model_id):
     _, _, models_path = download_and_convert_model(model_id)
     ov_pipe = create_ov_pipeline(models_path=models_path)
->>>>>>> 405d123d
 
     prompt = "how are you?"
     dummy_conversation = [
@@ -358,16 +317,6 @@
 @pytest.mark.parametrize("max_length", [None, 10, 16, 64, 77, 103, 512, 1024])
 @pytest.mark.parametrize("pad_to_max_length", [None, True, False])
 @pytest.mark.parametrize("prompt", prompts)
-<<<<<<< HEAD
-def test_padding(add_special_tokens, max_length, pad_to_max_length, prompt):
-    model_id, tmp_path = get_models_list()[0]
-    opt_model, hf_tokenizer, models_path = download_and_convert_model(model_id, tmp_path)
-    ov_pipe = create_ov_pipeline(models_path=models_path,
-                                 pipeline_type=PipelineType.STATEFUL,
-                                 ov_config=get_disabled_mmap_ov_config())
-
-    genai_tokenzier = ov_pipe.get_tokenizer()
-=======
 @pytest.mark.parametrize("model_id", [
     "katuni4ka/tiny-random-phi3",
     "TinyLlama/TinyLlama-1.1B-Chat-v1.0",
@@ -378,7 +327,6 @@
     model_id, hf_tok_load_params = (model_id[0], model_id[1]) if isinstance(model_id, tuple) else (model_id, {})
     
     hf_tokenizer, genai_tokenzier = hf_ov_genai_models(model_id, subfolder=hf_tok_load_params.get("subfolder", None))
->>>>>>> 405d123d
 
     # In openvino_tokenizers if sequences are of different length by default padding is applied 
     # to the longest sequence in the batch since resulting tokenization is stored as a signe ov::Tensor 
