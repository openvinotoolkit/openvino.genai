--- conflicted
+++ resolved
@@ -10,14 +10,9 @@
 from langchain_core.documents.base import Document
 from langchain_community.embeddings import OpenVINOBgeEmbeddings
 from langchain_community.document_compressors.openvino_rerank import OpenVINOReranker
-<<<<<<< HEAD
 from typing import Literal, Union
 import sys
 import platform
-=======
-from typing import Literal
-import sys
->>>>>>> 630c9736
 
 EMBEDDINGS_TEST_MODELS = [
     "BAAI/bge-small-en-v1.5",
