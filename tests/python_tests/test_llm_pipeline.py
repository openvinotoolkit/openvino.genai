--- conflicted
+++ resolved
@@ -19,11 +19,8 @@
     model_tmp_path,
 )
 from utils.hugging_face import generation_config_to_hf
-<<<<<<< HEAD
 from data.models import get_models_list
 
-=======
->>>>>>> fa1c7eaa
 #
 # e2e work
 #
