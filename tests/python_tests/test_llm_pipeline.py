# Copyright (C) 2023-2025 Intel Corporation
# SPDX-License-Identifier: Apache-2.0


import pytest
import torch
import os
import json
import numpy as np
from pathlib import Path
from typing import Tuple, List, Dict

<<<<<<< HEAD
import openvino as ov
import openvino_genai as ov_genai

from common import run_llm_pipeline_with_ref

from utils.constants import get_default_llm_properties
from utils.hugging_face import generation_config_to_hf, download_and_convert_model
from utils.tokenizers import model_tmp_path, delete_rt_info
from utils.ov_genai_pipelines import create_ov_pipeline
from data.models import get_models_list, get_chat_models_list

=======
from common import run_llm_pipeline_with_ref
from ov_genai_test_utils import (
    get_models_list,
    read_model,
    load_genai_pipe_with_configs,
    get_chat_models_list,
    model_tmp_path,
)
from utils.hugging_face import generation_config_to_hf
>>>>>>> 7998955b
#
# e2e work
#

test_cases = [
    (dict(max_new_tokens=20), '你好！ 你好嗎？'),
    (dict(max_new_tokens=30, num_beams=15, num_beam_groups=3, num_return_sequences=15, diversity_penalty=1.0), 'Why is the Sun yellow?'),
]
@pytest.mark.parametrize("generation_config_dict,prompt", test_cases)
@pytest.mark.parametrize("model_descr", get_models_list())
@pytest.mark.precommit
@pytest.mark.nightly
def test_string_inputs(model_descr, generation_config_dict, prompt):
    run_llm_pipeline_with_ref(model_id=model_descr[0], prompts=[prompt], generation_config=generation_config_dict, tmp_path=model_descr[1])


input_tensors_list = [
    # input_ids, attention_mask
    (np.array([[1, 4, 42]], dtype=np.int64), None),
    (np.array([[1, 4, 42]], dtype=np.int64), np.array([[1, 1, 1]], dtype=np.int64)),
]
@pytest.mark.parametrize("inputs", input_tensors_list)
@pytest.mark.parametrize("model_descr", get_models_list())
@pytest.mark.precommit
@pytest.mark.nightly
def test_encoded_inputs(model_descr, inputs):
    device = 'CPU'

<<<<<<< HEAD
    model_id, tmp_path = model_descr
    opt_model, hf_tokenizer, models_path = download_and_convert_model(model_id, tmp_path)
    ov_pipe = create_ov_pipeline(models_path)

    ov_generation_config = ov_genai.GenerationConfig(max_new_tokens=20)
=======
    ov_generation_config = GenerationConfig(max_new_tokens=20)
>>>>>>> 7998955b
    hf_generation_config = generation_config_to_hf(opt_model.generation_config, ov_generation_config)

    input_ids, attention_mask = inputs
    prompt_len = input_ids.shape[1]

    if attention_mask is not None:
        inputs_ov = ov_genai.TokenizedInputs(ov.Tensor(input_ids), ov.Tensor(attention_mask))
        inputs_hf = dict(inputs=torch.tensor(input_ids), attention_mask=torch.tensor(attention_mask))
    else:
        inputs_hf = dict(inputs=torch.tensor(input_ids))
        inputs_ov = ov.Tensor(input_ids)

    hf_output = opt_model.generate(**inputs_hf, generation_config=hf_generation_config).sequences[0]
    ov_output = ov_pipe.generate(inputs_ov, ov_generation_config)

    hf_res = hf_output[prompt_len:].numpy()
    ov_res = np.array(ov_output.tokens, dtype=np.int64)
    assert np.all(ov_res == hf_res)


test_configs = [
    dict(max_new_tokens=20),
    dict(max_new_tokens=20, num_beam_groups=2, num_beams=6, diversity_penalty=1.0)
]
batched_prompts = [
    ['table is made', 'They sky is blue because', 'Difference between Jupiter and Mars is that'],
    ['hello', 'Here is the longest nowel ever: '],
    ['Alan Turing was a', 'return 0', '你好！ 你好嗎？'],
    ['table is made', 'table is made [force left pad tokens]']
]
@pytest.mark.parametrize("generation_config_dict", test_configs)
@pytest.mark.parametrize("prompts", batched_prompts)
@pytest.mark.parametrize("model_descr", get_models_list())
@pytest.mark.precommit
@pytest.mark.nightly
def test_batch_string_inputs(model_descr, generation_config_dict, prompts):
    run_llm_pipeline_with_ref(model_id=model_descr[0], prompts=prompts, generation_config=generation_config_dict, tmp_path=model_descr[1])


@pytest.mark.precommit
@pytest.mark.nightly
def test_batch_size_switch():
    model_id, tmp_path = ('katuni4ka/tiny-random-phi3', Path('tiny-random-phi3'))
    _, _, models_path = download_and_convert_model(model_id, tmp_path)
    ov_pipe = create_ov_pipeline(models_path)

    ov_pipe.generate(["a"], max_new_tokens=2)
    ov_pipe.generate(["1", "2"], max_new_tokens=2)
    ov_pipe.generate(["a"], max_new_tokens=2)


@pytest.mark.precommit
@pytest.mark.nightly
def test_empty_encoded_inputs_throw():
    model_id, tmp_path = ('katuni4ka/tiny-random-phi3', Path('tiny-random-phi3'))
    _, _, models_path = download_and_convert_model(model_id, tmp_path)
    ov_pipe = create_ov_pipeline(models_path)

    with pytest.raises(RuntimeError):
        ov_pipe.generate(ov.Tensor(np.array([[]], dtype=np.int64)), max_new_tokens=2)

#
# Chat scenario
#

chat_intpus = [
    (dict(max_new_tokens=20),  ""),
    (dict(max_new_tokens=20),  "You are a helpful assistant."),
    (dict(max_new_tokens=10, num_beam_groups=3, num_beams=15, num_return_sequences=1, diversity_penalty=1.0), "")
]

questions = [
    '1+1=',
    'What is the previous answer?',
    'Why is the Sun yellow?',
    'What was my first question?'
]

@pytest.mark.parametrize("intpus", chat_intpus)
@pytest.mark.parametrize("model_descr", get_chat_models_list())
@pytest.mark.precommit
@pytest.mark.nightly
def test_chat_scenario(model_descr, intpus):
    chat_history_hf = []
    chat_history_ov = []

    model_id, tmp_path = model_descr
    opt_model, hf_tokenizer, models_path = download_and_convert_model(model_id, tmp_path)
    ov_pipe = create_ov_pipeline(models_path)

<<<<<<< HEAD
    ov_generation_config = ov_genai.GenerationConfig(**generation_config_kwargs)
=======
    generation_config_kwargs, system_massage = intpus

    ov_generation_config = GenerationConfig(**generation_config_kwargs)
>>>>>>> 7998955b
    hf_generation_config = generation_config_to_hf(opt_model.generation_config, ov_generation_config)

    ov_pipe.start_chat(system_massage)
    chat_history_hf.append({"role": "system", "content": system_massage})
    chat_history_ov.append({"role": "system", "content": system_massage})
    for prompt in questions:
        chat_history_hf.append({'role': 'user', 'content': prompt})
        chat_history_ov.append({'role': 'user', 'content': prompt})

        chat_prompt = hf_tokenizer.apply_chat_template(chat_history_hf, tokenize=False, add_generation_prompt=True)
        tokenized = hf_tokenizer(chat_prompt, return_tensors='pt', add_special_tokens=False)
        prompt_len = tokenized['input_ids'].numel()

        answer = opt_model.generate(**tokenized, generation_config=hf_generation_config).sequences[0]
        answer_str = hf_tokenizer.decode(answer[prompt_len:], skip_special_tokens=True)
        chat_history_hf.append({'role': 'assistant', 'content': answer_str})

        answer_ov = ov_pipe.generate(prompt, generation_config=ov_generation_config)
        chat_history_ov.append({'role': 'assistant', 'content': answer_ov})

    ov_pipe.finish_chat()

    if chat_history_ov != chat_history_hf:
        print(f'hf_output: {chat_history_hf}')
        print(f'ov_output: {chat_history_ov}')

    assert chat_history_ov == chat_history_hf


@pytest.mark.precommit
@pytest.mark.nightly
def test_chat_scenario_several_chats_in_series():
    model_descr = get_chat_models_list()[0]
    model_id, path, tokenizer, opt_model, ov_pipe = read_model((model_descr[0], model_descr[1]))

    generation_config_kwargs, _ = chat_intpus[0]
    ov_generation_config = GenerationConfig(**generation_config_kwargs)
    hf_generation_config = convert_to_hf(opt_model.generation_config, ov_generation_config)

    for i in range(2):
        chat_history_hf = []
        chat_history_ov = []
        ov_pipe.start_chat()
        for prompt in questions[:2]:
            chat_history_hf.append({'role': 'user', 'content': prompt})
            chat_history_ov.append({'role': 'user', 'content': prompt})

            chat_prompt = tokenizer.apply_chat_template(chat_history_hf, tokenize=False, add_generation_prompt=True)
            tokenized = tokenizer(chat_prompt, return_tensors='pt', add_special_tokens=False)
            prompt_len = tokenized['input_ids'].numel()

            answer = opt_model.generate(**tokenized, generation_config=hf_generation_config).sequences[0]
            answer_str = tokenizer.decode(answer[prompt_len:], skip_special_tokens=True)
            chat_history_hf.append({'role': 'assistant', 'content': answer_str})

            answer_ov = ov_pipe.generate(prompt, generation_config=ov_generation_config)
            chat_history_ov.append({'role': 'assistant', 'content': answer_ov})

        ov_pipe.finish_chat()

        if chat_history_ov != chat_history_hf:
            print(f'hf_output: {chat_history_hf}')
            print(f'ov_output: {chat_history_ov}')

        assert chat_history_ov == chat_history_hf


@pytest.mark.precommit
@pytest.mark.nightly
def test_chat_scenario_several_start():
    ov_pipe = read_model(get_chat_models_list()[0])[4]

    generation_config_kwargs, _ = chat_intpus[0]
    ov_generation_config = GenerationConfig(**generation_config_kwargs)

    ov_pipe.start_chat()
    ov_pipe.start_chat()
    ov_pipe.generate(questions[0], generation_config=ov_generation_config)
    ov_pipe.finish_chat()

#
# Streaming with callback
#

def user_defined_callback(subword):
    print(subword)


def user_defined_status_callback(subword):
    print(subword)
    return ov_genai.StreamingStatus.RUNNING


@pytest.mark.parametrize("callback", [print, user_defined_callback, user_defined_status_callback, lambda subword: print(subword)])
@pytest.mark.precommit
@pytest.mark.nightly
def test_callback_one_string(callback):
    model_id, tmp_path = get_models_list()[0]
    opt_model, hf_tokenizer, models_path = download_and_convert_model(model_id, tmp_path)
    ov_pipe = create_ov_pipeline(models_path)
    generation_config = ov_pipe.get_generation_config()
    generation_config.max_new_tokens = 10
    ov_pipe.generate('table is made of', generation_config, callback)


@pytest.mark.parametrize("callback", [print, user_defined_callback, user_defined_status_callback, lambda subword: print(subword)])
@pytest.mark.precommit
@pytest.mark.nightly
def test_callback_batch_throws(callback):
    model_id, tmp_path = get_models_list()[0]
    opt_model, hf_tokenizer, models_path = download_and_convert_model(model_id, tmp_path)
    ov_pipe = create_ov_pipeline(models_path)
    with pytest.raises(RuntimeError):
        ov_pipe.generate(['1', '2'], ov_pipe.get_generation_config(), callback)


@pytest.mark.parametrize("callback", [print, user_defined_callback, user_defined_status_callback, lambda subword: print(subword)])
@pytest.mark.precommit
@pytest.mark.nightly
def test_callback_kwargs_one_string(callback):
    model_id, tmp_path = get_models_list()[0]
    opt_model, hf_tokenizer, models_path = download_and_convert_model(model_id, tmp_path)
    ov_pipe = create_ov_pipeline(models_path)
    ov_pipe.generate('table is made of', max_new_tokens=10, streamer=callback)


@pytest.mark.parametrize("callback", [print, user_defined_callback, user_defined_status_callback, lambda subword: print(subword)])
@pytest.mark.precommit
@pytest.mark.nightly
@pytest.mark.parametrize("model_descr", get_models_list())
def test_callback_decoding_metallama(model_descr, callback):
    # On metallama this prompt generates output which can shorten after adding new tokens.
    # Test that streamer correctly handles such cases.
    prompt = 'I have an interview about product speccing with the company Weekend Health. Give me an example of a question they might ask with regards about a new feature'
    if model_descr[0] != 'meta-llama/Meta-Llama-3-8B-Instruct':
        pytest.skip()
    model_id, tmp_path = model_descr
    opt_model, hf_tokenizer, models_path = download_and_convert_model(model_id, tmp_path)
    ov_pipe = create_ov_pipeline(models_path)
    ov_pipe.generate(prompt, max_new_tokens=300, streamer=callback)


@pytest.mark.parametrize("callback", [print, user_defined_callback, user_defined_status_callback, lambda subword: print(subword)])
@pytest.mark.precommit
@pytest.mark.nightly
def test_callback_kwargs_batch_throws(callback):
    model_id, tmp_path = get_models_list()[0]
    opt_model, hf_tokenizer, models_path = download_and_convert_model(model_id, tmp_path)
    ov_pipe = create_ov_pipeline(models_path)
    with pytest.raises(RuntimeError):
        ov_pipe.generate(['1', '2'], max_new_tokens=10, streamer=callback)


@pytest.mark.precommit
@pytest.mark.nightly
def test_callback_terminate_by_bool():
    model_id, tmp_path = get_models_list()[0]
    opt_model, hf_tokenizer, models_path = download_and_convert_model(model_id, tmp_path)
    ov_pipe = create_ov_pipeline(models_path)

    current_iter = 0
    num_iters = 10
    def callback(subword):
        nonlocal current_iter
        current_iter += 1
        return current_iter == num_iters

    max_new_tokens = 100
    ov_generation_config = ov_genai.GenerationConfig(max_new_tokens=max_new_tokens, ignore_eos=True)

    # without attention mask
    input_ids, _ = input_tensors_list[0]
    inputs_ov = ov.Tensor(input_ids)
    ov_output = ov_pipe.generate(inputs_ov, ov_generation_config, streamer=callback)

    assert len(ov_output.tokens[0]) < max_new_tokens


@pytest.mark.precommit
@pytest.mark.nightly
def test_callback_terminate_by_status():
    model_id, tmp_path = get_models_list()[0]
    opt_model, hf_tokenizer, models_path = download_and_convert_model(model_id, tmp_path)
    ov_pipe = create_ov_pipeline(models_path)

    current_iter = 0
    num_iters = 10
    def callback(subword):
        nonlocal current_iter
        current_iter += 1
        return ov_genai.StreamingStatus.STOP if current_iter == num_iters else ov_genai.StreamingStatus.RUNNING

    max_new_tokens = 100
    ov_generation_config = ov_genai.GenerationConfig(max_new_tokens=max_new_tokens, ignore_eos=True)

    # without attention mask
    input_ids, _ = input_tensors_list[0]
    inputs_ov = ov.Tensor(input_ids)
    ov_output = ov_pipe.generate(inputs_ov, ov_generation_config, streamer=callback)

    assert len(ov_output.tokens[0]) < max_new_tokens


@pytest.mark.parametrize("model_descr", get_chat_models_list())
@pytest.mark.precommit
@pytest.mark.nightly
def test_chat_scenario_callback_cancel(model_descr):
    callback_questions = [
        '1+1=',
        'Why is the Sun yellow?',
        'What is the previous answer?',
        'What was my first question?'
    ]

    generation_config_kwargs = dict(max_new_tokens=20)

    chat_history_hf = []
    chat_history_ov = []

    model_id, tmp_path = model_descr
    tmp_path = tmp_path / '_test_chat'
    opt_model, hf_tokenizer, models_path = download_and_convert_model(model_id, tmp_path)
    ov_pipe = create_ov_pipeline(models_path)

<<<<<<< HEAD
    ov_generation_config = ov_genai.GenerationConfig(**generation_config_kwargs)
=======
    ov_generation_config = GenerationConfig(**generation_config_kwargs)
>>>>>>> 7998955b
    hf_generation_config = generation_config_to_hf(opt_model.generation_config, ov_generation_config)
    
    current_iter = 0
    num_iters = 3
    def callback(subword):
        nonlocal current_iter
        current_iter += 1
        return ov_genai.StreamingStatus.CANCEL if current_iter == num_iters else ov_genai.StreamingStatus.RUNNING

    ov_pipe.start_chat()
    for prompt in callback_questions:
        if (prompt != callback_questions[1]):
            chat_history_hf.append({'role': 'user', 'content': prompt})
            chat_history_ov.append({'role': 'user', 'content': prompt})

            chat_prompt = hf_tokenizer.apply_chat_template(chat_history_hf, tokenize=False, add_generation_prompt=True)
            tokenized = hf_tokenizer(chat_prompt, return_tensors='pt', add_special_tokens=False)
            prompt_len = tokenized['input_ids'].numel()

            answer = opt_model.generate(**tokenized, generation_config=hf_generation_config).sequences[0]
            answer_str = hf_tokenizer.decode(answer[prompt_len:], skip_special_tokens=True)
            chat_history_hf.append({'role': 'assistant', 'content': answer_str})

            answer_ov = ov_pipe.generate(prompt, generation_config=ov_generation_config)
            chat_history_ov.append({'role': 'assistant', 'content': answer_ov})
        else:
            answer_ov = ov_pipe.generate(prompt, generation_config=ov_generation_config, streamer=callback)

    ov_pipe.finish_chat()

    if chat_history_ov != chat_history_hf:
        print(f'hf_output: {chat_history_hf}')
        print(f'ov_output: {chat_history_ov}')

    assert chat_history_ov == chat_history_hf


class PrinterNone(ov_genai.StreamerBase):
    def __init__(self, tokenizer):
        # super() may work, but once you begin mixing Python and C++
        # multiple inheritance, things will fall apart due to
        # differences between Python’s MRO and C++’s mechanisms.
        ov_genai.StreamerBase.__init__(self)
        self.tokenizer = tokenizer
    def put(self, token_id):
        # print(self.tokenizer.decode([token_id]))  # Incorrect way to print, but easy to implement
        print(token_id)  # print only token because self.tokenizer.decode([token_id]) are not implemented yet
    def end(self):
        print('end')


class PrinterBool(ov_genai.StreamerBase):
    def __init__(self, tokenizer):
        # super() may work, but once you begin mixing Python and C++
        # multiple inheritance, things will fall apart due to
        # differences between Python’s MRO and C++’s mechanisms.
        ov_genai.StreamerBase.__init__(self)
        self.tokenizer = tokenizer
    def put(self, token_id):
        # print(self.tokenizer.decode([token_id]))  # Incorrect way to print, but easy to implement
        print(token_id)  # print only token because self.tokenizer.decode([token_id]) are not implemented yet
        return False
    def end(self):
        print('end')


class PrinterStatus(ov_genai.StreamerBase):
    def __init__(self, tokenizer):
        # super() may work, but once you begin mixing Python and C++
        # multiple inheritance, things will fall apart due to
        # differences between Python’s MRO and C++’s mechanisms.
        ov_genai.StreamerBase.__init__(self)
        self.tokenizer = tokenizer
    def write(self, token_id):
        # print(self.tokenizer.decode([token_id]))  # Incorrect way to print, but easy to implement
        print(token_id)  # print only token because self.tokenizer.decode([token_id]) are not implemented yet
        return ov_genai.StreamingStatus.RUNNING
    def end(self):
        print('end')


@pytest.mark.parametrize("streamer_base", [PrinterNone, PrinterBool, PrinterStatus])
@pytest.mark.precommit
@pytest.mark.nightly
def test_streamer_one_string(streamer_base):
    model_id, tmp_path = get_models_list()[0]
    opt_model, hf_tokenizer, models_path = download_and_convert_model(model_id, tmp_path)
    ov_pipe = create_ov_pipeline(models_path)
    generation_config = ov_pipe.get_generation_config()
    generation_config.max_new_tokens = 10
    printer = streamer_base(ov_pipe.get_tokenizer())
    ov_pipe.generate('table is made of', generation_config, printer)


@pytest.mark.precommit
@pytest.mark.nightly
def test_streamer_batch_throws():
    model_id, tmp_path = get_models_list()[0]
    opt_model, hf_tokenizer, models_path = download_and_convert_model(model_id, tmp_path)
    ov_pipe = create_ov_pipeline(models_path)
    printer = PrinterNone(ov_pipe.get_tokenizer())
    with pytest.raises(RuntimeError):
        ov_pipe.generate(['1', '2'], ov_pipe.get_generation_config(), printer)


@pytest.mark.precommit
@pytest.mark.nightly
def test_streamer_kwargs_one_string():
    model_id, tmp_path = get_models_list()[0]
    opt_model, hf_tokenizer, models_path = download_and_convert_model(model_id, tmp_path)
    ov_pipe = create_ov_pipeline(models_path)
    printer = PrinterNone(ov_pipe.get_tokenizer())
    ov_pipe.generate('table is made of', max_new_tokens=10, do_sample=False, streamer=printer)


@pytest.mark.precommit
@pytest.mark.nightly
def test_streamer_kwargs_batch_throws():
    model_id, tmp_path = get_models_list()[0]
    opt_model, hf_tokenizer, models_path = download_and_convert_model(model_id, tmp_path)
    ov_pipe = create_ov_pipeline(models_path)
    printer = PrinterNone(ov_pipe.get_tokenizer())
    with pytest.raises(RuntimeError):
        ov_pipe.generate('', num_beams=2, streamer=printer)


@pytest.mark.precommit
@pytest.mark.nightly
@pytest.mark.parametrize("callback", [print, user_defined_callback, user_defined_status_callback, lambda subword: print(subword)])
def test_operator_with_callback_one_string(callback):
    model_id, tmp_path = get_models_list()[0]
    opt_model, hf_tokenizer, models_path = download_and_convert_model(model_id, tmp_path)
    ov_pipe = create_ov_pipeline(models_path)
    ten_tokens = ov_pipe.get_generation_config()
    ten_tokens.max_new_tokens = 10
    ov_pipe('talbe is made of', ten_tokens, callback)


@pytest.mark.precommit
@pytest.mark.nightly
@pytest.mark.parametrize("callback", [print, user_defined_callback, user_defined_status_callback, lambda subword: print(subword)])
def test_operator_with_callback_batch_throws(callback):
    model_id, tmp_path = get_models_list()[0]
    opt_model, hf_tokenizer, models_path = download_and_convert_model(model_id, tmp_path)
    ov_pipe = create_ov_pipeline(models_path)
    with pytest.raises(RuntimeError):
        ov_pipe(['1', '2'], ov_pipe.get_generation_config(), callback)


@pytest.mark.parametrize("streamer_base", [PrinterNone, PrinterBool, PrinterStatus])
@pytest.mark.precommit
@pytest.mark.nightly
def test_operator_with_streamer_kwargs_one_string(streamer_base):
    model_id, tmp_path = get_models_list()[0]
    opt_model, hf_tokenizer, models_path = download_and_convert_model(model_id, tmp_path)
    ov_pipe = create_ov_pipeline(models_path)
    printer = streamer_base(ov_pipe.get_tokenizer())
    ov_pipe('hi', max_new_tokens=10, do_sample=True, streamer=printer)


@pytest.mark.precommit
@pytest.mark.nightly
def test_operator_with_streamer_kwargs_batch_throws():
    model_id, tmp_path = get_models_list()[0]
    opt_model, hf_tokenizer, models_path = download_and_convert_model(model_id, tmp_path)
    ov_pipe = create_ov_pipeline(models_path)
    printer = PrinterNone(ov_pipe.get_tokenizer())
    with pytest.raises(RuntimeError):
        ov_pipe('', num_beams=2, streamer=printer)

#
# Tests on generation configs handling
#


def load_genai_pipe_with_configs(configs: List[Tuple], temp_path):
    # Load LLMPipeline where all configs are cleared.
    # remove existing jsons from previous tests
    for json_file in temp_path.glob("*.json"):
        json_file.unlink()
    delete_rt_info(configs, temp_path)

    for config_json, config_name in configs:
        with (temp_path / config_name).open('w') as f:
            json.dump(config_json, f)

    ov_pipe = ov_genai.LLMPipeline(temp_path, 'CPU', **get_default_llm_properties())

    for _, config_name in configs:
        os.remove(temp_path / config_name)

    return ov_pipe


@pytest.mark.precommit
@pytest.mark.nightly
def test_eos_token_is_inherited_from_default_generation_config(model_tmp_path):
    model_id, temp_path = model_tmp_path
    ov_pipe = load_genai_pipe_with_configs([({"eos_token_id": 37}, "config.json")], temp_path)

    config = ov_genai.ov_genai.GenerationConfig()
    config.do_sample = True  # no eos_token_id but it's loaded from config.json
    ov_pipe.set_generation_config(config)

    assert 37 == ov_pipe.get_generation_config().eos_token_id


@pytest.mark.precommit
@pytest.mark.nightly
def test_pipeline_validates_generation_config():
    model_id, tmp_path = 'katuni4ka/tiny-random-phi3', Path('tiny-random-phi3')
    opt_model, hf_tokenizer, models_path = download_and_convert_model(model_id, tmp_path)
    ov_pipe = create_ov_pipeline(models_path)
    invalid_generation_config = dict(num_beam_groups=3, num_beams=15, do_sample=True) # beam sample is not supported
    with pytest.raises(RuntimeError):
        ov_pipe.generate("dummy prompt", **invalid_generation_config)

#
# Work with Unicode in Python API
#

@pytest.mark.precommit
@pytest.mark.nightly
def test_unicode_pybind_decoding_one_string():
    # On this model this prompt generates unfinished utf string.
    # Test that pybind will not fail.
    model_id, tmp_path = 'katuni4ka/tiny-random-phi3', Path('tiny-random-phi3')
    opt_model, hf_tokenizer, models_path = download_and_convert_model(model_id, tmp_path)
    ov_pipe = create_ov_pipeline(models_path)
    res_str = ov_pipe.generate(',', max_new_tokens=4, apply_chat_template=False)
    assert '�' == res_str[-1]


@pytest.mark.precommit
@pytest.mark.nightly
def test_unicode_pybind_decoding_batched():
    # On this model this prompt generates unfinished utf string.
    # Test that pybind will not fail.
    model_id, tmp_path = 'katuni4ka/tiny-random-phi3', Path('tiny-random-phi3')
    opt_model, hf_tokenizer, models_path = download_and_convert_model(model_id, tmp_path)
    ov_pipe = create_ov_pipeline(models_path)
    res_str = ov_pipe.generate([","], max_new_tokens=4, apply_chat_template=False)
    assert '�' == res_str.texts[0][-1]


@pytest.mark.precommit
@pytest.mark.nightly
def test_unicode_pybind_decoding_one_string_streamer():
    # On this model this prompt generates unfinished utf-8 string
    # and streams it. Test that pybind will not fail while we pass string to python.
    model_id, tmp_path = 'katuni4ka/tiny-random-phi3', Path('tiny-random-phi3')
    opt_model, hf_tokenizer, models_path = download_and_convert_model(model_id, tmp_path)
    ov_pipe = create_ov_pipeline(models_path)
    res_str = []
    ov_pipe.generate(",", max_new_tokens=4, apply_chat_template=False, streamer=lambda x: res_str.append(x))
    assert '�' == ''.join(res_str)[-1]

#
# Perf metrics
#

def run_perf_metrics_collection(model_descr, generation_config_dict: dict, prompt: str) -> ov_genai.PerfMetrics:
    model_id, tmp_path = model_descr
    opt_model, hf_tokenizer, models_path = download_and_convert_model(model_id, tmp_path)
    ov_pipe = create_ov_pipeline(models_path)
    return ov_pipe.generate([prompt], **generation_config_dict).perf_metrics


test_cases = [
    (dict(max_new_tokens=20), 'table is made of'),
]
@pytest.mark.parametrize("generation_config,prompt", test_cases)
@pytest.mark.precommit
@pytest.mark.nightly
def test_perf_metrics(generation_config, prompt):
    import time
    start_time = time.perf_counter()
    model_id, path = 'katuni4ka/tiny-random-gemma2', Path('katuni4ka-tiny-random-gemma2')
    perf_metrics = run_perf_metrics_collection((model_id, path), generation_config, prompt)
    total_time = (time.perf_counter() - start_time) * 1000

    # Check that load time is adequate.
    load_time = perf_metrics.get_load_time()
    assert load_time > 0 and load_time < total_time

    # Check that num input and generated tokens are adequate.
    num_generated_tokens = perf_metrics.get_num_generated_tokens()
    assert num_generated_tokens > 0 and num_generated_tokens <= generation_config['max_new_tokens']

    num_input_tokens = perf_metrics.get_num_input_tokens()
    assert num_input_tokens > 0 and num_input_tokens <= len(prompt)

    mean_ttft, std_ttft = perf_metrics.get_ttft()
    assert (mean_ttft, std_ttft) == (perf_metrics.get_ttft().mean, perf_metrics.get_ttft().std)
    assert mean_ttft > 0 and mean_ttft < 1000.0

    raw_metrics = perf_metrics.raw_metrics
    durations = np.array(raw_metrics.m_durations) / 1000
    # Check that prefill is not included in durations for TPOT calculation.
    # For the very long prompt prefill is slow and TTFT is much larger than any other token generation duration.
    assert np.all(mean_ttft > durations * 2)

    mean_tpot, std_tpot = perf_metrics.get_tpot()
    assert (mean_tpot, std_tpot) == (perf_metrics.get_tpot().mean, perf_metrics.get_tpot().std)
    assert mean_tpot > 0 and mean_ttft < 1000.0

    mean_throughput, std_throughput = perf_metrics.get_throughput()
    assert (mean_throughput, std_throughput) == (perf_metrics.get_throughput().mean, perf_metrics.get_throughput().std)
    assert mean_throughput > 0 and mean_throughput < 20000.0

    mean_gen_duration, std_gen_duration = perf_metrics.get_generate_duration()
    assert (mean_gen_duration, std_gen_duration) == (perf_metrics.get_generate_duration().mean, perf_metrics.get_generate_duration().std)
    assert mean_gen_duration > 0 and load_time + mean_gen_duration < total_time
    assert std_gen_duration == 0

    mean_tok_duration, std_tok_duration = perf_metrics.get_tokenization_duration()
    assert (mean_tok_duration, std_tok_duration) == (perf_metrics.get_tokenization_duration().mean, perf_metrics.get_tokenization_duration().std)
    assert mean_tok_duration > 0 and mean_tok_duration < mean_gen_duration
    assert std_tok_duration == 0

    mean_detok_duration, std_detok_duration = perf_metrics.get_detokenization_duration()
    assert (mean_detok_duration, std_detok_duration) == (perf_metrics.get_detokenization_duration().mean, perf_metrics.get_detokenization_duration().std)
    assert mean_detok_duration > 0 and mean_detok_duration < mean_gen_duration
    assert std_detok_duration == 0

    # assert that calculating statistics manually from the raw counters we get the same restults as from PerfMetrics
    assert np.allclose(mean_tpot, np.mean(durations))
    assert np.allclose(std_tpot, np.std(durations))

    raw_dur = np.array(raw_metrics.generate_durations) / 1000
    assert np.allclose(mean_gen_duration, np.mean(raw_dur))
    assert np.allclose(std_gen_duration, np.std(raw_dur))

    raw_dur = np.array(raw_metrics.tokenization_durations) / 1000
    assert np.allclose(mean_tok_duration, np.mean(raw_dur))
    assert np.allclose(std_tok_duration, np.std(raw_dur))

    raw_dur = np.array(raw_metrics.detokenization_durations) / 1000
    assert np.allclose(mean_detok_duration, np.mean(raw_dur))
    assert np.allclose(std_detok_duration, np.std(raw_dur))

    assert len(raw_metrics.m_times_to_first_token) > 0
    assert len(raw_metrics.m_batch_sizes) > 0
    assert len(raw_metrics.m_durations) > 0<|MERGE_RESOLUTION|>--- conflicted
+++ resolved
@@ -10,7 +10,6 @@
 from pathlib import Path
 from typing import Tuple, List, Dict
 
-<<<<<<< HEAD
 import openvino as ov
 import openvino_genai as ov_genai
 
@@ -22,17 +21,6 @@
 from utils.ov_genai_pipelines import create_ov_pipeline
 from data.models import get_models_list, get_chat_models_list
 
-=======
-from common import run_llm_pipeline_with_ref
-from ov_genai_test_utils import (
-    get_models_list,
-    read_model,
-    load_genai_pipe_with_configs,
-    get_chat_models_list,
-    model_tmp_path,
-)
-from utils.hugging_face import generation_config_to_hf
->>>>>>> 7998955b
 #
 # e2e work
 #
@@ -61,15 +49,11 @@
 def test_encoded_inputs(model_descr, inputs):
     device = 'CPU'
 
-<<<<<<< HEAD
     model_id, tmp_path = model_descr
     opt_model, hf_tokenizer, models_path = download_and_convert_model(model_id, tmp_path)
     ov_pipe = create_ov_pipeline(models_path)
 
     ov_generation_config = ov_genai.GenerationConfig(max_new_tokens=20)
-=======
-    ov_generation_config = GenerationConfig(max_new_tokens=20)
->>>>>>> 7998955b
     hf_generation_config = generation_config_to_hf(opt_model.generation_config, ov_generation_config)
 
     input_ids, attention_mask = inputs
@@ -160,13 +144,7 @@
     opt_model, hf_tokenizer, models_path = download_and_convert_model(model_id, tmp_path)
     ov_pipe = create_ov_pipeline(models_path)
 
-<<<<<<< HEAD
     ov_generation_config = ov_genai.GenerationConfig(**generation_config_kwargs)
-=======
-    generation_config_kwargs, system_massage = intpus
-
-    ov_generation_config = GenerationConfig(**generation_config_kwargs)
->>>>>>> 7998955b
     hf_generation_config = generation_config_to_hf(opt_model.generation_config, ov_generation_config)
 
     ov_pipe.start_chat(system_massage)
@@ -214,13 +192,13 @@
             chat_history_hf.append({'role': 'user', 'content': prompt})
             chat_history_ov.append({'role': 'user', 'content': prompt})
 
-            chat_prompt = tokenizer.apply_chat_template(chat_history_hf, tokenize=False, add_generation_prompt=True)
-            tokenized = tokenizer(chat_prompt, return_tensors='pt', add_special_tokens=False)
-            prompt_len = tokenized['input_ids'].numel()
-
-            answer = opt_model.generate(**tokenized, generation_config=hf_generation_config).sequences[0]
-            answer_str = tokenizer.decode(answer[prompt_len:], skip_special_tokens=True)
-            chat_history_hf.append({'role': 'assistant', 'content': answer_str})
+        chat_prompt = hf_tokenizer.apply_chat_template(chat_history_hf, tokenize=False, add_generation_prompt=True)
+        tokenized = hf_tokenizer(chat_prompt, return_tensors='pt', add_special_tokens=False)
+        prompt_len = tokenized['input_ids'].numel()
+
+        answer = opt_model.generate(**tokenized, generation_config=hf_generation_config).sequences[0]
+        answer_str = hf_tokenizer.decode(answer[prompt_len:], skip_special_tokens=True)
+        chat_history_hf.append({'role': 'assistant', 'content': answer_str})
 
             answer_ov = ov_pipe.generate(prompt, generation_config=ov_generation_config)
             chat_history_ov.append({'role': 'assistant', 'content': answer_ov})
@@ -233,19 +211,6 @@
 
         assert chat_history_ov == chat_history_hf
 
-
-@pytest.mark.precommit
-@pytest.mark.nightly
-def test_chat_scenario_several_start():
-    ov_pipe = read_model(get_chat_models_list()[0])[4]
-
-    generation_config_kwargs, _ = chat_intpus[0]
-    ov_generation_config = GenerationConfig(**generation_config_kwargs)
-
-    ov_pipe.start_chat()
-    ov_pipe.start_chat()
-    ov_pipe.generate(questions[0], generation_config=ov_generation_config)
-    ov_pipe.finish_chat()
 
 #
 # Streaming with callback
@@ -391,11 +356,7 @@
     opt_model, hf_tokenizer, models_path = download_and_convert_model(model_id, tmp_path)
     ov_pipe = create_ov_pipeline(models_path)
 
-<<<<<<< HEAD
     ov_generation_config = ov_genai.GenerationConfig(**generation_config_kwargs)
-=======
-    ov_generation_config = GenerationConfig(**generation_config_kwargs)
->>>>>>> 7998955b
     hf_generation_config = generation_config_to_hf(opt_model.generation_config, ov_generation_config)
     
     current_iter = 0
