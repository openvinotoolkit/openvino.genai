import pathlib

def models_list():
    model_ids = [
        ("TinyLlama/TinyLlama-1.1B-Chat-v1.0", "TinyLlama-1.1B-Chat-v1.0"),
<<<<<<< HEAD
        # ("databricks/dolly-v2-3b", "dolly-v2-3b"), # not free disk space on CI machine
=======
        # ("databricks/dolly-v2-3b", "dolly-v2-3b"), # no free disk space lefton CI machine
>>>>>>> 93899309
        # ("microsoft/phi-1_5", "phi-1_5/"),
        # ("google/gemma-2b-it", "gemma-2b-it"),
        # ("google/gemma-7b-it", "gemma-7b-it"),
        # ("meta-llama/Llama-2-7b-chat-hf", "Llama-2-7b-chat-hf"),
        # ("meta-llama/Llama-2-13b-chat-hf", "Llama-2-13b-chat-hf"),
        # ("openlm-research/open_llama_3b", "open_llama_3b"),
        # ("openlm-research/open_llama_7b", "open_llama_7b"),
        # ("databricks/dolly-v2-3b", "dolly-v2-3b"),   #  Please check that openvino_tokenizer.xml and openvino_detokenizer.xml exist
        # ("databricks/dolly-v2-12b", "dolly-v2-12b"),
    ]
    import os
    prefix = pathlib.Path(os.getenv('GENAI_MODELS_PATH_PREFIX', ''))
    return [(model_id, prefix / model_path) for model_id, model_path in model_ids]


if __name__ == "__main__":
    for model_id, model_path in models_list():
        print(model_id, model_path)<|MERGE_RESOLUTION|>--- conflicted
+++ resolved
@@ -3,11 +3,7 @@
 def models_list():
     model_ids = [
         ("TinyLlama/TinyLlama-1.1B-Chat-v1.0", "TinyLlama-1.1B-Chat-v1.0"),
-<<<<<<< HEAD
-        # ("databricks/dolly-v2-3b", "dolly-v2-3b"), # not free disk space on CI machine
-=======
         # ("databricks/dolly-v2-3b", "dolly-v2-3b"), # no free disk space lefton CI machine
->>>>>>> 93899309
         # ("microsoft/phi-1_5", "phi-1_5/"),
         # ("google/gemma-2b-it", "gemma-2b-it"),
         # ("google/gemma-7b-it", "gemma-7b-it"),
