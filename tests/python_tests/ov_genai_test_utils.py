# Copyright (C) 2024 Intel Corporation
# SPDX-License-Identifier: Apache-2.0

import pathlib
import os
import pytest
import functools
import openvino
import openvino_tokenizers
import openvino_genai as ov_genai
from typing import List, Tuple
from pathlib import Path
import shutil
import json

import openvino_genai as ov_genai
from common import delete_rt_info

<<<<<<< HEAD
from utils.constants import default_ov_config
from data.models import get_models_list
=======
from utils.constants import get_default_llm_propeties

def get_models_list():
    precommit_models = [
        "katuni4ka/tiny-random-phi3",
    ]

    nightly_models = [
        "TinyLlama/TinyLlama-1.1B-Chat-v1.0",
        "facebook/opt-125m",
        "microsoft/phi-1_5",
        "microsoft/phi-2",
        "THUDM/chatglm3-6b",
        "Qwen/Qwen2-0.5B-Instruct",
        "Qwen/Qwen-7B-Chat",
        "Qwen/Qwen1.5-7B-Chat",
        "argilla/notus-7b-v1",
        "HuggingFaceH4/zephyr-7b-beta",
        "ikala/redpajama-3b-chat",
        "mistralai/Mistral-7B-v0.1",

        # "meta-llama/Llama-2-7b-chat-hf",  # Cannot be downloaded without access token
        # "google/gemma-2b-it",  # Cannot be downloaded without access token.
        # "google/gemma-7b-it",  # Cannot be downloaded without access token.
        "meta-llama/Llama-2-13b-chat-hf",
        "meta-llama/Meta-Llama-3-8B-Instruct",
        "openlm-research/open_llama_3b",
        "openlm-research/open_llama_3b_v2",
        "openlm-research/open_llama_7b",
        "databricks/dolly-v2-12b",
        "databricks/dolly-v2-3b",
    ]

    if pytest.run_marker == "precommit":
        model_ids = precommit_models
    else:
        model_ids = nightly_models

    if pytest.selected_model_ids:
        model_ids = [model_id for model_id in model_ids if model_id in pytest.selected_model_ids.split(' ')]

    prefix = pathlib.Path(os.getenv('GENAI_MODELS_PATH_PREFIX', ''))
    return [(model_id, prefix / model_id.split('/')[1]) for model_id in model_ids]


def get_chat_models_list():
    precommit_models = [
        "Qwen/Qwen2-0.5B-Instruct",
    ]

    nightly_models = [
        "TinyLlama/TinyLlama-1.1B-Chat-v1.0",
        "meta-llama/Meta-Llama-3-8B-Instruct",
        "meta-llama/Llama-2-7b-chat-hf",
        # "google/gemma-2b-it",  # Cannot be downloaded without access token
        # "google/gemma-7b-it",  # Cannot be downloaded without access token
    ]

    if pytest.run_marker == "precommit":
        model_ids = precommit_models
    else:
        model_ids = nightly_models

    prefix = pathlib.Path(os.getenv('GENAI_MODELS_PATH_PREFIX', ''))
    return [(model_id, prefix / model_id.split('/')[1]) for model_id in model_ids]

>>>>>>> fa1c7eaa

@functools.lru_cache(1)
def read_model(params, **tokenizer_kwargs):
    model_id, models_path = params

    from optimum.intel.openvino import OVModelForCausalLM
    from transformers import AutoTokenizer
    hf_tokenizer = AutoTokenizer.from_pretrained(model_id, trust_remote_code=True)
    
    if "padding_side" in tokenizer_kwargs:
        hf_tokenizer.padding_side = tokenizer_kwargs.pop("padding_side")

    if (models_path / "openvino_model.xml").exists():
        opt_model = OVModelForCausalLM.from_pretrained(models_path, trust_remote_code=True,
                                                       compile=False, device='CPU', ov_config=get_default_llm_propeties())
    else:
        ov_tokenizer, ov_detokenizer = openvino_tokenizers.convert_tokenizer(hf_tokenizer,
                                                                             with_detokenizer=True,
                                                                             **tokenizer_kwargs)
        openvino.save_model(ov_tokenizer, models_path / "openvino_tokenizer.xml")
        openvino.save_model(ov_detokenizer, models_path / "openvino_detokenizer.xml")

        # to store tokenizer config jsons with special tokens
        hf_tokenizer.save_pretrained(models_path)

        opt_model = OVModelForCausalLM.from_pretrained(model_id, export=True, trust_remote_code=True,
                                                       compile=False, device='CPU', load_in_8bit=False, ov_config=get_default_llm_propeties())
        opt_model.generation_config.save_pretrained(models_path)
        opt_model.config.save_pretrained(models_path)
        opt_model.save_pretrained(models_path)

    return (
        model_id,
        models_path,
        hf_tokenizer,
        opt_model,
        ov_genai.LLMPipeline(models_path, 'CPU', ENABLE_MMAP=False, **get_default_llm_propeties()),
    )


@pytest.fixture(scope="module")
def model_tmp_path(tmpdir_factory):
    model_id, models_path, _, _, _ = read_model(get_models_list()[0])
    temp_path = tmpdir_factory.mktemp(model_id.replace('/', '_'))

    # copy openvino converted model and tokenizers
    for pattern in ['*.xml', '*.bin']:
        for src_file in models_path.glob(pattern):
            if src_file.is_file():
                shutil.copy(src_file, temp_path / src_file.name)

    yield model_id, Path(temp_path)


@pytest.fixture(scope="module")
def model_tokenizers_tmp_path(tmpdir_factory):
    model_id, models_path, _, _, _ = read_model(get_models_list()[0])
    temp_path = tmpdir_factory.mktemp(model_id.replace('/', '_'))

    # If tokens were not found in IR, it fallback to reading from config.
    # There was no easy way to add tokens to IR in tests, so we remove them
    # and set tokens in configs and to check if they are read and validated correctly.
    import openvino as ov

    core = ov.Core()

    # copy openvino converted model and tokenizers
    for pattern in ['*.xml', '*.bin']:
        for src_file in models_path.glob(pattern):

            # Update files if they are openvino_tokenizer.xml or openvino_detokenizer.xml
            if src_file.name in ['openvino_tokenizer.xml', 'openvino_detokenizer.xml']:
                if src_file.exists():
                    # Load the XML content
                    ov_model = core.read_model(src_file)
                    # Add empty rt_info so that tokens will be read from config instead of IR
                    ov_model.set_rt_info("pad_token_id", "")
                    ov_model.set_rt_info("eos_token_id", "")
                    ov_model.set_rt_info("chat_template", "")
                    ov.save_model(ov_model, str(temp_path / src_file.name))

            if src_file in ['openvino_tokenizer.bin', 'openvino_detokenizer.bin']:
                continue

            if src_file.is_file():
                shutil.copy(src_file, temp_path / src_file.name)

    yield model_id, Path(temp_path)


def load_genai_pipe_with_configs(configs: List[Tuple], temp_path):
    # Load LLMPipeline where all configs are cleared.
    # remove existing jsons from previous tests
    for json_file in temp_path.glob("*.json"):
        json_file.unlink()
    delete_rt_info(configs, temp_path)

    for config_json, config_name in configs:
        with (temp_path / config_name).open('w') as f:
            json.dump(config_json, f)

    ov_pipe = ov_genai.LLMPipeline(temp_path, 'CPU', **get_default_llm_propeties())

    for _, config_name in configs:
        os.remove(temp_path / config_name)

    return ov_pipe


@functools.lru_cache(1)
def get_continuous_batching(path):
    return ov_genai.LLMPipeline(path, 'CPU', scheduler_config=ov_genai.SchedulerConfig(), **get_default_llm_propeties())<|MERGE_RESOLUTION|>--- conflicted
+++ resolved
@@ -16,77 +16,8 @@
 import openvino_genai as ov_genai
 from common import delete_rt_info
 
-<<<<<<< HEAD
-from utils.constants import default_ov_config
+from utils.constants import get_default_llm_propeties
 from data.models import get_models_list
-=======
-from utils.constants import get_default_llm_propeties
-
-def get_models_list():
-    precommit_models = [
-        "katuni4ka/tiny-random-phi3",
-    ]
-
-    nightly_models = [
-        "TinyLlama/TinyLlama-1.1B-Chat-v1.0",
-        "facebook/opt-125m",
-        "microsoft/phi-1_5",
-        "microsoft/phi-2",
-        "THUDM/chatglm3-6b",
-        "Qwen/Qwen2-0.5B-Instruct",
-        "Qwen/Qwen-7B-Chat",
-        "Qwen/Qwen1.5-7B-Chat",
-        "argilla/notus-7b-v1",
-        "HuggingFaceH4/zephyr-7b-beta",
-        "ikala/redpajama-3b-chat",
-        "mistralai/Mistral-7B-v0.1",
-
-        # "meta-llama/Llama-2-7b-chat-hf",  # Cannot be downloaded without access token
-        # "google/gemma-2b-it",  # Cannot be downloaded without access token.
-        # "google/gemma-7b-it",  # Cannot be downloaded without access token.
-        "meta-llama/Llama-2-13b-chat-hf",
-        "meta-llama/Meta-Llama-3-8B-Instruct",
-        "openlm-research/open_llama_3b",
-        "openlm-research/open_llama_3b_v2",
-        "openlm-research/open_llama_7b",
-        "databricks/dolly-v2-12b",
-        "databricks/dolly-v2-3b",
-    ]
-
-    if pytest.run_marker == "precommit":
-        model_ids = precommit_models
-    else:
-        model_ids = nightly_models
-
-    if pytest.selected_model_ids:
-        model_ids = [model_id for model_id in model_ids if model_id in pytest.selected_model_ids.split(' ')]
-
-    prefix = pathlib.Path(os.getenv('GENAI_MODELS_PATH_PREFIX', ''))
-    return [(model_id, prefix / model_id.split('/')[1]) for model_id in model_ids]
-
-
-def get_chat_models_list():
-    precommit_models = [
-        "Qwen/Qwen2-0.5B-Instruct",
-    ]
-
-    nightly_models = [
-        "TinyLlama/TinyLlama-1.1B-Chat-v1.0",
-        "meta-llama/Meta-Llama-3-8B-Instruct",
-        "meta-llama/Llama-2-7b-chat-hf",
-        # "google/gemma-2b-it",  # Cannot be downloaded without access token
-        # "google/gemma-7b-it",  # Cannot be downloaded without access token
-    ]
-
-    if pytest.run_marker == "precommit":
-        model_ids = precommit_models
-    else:
-        model_ids = nightly_models
-
-    prefix = pathlib.Path(os.getenv('GENAI_MODELS_PATH_PREFIX', ''))
-    return [(model_id, prefix / model_id.split('/')[1]) for model_id in model_ids]
-
->>>>>>> fa1c7eaa
 
 @functools.lru_cache(1)
 def read_model(params, **tokenizer_kwargs):
