# Copyright (C) 2018-2025 Intel Corporation
# SPDX-License-Identifier: Apache-2.0

import os
import shutil
import pytest
import openvino

from optimum.intel import OVModelForCausalLM
from optimum.intel.openvino.utils import TemporaryDirectory
from pathlib import Path
from openvino_genai import ContinuousBatchingPipeline, LLMPipeline, SchedulerConfig, GenerationResult, GenerationConfig, DecodedResults, StopCriteria, StreamerBase, Tokenizer
from transformers import AutoTokenizer, AutoModelForCausalLM
from transformers import GenerationConfig as HFGenerationConfig
from typing import List, Tuple, Callable

from utils.generation_config import get_greedy, get_beam_search
from utils.constants import get_default_llm_properties
from utils.hugging_face import download_and_convert_model, run_hugging_face
from utils.comparation import compare_generation_results
<<<<<<< HEAD
from utils.ov_genai_pipelines import dict_to_scheduler_config, run_ov_pipeline, StreamerWithResults, PipelineType
=======
from utils.ov_genai_pipelines import dict_to_scheduler_config
>>>>>>> 405d123d

TESTS_ROOT = Path(__file__).parent

def get_test_dataset() -> Tuple[List[str], List[GenerationConfig]]:
    prompts = [
        "What is OpenVINO?",
        "How are you?",
        "What is your name?",
        "Tell me something about Canada"
    ]
    generation_configs = [
        get_greedy(),
        get_beam_search(),
        get_greedy(),
        get_beam_search(),
    ]
    return (prompts, generation_configs)


def run_continuous_batching(
    models_path : Path,
    scheduler_config : SchedulerConfig,
    prompts: List[str],
    generation_configs : List[GenerationConfig] | GenerationConfig 
) -> List[GenerationResult]:
    if type(generation_configs) is not list:
        generation_configs = [generation_configs] * len(prompts)

    return run_ov_pipeline(models_path=models_path,
                           prompt=prompts,
                           generation_config=generation_configs,
                           pipeline_type=PipelineType.CONTINIOUS_BATCHING,
                           scheduler_config=scheduler_config,
                           ov_config=get_default_llm_properties())


def run_llm_pipeline(
    models_path : Path,
    prompts: List[str],
    generation_config : GenerationConfig,
    use_cb : bool = False,
    streamer: StreamerWithResults | Callable | StreamerBase = None
) -> List[GenerationResult]:
    properties = get_default_llm_properties()
    return run_ov_pipeline(models_path=models_path,
                           prompt=prompts,
                           generation_config=generation_config,
                           pipeline_type=(PipelineType.STATELESS if use_cb else PipelineType.STATEFUL),
                           streamer=streamer,
                           ov_config=properties)


def run_llm_pipeline_with_ref(model_id: str, 
                              prompts: List[str], 
                              generation_config: GenerationConfig | dict, 
                              tmp_path: Path | TemporaryDirectory = TemporaryDirectory(), 
                              use_cb : bool = False,
                              streamer: StreamerWithResults | Callable | StreamerBase = None):
    if type(generation_config) is dict:
        generation_config = GenerationConfig(**generation_config)

<<<<<<< HEAD
    opt_model, hf_tokenizer, models_path = download_and_convert_model(model_id, tmp_path)
=======
    opt_model, hf_tokenizer, models_path = download_and_convert_model(model_id, Path(tmp_path.name))
>>>>>>> 405d123d

    ov_results = run_llm_pipeline(models_path, prompts, generation_config, use_cb, streamer=streamer.accumulate if isinstance(streamer, StreamerWithResults) else streamer)
    hf_results = run_hugging_face(opt_model, hf_tokenizer, prompts, generation_config)

    compare_generation_results(prompts, hf_results, ov_results, generation_config)


def run_cb_pipeline_with_ref(tmp_path: str,
                             model_id: str,
                             scheduler_params: dict = {},
                             generation_config : GenerationConfig | dict = None):
    prompts, generation_configs = get_test_dataset()
    scheduler_config = dict_to_scheduler_config(scheduler_params)

    # override dataset's generation config
    if generation_config is not None:
        if type(generation_config) is dict:
            generation_config = GenerationConfig(**generation_config)
        generation_configs = [generation_config] * len(prompts)

    opt_model, hf_tokenizer, models_path = download_and_convert_model(model_id, tmp_path)

    hf_results = run_hugging_face(opt_model, hf_tokenizer, prompts, generation_configs)
    ov_results = run_continuous_batching(models_path, scheduler_config, prompts, generation_configs)

    compare_generation_results(prompts, hf_results, ov_results, generation_configs)


# TODO: remove after Generator property is supported by LLMPipeline / VLMPipeline
def generate_and_compare_with_reference_text(models_path: Path, prompts: List[str], reference_texts_per_prompt: List[List[str]], generation_configs: List[GenerationConfig], scheduler_config: SchedulerConfig):
    ov_results : List[GenerationResult] = run_continuous_batching(models_path, scheduler_config, prompts, generation_configs)

    assert len(prompts) == len(reference_texts_per_prompt)
    assert len(prompts) == len(ov_results)

    for prompt, ref_texts_for_this_prompt, ov_result in zip(prompts, reference_texts_per_prompt, ov_results):
        print(f"Prompt = {prompt}\nref text = {ref_texts_for_this_prompt}\nOV result = {ov_result.m_generation_ids}")

        assert len(ref_texts_for_this_prompt) == len(ov_result.m_generation_ids)
        for ref_text, ov_text in zip(ref_texts_for_this_prompt, ov_result.m_generation_ids):
            assert ref_text == ov_text
<|MERGE_RESOLUTION|>--- conflicted
+++ resolved
@@ -17,12 +17,9 @@
 from utils.generation_config import get_greedy, get_beam_search
 from utils.constants import get_default_llm_properties
 from utils.hugging_face import download_and_convert_model, run_hugging_face
+from utils.hugging_face import download_and_convert_model, run_hugging_face
 from utils.comparation import compare_generation_results
-<<<<<<< HEAD
 from utils.ov_genai_pipelines import dict_to_scheduler_config, run_ov_pipeline, StreamerWithResults, PipelineType
-=======
-from utils.ov_genai_pipelines import dict_to_scheduler_config
->>>>>>> 405d123d
 
 TESTS_ROOT = Path(__file__).parent
 
@@ -84,11 +81,7 @@
     if type(generation_config) is dict:
         generation_config = GenerationConfig(**generation_config)
 
-<<<<<<< HEAD
     opt_model, hf_tokenizer, models_path = download_and_convert_model(model_id, tmp_path)
-=======
-    opt_model, hf_tokenizer, models_path = download_and_convert_model(model_id, Path(tmp_path.name))
->>>>>>> 405d123d
 
     ov_results = run_llm_pipeline(models_path, prompts, generation_config, use_cb, streamer=streamer.accumulate if isinstance(streamer, StreamerWithResults) else streamer)
     hf_results = run_hugging_face(opt_model, hf_tokenizer, prompts, generation_config)
@@ -100,7 +93,12 @@
                              model_id: str,
                              scheduler_params: dict = {},
                              generation_config : GenerationConfig | dict = None):
+def run_cb_pipeline_with_ref(tmp_path: str,
+                             model_id: str,
+                             scheduler_params: dict = {},
+                             generation_config : GenerationConfig | dict = None):
     prompts, generation_configs = get_test_dataset()
+    scheduler_config = dict_to_scheduler_config(scheduler_params)
     scheduler_config = dict_to_scheduler_config(scheduler_params)
 
     # override dataset's generation config
@@ -109,6 +107,7 @@
             generation_config = GenerationConfig(**generation_config)
         generation_configs = [generation_config] * len(prompts)
 
+    opt_model, hf_tokenizer, models_path = download_and_convert_model(model_id, tmp_path)
     opt_model, hf_tokenizer, models_path = download_and_convert_model(model_id, tmp_path)
 
     hf_results = run_hugging_face(opt_model, hf_tokenizer, prompts, generation_configs)
