# Copyright (C) 2024 Intel Corporation
# SPDX-License-Identifier: Apache-2.0

import openvino_genai as ov_genai
<<<<<<< HEAD
from openvino_genai import GenerationConfig
=======
>>>>>>> 002f84fe
import pytest
import platform
import sys
from ov_genai_test_utils import (
    get_models_list,
    get_chat_models_list,
    read_model
)
from common import get_default_properties

<<<<<<< HEAD
from common import                                      \
    get_greedy_n_stop_strings_exclude_from_output,      \
    get_greedy_n_stop_strings_include_to_output,        \
    get_multinomial_temperature,                        \
    get_multinomial_all_parameters,                     \
    get_multinomial_temperature_and_presence_penalty,   \
    get_beam_search
=======
if sys.platform == 'darwin' or platform.machine() in ["aarch64", "arm64", "ARM64"]:
    pytest.skip("NPU plugin is available only on Linux and Windows x86_64", allow_module_level=True)
>>>>>>> 002f84fe

# This test suite is designed specifically to validate the functionality and robustness of the StaticLLMPipeline on NPUW:CPU.
common_config = {
                      'NPU_USE_NPUW': 'YES',
                      'NPUW_DEVICES': 'CPU',
                      'NPUW_ONLINE_PIPELINE': 'NONE',
                      'PREFILL_CONFIG': { },
                      'GENERATE_CONFIG': { }
                }


def generate_chat_history(model_path, device, pipeline_config, questions):
    pipe = ov_genai.LLMPipeline(model_path, device, **pipeline_config)
    pipe.start_chat()
    chat_history = [ pipe.generate(question, max_new_tokens=50, do_sample=False) for question in questions ]
    pipe.finish_chat()
    return chat_history


<<<<<<< HEAD
generation_configs = [
    get_greedy_n_stop_strings_exclude_from_output(),
    get_greedy_n_stop_strings_include_to_output()
]
@pytest.mark.skipif(sys.platform in ["darwin", "linux"], reason="Not supposed to work on mac. Segfault on linux CI")
@pytest.mark.precommit
@pytest.mark.nightly
@pytest.mark.parametrize("generation_config", generation_configs)
def test_generation_compare_with_stateful(generation_config):
    prompt = 'What is OpenVINO?'
    model_path = get_models_list()[0][1]

    stateful_pipe = ov_genai.LLMPipeline(model_path, "CPU")
    ref_out = stateful_pipe.generate(prompt, generation_config)
=======
@pytest.mark.precommit
@pytest.mark.nightly
def test_generation_compare_with_stateful():
    prompt = 'The Sun is yellow because'
    model_path = read_model(get_models_list()[0])[1]

    stateful_pipe = ov_genai.LLMPipeline(model_path, "CPU", **get_default_properties())
    ref_out = stateful_pipe.generate(prompt, max_new_tokens=100)
>>>>>>> 002f84fe

    static_pipe = ov_genai.LLMPipeline(model_path, "NPU", **common_config)
    actual_out = static_pipe.generate(prompt, generation_config)

    if ref_out != actual_out:
        print(f'ref_out: {ref_out}\n')
        print(f'actual_out: {actual_out}')
    assert ref_out == actual_out


<<<<<<< HEAD
generation_configs = [
    get_multinomial_temperature_and_presence_penalty()
]
@pytest.mark.skipif(sys.platform in ["darwin", "linux"], reason="Not supposed to work on mac. Segfault on linux CI")
@pytest.mark.precommit
@pytest.mark.nightly
@pytest.mark.parametrize("generation_config", generation_configs)
def test_multinomial_sampling(generation_config):
    # Multinomial sampling is highly sensitive to raw logits values. For fair comparison,
    # a reference implementation producing identical logits (e.g., from StaticLLMPipeline)
    # would be necessary. However, the CPU in StatefulPipeline and StaticLLMPipeline may apply
    # different optimizations due to differences in provided topologies, leading to slight
    # variations in raw logits. Therefore, there is no reliable reference for validation,
    # so only ensure that no exceptions are raised.
    prompt = 'What is OpenVINO?'
    model_path = get_models_list()[0][1]
    static_pipe = ov_genai.LLMPipeline(model_path, "NPU", **common_config)
    actual_out = static_pipe.generate(prompt, generation_config)


@pytest.mark.skipif(sys.platform in ["darwin", "linux"], reason="Not supposed to work on mac. Segfault on linux CI")
=======
>>>>>>> 002f84fe
@pytest.mark.precommit
@pytest.mark.nightly
def test_length_properties_set_no_exception():
    model_path = read_model(get_models_list()[0])[1]
    # NB: Check it doesn't throw any exception
    pipeline_config = { "MAX_PROMPT_LEN": 128, "MIN_RESPONSE_LEN": 64 }
    pipeline_config |= common_config
    pipe = ov_genai.LLMPipeline(model_path, "NPU", **pipeline_config)


pipeline_configs = [
    { "MAX_PROMPT_LEN":   -1  },
    { "MAX_PROMPT_LEN":   "1" },
    { "MIN_RESPONSE_LEN": -1  },
    { "MIN_RESPONSE_LEN": "1" }
]
@pytest.mark.parametrize("pipeline_config", pipeline_configs)
@pytest.mark.precommit
@pytest.mark.nightly
def test_invalid_length_properties_raise_error(pipeline_config):
    model_path = read_model(get_models_list()[0])[1]
    pipeline_config |= common_config
    with pytest.raises(RuntimeError):
        pipe = ov_genai.LLMPipeline(model_path, "NPU", **pipeline_config)


@pytest.mark.precommit
@pytest.mark.nightly
def test_batch_one_no_exception():
    model_path = read_model(get_models_list()[0])[1]
    prompt = 'The Sun is yellow because'
    static_pipe = ov_genai.LLMPipeline(model_path, "NPU", **common_config)
    # Check it doesn't throw any exception when batch of size 1 is provided
    actual_out = static_pipe.generate([prompt], max_new_tokens=20)


# TODO: For the further batch support
@pytest.mark.precommit
@pytest.mark.nightly
def test_batch_raise_error():
    model_path = read_model(get_models_list()[0])[1]
    prompt = 'The Sun is yellow because'
    pipe = ov_genai.LLMPipeline(model_path, "NPU", **common_config)
    with pytest.raises(RuntimeError):
        pipe.generate([prompt] * 3, max_new_tokens=100)


# TODO: For the further sampling support
generation_configs = [
<<<<<<< HEAD
    get_beam_search(),
    # NB: Only num_return_sequences=1 is supported!
    get_multinomial_all_parameters()
=======
    dict(num_beams=3),
    dict(do_sample=True)
>>>>>>> 002f84fe
]
@pytest.mark.parametrize("generation_config", generation_configs)
@pytest.mark.precommit
@pytest.mark.nightly
def test_unsupported_sampling_raise_error(generation_config):
<<<<<<< HEAD
    model_path = get_models_list()[0][1]
    prompt = 'What is OpenVINO?'
=======
    model_path = read_model(get_models_list()[0])[1]
    prompt = 'The Sun is yellow because'
>>>>>>> 002f84fe
    pipe = ov_genai.LLMPipeline(model_path, "NPU", **common_config)
    with pytest.raises(RuntimeError):
        pipe.generate(prompt, generation_config)


@pytest.mark.precommit
@pytest.mark.nightly
<<<<<<< HEAD
def test_terminate_by_max_number_of_tokens():
    model_path = get_models_list()[0][1]
=======
def test_max_number_of_tokens():
    model_path = read_model(get_models_list()[0])[1]
>>>>>>> 002f84fe
    prompt = 'The Sun is yellow because'
    num_tokens = 128

    pipe = ov_genai.LLMPipeline(model_path, "NPU", **common_config)
    tokenizer = ov_genai.Tokenizer(model_path)
    tokenized_input = tokenizer.encode(prompt)
    # ignore_eos=True to ensure model will generate exactly num_tokens
    encoded_results = pipe.generate(tokenized_input, max_new_tokens=num_tokens, ignore_eos=True)
    assert len(encoded_results.tokens[0]) == num_tokens


@pytest.mark.skipif(sys.platform in ["darwin", "linux"], reason="Not supposed to work on mac. Segfault on linux CI")
@pytest.mark.precommit
@pytest.mark.nightly
def test_terminate_by_out_of_memory():
    model_path = get_models_list()[0][1]
    prompt = 'The Sun is yellow because'
    pipeline_config = { "MAX_PROMPT_LEN": 64, "MIN_RESPONSE_LEN": 64 }
    pipeline_config |= common_config
    kv_cache_size = pipeline_config['MAX_PROMPT_LEN'] + pipeline_config['MIN_RESPONSE_LEN']

    tokenizer = ov_genai.Tokenizer(model_path)
    tokenized_input = tokenizer.encode(prompt)
    input_len = tokenized_input.input_ids.get_shape()[1]

    pipe = ov_genai.LLMPipeline(model_path, "NPU", **pipeline_config)
    encoded_results = pipe.generate(tokenized_input, max_new_tokens=1000, ignore_eos=True)

    assert len(encoded_results.tokens[0]) == (kv_cache_size - input_len + 1)


@pytest.mark.skipif(sys.platform in ["darwin", "linux"], reason="Not supposed to work on mac. Segfault on linux CI")
@pytest.mark.precommit
@pytest.mark.nightly
def test_terminate_by_sampler():
    model_path = get_models_list()[0][1]
    prompt = 'The Sun is yellow because'

    current_iter = 0
    num_iters = 10
    def callback(subword):
        nonlocal current_iter
        current_iter += 1
        return current_iter == num_iters

    tokenizer = ov_genai.Tokenizer(model_path)
    tokenized_input = tokenizer.encode(prompt)

    pipe = ov_genai.LLMPipeline(model_path, "NPU", **common_config)
    encoded_results = pipe.generate(tokenized_input, max_new_tokens=1000, ignore_eos=True, streamer=callback)

    assert len(encoded_results.tokens[0]) == num_iters


# FIXME: Known problem, output differs from stateful pipeline starting from 3rd prompt!
@pytest.mark.skip(reason="JIRA-144780: Output differs from stateful pipeline")
@pytest.mark.precommit
@pytest.mark.nightly
def test_chat_generation():
    questions = [
        '1+1=',
        'What is the previous answer?',
        'Why is the Sun yellow?',
        'What was my first question?'
    ]

    model_path = read_model(get_chat_models_list()[0])[1]

    chat_history_stateful = generate_chat_history(model_path, "CPU", get_default_properties(), questions)
    chat_history_static   = generate_chat_history(model_path, "NPU", common_config, questions)

    print('npu chat: \n{chat_history_static}\n')
    print('cpu chat: \n{chat_history_stateful}')

    if chat_history_stateful != chat_history_static:
        print(f'hf_output: {chat_history_static}')
        print(f'ov_output: {chat_history_stateful}')
    assert chat_history_stateful == chat_history_static<|MERGE_RESOLUTION|>--- conflicted
+++ resolved
@@ -1,11 +1,9 @@
-# Copyright (C) 2024 Intel Corporation
+# Copyright (C) 2024-2025 Intel Corporation
 # SPDX-License-Identifier: Apache-2.0
 
 import openvino_genai as ov_genai
-<<<<<<< HEAD
 from openvino_genai import GenerationConfig
-=======
->>>>>>> 002f84fe
+
 import pytest
 import platform
 import sys
@@ -16,7 +14,6 @@
 )
 from common import get_default_properties
 
-<<<<<<< HEAD
 from common import                                      \
     get_greedy_n_stop_strings_exclude_from_output,      \
     get_greedy_n_stop_strings_include_to_output,        \
@@ -24,10 +21,11 @@
     get_multinomial_all_parameters,                     \
     get_multinomial_temperature_and_presence_penalty,   \
     get_beam_search
-=======
+
+
 if sys.platform == 'darwin' or platform.machine() in ["aarch64", "arm64", "ARM64"]:
     pytest.skip("NPU plugin is available only on Linux and Windows x86_64", allow_module_level=True)
->>>>>>> 002f84fe
+
 
 # This test suite is designed specifically to validate the functionality and robustness of the StaticLLMPipeline on NPUW:CPU.
 common_config = {
@@ -47,31 +45,19 @@
     return chat_history
 
 
-<<<<<<< HEAD
 generation_configs = [
     get_greedy_n_stop_strings_exclude_from_output(),
     get_greedy_n_stop_strings_include_to_output()
 ]
-@pytest.mark.skipif(sys.platform in ["darwin", "linux"], reason="Not supposed to work on mac. Segfault on linux CI")
 @pytest.mark.precommit
 @pytest.mark.nightly
 @pytest.mark.parametrize("generation_config", generation_configs)
 def test_generation_compare_with_stateful(generation_config):
     prompt = 'What is OpenVINO?'
-    model_path = get_models_list()[0][1]
+    model_path = read_model(get_models_list()[0])[1]
 
     stateful_pipe = ov_genai.LLMPipeline(model_path, "CPU")
     ref_out = stateful_pipe.generate(prompt, generation_config)
-=======
-@pytest.mark.precommit
-@pytest.mark.nightly
-def test_generation_compare_with_stateful():
-    prompt = 'The Sun is yellow because'
-    model_path = read_model(get_models_list()[0])[1]
-
-    stateful_pipe = ov_genai.LLMPipeline(model_path, "CPU", **get_default_properties())
-    ref_out = stateful_pipe.generate(prompt, max_new_tokens=100)
->>>>>>> 002f84fe
 
     static_pipe = ov_genai.LLMPipeline(model_path, "NPU", **common_config)
     actual_out = static_pipe.generate(prompt, generation_config)
@@ -82,11 +68,9 @@
     assert ref_out == actual_out
 
 
-<<<<<<< HEAD
 generation_configs = [
     get_multinomial_temperature_and_presence_penalty()
 ]
-@pytest.mark.skipif(sys.platform in ["darwin", "linux"], reason="Not supposed to work on mac. Segfault on linux CI")
 @pytest.mark.precommit
 @pytest.mark.nightly
 @pytest.mark.parametrize("generation_config", generation_configs)
@@ -98,14 +82,11 @@
     # variations in raw logits. Therefore, there is no reliable reference for validation,
     # so only ensure that no exceptions are raised.
     prompt = 'What is OpenVINO?'
-    model_path = get_models_list()[0][1]
+    model_path = read_model(get_models_list()[0])[1]
     static_pipe = ov_genai.LLMPipeline(model_path, "NPU", **common_config)
     actual_out = static_pipe.generate(prompt, generation_config)
 
 
-@pytest.mark.skipif(sys.platform in ["darwin", "linux"], reason="Not supposed to work on mac. Segfault on linux CI")
-=======
->>>>>>> 002f84fe
 @pytest.mark.precommit
 @pytest.mark.nightly
 def test_length_properties_set_no_exception():
@@ -155,26 +136,17 @@
 
 # TODO: For the further sampling support
 generation_configs = [
-<<<<<<< HEAD
     get_beam_search(),
     # NB: Only num_return_sequences=1 is supported!
     get_multinomial_all_parameters()
-=======
-    dict(num_beams=3),
-    dict(do_sample=True)
->>>>>>> 002f84fe
 ]
 @pytest.mark.parametrize("generation_config", generation_configs)
 @pytest.mark.precommit
 @pytest.mark.nightly
 def test_unsupported_sampling_raise_error(generation_config):
-<<<<<<< HEAD
-    model_path = get_models_list()[0][1]
+    model_path = read_model(get_models_list()[0])[1]
     prompt = 'What is OpenVINO?'
-=======
-    model_path = read_model(get_models_list()[0])[1]
-    prompt = 'The Sun is yellow because'
->>>>>>> 002f84fe
+
     pipe = ov_genai.LLMPipeline(model_path, "NPU", **common_config)
     with pytest.raises(RuntimeError):
         pipe.generate(prompt, generation_config)
@@ -182,13 +154,8 @@
 
 @pytest.mark.precommit
 @pytest.mark.nightly
-<<<<<<< HEAD
 def test_terminate_by_max_number_of_tokens():
-    model_path = get_models_list()[0][1]
-=======
-def test_max_number_of_tokens():
-    model_path = read_model(get_models_list()[0])[1]
->>>>>>> 002f84fe
+    model_path = read_model(get_models_list()[0])[1]
     prompt = 'The Sun is yellow because'
     num_tokens = 128
 
@@ -200,11 +167,10 @@
     assert len(encoded_results.tokens[0]) == num_tokens
 
 
-@pytest.mark.skipif(sys.platform in ["darwin", "linux"], reason="Not supposed to work on mac. Segfault on linux CI")
 @pytest.mark.precommit
 @pytest.mark.nightly
 def test_terminate_by_out_of_memory():
-    model_path = get_models_list()[0][1]
+    model_path = read_model(get_models_list()[0])[1]
     prompt = 'The Sun is yellow because'
     pipeline_config = { "MAX_PROMPT_LEN": 64, "MIN_RESPONSE_LEN": 64 }
     pipeline_config |= common_config
@@ -220,11 +186,10 @@
     assert len(encoded_results.tokens[0]) == (kv_cache_size - input_len + 1)
 
 
-@pytest.mark.skipif(sys.platform in ["darwin", "linux"], reason="Not supposed to work on mac. Segfault on linux CI")
 @pytest.mark.precommit
 @pytest.mark.nightly
 def test_terminate_by_sampler():
-    model_path = get_models_list()[0][1]
+    model_path = read_model(get_models_list()[0])[1]
     prompt = 'The Sun is yellow because'
 
     current_iter = 0
