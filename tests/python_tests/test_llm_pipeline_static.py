--- conflicted
+++ resolved
@@ -204,13 +204,8 @@
     tokenizer = Tokenizer(model_path)
     tokenized_input = tokenizer.encode(prompt)
 
-<<<<<<< HEAD
-    pipe = LLMPipeline(model_path, "NPU", **common_config)
-    encoded_results = pipe.generate(tokenized_input, max_new_tokens=1000, ignore_eos=True, streamer=callback)
-=======
     pipe = ov_genai.LLMPipeline(model_path, "NPU", **common_config)
     encoded_results = pipe.generate(tokenized_input, max_new_tokens=1000, ignore_eos=True, streamer=TestStreamer())
->>>>>>> b395127b
 
     assert len(encoded_results.tokens[0]) == num_iters
 
