--- conflicted
+++ resolved
@@ -25,7 +25,7 @@
 def generate_chat_history(model_path, device, pipeline_config, questions):
     pipe = ov_genai.LLMPipeline(model_path, device, **pipeline_config)
     pipe.start_chat()
-    chat_history = [ pipe.generate(question, max_new_tokens=50) for question in questions ]
+    chat_history = [ pipe.generate(question, max_new_tokens=50, do_sample=False) for question in questions ]
     pipe.finish_chat()
     return chat_history
 
@@ -144,12 +144,8 @@
         'What was my first question?'
     ]
 
-<<<<<<< HEAD
     model_descr = get_chat_models_list()[0]
     model_info = read_model((model_descr[0], model_descr[1] / '_test_chat'), add_special_tokens=False)
-=======
-    model_path = get_chat_models_list()[0][1]
->>>>>>> 842c99ed
 
     chat_history_stateful = generate_chat_history(model_info[1], "CPU", { }, questions)
     chat_history_static   = generate_chat_history(model_info[1], "NPU", common_config, questions)
