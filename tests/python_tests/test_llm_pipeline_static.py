# Copyright (C) 2024-2025 Intel Corporation
# SPDX-License-Identifier: Apache-2.0

from openvino_genai import GenerationConfig, Tokenizer, LLMPipeline

import pytest
import platform
import sys
<<<<<<< HEAD

from utils.constants import get_default_llm_properties
from utils.hugging_face import download_and_convert_model
from utils.ov_genai_pipelines import create_ov_pipeline
=======
from ov_genai_test_utils import (
    get_models_list,
    get_chat_models_list,
    read_model
)
from utils.constants import get_default_llm_properties
>>>>>>> 25bba077
from utils.generation_config import                     \
    get_greedy,                                         \
    get_greedy_with_penalties,                          \
    get_multinomial_all_parameters,                     \
    get_multinomial_temperature_and_presence_penalty,   \
    get_beam_search
from data.models import get_models_list, get_chat_models_list


if sys.platform == 'darwin' or platform.machine() in ["aarch64", "arm64", "ARM64"]:
    pytest.skip("NPU plugin is available only on Linux and Windows x86_64", allow_module_level=True)


# This test suite is designed specifically to validate the functionality and robustness of the StaticLLMPipeline on NPUW:CPU.
common_config = {
                      'NPU_USE_NPUW': 'YES',
                      'NPUW_DEVICES': 'CPU',
                      'NPUW_ONLINE_PIPELINE': 'NONE',
                      'PREFILL_CONFIG': { },
                      'GENERATE_CONFIG': { }
                } | get_default_llm_properties()


def generate_chat_history(model_path, device, pipeline_config, questions):
    pipe = LLMPipeline(model_path, device, **pipeline_config)
    pipe.start_chat()
    chat_history = [ pipe.generate(question, max_new_tokens=50, do_sample=False) for question in questions ]
    pipe.finish_chat()
    return chat_history


generation_configs = [
    get_greedy(),
    get_greedy_with_penalties()
]
@pytest.mark.precommit
@pytest.mark.nightly
@pytest.mark.parametrize("generation_config", generation_configs)
def test_generation_compare_with_stateful(generation_config):
    prompt = 'What is OpenVINO?'
    model_id, tmp_path = get_models_list()[0]
    _, _, model_path = download_and_convert_model(model_id, tmp_path)

<<<<<<< HEAD
    stateful_pipe = LLMPipeline(model_path, "CPU", **get_default_llm_properties())
=======
    stateful_pipe = ov_genai.LLMPipeline(model_path, "CPU", **get_default_llm_properties())
>>>>>>> 25bba077
    ref_out = stateful_pipe.generate(prompt, generation_config)

    static_pipe = LLMPipeline(model_path, "NPU", **common_config)
    actual_out = static_pipe.generate(prompt, generation_config)

    if ref_out != actual_out:
        print(f'ref_out: {ref_out}\n')
        print(f'actual_out: {actual_out}')
    assert ref_out == actual_out


generation_configs = [
    get_multinomial_temperature_and_presence_penalty()
]
@pytest.mark.precommit
@pytest.mark.nightly
@pytest.mark.parametrize("generation_config", generation_configs)
def test_multinomial_sampling(generation_config):
    # Multinomial sampling is highly sensitive to raw logits values. For fair comparison,
    # a reference implementation producing identical logits (e.g., from StaticLLMPipeline)
    # would be necessary. However, the CPU in StatefulPipeline and StaticLLMPipeline may apply
    # different optimizations due to differences in provided topologies, leading to slight
    # variations in raw logits. Therefore, there is no reliable reference for validation,
    # so only ensure that no exceptions are raised.
    prompt = 'What is OpenVINO?'
    model_id, tmp_path = get_models_list()[0]
    _, _, model_path = download_and_convert_model(model_id, tmp_path)
    static_pipe = LLMPipeline(model_path, "NPU", **common_config)
    actual_out = static_pipe.generate(prompt, generation_config)


@pytest.mark.precommit
@pytest.mark.nightly
def test_length_properties_set_no_exception():
    model_id, tmp_path = get_models_list()[0]
    _, _, model_path = download_and_convert_model(model_id, tmp_path)
    # NB: Check it doesn't throw any exception
    pipeline_config = { "MAX_PROMPT_LEN": 128, "MIN_RESPONSE_LEN": 64 }
    pipeline_config |= common_config
    pipe = LLMPipeline(model_path, "NPU", **pipeline_config)


pipeline_configs = [
    { "MAX_PROMPT_LEN":   -1  },
    { "MAX_PROMPT_LEN":   "1" },
    { "MIN_RESPONSE_LEN": -1  },
    { "MIN_RESPONSE_LEN": "1" }
]
@pytest.mark.parametrize("pipeline_config", pipeline_configs)
@pytest.mark.precommit
@pytest.mark.nightly
def test_invalid_length_properties_raise_error(pipeline_config):
    model_id, tmp_path = get_models_list()[0]
    _, _, model_path = download_and_convert_model(model_id, tmp_path)
    pipeline_config |= common_config
    with pytest.raises(RuntimeError):
        pipe = LLMPipeline(model_path, "NPU", **pipeline_config)


@pytest.mark.precommit
@pytest.mark.nightly
def test_batch_one_no_exception():
    model_id, tmp_path = get_models_list()[0]
    _, _, model_path = download_and_convert_model(model_id, tmp_path)
    prompt = 'The Sun is yellow because'
    static_pipe = LLMPipeline(model_path, "NPU", **common_config)
    # Check it doesn't throw any exception when batch of size 1 is provided
    actual_out = static_pipe.generate([prompt], max_new_tokens=20)


# TODO: For the further batch support
@pytest.mark.precommit
@pytest.mark.nightly
def test_batch_raise_error():
    model_id, tmp_path = get_models_list()[0]
    _, _, model_path = download_and_convert_model(model_id, tmp_path)
    prompt = 'The Sun is yellow because'
    pipe = LLMPipeline(model_path, "NPU", **common_config)
    with pytest.raises(RuntimeError):
        pipe.generate([prompt] * 3, max_new_tokens=100)


# TODO: For the further sampling support
generation_configs = [
    get_beam_search(),
    # NB: Only num_return_sequences=1 is supported!
    get_multinomial_all_parameters()
]
@pytest.mark.parametrize("generation_config", generation_configs)
@pytest.mark.precommit
@pytest.mark.nightly
def test_unsupported_sampling_raise_error(generation_config):
    model_id, tmp_path = get_models_list()[0]
    _, _, model_path = download_and_convert_model(model_id, tmp_path)
    prompt = 'What is OpenVINO?'

    pipe = LLMPipeline(model_path, "NPU", **common_config)
    with pytest.raises(RuntimeError):
        pipe.generate(prompt, generation_config)


@pytest.mark.precommit
@pytest.mark.nightly
def test_terminate_by_max_number_of_tokens():
    model_id, tmp_path = get_models_list()[0]
    _, _, model_path = download_and_convert_model(model_id, tmp_path)
    prompt = 'The Sun is yellow because'
    num_tokens = 128

    pipe = LLMPipeline(model_path, "NPU", **common_config)
    tokenizer = Tokenizer(model_path)
    tokenized_input = tokenizer.encode(prompt)
    # ignore_eos=True to ensure model will generate exactly num_tokens
    encoded_results = pipe.generate(tokenized_input, max_new_tokens=num_tokens, ignore_eos=True)
    assert len(encoded_results.tokens[0]) == num_tokens


@pytest.mark.precommit
@pytest.mark.nightly
def test_terminate_by_out_of_memory():
    model_id, tmp_path = get_models_list()[0]
    _, _, model_path = download_and_convert_model(model_id, tmp_path)
    prompt = 'The Sun is yellow because'
    pipeline_config = { "MAX_PROMPT_LEN": 64, "MIN_RESPONSE_LEN": 64 }
    pipeline_config |= common_config
    kv_cache_size = pipeline_config['MAX_PROMPT_LEN'] + pipeline_config['MIN_RESPONSE_LEN']

    tokenizer = Tokenizer(model_path)
    tokenized_input = tokenizer.encode(prompt)
    input_len = tokenized_input.input_ids.get_shape()[1]

    pipe = LLMPipeline(model_path, "NPU", **pipeline_config)
    encoded_results = pipe.generate(tokenized_input, max_new_tokens=1000, ignore_eos=True)

    assert len(encoded_results.tokens[0]) == (kv_cache_size - input_len + 1)


@pytest.mark.precommit
@pytest.mark.nightly
def test_terminate_by_sampler():
    model_id, tmp_path = get_models_list()[0]
    _, _, model_path = download_and_convert_model(model_id, tmp_path)
    prompt = 'The Sun is yellow because'

    current_iter = 0
    num_iters = 10
    def callback(subword):
        nonlocal current_iter
        current_iter += 1
        return current_iter == num_iters

    tokenizer = Tokenizer(model_path)
    tokenized_input = tokenizer.encode(prompt)

    pipe = LLMPipeline(model_path, "NPU", **common_config)
    encoded_results = pipe.generate(tokenized_input, max_new_tokens=1000, ignore_eos=True, streamer=callback)

    assert len(encoded_results.tokens[0]) == num_iters


# FIXME: Known problem, output differs from stateful pipeline starting from 3rd prompt!
@pytest.mark.skip(reason="JIRA-144780: Output differs from stateful pipeline")
@pytest.mark.precommit
@pytest.mark.nightly
def test_chat_generation():
    questions = [
        '1+1=',
        'What is the previous answer?',
        'Why is the Sun yellow?',
        'What was my first question?'
    ]

    model_id, tmp_path = get_models_list()[0]
    _, _, model_path = download_and_convert_model(model_id, tmp_path)

    chat_history_stateful = generate_chat_history(model_path, "CPU", get_default_llm_properties(), questions)
    chat_history_static   = generate_chat_history(model_path, "NPU", common_config, questions)

    print('npu chat: \n{chat_history_static}\n')
    print('cpu chat: \n{chat_history_stateful}')

    if chat_history_stateful != chat_history_static:
        print(f'hf_output: {chat_history_static}')
        print(f'ov_output: {chat_history_stateful}')
    assert chat_history_stateful == chat_history_static<|MERGE_RESOLUTION|>--- conflicted
+++ resolved
@@ -6,19 +6,10 @@
 import pytest
 import platform
 import sys
-<<<<<<< HEAD
 
 from utils.constants import get_default_llm_properties
 from utils.hugging_face import download_and_convert_model
 from utils.ov_genai_pipelines import create_ov_pipeline
-=======
-from ov_genai_test_utils import (
-    get_models_list,
-    get_chat_models_list,
-    read_model
-)
-from utils.constants import get_default_llm_properties
->>>>>>> 25bba077
 from utils.generation_config import                     \
     get_greedy,                                         \
     get_greedy_with_penalties,                          \
@@ -40,6 +31,7 @@
                       'PREFILL_CONFIG': { },
                       'GENERATE_CONFIG': { }
                 } | get_default_llm_properties()
+                } | get_default_llm_properties()
 
 
 def generate_chat_history(model_path, device, pipeline_config, questions):
@@ -62,11 +54,7 @@
     model_id, tmp_path = get_models_list()[0]
     _, _, model_path = download_and_convert_model(model_id, tmp_path)
 
-<<<<<<< HEAD
     stateful_pipe = LLMPipeline(model_path, "CPU", **get_default_llm_properties())
-=======
-    stateful_pipe = ov_genai.LLMPipeline(model_path, "CPU", **get_default_llm_properties())
->>>>>>> 25bba077
     ref_out = stateful_pipe.generate(prompt, generation_config)
 
     static_pipe = LLMPipeline(model_path, "NPU", **common_config)
@@ -243,6 +231,7 @@
     _, _, model_path = download_and_convert_model(model_id, tmp_path)
 
     chat_history_stateful = generate_chat_history(model_path, "CPU", get_default_llm_properties(), questions)
+    chat_history_stateful = generate_chat_history(model_path, "CPU", get_default_llm_properties(), questions)
     chat_history_static   = generate_chat_history(model_path, "NPU", common_config, questions)
 
     print('npu chat: \n{chat_history_static}\n')
