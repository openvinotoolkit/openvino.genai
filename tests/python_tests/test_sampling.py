# Copyright (C) 2018-2024 Intel Corporation
# SPDX-License-Identifier: Apache-2.0
import os
import sys
import pytest
import shutil
import sys
from dataclasses import dataclass
from pathlib import Path
from openvino_genai import ContinuousBatchingPipeline, GenerationConfig, Tokenizer
from typing import List, TypedDict

<<<<<<< HEAD
from common import get_hugging_face_model_and_tokenizer, save_ov_model_from_optimum, \
    get_greedy, get_beam_search, get_multinomial_temperature, \
=======
from common import run_test_pipeline, read_models_list, get_hugging_face_model_and_tokenizer, save_ov_model_from_optimum, \
    generate_and_compare_with_reference_text, get_greedy, get_beam_search, get_multinomial_temperature, \
>>>>>>> 812163a2
    get_greedy_with_penalties, get_multinomial_temperature, \
    get_multinomial_temperature_and_top_k, get_multinomial_temperature_and_top_p, \
    get_multinomial_temperature_top_p_and_top_k, DEFAULT_SCHEDULER_CONFIG, get_greedy_with_repetition_penalty, \
    get_multinomial_all_parameters, get_multinomial_temperature_and_num_return_sequence, \
    get_greedy, get_greedy_with_min_and_max_tokens, \
    get_greedy_with_single_stop_string, get_greedy_with_multiple_stop_strings, get_greedy_with_multiple_stop_strings_no_match, \
    get_beam_search, get_beam_search_min_and_max_tokens, get_beam_search_with_single_stop_string, \
    get_beam_search_with_multiple_stop_strings, get_beam_search_with_multiple_stop_strings_no_match, get_multinomial_max_and_min_token, \
    get_multinomial_temperature_and_frequence_penalty, get_multinomial_temperature_and_presence_penalty, \
    get_greedy_stop_strings_exclude_from_output, get_greedy_stop_strings_include_to_output, \
    get_greedy_n_stop_strings_exclude_from_output, get_greedy_n_stop_strings_include_to_output, \
    generate_and_compare_with_hf, get_multinomial_temperature_and_repetition_penalty, get_scheduler_config, \
    run_continuous_batching


# TODO: currently, this test drops EOS token as both HF and OV use `skip_special_tokens=True`, which should be disabled for samlpling tests
@pytest.mark.precommit
<<<<<<< HEAD
def test_beam_search_has_eos_token_at_end(tmp_path):
=======
@pytest.mark.parametrize("model_id", read_models_list(os.path.join(os.path.dirname(os.path.realpath(__file__)), "models", "precommit")))
def test_sampling_precommit(tmp_path, model_id):
    run_test_pipeline(tmp_path, model_id)


@pytest.mark.nightly
@pytest.mark.parametrize("model_id", read_models_list(os.path.join(os.path.dirname(os.path.realpath(__file__)), "models", "nightly")))
def test_sampling_nightly(tmp_path, model_id):
    run_test_pipeline(tmp_path, model_id)

@pytest.mark.real_models
@pytest.mark.parametrize("model_id", read_models_list(os.path.join(os.path.dirname(os.path.realpath(__file__)), "models", "real_models")))
def test_real_models(tmp_path, model_id):
    run_test_pipeline(tmp_path, model_id)


@pytest.mark.precommit
def test_eos_beam_search(tmp_path):
>>>>>>> 812163a2
    '''
    Current test checks that in case of beam search, some generation results
    explicitly have EOS token at the end, which is aligned with HF

    Example of current output:
    { -1.23264,  that I don't know about.
    I don't know what you're talking about, but I'm pretty sure it's a Canadian thing.</s> }
    '''
    model_id = "facebook/opt-125m"
    prompts = ["Tell me something about Canada"]
    generation_configs = [get_beam_search()]
    scheduler_config = get_scheduler_config()
    generate_and_compare_with_hf(model_id, prompts, generation_configs, scheduler_config, tmp_path)


# TODO: currently, this test drops EOS token as both HF and OV use `skip_special_tokens=True`, which should be disabled for samlpling tests
@pytest.mark.precommit
def test_greedy_has_eos_token_at_end(tmp_path):
    '''
    Current test checks that in case of gready, some generation results
    explicitly have EOS token at the end, which is aligned with HF:

    Example of current output:
    {  a software program</s> }
    '''
    model_id = "bigscience/bloomz-560m"
    prompts = ["What is OpenVINO?"]
    generation_configs = [get_greedy()]
    scheduler_config = get_scheduler_config()
    generate_and_compare_with_hf(model_id, prompts, generation_configs, scheduler_config, tmp_path)


# TODO: consider removing all these functions with generation configs and use Dict with properties, which can be converted to generation config
@pytest.mark.precommit
@pytest.mark.parametrize("generation_config",
                         [get_greedy(), get_greedy_with_min_and_max_tokens(), get_greedy_with_repetition_penalty(), get_greedy_with_penalties(), get_greedy_with_single_stop_string(),
                          get_greedy_with_multiple_stop_strings(), get_greedy_with_multiple_stop_strings_no_match(),
                          get_beam_search(), get_beam_search_min_and_max_tokens(), get_beam_search_with_multiple_stop_strings_no_match(),
                          get_greedy_stop_strings_exclude_from_output(), get_greedy_stop_strings_include_to_output(),
                          get_greedy_n_stop_strings_exclude_from_output(), get_greedy_n_stop_strings_include_to_output()],
                         ids=["greedy", "greedy_with_min_and_max_tokens", "greedy_with_repetition_penalty", "greedy_with_penalties", "greedy_with_single_stop_string",
                              "greedy_with_multiple_stop_strings", "greedy_with_multiple_stop_strings_no_match", "beam_search", "beam_search_min_and_max_tokens",
                              "beam_search_with_multiple_stop_strings_no_match", "greedy_stop_strings_exclude_from_output", "greedy_stop_strings_include_to_output",
                              "greedy_n_stop_strings_exclude_from_output", "greedy_n_stop_strings_include_to_output"])
def test_sampling_against_optimum(tmp_path, generation_config):
    prompts = [ "What is OpenVINO?" ]
    generation_configs = [generation_config]
    model_id : str = "facebook/opt-125m"
    generate_and_compare_with_hf(model_id, prompts, generation_configs, DEFAULT_SCHEDULER_CONFIG, tmp_path)


@pytest.mark.precommit
@pytest.mark.xfail(
    raises=AssertionError,
    reason="Stop strings do not seem to work as expected with beam search in HF, so comparison will fail. If it changes, these cases shall be merged to the test above.",
    strict=True,
)
@pytest.mark.parametrize("generation_config", [get_beam_search_with_single_stop_string(), get_beam_search_with_multiple_stop_strings()],
                         ids=["beam_search_with_single_stop_string", "beam_search_with_multiple_stop_strings"])
def test_beam_search_with_stop_string(tmp_path, generation_config):
    prompts = [ "What is OpenVINO?" ]
    generation_configs = [generation_config]
    model_id : str = "facebook/opt-125m"
    generate_and_compare_with_hf(model_id, prompts, generation_configs, DEFAULT_SCHEDULER_CONFIG, tmp_path)


# TODO: remove platform specific reference texts once CVS-159912 is done and use comparison with HF
# and merge this tests with 'test_sampling_against_optimum' by extending a list of generation configs

class PlatformsRefTexts(TypedDict, total=False):
    linux: List[List[str]]
    win32: List[List[str]]
    darwin: List[List[str]]


def get_current_platform_ref_texts(ref_texts: PlatformsRefTexts) -> List[List[str]]:
    # mac and win often have identical results
    # to avoid duplication, use win32 ref_text if no mac ref_texts were found
    if sys.platform == "darwin":
        result = ref_texts.get("darwin") or ref_texts.get("win32")
    else:
        result = ref_texts.get(sys.platform)
    if not result:
        raise RuntimeError("No ref_texts were provided")
    return result


@dataclass
class RandomSamplingTestStruct:
    generation_config: GenerationConfig
    prompts: List[str]
    ref_texts: List[List[str]]


RANDOM_SAMPLING_TEST_CASES = [
    RandomSamplingTestStruct(
        generation_config=get_multinomial_temperature(),
        prompts=["What is OpenVINO?"],
        ref_texts=[
            [
                "\n\nOpenVINO is a software development platform developed by OpenVINO, a set of technology companies and startups that enables developers to use the most"
            ]
        ],
    ),
    RandomSamplingTestStruct(
        generation_config=get_multinomial_temperature_and_top_p(),
        prompts=["What is OpenVINO?"],
        ref_texts=get_current_platform_ref_texts({
            "linux": [
                [
                    "\nOpenVINO is an online application that allows users to create, test, and analyze their own software using a collection of software packages. The application"
                ]
            ],
            "win32": [
                [
                    "\n\nOpenVINO is a software development platform designed to allow developers to develop and commercialize the most important software products on the web. OpenV"
                ]
            ],
        })
    ),
    RandomSamplingTestStruct(
        generation_config=get_multinomial_temperature_and_top_k(),
        prompts=["What is OpenVINO?"],
        ref_texts=[
            [
                "\n\nOpenVINO is a software that allows users to create a virtual machine with the ability to create a virtual machine in a virtual environment. Open"
            ]
        ],
    ),
    RandomSamplingTestStruct(
        generation_config=get_multinomial_temperature_top_p_and_top_k(),
        prompts=["What is OpenVINO?"],
        ref_texts=get_current_platform_ref_texts({
            "linux": [
                [
                    "\nOpenVINO is an open source software that allows developers to create, manage, and distribute software. It is an open source project that allows developers"
                ]
            ],
            "win32": [
                [
                    "\n\nOpenVINO is a software that allows users to create a virtual machine with the ability to create a virtual machine in a virtual environment. Open"
                ]
            ],
        }),
    ),
    RandomSamplingTestStruct(
        generation_config=get_multinomial_temperature_and_repetition_penalty(),
        prompts=["What is OpenVINO?"],
        ref_texts=[
            [
                "\nOpen Vino's are a new and improved way to find cheap, fast-investment frozen vegetables that have no waste or calories. They're"
            ]
        ],
    ),
    RandomSamplingTestStruct(
        generation_config=get_multinomial_temperature_and_num_return_sequence(),
        prompts=["What is location of"],
        ref_texts=[
            [
                " the exact same image?\nI've tried multiple times to find it, but I'm still not sure. I am sure it's the exact same",
                " your new house?\nAnywhere that has a GPS. It will be up to you.",
                " your cat?  He is more likely to be on the floor with him.\nTalduck"
            ]
        ],
    ),
    RandomSamplingTestStruct(
        generation_config=get_multinomial_all_parameters(),
        prompts=["Tell me something about UAE"],
        ref_texts=get_current_platform_ref_texts({
            "linux": [
                [
                    " and how it's not like we're all in the same boat right now lol (or even close) 😂😁! Just curious :) If",
                    "?  You are my country... so what does our military do here?? What am i missing out on?? And why don't u tell us?",
                    "?\nThe U.S government has been doing quite well with foreign-made aircraft for many years under US administration....and they have very good reasons",
                    "? I think that is a bit of an anomaly, but you might want to ask yourself this question: Where can some young people from Dubai or Bahrain",
                ]
            ],
            "win32": [
                [
                    "? I think that is a bit of an anomaly, especially since there aren't many Americans living here (like us). What makes you say they've",
                    "?  You are my country... so what does our future have to do with your problems?? \U0001f609\U0001f608\U0001f495 \U0001f5a4\ufffd",
                    "?\nThe U.S government has been doing quite well for decades now when compared strictly directly or indirectly as regards security issues.. They even made some",
                    " and how it's not like we're all in the same boat either! We had such fun meeting each other at different times this past summer :) It",
                ]
            ],
        }),
    ),
    RandomSamplingTestStruct(
        generation_config=get_multinomial_temperature_and_presence_penalty(),
        prompts=["What is OpenVINO?"],
        ref_texts=[
            [
                "\n\nOpenVINO is a software development platform developed by OpenVINO, Inc., which uses a RESTful API for server-side web applications"
            ]
        ],
    ),
    RandomSamplingTestStruct(
        generation_config=get_multinomial_temperature_and_frequence_penalty(),
        prompts=["What is OpenVINO?"],
        ref_texts=[
            [
                "\n\nOpenVINO is a software development platform developed by OpenVINO, Inc., which offers the Linux-based platform. OpenVINO's"
            ]
        ],
    ),
    RandomSamplingTestStruct(
        generation_config=get_multinomial_max_and_min_token(),
        prompts=["What is OpenVINO?"],
        ref_texts=get_current_platform_ref_texts({
            "linux": [
                [
                    "\nOpenVINO is a Linux distro. It's not as simple as using the Linux distro itself. OpenVINO is essentially a dist",
                    "\nOpenVINO is an open-source open-source software that allows anyone to work with a virtual machine, from a smartphone to an iPhone,",
                    "\n\nOpenVINO is a social networking tool. OpenVINO is a free virtualization service that works at scale. The tool provides the ability",
                ]
            ],
            "win32": [
                [
                    "\nOpenVINO is the latest addition to the OpenVINO series of platforms. OpenVINO is an open source software development framework for all platforms",
                    "\nOpenVINO is a browser-based virtual assistant that enables developers and developers to quickly communicate with their own virtual machines. Using this virtual assistant,",
                    "\n\nOpenVINO is a program designed to help you find the best open source open source software. The program, which is a lightweight package and",
                ]
            ],
        }),
    ),
]


@pytest.mark.precommit
@pytest.mark.parametrize("test_struct", RANDOM_SAMPLING_TEST_CASES,
        ids=["multinomial_temperature",
             "multinomial_temperature_and_top_p",
             "multinomial_temperature_and_top_k",
             "multinomial_temperature_top_p_and_top_k",
             "multinomial_temperature_and_repetition_penalty",
             "multinomial_temperature_and_num_return_sequence",
             "multinomial_all_parameters",
             "multinomial_temperature_and_presence_penalty",
             "multinomial_temperature_and_frequence_penalty",
             "multinomial_max_and_min_token"])
def test_multinomial_sampling_against_reference(tmp_path, test_struct: RandomSamplingTestStruct):
    generation_config = test_struct.generation_config

    prompts = test_struct.prompts
    generation_config.rng_seed = 0
    generation_configs = [generation_config]
    model_id : str = "facebook/opt-125m"
    model, hf_tokenizer = get_hugging_face_model_and_tokenizer(model_id, use_optimum=True)

    models_path : Path = tmp_path / model_id
    save_ov_model_from_optimum(model, hf_tokenizer, models_path)

    # run multinomial without comparison with reference
    _ = run_continuous_batching(models_path, DEFAULT_SCHEDULER_CONFIG, prompts, generation_configs)

    # Reference comparison is not performed as sampling results are non-deterministic.
    # Discrete_distribution impl depends on platform, model inference results may depend on CPU.


@pytest.mark.precommit
@pytest.mark.parametrize("get_generation_config", [get_greedy, get_beam_search, get_multinomial_all_parameters],
                         ids=["greedy", "beam_search", "multinomial_all_parameters"])
@pytest.mark.parametrize("max_num_batched_tokens", [2, 4, 256])
def test_echo_prompt_phase_only(tmp_path, get_generation_config, max_num_batched_tokens):
    generation_config = get_generation_config()
    generation_config.max_new_tokens = 0
    generation_config.echo = True

    scheduler_config = get_scheduler_config()
    scheduler_config.max_num_batched_tokens = max_num_batched_tokens
    generation_configs = [generation_config]
    model_id : str = "facebook/opt-125m"
<<<<<<< HEAD
    opt_model, hf_tokenizer = get_hugging_face_model_and_tokenizer(model_id, use_optimum=True)
=======
    model, hf_tokenizer = get_hugging_face_model_and_tokenizer(model_id, use_optimum=True)
>>>>>>> 812163a2

    model_path : Path = tmp_path / model_id
    save_ov_model_from_optimum(opt_model, hf_tokenizer, model_path)

<<<<<<< HEAD
    cb_pipe = ContinuousBatchingPipeline(model_path, Tokenizer(model_path), scheduler_config, "CPU")
=======
    pipe = ContinuousBatchingPipeline(model_path, Tokenizer(model_path), scheduler_config, "CPU")
>>>>>>> 812163a2

    outputs = cb_pipe.generate(["What is OpenVINO?"], generation_configs)
    assert(len(outputs))
    for output in outputs:
        assert(len(output.m_generation_ids))
        for sequence in output.m_generation_ids:
            assert(sequence == "What is OpenVINO?")


@pytest.mark.precommit
@pytest.mark.parametrize("get_generation_config", [get_greedy, get_beam_search, get_multinomial_all_parameters],
                         ids=["greedy", "beam_search", "multinomial_all_parameters"])
@pytest.mark.parametrize("max_num_batched_tokens", [2, 4, 256])
def test_echo_with_generation_phase(tmp_path, get_generation_config, max_num_batched_tokens):
    generation_config = get_generation_config()
    generation_config.max_new_tokens = 10
    generation_config.echo = True

    scheduler_config = get_scheduler_config()
    scheduler_config.max_num_batched_tokens = max_num_batched_tokens
    generation_configs = [generation_config]
    model_id : str = "facebook/opt-125m"
<<<<<<< HEAD
    opt_model, hf_tokenizer = get_hugging_face_model_and_tokenizer(model_id, use_optimum=True)
=======
    model, hf_tokenizer = get_hugging_face_model_and_tokenizer(model_id, use_optimum=True)
>>>>>>> 812163a2

    model_path : Path = tmp_path / model_id
    save_ov_model_from_optimum(opt_model, hf_tokenizer, model_path)

<<<<<<< HEAD
    cb_pipe = ContinuousBatchingPipeline(model_path, Tokenizer(model_path), scheduler_config, "CPU")
=======
    pipe = ContinuousBatchingPipeline(model_path, Tokenizer(model_path), scheduler_config, "CPU")
>>>>>>> 812163a2

    outputs = cb_pipe.generate(["What is OpenVINO?"], generation_configs)
    assert(len(outputs))
    for output in outputs:
        assert(len(output.m_generation_ids))
        for sequence in output.m_generation_ids:
            assert(sequence.startswith("What is OpenVINO?"))
<<<<<<< HEAD
            assert(len(sequence) > len("What is OpenVINO?"))
=======
            assert(len(sequence) > len("What is OpenVINO?"))


@pytest.mark.precommit
@pytest.mark.parametrize("sampling_config", [get_greedy(), get_beam_search(), get_multinomial_all_parameters()])
def test_post_oom_health(tmp_path, sampling_config):
    generation_config = sampling_config
    generation_config.ignore_eos = True
    generation_config.max_new_tokens = 1000000

    scheduler_config = get_scheduler_config()
    # Low cache size to trigger OOM quickly
    scheduler_config.num_kv_blocks = 10
    generation_configs = [generation_config]
    model_id : str = "facebook/opt-125m"
    model, hf_tokenizer = get_hugging_face_model_and_tokenizer(model_id, use_optimum=True)

    models_path : Path = tmp_path / model_id
    save_ov_model_from_optimum(model, hf_tokenizer, models_path)

    pipe = ContinuousBatchingPipeline(models_path, Tokenizer(models_path), scheduler_config, "CPU")
    # First run should return incomplete response
    output = pipe.generate(["What is OpenVINO?"], generation_configs)
    assert (len(output))
    assert(len(output[0].m_generation_ids))
    # Same for the second run, here we want to make sure the cleanup works and we have free blocks after recent OOM
    output = pipe.generate(["What is OpenVINO?"], generation_configs)
    assert (len(output))
    assert(len(output[0].m_generation_ids))
>>>>>>> 812163a2
<|MERGE_RESOLUTION|>--- conflicted
+++ resolved
@@ -10,13 +10,8 @@
 from openvino_genai import ContinuousBatchingPipeline, GenerationConfig, Tokenizer
 from typing import List, TypedDict
 
-<<<<<<< HEAD
 from common import get_hugging_face_model_and_tokenizer, save_ov_model_from_optimum, \
     get_greedy, get_beam_search, get_multinomial_temperature, \
-=======
-from common import run_test_pipeline, read_models_list, get_hugging_face_model_and_tokenizer, save_ov_model_from_optimum, \
-    generate_and_compare_with_reference_text, get_greedy, get_beam_search, get_multinomial_temperature, \
->>>>>>> 812163a2
     get_greedy_with_penalties, get_multinomial_temperature, \
     get_multinomial_temperature_and_top_k, get_multinomial_temperature_and_top_p, \
     get_multinomial_temperature_top_p_and_top_k, DEFAULT_SCHEDULER_CONFIG, get_greedy_with_repetition_penalty, \
@@ -34,28 +29,7 @@
 
 # TODO: currently, this test drops EOS token as both HF and OV use `skip_special_tokens=True`, which should be disabled for samlpling tests
 @pytest.mark.precommit
-<<<<<<< HEAD
 def test_beam_search_has_eos_token_at_end(tmp_path):
-=======
-@pytest.mark.parametrize("model_id", read_models_list(os.path.join(os.path.dirname(os.path.realpath(__file__)), "models", "precommit")))
-def test_sampling_precommit(tmp_path, model_id):
-    run_test_pipeline(tmp_path, model_id)
-
-
-@pytest.mark.nightly
-@pytest.mark.parametrize("model_id", read_models_list(os.path.join(os.path.dirname(os.path.realpath(__file__)), "models", "nightly")))
-def test_sampling_nightly(tmp_path, model_id):
-    run_test_pipeline(tmp_path, model_id)
-
-@pytest.mark.real_models
-@pytest.mark.parametrize("model_id", read_models_list(os.path.join(os.path.dirname(os.path.realpath(__file__)), "models", "real_models")))
-def test_real_models(tmp_path, model_id):
-    run_test_pipeline(tmp_path, model_id)
-
-
-@pytest.mark.precommit
-def test_eos_beam_search(tmp_path):
->>>>>>> 812163a2
     '''
     Current test checks that in case of beam search, some generation results
     explicitly have EOS token at the end, which is aligned with HF
@@ -328,20 +302,12 @@
     scheduler_config.max_num_batched_tokens = max_num_batched_tokens
     generation_configs = [generation_config]
     model_id : str = "facebook/opt-125m"
-<<<<<<< HEAD
     opt_model, hf_tokenizer = get_hugging_face_model_and_tokenizer(model_id, use_optimum=True)
-=======
-    model, hf_tokenizer = get_hugging_face_model_and_tokenizer(model_id, use_optimum=True)
->>>>>>> 812163a2
 
     model_path : Path = tmp_path / model_id
     save_ov_model_from_optimum(opt_model, hf_tokenizer, model_path)
 
-<<<<<<< HEAD
     cb_pipe = ContinuousBatchingPipeline(model_path, Tokenizer(model_path), scheduler_config, "CPU")
-=======
-    pipe = ContinuousBatchingPipeline(model_path, Tokenizer(model_path), scheduler_config, "CPU")
->>>>>>> 812163a2
 
     outputs = cb_pipe.generate(["What is OpenVINO?"], generation_configs)
     assert(len(outputs))
@@ -364,57 +330,17 @@
     scheduler_config.max_num_batched_tokens = max_num_batched_tokens
     generation_configs = [generation_config]
     model_id : str = "facebook/opt-125m"
-<<<<<<< HEAD
     opt_model, hf_tokenizer = get_hugging_face_model_and_tokenizer(model_id, use_optimum=True)
-=======
-    model, hf_tokenizer = get_hugging_face_model_and_tokenizer(model_id, use_optimum=True)
->>>>>>> 812163a2
 
     model_path : Path = tmp_path / model_id
     save_ov_model_from_optimum(opt_model, hf_tokenizer, model_path)
 
-<<<<<<< HEAD
     cb_pipe = ContinuousBatchingPipeline(model_path, Tokenizer(model_path), scheduler_config, "CPU")
-=======
-    pipe = ContinuousBatchingPipeline(model_path, Tokenizer(model_path), scheduler_config, "CPU")
->>>>>>> 812163a2
-
     outputs = cb_pipe.generate(["What is OpenVINO?"], generation_configs)
     assert(len(outputs))
+
     for output in outputs:
         assert(len(output.m_generation_ids))
         for sequence in output.m_generation_ids:
             assert(sequence.startswith("What is OpenVINO?"))
-<<<<<<< HEAD
-            assert(len(sequence) > len("What is OpenVINO?"))
-=======
-            assert(len(sequence) > len("What is OpenVINO?"))
-
-
-@pytest.mark.precommit
-@pytest.mark.parametrize("sampling_config", [get_greedy(), get_beam_search(), get_multinomial_all_parameters()])
-def test_post_oom_health(tmp_path, sampling_config):
-    generation_config = sampling_config
-    generation_config.ignore_eos = True
-    generation_config.max_new_tokens = 1000000
-
-    scheduler_config = get_scheduler_config()
-    # Low cache size to trigger OOM quickly
-    scheduler_config.num_kv_blocks = 10
-    generation_configs = [generation_config]
-    model_id : str = "facebook/opt-125m"
-    model, hf_tokenizer = get_hugging_face_model_and_tokenizer(model_id, use_optimum=True)
-
-    models_path : Path = tmp_path / model_id
-    save_ov_model_from_optimum(model, hf_tokenizer, models_path)
-
-    pipe = ContinuousBatchingPipeline(models_path, Tokenizer(models_path), scheduler_config, "CPU")
-    # First run should return incomplete response
-    output = pipe.generate(["What is OpenVINO?"], generation_configs)
-    assert (len(output))
-    assert(len(output[0].m_generation_ids))
-    # Same for the second run, here we want to make sure the cleanup works and we have free blocks after recent OOM
-    output = pipe.generate(["What is OpenVINO?"], generation_configs)
-    assert (len(output))
-    assert(len(output[0].m_generation_ids))
->>>>>>> 812163a2
+            assert(len(sequence) > len("What is OpenVINO?"))