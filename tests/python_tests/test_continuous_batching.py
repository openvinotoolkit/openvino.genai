# Copyright (C) 2018-2025 Intel Corporation
# SPDX-License-Identifier: Apache-2.0

import os
import pytest
import math
from typing import Dict
from functools import partial

from pathlib import Path
from openvino_genai import ContinuousBatchingPipeline, LLMPipeline, GenerationConfig, SchedulerConfig,  Tokenizer, draft_model

from common import generate_and_compare_with_reference_text, \
    get_scheduler_config, run_cb_pipeline_with_ref
from test_sampling import RandomSamplingTestStruct, get_current_platform_ref_texts

from ov_genai_test_utils import (
    get_chat_models_list,
    read_model,
    get_continuous_batching
)

def read_models_list(file_name: str):
    models = []
    with open(file_name) as f:
        for model_name in f:
            model_name = model_name.strip()
            # skip comment in model scope file
            if model_name.startswith('#'):
                continue
            models.append(model_name)
    return models

from shutil import rmtree

from utils.generation_config import get_greedy, get_beam_search, \
    get_multinomial_all_parameters, get_multinomial_temperature_and_num_return_sequence, \
    get_multinomial_temperature_and_top_k, get_multinomial_temperature, get_multinomial_temperature_and_top_p
<<<<<<< HEAD
from utils.constants import get_default_llm_propeties
=======
from utils.constants import get_default_llm_properties
>>>>>>> 7998955b
from utils.hugging_face import get_hugging_face_models, convert_models

#
# e2e tests on random and real models
#

@pytest.mark.precommit
@pytest.mark.parametrize("model_id", read_models_list(os.path.join(os.path.dirname(os.path.realpath(__file__)), "models", "precommit")))
def test_e2e_precommit(tmp_path, model_id):
    run_cb_pipeline_with_ref(tmp_path, model_id)


@pytest.mark.nightly
@pytest.mark.parametrize("model_id", read_models_list(os.path.join(os.path.dirname(os.path.realpath(__file__)), "models", "nightly")))
def test_e2e_nightly(tmp_path, model_id):
    run_cb_pipeline_with_ref(tmp_path, model_id)


@pytest.mark.real_models
@pytest.mark.parametrize("model_id", read_models_list(os.path.join(os.path.dirname(os.path.realpath(__file__)), "models", "real_models")))
def test_e2e_real_models(tmp_path, model_id):
    run_cb_pipeline_with_ref(tmp_path, model_id)

#
# Comparison with stateful
# TODO: remove these tests once test_llm_pipeline.py are generalized and parametrized to test both Stateful and PA paths
#

test_configs = [
    dict(max_new_tokens=20),
    dict(max_new_tokens=200, ignore_eos=True),
    dict(max_new_tokens=20, num_beam_groups=3, num_beams=15, diversity_penalty=1.0)
]
batched_prompts = [
    ['table is made', 'They sky is blue because', 'Difference between Jupiter and Mars is that'],
    ['hello', 'Here is the longest nowel ever: '],
    ['Alan Turing was a', 'return 0', '你好！ 你好嗎？'],
    ['table is made', 'table is made [force left pad tokens]']
]
@pytest.mark.parametrize("generation_config", test_configs)
@pytest.mark.parametrize("prompt", batched_prompts[1:])  # num_beams=15 diverges on the first prompt.
@pytest.mark.precommit
def test_continuous_batching_vs_stateful(prompt, generation_config):
    model_id, path, tokenizer, model, stateful = read_model((
        "facebook/opt-125m",
        Path("opt-125m")
    ), padding_side="left")
    cb_pipe = get_continuous_batching(path)
    generated = cb_pipe.generate(prompt, **generation_config)
    reference = stateful.generate(prompt, **generation_config)
    assert generated.texts == reference.texts
    if 1 != generation_config.get("num_return_sequences", 1):
        # Stateful puts zeroes to generated.scores. Don't compare them.
        for gen, ref in zip(generated.scores, reference.scores):
            assert math.isclose(gen, ref, abs_tol=0.0003)


prompts = ['The Sun is yellow because', 'Difference between Jupiter and Mars is that', 'table is made of']
@pytest.mark.parametrize("prompt", prompts)
@pytest.mark.precommit
def test_cb_streamer_vs_return_vs_stateful(prompt):
    model_id, path, hf_tokenizer, opt_model, ov_pipe = read_model((
        "facebook/opt-125m",
        Path("opt-125m")
    ))
    cb_pipe = get_continuous_batching(path)
    streamed = []
    generated = cb_pipe.generate(prompt, max_new_tokens=20, streamer=lambda subword: streamed.append(subword))
    reference = ov_pipe.generate(prompt, max_new_tokens=20)
    assert generated == "".join(streamed)
    assert "".join(streamed) == reference


generation_configs = [
    dict(do_sample=False, max_new_tokens=20),
    dict(do_sample=False, num_beam_groups=3, num_beams=15, num_return_sequences=1, max_new_tokens=10, diversity_penalty=1.0, repetition_penalty=1.0)
]
questions = [
    '1+1=',
    'What is the previous answer?',
    'Why is the Sun yellow?',
    'What was my first question?'
]
@pytest.mark.parametrize("generation_config_kwargs", generation_configs[1:])
@pytest.mark.parametrize("model_descr", get_chat_models_list())
@pytest.mark.precommit
def test_chat_scenario_vs_stateful(model_descr, generation_config_kwargs: Dict):
    model_id, models_path, hf_tokenizer, opt_model, ov_pipe = read_model((model_descr[0], model_descr[1]))
    cb_pipe = get_continuous_batching(models_path)

    ov_pipe.start_chat()
    cb_pipe.start_chat()

    generation_config = GenerationConfig(**generation_config_kwargs)
    ov_pipe.set_generation_config(generation_config)

    for question in questions:
        generated = cb_pipe.generate(question, generation_config=generation_config)
        reference = ov_pipe.generate(question)
        assert generated == reference

    # Test that finish_chat() doesn't fail just in case.
    cb_pipe.finish_chat()

#
# Stress tests to check OOM case
#

@pytest.mark.precommit
@pytest.mark.parametrize("sampling_config", [get_greedy(), get_beam_search(), get_multinomial_all_parameters()],
                         ids=["greedy", "beam_search", "multinomial_all_parameters"])
def test_post_oom_health(tmp_path, sampling_config):
    generation_config = sampling_config
    generation_config.ignore_eos = True
    generation_config.max_new_tokens = 1000000

    scheduler_config = get_scheduler_config()
    scheduler_config.num_kv_blocks = 10 # Low cache size to trigger OOM quickly

    model_id : str = "facebook/opt-125m"
    opt_model, hf_tokenizer = get_hugging_face_models(model_id)

    models_path : Path = tmp_path / model_id
    convert_models(opt_model, hf_tokenizer, models_path)

<<<<<<< HEAD
    cb_pipe = ContinuousBatchingPipeline(models_path, Tokenizer(models_path), scheduler_config, "CPU", **get_default_llm_propeties())
=======
    cb_pipe = ContinuousBatchingPipeline(models_path, Tokenizer(models_path), scheduler_config, "CPU", **get_default_llm_properties())
>>>>>>> 7998955b

    # First run should return incomplete response
    output = cb_pipe.generate(["What is OpenVINO?"], [generation_config])
    assert (len(output))
    assert (len(output[0].m_generation_ids))

    # Same for the second run, here we want to make sure the cleanup works and we have free blocks after recent OOM
    output = cb_pipe.generate(["What is OpenVINO?"], [generation_config])
    assert (len(output))
    assert (len(output[0].m_generation_ids))

#
# Pre-emption
#

def get_parallel_sampling_seq_len_300() -> GenerationConfig:
    generation_config = GenerationConfig()
    # TODO: add generation_config.generator and return parameters below
    # generation_config.num_return_sequences = 3
    # generation_config.do_sample = True
    # generation_config.top_k = 10
    # generation_config.top_p = 0.5
    generation_config.max_new_tokens = 300
    return generation_config

def get_beam_search_seq_len_300() -> GenerationConfig:
    generation_config = GenerationConfig()
    generation_config.num_beam_groups = 3
    generation_config.num_beams = 6
    generation_config.diversity_penalty = 1
    generation_config.max_new_tokens = 300
    generation_config.num_return_sequences = generation_config.num_beams
    return generation_config

scheduler_params_list = [({"num_kv_blocks": 2, "dynamic_split_fuse": True, "max_num_batched_tokens": 256, "max_num_seqs": 256}, get_greedy()),
                         ({"num_kv_blocks": 2, "dynamic_split_fuse": False, "max_num_batched_tokens": 256, "max_num_seqs": 256}, get_greedy()),
                         ({"num_kv_blocks": 10, "dynamic_split_fuse": True}, get_parallel_sampling_seq_len_300()),
                         ({"num_kv_blocks": 10, "dynamic_split_fuse": False}, get_parallel_sampling_seq_len_300()),
                         ({"num_kv_blocks": 34, "dynamic_split_fuse": True, "max_num_batched_tokens": 256, "max_num_seqs": 256}, get_beam_search()),
                         ({"num_kv_blocks": 34, "dynamic_split_fuse": False, "max_num_batched_tokens": 256, "max_num_seqs": 256}, get_beam_search()),
                         ({"num_kv_blocks": 100, "dynamic_split_fuse": True}, get_beam_search_seq_len_300()),
                         ({"num_kv_blocks": 100, "dynamic_split_fuse": False}, get_beam_search_seq_len_300())]
@pytest.mark.parametrize("params", scheduler_params_list)
@pytest.mark.precommit
def test_preemption(tmp_path, params):
    run_cb_pipeline_with_ref(tmp_path, "facebook/opt-125m", scheduler_params=params[0], generation_config=params[1])


multinomial_params = RandomSamplingTestStruct(
    generation_config=[
        get_multinomial_temperature(),
        get_multinomial_temperature_and_top_p(),
        get_multinomial_temperature_and_top_k(),
    ],
    prompts=[
        "What is OpenVINO?",
        "How are you?",
        "Tell me something about Canada?",
    ],
    ref_texts=get_current_platform_ref_texts({
        "linux": [
            [
                "\n\nOpenVINO is a live platform that allows users to create and manage a new library for open source applications.\n\nOpenVINO is"
            ],
            [
                "  You're getting much better results from doing this, than you are by not doing this.  I have a BH and I was so far"
            ],
            [
                "\nI'm from Canada, and I'm from the US, so I'm not sure.\nI think you mean the Canadian version."
            ],
        ],
        "win32": [
            [
                "\n\nOpenVINO is a live platform that allows users to create and manage a new library of applications on the Virtuoso server, which can"
            ],
            [
                "  You're getting much better results from doing this, than you are by not doing this.  If you are truly trying to do something good,"
            ],
            [
                "\nI'm from Canada, and I'm from the US, so I'm not sure what you're talking about.\nI'm Canadian and I"
            ],
        ],
    }),
)


# todo: Anastasiia Pnevskaya: fix the test because it is hanging according max_new_tokens = std::numeric_limits<std::size_t>::max()
@pytest.mark.parametrize("dynamic_split_fuse", [True, False])
@pytest.mark.precommit
@pytest.mark.skip(reason="Random sampling results are non deterministic due to: discrete_distribution impl depends on platform, model inference results may depend on CPU. Test passes on CI but fails locally.")
def test_preemption_with_multinomial(tmp_path, dynamic_split_fuse):
    generation_configs = multinomial_params.generation_config
    for config in generation_configs:
        config.max_new_tokens = 30
    model_id : str = "facebook/opt-125m"
    model, hf_tokenizer = get_hugging_face_models(model_id)

    models_path : Path = tmp_path / model_id
    convert_models(model, hf_tokenizer, models_path)

    scheduler_config = get_scheduler_config({"num_kv_blocks": 3, "dynamic_split_fuse": dynamic_split_fuse, "max_num_batched_tokens": 256, "max_num_seqs": 256})
    generate_and_compare_with_reference_text(models_path, multinomial_params.prompts, multinomial_params.ref_texts, generation_configs, scheduler_config)


multinomial_params_n_seq = RandomSamplingTestStruct(
    generation_config=[
        get_multinomial_temperature(),
        get_multinomial_temperature_and_num_return_sequence(),
        get_multinomial_all_parameters(),
    ],
    prompts=[
        "Artificial intelligence ",
        "What is the current",
        "Tell me something about UAE?",
    ],
    ref_texts=get_current_platform_ref_texts({
        "linux": [
            [
                "\nI've seen this expression used too many times without making sense.\nAs an AI engineer, and as a scientist, we should make everything easier"
            ],
            [
                " position of the Z-shaped groove?\n0.41\nWhat is the current position of the Z-shaped groove?\n0.11\n",
                " status of all of this? I can't stop thinking about it.\nIt's been a while since I've seen it. I found it a",
                " status of your blog? Do you accept feedback?\nYes, I’m happy to accept feedback at this time (I’m a"
            ],
            [
                "\nIt's in the middle of nowhere if you haven’t seen one yet! It might be more convenient there than anywhere else.. maybe take",
                "\nUAE is a country with some great culture that has been living under Islamic oppression for almost 60 years now (including 20 years as part of Arab",
                "\nNope, just wanted to say how awesome and beautiful it was when my brother came back from an adventure trip across Asia - our 2nd year",
                "\nI don't know anything.  I'm not sure what kind this sub wants though... but apparently they are pretty bad at making videos/photos",
            ],
        ],
        "win32": [
            [
                "\nI've had a friend with the capacity to test this in his own words.\nThe big problem with real-world results is the economics of"
            ],
            [
                " position of the patent application number of the present invention?\n\nIn the present invention, the present invention relates to an improved method for manufacturing a semic",
                " status of your town? How many houses do you have?\nThere are about three houses in our town. The closest place to us is about 25",
                " status of all the other passengers?\nWe're the only ones left, so no...\nI don't think they'll really leave.\nThey"
            ],
            [
                "\nI don't have any knowledge on them. We are based out near Dubai so hopefully they will take care of us soon enough :) thanks though :",
                "\nUAE is not one of the richest countries in Asia but definitely among those most corrupt nations because this corruption (and its own endemic practices) still",
                "\nNope, I'm just going through my first semester there right now and it was nice to see some people who were doing well haha - we",
                "\nIt's a country where your parents can never give you anything at all!  It also has an extremely low education system for many years... You",
            ],
        ],
        "darwin": [
            [
                "\nI've had a friend with the capacity to test this in his own words.\nThe big problem with real-world results is the rigidity"
            ],
            [
               " position of the patent application number of the present invention?\n\nIn the present invention, the present invention relates to an improved method for manufacturing a semic",
               " status of your town? How many houses do you have?\nThere are about three houses in our town. The closest place to us is about 25",
               " status of all the other passengers?\nWe're the only ones left, so no...\nI don't think they'll really leave.\nThey"
            ],
            [
                "\nI don't have any knowledge on them. We are based out near Dubai so hopefully they will take care of us soon enough :) thanks though :",
                "\nUAE is not one of the richest countries in Asia but definitely among those most corrupt nations because this corruption (and its own endemic practices) still",
                "\nNope, I'm just going through my first semester there right now and it was nice to see some people who were doing well haha - we",
                "\nIt's a country where your parents can never give you anything at all!  It also has an extremely low education system for many years... You",
            ],
        ],
    }),
)


@pytest.mark.parametrize("dynamic_split_fuse", [True, False])
@pytest.mark.precommit
@pytest.mark.skip(reason="Random sampling results are non deterministic due to: discrete_distribution impl depends on platform, model inference results may depend on CPU. Test passes on CI but fails locally.")
def test_preemption_with_multinomial_n_seq(tmp_path, dynamic_split_fuse):
    model_id : str = "facebook/opt-125m"
    opt_model, hf_tokenizer = get_hugging_face_models(model_id)

    models_path : Path = tmp_path / model_id
    convert_models(opt_model, hf_tokenizer, models_path)

    # needed kv_blocks - 16 (2 blocks per sequence (30 tokens to generated text + prompt (> 2 tokens)) * (1 + 3 + 4) seq )
    scheduler_config = get_scheduler_config({"num_kv_blocks": 8, "dynamic_split_fuse": dynamic_split_fuse, "max_num_batched_tokens": 256, "max_num_seqs": 256})
    generate_and_compare_with_reference_text(models_path, multinomial_params_n_seq.prompts, multinomial_params_n_seq.ref_texts, multinomial_params_n_seq.generation_config, scheduler_config)

def get_data_by_pipeline_type(model_path: Path, pipeline_type: str, generation_config: GenerationConfig):
    device = "CPU"
    prompt = "Prompt example is"
    generation_config.max_new_tokens = 10
    pipe = None
    if pipeline_type == "continuous_batching":
        scheduler_config = SchedulerConfig()
        pipe = ContinuousBatchingPipeline(model_path, scheduler_config, device)
        prompt = [prompt]
        generation_config = [generation_config]
    elif pipeline_type == "speculative_decoding":
        generation_config.assistant_confidence_threshold = 0.4
        pipe = LLMPipeline(model_path, device, draft_model=draft_model(model_path))
    elif pipeline_type == "prompt_lookup_decoding":
        generation_config.num_assistant_tokens = 5
        generation_config.max_ngram_size = 3
        pipe = LLMPipeline(model_path, device, prompt_lookup=True)
    elif "llm_pipeline":
        pipe = LLMPipeline(model_path, device)
    else:
        raise RuntimeError(f"{pipeline_type} is unknown pipeline type!")
    return pipe, prompt, generation_config

@pytest.mark.parametrize("pipeline_type", ["continuous_batching", "speculative_decoding", "prompt_lookup_decoding", "llm_pipeline"])
@pytest.mark.precommit
def test_pipelines_generate_with_streaming(tmp_path, pipeline_type):
    model_id : str = "facebook/opt-125m"
    opt_model, hf_tokenizer = get_hugging_face_models(model_id)

    models_path : Path = tmp_path / "t_streaming" / model_id
    convert_models(opt_model, hf_tokenizer, models_path)

    generation_config = GenerationConfig()
    pipe, input, gen_config = get_data_by_pipeline_type(models_path, pipeline_type, generation_config)

    def py_streamer(py_str: str):
        return False

    try:
        _ = pipe.generate(input, generation_config=generation_config, streamer=py_streamer)
    except Exception:
        assert True

    del pipe
    rmtree(models_path)

@pytest.mark.parametrize("pipeline_type", ["continuous_batching", "speculative_decoding", "prompt_lookup_decoding", "llm_pipeline"])
@pytest.mark.precommit
def test_pipelines_generate_with_streaming_empty_output(tmp_path, pipeline_type):
    model_id : str = "facebook/opt-125m"
    opt_model, hf_tokenizer = get_hugging_face_models(model_id)

    models_path : Path = tmp_path / "t_streaming" / model_id
    convert_models(opt_model, hf_tokenizer, models_path)
    
    generation_config = GenerationConfig()
    generation_config.stop_strings = {" the"}
    generation_config.include_stop_str_in_output = False

    pipe, input, generation_config = get_data_by_pipeline_type(models_path, pipeline_type, generation_config)

    def py_streamer(py_str: str):
        raise Exception("Streamer was called")

    try:
        _ = pipe.generate(input, generation_config=generation_config, streamer=py_streamer)
    except Exception:
        assert False

    del pipe
    rmtree(models_path)<|MERGE_RESOLUTION|>--- conflicted
+++ resolved
@@ -10,6 +10,8 @@
 from pathlib import Path
 from openvino_genai import ContinuousBatchingPipeline, LLMPipeline, GenerationConfig, SchedulerConfig,  Tokenizer, draft_model
 
+from common import generate_and_compare_with_reference_text, \
+    get_scheduler_config, run_cb_pipeline_with_ref
 from common import generate_and_compare_with_reference_text, \
     get_scheduler_config, run_cb_pipeline_with_ref
 from test_sampling import RandomSamplingTestStruct, get_current_platform_ref_texts
@@ -36,11 +38,7 @@
 from utils.generation_config import get_greedy, get_beam_search, \
     get_multinomial_all_parameters, get_multinomial_temperature_and_num_return_sequence, \
     get_multinomial_temperature_and_top_k, get_multinomial_temperature, get_multinomial_temperature_and_top_p
-<<<<<<< HEAD
 from utils.constants import get_default_llm_propeties
-=======
-from utils.constants import get_default_llm_properties
->>>>>>> 7998955b
 from utils.hugging_face import get_hugging_face_models, convert_models
 
 #
@@ -166,11 +164,7 @@
     models_path : Path = tmp_path / model_id
     convert_models(opt_model, hf_tokenizer, models_path)
 
-<<<<<<< HEAD
     cb_pipe = ContinuousBatchingPipeline(models_path, Tokenizer(models_path), scheduler_config, "CPU", **get_default_llm_propeties())
-=======
-    cb_pipe = ContinuousBatchingPipeline(models_path, Tokenizer(models_path), scheduler_config, "CPU", **get_default_llm_properties())
->>>>>>> 7998955b
 
     # First run should return incomplete response
     output = cb_pipe.generate(["What is OpenVINO?"], [generation_config])
