# Copyright (C) 2018-2025 Intel Corporation
# SPDX-License-Identifier: Apache-2.0

import os
import pytest
import math

from pathlib import Path
from shutil import rmtree
from typing import Dict

from openvino_genai import ContinuousBatchingPipeline, LLMPipeline, GenerationConfig, SchedulerConfig,  draft_model

from common import generate_and_compare_with_reference_text, run_cb_pipeline_with_ref
from test_sampling import RandomSamplingTestStruct, get_current_platform_ref_texts

from utils.generation_config import get_greedy, get_beam_search, \
    get_multinomial_all_parameters, get_multinomial_temperature_and_num_return_sequence, \
    get_multinomial_temperature_and_top_k, get_multinomial_temperature, get_multinomial_temperature_and_top_p
from utils.constants import get_default_llm_properties
from utils.hugging_face import download_and_convert_model
from utils.ov_genai_pipelines import create_ov_pipeline, PipelineType, dict_to_scheduler_config
from data.models import get_chat_models_list

#
# e2e tests on random and real models
#

def read_models_list(file_name: str):
    models = []
    with open(file_name) as f:
        for model_name in f:
            model_name = model_name.strip()
            # skip comment in model scope file
            if model_name.startswith('#'):
                continue
            models.append(model_name)
    return models

@pytest.mark.precommit
@pytest.mark.parametrize("model_id", read_models_list(os.path.join(os.path.dirname(os.path.realpath(__file__)), "models", "precommit")))
def test_e2e_precommit(tmp_path, model_id):
    run_cb_pipeline_with_ref(tmp_path, model_id)


@pytest.mark.nightly
@pytest.mark.parametrize("model_id", read_models_list(os.path.join(os.path.dirname(os.path.realpath(__file__)), "models", "nightly")))
def test_e2e_nightly(tmp_path, model_id):
    run_cb_pipeline_with_ref(tmp_path, model_id)


@pytest.mark.real_models
@pytest.mark.parametrize("model_id", read_models_list(os.path.join(os.path.dirname(os.path.realpath(__file__)), "models", "real_models")))
def test_e2e_real_models(tmp_path, model_id):
    run_cb_pipeline_with_ref(tmp_path, model_id)

#
# Comparison with stateful
# TODO: remove these tests once test_llm_pipeline.py are generalized and parametrized to test both Stateful and PA paths
#

test_configs = [
    dict(max_new_tokens=20),
    dict(max_new_tokens=200, ignore_eos=True),
    dict(max_new_tokens=20, num_beam_groups=3, num_beams=15, diversity_penalty=1.0)
]
batched_prompts = [
    ['table is made', 'They sky is blue because', 'Difference between Jupiter and Mars is that'],
    ['hello', 'Here is the longest nowel ever: '],
    ['Alan Turing was a', 'return 0', '你好！ 你好嗎？'],
    ['table is made', 'table is made [force left pad tokens]']
]
@pytest.mark.parametrize("generation_config", test_configs)
@pytest.mark.parametrize("prompt", batched_prompts[1:])  # num_beams=15 diverges on the first prompt.
@pytest.mark.precommit
@pytest.mark.skip(reason="CVS-162891: Fix test_continuous_batching_vs_stateful tests after we started to compare cb vs sdpa")
def test_continuous_batching_vs_stateful(prompt, generation_config):
<<<<<<< HEAD
    model_id, tmp_path = ("facebook/opt-125m", Path("opt-125m"))
    _, _, models_path = download_and_convert_model(model_id, tmp_path, padding_side="left")
    ov_pipe = create_ov_pipeline(models_path)
    cb_pipe = create_ov_pipeline(models_path, pipeline_type=PipelineType.STATELESS)

    reference = ov_pipe.generate(prompt, **generation_config)
    generated = cb_pipe.generate(prompt, **generation_config)
=======
    model_id = "facebook/opt-125m"
    _, _, models_path = download_and_convert_model(model_id, padding_side="left")
    cb_pipe = create_ov_pipeline(models_path, pipeline_type=PipelineType.PAGED_ATTENTION)
    ov_pipe = create_ov_pipeline(models_path, pipeline_type=PipelineType.STATEFUL)

    generated = cb_pipe.generate(prompt, **generation_config)
    reference = ov_pipe.generate(prompt, **generation_config)
>>>>>>> 405d123d

    assert generated.texts == reference.texts
    if 1 != generation_config.get("num_return_sequences", 1):
        # Stateful puts zeroes to generated.scores. Don't compare them.
        for gen, ref in zip(generated.scores, reference.scores):
            assert math.isclose(gen, ref, abs_tol=0.0003)


prompts = ['The Sun is yellow because', 'Difference between Jupiter and Mars is that', 'table is made of']
@pytest.mark.parametrize("prompt", prompts)
@pytest.mark.precommit
def test_cb_streamer_vs_return_vs_stateful(prompt):
<<<<<<< HEAD
    model_id, tmp_path = ("facebook/opt-125m", Path("opt-125m"))
    _, _, models_path = download_and_convert_model(model_id, tmp_path)

    ov_pipe = create_ov_pipeline(models_path)
    cb_pipe = create_ov_pipeline(models_path, pipeline_type=PipelineType.STATELESS)
=======
    model_id = "facebook/opt-125m"
    _, _, models_path = download_and_convert_model(model_id)

    ov_pipe = create_ov_pipeline(models_path, pipeline_type=PipelineType.STATEFUL)
    cb_pipe = create_ov_pipeline(models_path, pipeline_type=PipelineType.PAGED_ATTENTION)
>>>>>>> 405d123d

    streamed = []
    generated = cb_pipe.generate(prompt, max_new_tokens=20, streamer=lambda subword: streamed.append(subword))
    reference = ov_pipe.generate(prompt, max_new_tokens=20)
    assert generated == "".join(streamed)
    assert "".join(streamed) == reference


generation_configs = [
    dict(do_sample=False, max_new_tokens=20),
    dict(do_sample=False, num_beam_groups=3, num_beams=15, num_return_sequences=1, max_new_tokens=10, diversity_penalty=1.0, repetition_penalty=1.0)
]
questions = [
    '1+1=',
    'What is the previous answer?',
    'Why is the Sun yellow?',
    'What was my first question?'
]
@pytest.mark.parametrize("generation_config_kwargs", generation_configs[1:])
@pytest.mark.parametrize("model_id", get_chat_models_list())
@pytest.mark.precommit
<<<<<<< HEAD
def test_chat_scenario_vs_stateful(model_descr, generation_config_kwargs: Dict):
    model_id, tmp_path = model_descr
    _, _, models_path = download_and_convert_model(model_id, tmp_path)

    ov_pipe = create_ov_pipeline(models_path)
    cb_pipe = create_ov_pipeline(models_path, pipeline_type=PipelineType.STATELESS)
=======
def test_chat_scenario_vs_stateful(model_id, generation_config_kwargs: Dict):
    _, _, models_path = download_and_convert_model(model_id)

    ov_pipe = create_ov_pipeline(models_path, pipeline_type=PipelineType.STATEFUL)
    cb_pipe = create_ov_pipeline(models_path, pipeline_type=PipelineType.PAGED_ATTENTION)
>>>>>>> 405d123d

    ov_pipe.start_chat()
    cb_pipe.start_chat()

    generation_config = GenerationConfig(**generation_config_kwargs)
    ov_pipe.set_generation_config(generation_config)

    for question in questions:
        generated = cb_pipe.generate(question, generation_config=generation_config)
        reference = ov_pipe.generate(question)
        assert generated == reference

    # Test that finish_chat() doesn't fail just in case.
    cb_pipe.finish_chat()

#
# Stress tests to check OOM case
#

# todo: iefode: bug reproducer!!!
@pytest.mark.precommit
@pytest.mark.parametrize("sampling_config", [get_greedy(), get_beam_search(), get_multinomial_all_parameters()],
                         ids=["greedy", "beam_search", "multinomial_all_parameters"])
def test_post_oom_health(tmp_path, sampling_config):
    generation_config = sampling_config
    generation_config.ignore_eos = True
    generation_config.max_new_tokens = 1000000

    scheduler_config = dict_to_scheduler_config()
    scheduler_config.num_kv_blocks = 10 # Low cache size to trigger OOM quickly

    model_id : str = "facebook/opt-125m"
    opt_model, hf_tokenizer, models_path = download_and_convert_model(model_id, tmp_path)

    cb_pipe = create_ov_pipeline(models_path,
                                 pipeline_type=PipelineType.CONTINIOUS_BATCHING,
                                 device="CPU",
<<<<<<< HEAD
                                 scheduler_config=scheduler_config,
                                 ov_config=get_default_llm_properties())
=======
                                 scheduler_config=scheduler_config)
>>>>>>> 405d123d

    # First run should return incomplete response
    output = cb_pipe.generate(["What is OpenVINO?"], [generation_config])
    assert (len(output))
    assert (len(output[0].m_generation_ids))

    # Same for the second run, here we want to make sure the cleanup works and we have free blocks after recent OOM
    output = cb_pipe.generate(["What is OpenVINO?"], [generation_config])
    assert (len(output))
    assert (len(output[0].m_generation_ids))

#
# Pre-emption
#

def get_parallel_sampling_seq_len_300() -> GenerationConfig:
    generation_config = GenerationConfig()
    # TODO: add generation_config.generator and return parameters below
    # generation_config.num_return_sequences = 3
    # generation_config.do_sample = True
    # generation_config.top_k = 10
    # generation_config.top_p = 0.5
    generation_config.max_new_tokens = 300
    return generation_config

def get_beam_search_seq_len_300() -> GenerationConfig:
    generation_config = GenerationConfig()
    generation_config.num_beam_groups = 3
    generation_config.num_beams = 6
    generation_config.diversity_penalty = 1
    generation_config.max_new_tokens = 300
    generation_config.num_return_sequences = generation_config.num_beams
    return generation_config

scheduler_params_list = [({"num_kv_blocks": 2, "dynamic_split_fuse": True, "max_num_batched_tokens": 256, "max_num_seqs": 256}, get_greedy()),
                         ({"num_kv_blocks": 2, "dynamic_split_fuse": False, "max_num_batched_tokens": 256, "max_num_seqs": 256}, get_greedy()),
                         ({"num_kv_blocks": 10, "dynamic_split_fuse": True}, get_parallel_sampling_seq_len_300()),
                         ({"num_kv_blocks": 10, "dynamic_split_fuse": False}, get_parallel_sampling_seq_len_300()),
                         ({"num_kv_blocks": 34, "dynamic_split_fuse": True, "max_num_batched_tokens": 256, "max_num_seqs": 256}, get_beam_search()),
                         ({"num_kv_blocks": 34, "dynamic_split_fuse": False, "max_num_batched_tokens": 256, "max_num_seqs": 256}, get_beam_search()),
                         ({"num_kv_blocks": 100, "dynamic_split_fuse": True}, get_beam_search_seq_len_300()),
                         ({"num_kv_blocks": 100, "dynamic_split_fuse": False}, get_beam_search_seq_len_300())]
@pytest.mark.parametrize("params", scheduler_params_list)
@pytest.mark.precommit
def test_preemption(tmp_path, params):
    run_cb_pipeline_with_ref(tmp_path, "facebook/opt-125m", scheduler_params=params[0], generation_config=params[1])


multinomial_params = RandomSamplingTestStruct(
    generation_config=[
        get_multinomial_temperature(),
        get_multinomial_temperature_and_top_p(),
        get_multinomial_temperature_and_top_k(),
    ],
    prompts=[
        "What is OpenVINO?",
        "How are you?",
        "Tell me something about Canada?",
    ],
    ref_texts=get_current_platform_ref_texts({
        "linux": [
            [
                "\n\nOpenVINO is a live platform that allows users to create and manage a new library for open source applications.\n\nOpenVINO is"
            ],
            [
                "  You're getting much better results from doing this, than you are by not doing this.  I have a BH and I was so far"
            ],
            [
                "\nI'm from Canada, and I'm from the US, so I'm not sure.\nI think you mean the Canadian version."
            ],
        ],
        "win32": [
            [
                "\n\nOpenVINO is a live platform that allows users to create and manage a new library of applications on the Virtuoso server, which can"
            ],
            [
                "  You're getting much better results from doing this, than you are by not doing this.  If you are truly trying to do something good,"
            ],
            [
                "\nI'm from Canada, and I'm from the US, so I'm not sure what you're talking about.\nI'm Canadian and I"
            ],
        ],
    }),
)


# todo: Anastasiia Pnevskaya: fix the test because it is hanging according max_new_tokens = std::numeric_limits<std::size_t>::max()
@pytest.mark.parametrize("dynamic_split_fuse", [True, False])
@pytest.mark.precommit
@pytest.mark.skip(reason="Random sampling results are non deterministic due to: discrete_distribution impl depends on platform, model inference results may depend on CPU. Test passes on CI but fails locally.")
def test_preemption_with_multinomial(tmp_path, dynamic_split_fuse):
    generation_configs = multinomial_params.generation_config
    for config in generation_configs:
        config.max_new_tokens = 30
    model_id : str = "facebook/opt-125m"
    model, hf_tokenizer, models_path = download_and_convert_model(model_id, tmp_path)

    scheduler_config = dict_to_scheduler_config({"num_kv_blocks": 3, "dynamic_split_fuse": dynamic_split_fuse, "max_num_batched_tokens": 256, "max_num_seqs": 256})
    generate_and_compare_with_reference_text(models_path, multinomial_params.prompts, multinomial_params.ref_texts, generation_configs, scheduler_config)


multinomial_params_n_seq = RandomSamplingTestStruct(
    generation_config=[
        get_multinomial_temperature(),
        get_multinomial_temperature_and_num_return_sequence(),
        get_multinomial_all_parameters(),
    ],
    prompts=[
        "Artificial intelligence ",
        "What is the current",
        "Tell me something about UAE?",
    ],
    ref_texts=get_current_platform_ref_texts({
        "linux": [
            [
                "\nI've seen this expression used too many times without making sense.\nAs an AI engineer, and as a scientist, we should make everything easier"
            ],
            [
                " position of the Z-shaped groove?\n0.41\nWhat is the current position of the Z-shaped groove?\n0.11\n",
                " status of all of this? I can't stop thinking about it.\nIt's been a while since I've seen it. I found it a",
                " status of your blog? Do you accept feedback?\nYes, I’m happy to accept feedback at this time (I’m a"
            ],
            [
                "\nIt's in the middle of nowhere if you haven’t seen one yet! It might be more convenient there than anywhere else.. maybe take",
                "\nUAE is a country with some great culture that has been living under Islamic oppression for almost 60 years now (including 20 years as part of Arab",
                "\nNope, just wanted to say how awesome and beautiful it was when my brother came back from an adventure trip across Asia - our 2nd year",
                "\nI don't know anything.  I'm not sure what kind this sub wants though... but apparently they are pretty bad at making videos/photos",
            ],
        ],
        "win32": [
            [
                "\nI've had a friend with the capacity to test this in his own words.\nThe big problem with real-world results is the economics of"
            ],
            [
                " position of the patent application number of the present invention?\n\nIn the present invention, the present invention relates to an improved method for manufacturing a semic",
                " status of your town? How many houses do you have?\nThere are about three houses in our town. The closest place to us is about 25",
                " status of all the other passengers?\nWe're the only ones left, so no...\nI don't think they'll really leave.\nThey"
            ],
            [
                "\nI don't have any knowledge on them. We are based out near Dubai so hopefully they will take care of us soon enough :) thanks though :",
                "\nUAE is not one of the richest countries in Asia but definitely among those most corrupt nations because this corruption (and its own endemic practices) still",
                "\nNope, I'm just going through my first semester there right now and it was nice to see some people who were doing well haha - we",
                "\nIt's a country where your parents can never give you anything at all!  It also has an extremely low education system for many years... You",
            ],
        ],
        "darwin": [
            [
                "\nI've had a friend with the capacity to test this in his own words.\nThe big problem with real-world results is the rigidity"
            ],
            [
               " position of the patent application number of the present invention?\n\nIn the present invention, the present invention relates to an improved method for manufacturing a semic",
               " status of your town? How many houses do you have?\nThere are about three houses in our town. The closest place to us is about 25",
               " status of all the other passengers?\nWe're the only ones left, so no...\nI don't think they'll really leave.\nThey"
            ],
            [
                "\nI don't have any knowledge on them. We are based out near Dubai so hopefully they will take care of us soon enough :) thanks though :",
                "\nUAE is not one of the richest countries in Asia but definitely among those most corrupt nations because this corruption (and its own endemic practices) still",
                "\nNope, I'm just going through my first semester there right now and it was nice to see some people who were doing well haha - we",
                "\nIt's a country where your parents can never give you anything at all!  It also has an extremely low education system for many years... You",
            ],
        ],
    }),
)


@pytest.mark.parametrize("dynamic_split_fuse", [True, False])
@pytest.mark.precommit
@pytest.mark.skip(reason="Random sampling results are non deterministic due to: discrete_distribution impl depends on platform, model inference results may depend on CPU. Test passes on CI but fails locally.")
def test_preemption_with_multinomial_n_seq(tmp_path, dynamic_split_fuse):
    model_id : str = "facebook/opt-125m"
    opt_model, hf_tokenizer, models_path = download_and_convert_model(model_id, tmp_path)

    # needed kv_blocks - 16 (2 blocks per sequence (30 tokens to generated text + prompt (> 2 tokens)) * (1 + 3 + 4) seq )
    scheduler_config = dict_to_scheduler_config({"num_kv_blocks": 8, "dynamic_split_fuse": dynamic_split_fuse, "max_num_batched_tokens": 256, "max_num_seqs": 256})
    generate_and_compare_with_reference_text(models_path, multinomial_params_n_seq.prompts, multinomial_params_n_seq.ref_texts, multinomial_params_n_seq.generation_config, scheduler_config)

def get_data_by_pipeline_type(model_path: Path, pipeline_type: str, generation_config: GenerationConfig):
    device = "CPU"
    prompt = "Prompt example is"
    generation_config.max_new_tokens = 10
    pipe = None
    if pipeline_type == "continuous_batching":
        scheduler_config = SchedulerConfig()
        pipe = ContinuousBatchingPipeline(model_path, scheduler_config, device)
        prompt = [prompt]
        generation_config = [generation_config]
    elif pipeline_type == "speculative_decoding":
        generation_config.assistant_confidence_threshold = 0.4
        pipe = LLMPipeline(model_path, device, draft_model=draft_model(model_path))
    elif pipeline_type == "prompt_lookup_decoding":
        generation_config.num_assistant_tokens = 5
        generation_config.max_ngram_size = 3
        pipe = LLMPipeline(model_path, device, prompt_lookup=True)
    elif "llm_pipeline":
        pipe = LLMPipeline(model_path, device)
    else:
        raise RuntimeError(f"{pipeline_type} is unknown pipeline type!")
    return pipe, prompt, generation_config

@pytest.mark.parametrize("pipeline_type", ["continuous_batching", "speculative_decoding", "prompt_lookup_decoding", "llm_pipeline"])
@pytest.mark.precommit
def test_pipelines_generate_with_streaming(tmp_path, pipeline_type):
    model_id : str = "facebook/opt-125m"
    _, _, models_path = download_and_convert_model(model_id, tmp_path)

    generation_config = GenerationConfig()
    pipe, input, generation_config = get_data_by_pipeline_type(models_path, pipeline_type, generation_config)

    it_cnt = 0
    def py_streamer(py_str: str):
        nonlocal it_cnt
        it_cnt += 1
        return False

    _ = pipe.generate(input, generation_config=generation_config, streamer=py_streamer)

    del pipe
    rmtree(models_path)

    assert it_cnt > 0

@pytest.mark.parametrize("pipeline_type", ["continuous_batching", "speculative_decoding", "prompt_lookup_decoding", "llm_pipeline"])
@pytest.mark.precommit
def test_pipelines_generate_with_streaming_empty_output(tmp_path, pipeline_type):
    model_id : str = "facebook/opt-125m"
    opt_model, hf_tokenizer, models_path = download_and_convert_model(model_id, tmp_path)
    
    generation_config = GenerationConfig()
    generation_config.stop_strings = {" the"}
    generation_config.include_stop_str_in_output = False

    pipe, input, generation_config = get_data_by_pipeline_type(models_path, pipeline_type, generation_config)

    it_cnt = 0
    def py_streamer(py_str: str):
        nonlocal it_cnt
        it_cnt += 1
        return False

    _ = pipe.generate(input, generation_config=generation_config, streamer=py_streamer)

    del pipe
    rmtree(models_path)

    assert it_cnt == 0<|MERGE_RESOLUTION|>--- conflicted
+++ resolved
@@ -75,15 +75,6 @@
 @pytest.mark.precommit
 @pytest.mark.skip(reason="CVS-162891: Fix test_continuous_batching_vs_stateful tests after we started to compare cb vs sdpa")
 def test_continuous_batching_vs_stateful(prompt, generation_config):
-<<<<<<< HEAD
-    model_id, tmp_path = ("facebook/opt-125m", Path("opt-125m"))
-    _, _, models_path = download_and_convert_model(model_id, tmp_path, padding_side="left")
-    ov_pipe = create_ov_pipeline(models_path)
-    cb_pipe = create_ov_pipeline(models_path, pipeline_type=PipelineType.STATELESS)
-
-    reference = ov_pipe.generate(prompt, **generation_config)
-    generated = cb_pipe.generate(prompt, **generation_config)
-=======
     model_id = "facebook/opt-125m"
     _, _, models_path = download_and_convert_model(model_id, padding_side="left")
     cb_pipe = create_ov_pipeline(models_path, pipeline_type=PipelineType.PAGED_ATTENTION)
@@ -91,7 +82,6 @@
 
     generated = cb_pipe.generate(prompt, **generation_config)
     reference = ov_pipe.generate(prompt, **generation_config)
->>>>>>> 405d123d
 
     assert generated.texts == reference.texts
     if 1 != generation_config.get("num_return_sequences", 1):
@@ -104,19 +94,11 @@
 @pytest.mark.parametrize("prompt", prompts)
 @pytest.mark.precommit
 def test_cb_streamer_vs_return_vs_stateful(prompt):
-<<<<<<< HEAD
-    model_id, tmp_path = ("facebook/opt-125m", Path("opt-125m"))
-    _, _, models_path = download_and_convert_model(model_id, tmp_path)
-
-    ov_pipe = create_ov_pipeline(models_path)
-    cb_pipe = create_ov_pipeline(models_path, pipeline_type=PipelineType.STATELESS)
-=======
     model_id = "facebook/opt-125m"
     _, _, models_path = download_and_convert_model(model_id)
 
     ov_pipe = create_ov_pipeline(models_path, pipeline_type=PipelineType.STATEFUL)
     cb_pipe = create_ov_pipeline(models_path, pipeline_type=PipelineType.PAGED_ATTENTION)
->>>>>>> 405d123d
 
     streamed = []
     generated = cb_pipe.generate(prompt, max_new_tokens=20, streamer=lambda subword: streamed.append(subword))
@@ -138,20 +120,11 @@
 @pytest.mark.parametrize("generation_config_kwargs", generation_configs[1:])
 @pytest.mark.parametrize("model_id", get_chat_models_list())
 @pytest.mark.precommit
-<<<<<<< HEAD
-def test_chat_scenario_vs_stateful(model_descr, generation_config_kwargs: Dict):
-    model_id, tmp_path = model_descr
-    _, _, models_path = download_and_convert_model(model_id, tmp_path)
-
-    ov_pipe = create_ov_pipeline(models_path)
-    cb_pipe = create_ov_pipeline(models_path, pipeline_type=PipelineType.STATELESS)
-=======
 def test_chat_scenario_vs_stateful(model_id, generation_config_kwargs: Dict):
     _, _, models_path = download_and_convert_model(model_id)
 
     ov_pipe = create_ov_pipeline(models_path, pipeline_type=PipelineType.STATEFUL)
     cb_pipe = create_ov_pipeline(models_path, pipeline_type=PipelineType.PAGED_ATTENTION)
->>>>>>> 405d123d
 
     ov_pipe.start_chat()
     cb_pipe.start_chat()
@@ -189,12 +162,7 @@
     cb_pipe = create_ov_pipeline(models_path,
                                  pipeline_type=PipelineType.CONTINIOUS_BATCHING,
                                  device="CPU",
-<<<<<<< HEAD
-                                 scheduler_config=scheduler_config,
-                                 ov_config=get_default_llm_properties())
-=======
                                  scheduler_config=scheduler_config)
->>>>>>> 405d123d
 
     # First run should return incomplete response
     output = cb_pipe.generate(["What is OpenVINO?"], [generation_config])
