# Copyright (C) 2018-2025 Intel Corporation
# SPDX-License-Identifier: Apache-2.0

import os
import pytest
import math
import sys

from pathlib import Path
from shutil import rmtree

from openvino_genai import ContinuousBatchingPipeline, LLMPipeline, GenerationConfig, SchedulerConfig, draft_model, GenerationFinishReason, ChatHistory

from test_sampling import RandomSamplingTestStruct, get_current_platform_ref_texts

from utils.generation_config import get_greedy, get_beam_search, \
    get_multinomial_all_parameters, get_multinomial_temperature_and_num_return_sequence, \
    get_multinomial_temperature_and_top_k, get_multinomial_temperature, get_multinomial_temperature_and_top_p
<<<<<<< HEAD
from utils.hugging_face import download_and_convert_model, run_hugging_face
from utils.ov_genai_pipelines import create_ov_pipeline, create_ov_cb_pipeline, PipelineType, dict_to_scheduler_config, generate_and_compare, prepare_generation_config_by_pipe_type, convert_decoded_results_to_generation_result, GenerationChatInputsType
from utils.comparation import compare_generation_results
from data.models import get_chat_models_list
=======
from utils.hugging_face import OVConvertedModelSchema, download_and_convert_model
from utils.ov_genai_pipelines import create_ov_pipeline, create_ov_cb_pipeline, PipelineType, dict_to_scheduler_config, generate_and_compare, prepare_generation_config_by_pipe_type, GenerationChatInputsType
from data.models import CHAT_MODELS_LIST
>>>>>>> eb64c87e
from data.test_dataset import get_test_dataset

#
# e2e tests on random and real models
#

FILE_DIR_NAME = Path(__file__).parent

COMMON_QUESTIONS = [
    '1+1=',
    'What is the previous answer?',
    'Why is the Sun yellow?',
    'What was my first question?'
]


COMMON_QUESTIONS_SHORT = [
    '1+1=',
    'Why is the Sun yellow?',
]


def read_models_list(file_name: str) -> list[str]:
    models = []
    with open(file_name, encoding="utf-8") as f:
        for model_name in f:
            model_name = model_name.strip()
            # skip comment in model scope file
            if model_name.startswith('#'):
                continue
            models.append(model_name)
    return models

@pytest.fixture(scope="module")
def llm_model(request: pytest.FixtureRequest) -> OVConvertedModelSchema:
    return download_and_convert_model(request.param)


@pytest.fixture(scope="module")
def model_facebook_opt_125m() -> OVConvertedModelSchema:
    model_id : str = "facebook/opt-125m"
    return download_and_convert_model(model_id)


@pytest.mark.parametrize("llm_model", read_models_list(FILE_DIR_NAME / "models" / "lightweight"), indirect=True)
def test_e2e_lightweight_models(llm_model: OVConvertedModelSchema):
    prompts, generation_configs = get_test_dataset()
    generate_and_compare(
        model_schema=llm_model,
        prompts=prompts,
        generation_config=generation_configs,
        pipeline_type=PipelineType.CONTINUOUS_BATCHING,
    )


@pytest.mark.real_models
@pytest.mark.parametrize("llm_model", read_models_list(FILE_DIR_NAME / "models" / "real_models"), indirect=True)
def test_e2e_real_models(llm_model: OVConvertedModelSchema):
    prompts, generation_config = get_test_dataset()
    generate_and_compare(
        model_schema=llm_model,
        prompts=prompts,
        generation_config=generation_config,
        pipeline_type=PipelineType.CONTINUOUS_BATCHING,
    )

#
# Comparison with stateful
# TODO: remove these tests once test_llm_pipeline.py are generalized 
# and parametrized to test both Stateful and PA paths
@pytest.mark.parametrize(
    "generation_config", 
    [
        {"max_new_tokens": 20},
        {"max_new_tokens": 200, "ignore_eos": True},
        {"max_new_tokens": 20, "num_beam_groups": 3, "num_beams": 15, "diversity_penalty": 1.0},
    ]
)
@pytest.mark.parametrize(
    "prompt",
    [
        ['hello', 'Here is the longest nowel ever: '],
        ['Alan Turing was a', 'return 0', '你好！ 你好嗎？'],
        ['table is made', 'table is made [force left pad tokens]'],
    ]
)  # num_beams=15 diverges on the first prompt.
@pytest.mark.skip(reason="CVS-162891: Fix test_continuous_batching_vs_stateful tests after we started to compare cb vs sdpa")
def test_continuous_batching_vs_stateful(model_facebook_opt_125m: OVConvertedModelSchema, prompt, generation_config):
    models_path = model_facebook_opt_125m.models_path
    cb_pipe = create_ov_pipeline(models_path, pipeline_type=PipelineType.PAGED_ATTENTION)
    ov_pipe = create_ov_pipeline(models_path, pipeline_type=PipelineType.STATEFUL)

    generated = cb_pipe.generate(prompt, **generation_config)
    reference = ov_pipe.generate(prompt, **generation_config)

    assert generated.texts == reference.texts
    if 1 != generation_config.get("num_return_sequences", 1):
        # Stateful puts zeroes to generated.scores. Don't compare them.
        for gen, ref in zip(generated.scores, reference.scores):
            assert math.isclose(gen, ref, abs_tol=0.0003)


@pytest.mark.parametrize(
    "prompt", 
    [
        'The Sun is yellow because', 
        'Difference between Jupiter and Mars is that', 
        'table is made of'
    ]
)
def test_cb_streamer_vs_return_vs_stateful(model_facebook_opt_125m: OVConvertedModelSchema, prompt: str):
    models_path = model_facebook_opt_125m.models_path

    ov_pipe = create_ov_pipeline(models_path, pipeline_type=PipelineType.STATEFUL)
    cb_pipe = create_ov_pipeline(models_path, pipeline_type=PipelineType.PAGED_ATTENTION)

    streamed = []
    generated = cb_pipe.generate(prompt, max_new_tokens=20, streamer=lambda subword: streamed.append(subword))
    reference = ov_pipe.generate(prompt, max_new_tokens=20)
    assert generated == "".join(streamed)
    assert "".join(streamed) == reference


@pytest.mark.parametrize(
    "generation_config_kwargs", 
    [
        {
            "do_sample": False, 
            "num_beam_groups": 3, 
            "num_beams": 15, 
            "num_return_sequences": 1, 
            "max_new_tokens": 10, 
            "diversity_penalty": 1.0, 
            "repetition_penalty": 1.0,
        }
    ]
)
@pytest.mark.parametrize("llm_model", CHAT_MODELS_LIST, indirect=True)
@pytest.mark.parametrize(
    "pipeline_type", 
    [
        PipelineType.PAGED_ATTENTION, 
        PipelineType.PROMPT_LOOKUP_DECODING, 
        PipelineType.SPECULATIVE_DECODING,
    ] 
)
@pytest.mark.parametrize("input_type", [
    GenerationChatInputsType.STRING,
    GenerationChatInputsType.CHAT_HISTORY])
def test_chat_scenario_vs_stateful(
    llm_model: OVConvertedModelSchema, 
    generation_config_kwargs: dict, 
    pipeline_type: PipelineType,
    input_type: GenerationChatInputsType
):
    models_path = llm_model.models_path

    ov_pipe = create_ov_pipeline(models_path, pipeline_type=PipelineType.STATEFUL)
    cb_pipe = create_ov_pipeline(models_path, pipeline_type=pipeline_type)

    generation_config = GenerationConfig(**generation_config_kwargs)
    # assisted generation is not supported for beam search
    if generation_config.is_beam_search() and pipeline_type != PipelineType.PAGED_ATTENTION:
        return

    generation_config = prepare_generation_config_by_pipe_type(
        generation_config=generation_config, 
        pipeline_type=pipeline_type,
    )

    ov_pipe.set_generation_config(generation_config)
    
    if input_type == GenerationChatInputsType.STRING:
        ov_pipe.start_chat()
        cb_pipe.start_chat()
    
        for question in COMMON_QUESTIONS:
            generated = cb_pipe.generate(question, generation_config=generation_config)
            reference = ov_pipe.generate(question)
            assert generated == reference

        # Test that finish_chat() doesn't fail just in case.
        cb_pipe.finish_chat()
    elif input_type == GenerationChatInputsType.CHAT_HISTORY:
        chat_history = ChatHistory()
        for question in COMMON_QUESTIONS:
            chat_history.append({"role": "user", "content": question})
            cb_decoded_results = cb_pipe.generate(chat_history, generation_config=generation_config)
            generated = cb_decoded_results.texts[0]
            stateful_decoded_results = ov_pipe.generate(chat_history)
            reference = stateful_decoded_results.texts[0]
            chat_history.append({"role": "assistant", "content": generated})
            assert generated == reference


@pytest.mark.parametrize("llm_model", CHAT_MODELS_LIST, indirect=True)
@pytest.mark.parametrize(
    "generation_config_kwargs",
    [
        {"do_sample": False, "max_new_tokens": 20},
        {"do_sample": True, "max_new_tokens": 20, "temperature": 0.7},
        {"do_sample": False, "num_beam_groups": 3, "num_beams": 15, "num_return_sequences": 1, "max_new_tokens": 10, "diversity_penalty": 1.0, "repetition_penalty": 1.0},
    ]
)
@pytest.mark.parametrize(
    "pipeline_type", 
    [
        PipelineType.CONTINUOUS_BATCHING, 
        PipelineType.SPECULATIVE_DECODING, 
        PipelineType.PROMPT_LOOKUP_DECODING,
    ]
)
def test_continuous_batching_add_request_health_check(
    llm_model: OVConvertedModelSchema, 
    generation_config_kwargs: dict, 
    pipeline_type: PipelineType
):
    models_path = llm_model.models_path

    cb_pipe = create_ov_cb_pipeline(models_path, pipeline_type=pipeline_type)

    generation_config = GenerationConfig(**generation_config_kwargs)

    if generation_config.is_beam_search() and pipeline_type != PipelineType.CONTINUOUS_BATCHING:
        pytest.skip("Assisted generation does not support beam search")

    generation_config = prepare_generation_config_by_pipe_type(generation_config=generation_config, pipeline_type=pipeline_type)
    handles = []
    for idx, question in enumerate(COMMON_QUESTIONS_SHORT):
        handle = cb_pipe.add_request(idx, question, generation_config=generation_config)
        handles.append(handle)

    while cb_pipe.has_non_finished_requests():
        cb_pipe.step()
        
    for handle in handles:
        outputs = handle.read_all()
        for output in outputs:
            assert output.finish_reason == GenerationFinishReason.STOP or output.finish_reason == GenerationFinishReason.LENGTH

@pytest.mark.parametrize(
    "generation_config_kwargs", 
    [
        {"max_length": 1, "ignore_eos": True}, # max_length smaller than number of prompt tokens, generation should stop right away
    ]
)
@pytest.mark.parametrize("llm_model", CHAT_MODELS_LIST, indirect=True)
@pytest.mark.parametrize("pipeline_type", [PipelineType.CONTINUOUS_BATCHING, PipelineType.SPECULATIVE_DECODING, PipelineType.PROMPT_LOOKUP_DECODING,])
def test_continuous_batching_add_request_fails(
    llm_model: OVConvertedModelSchema, 
    generation_config_kwargs: dict, 
    pipeline_type: PipelineType,
):
    models_path = llm_model.models_path

    cb_pipe = create_ov_cb_pipeline(models_path, pipeline_type=pipeline_type)

    generation_config = GenerationConfig(**generation_config_kwargs)

    if generation_config.is_beam_search() and pipeline_type != PipelineType.CONTINUOUS_BATCHING:
        pytest.skip("Assisted generation does not support beam search")

    generation_config = prepare_generation_config_by_pipe_type(
        generation_config=generation_config, pipeline_type=pipeline_type
    )
    for idx, question in enumerate(COMMON_QUESTIONS_SHORT):
        with pytest.raises(RuntimeError):
            cb_pipe.add_request(idx, question, generation_config=generation_config)

#
# Stress tests to check OOM case
#

# todo: iefode: bug reproducer!!!
@pytest.mark.parametrize(
    "sampling_config", 
    [get_greedy(), get_beam_search(), get_multinomial_all_parameters()],
    ids=["greedy", "beam_search", "multinomial_all_parameters"]
)
def test_post_oom_health(model_facebook_opt_125m: OVConvertedModelSchema, sampling_config):
    generation_config = sampling_config
    generation_config.ignore_eos = True
    generation_config.max_new_tokens = 1000000

    scheduler_config = dict_to_scheduler_config()
    scheduler_config.num_kv_blocks = 10 # Low cache size to trigger OOM quickly

    models_path = model_facebook_opt_125m.models_path

    cb_pipe = create_ov_pipeline(
        models_path,
        pipeline_type=PipelineType.CONTINUOUS_BATCHING,
        device="CPU",
        scheduler_config=scheduler_config,
    )

    # First run should return incomplete response
    output = cb_pipe.generate(["What is OpenVINO?"], [generation_config])
    assert (len(output))
    assert (len(output[0].m_generation_ids))

    # Same for the second run, here we want to make sure the cleanup works and we have free blocks after recent OOM
    output = cb_pipe.generate(["What is OpenVINO?"], [generation_config])
    assert (len(output))
    assert (len(output[0].m_generation_ids))

#
# Pre-emption
#

def get_parallel_sampling_seq_len_300() -> GenerationConfig:
    generation_config = GenerationConfig()
    # TODO: add generation_config.generator and return parameters below
    # generation_config.num_return_sequences = 3
    # generation_config.do_sample = True
    # generation_config.top_k = 10
    # generation_config.top_p = 0.5
    generation_config.max_new_tokens = 300
    return generation_config


def get_beam_search_seq_len_300() -> GenerationConfig:
    generation_config = GenerationConfig()
    generation_config.num_beam_groups = 3
    generation_config.num_beams = 6
    generation_config.diversity_penalty = 1
    generation_config.max_new_tokens = 300
    generation_config.num_return_sequences = generation_config.num_beams
    return generation_config


@pytest.mark.parametrize(
    "params", 
    [
        ({"num_kv_blocks": 2, "dynamic_split_fuse": True, "max_num_batched_tokens": 256, "max_num_seqs": 256}, get_greedy()),
        ({"num_kv_blocks": 2, "dynamic_split_fuse": False, "max_num_batched_tokens": 256, "max_num_seqs": 256}, get_greedy()),
        ({"num_kv_blocks": 10, "dynamic_split_fuse": True}, get_parallel_sampling_seq_len_300()),
        ({"num_kv_blocks": 10, "dynamic_split_fuse": False}, get_parallel_sampling_seq_len_300()),
        ({"num_kv_blocks": 34, "dynamic_split_fuse": True, "max_num_batched_tokens": 256, "max_num_seqs": 256}, get_beam_search()),
        ({"num_kv_blocks": 34, "dynamic_split_fuse": False, "max_num_batched_tokens": 256, "max_num_seqs": 256}, get_beam_search()),
        ({"num_kv_blocks": 100, "dynamic_split_fuse": True}, get_beam_search_seq_len_300()),
        ({"num_kv_blocks": 100, "dynamic_split_fuse": False}, get_beam_search_seq_len_300()),
    ]
)
def test_preemption(model_facebook_opt_125m: OVConvertedModelSchema, params):
    scheduler_params = params[0]
    generation_config = params[1]

    prompts, _ = get_test_dataset()
    generate_and_compare(
        model_schema=model_facebook_opt_125m,
        prompts=prompts,
        pipeline_type=PipelineType.CONTINUOUS_BATCHING,
        scheduler_config=scheduler_params,
        generation_config=generation_config
    )

multinomial_params = RandomSamplingTestStruct(
    generation_config=[
        get_multinomial_temperature(),
        get_multinomial_temperature_and_top_p(),
        get_multinomial_temperature_and_top_k(),
    ],
    prompts=[
        "What is OpenVINO?",
        "How are you?",
        "Tell me something about Canada?",
    ],
    ref_texts=get_current_platform_ref_texts({
        "linux": [
            [
                "\n\nOpenVINO is a live platform that allows users to create and manage a new library for open source applications.\n\nOpenVINO is"
            ],
            [
                "  You're getting much better results from doing this, than you are by not doing this.  I have a BH and I was so far"
            ],
            [
                "\nI'm from Canada, and I'm from the US, so I'm not sure.\nI think you mean the Canadian version."
            ],
        ],
        "win32": [
            [
                "\n\nOpenVINO is a live platform that allows users to create and manage a new library of applications on the Virtuoso server, which can"
            ],
            [
                "  You're getting much better results from doing this, than you are by not doing this.  If you are truly trying to do something good,"
            ],
            [
                "\nI'm from Canada, and I'm from the US, so I'm not sure what you're talking about.\nI'm Canadian and I"
            ],
        ],
    }),
)


# todo: Anastasiia Pnevskaya: fix the test because it is hanging according max_new_tokens = std::numeric_limits<std::size_t>::max()
@pytest.mark.parametrize("dynamic_split_fuse", [True, False])
@pytest.mark.skip(
    reason=(
        "Random sampling results are non deterministic due to: discrete_distribution impl depends on platform, "
        "model inference results may depend on CPU. Test passes on CI but fails locally."
    )
)
def test_preemption_with_multinomial(model_facebook_opt_125m: OVConvertedModelSchema, dynamic_split_fuse):
    generation_configs = multinomial_params.generation_config
    for config in generation_configs:
        config.max_new_tokens = 30

    scheduler_config = dict_to_scheduler_config({"num_kv_blocks": 3, "dynamic_split_fuse": dynamic_split_fuse, "max_num_batched_tokens": 256, "max_num_seqs": 256})
    generate_and_compare(
        model_schema=model_facebook_opt_125m,
        pipeline_type=PipelineType.CONTINUOUS_BATCHING,
        prompts=multinomial_params.prompts,
        ref=multinomial_params.ref_texts,
        generation_config=generation_configs,
        scheduler_config=scheduler_config,
    )


multinomial_params_n_seq = RandomSamplingTestStruct(
    generation_config=[
        get_multinomial_temperature(),
        get_multinomial_temperature_and_num_return_sequence(),
        get_multinomial_all_parameters(),
    ],
    prompts=[
        "Artificial intelligence ",
        "What is the current",
        "Tell me something about UAE?",
    ],
    ref_texts=get_current_platform_ref_texts({
        "linux": [
            [
                "\nI've seen this expression used too many times without making sense.\nAs an AI engineer, and as a scientist, we should make everything easier"
            ],
            [
                " position of the Z-shaped groove?\n0.41\nWhat is the current position of the Z-shaped groove?\n0.11\n",
                " status of all of this? I can't stop thinking about it.\nIt's been a while since I've seen it. I found it a",
                " status of your blog? Do you accept feedback?\nYes, I’m happy to accept feedback at this time (I’m a"
            ],
            [
                "\nIt's in the middle of nowhere if you haven’t seen one yet! It might be more convenient there than anywhere else.. maybe take",
                "\nUAE is a country with some great culture that has been living under Islamic oppression for almost 60 years now (including 20 years as part of Arab",
                "\nNope, just wanted to say how awesome and beautiful it was when my brother came back from an adventure trip across Asia - our 2nd year",
                "\nI don't know anything.  I'm not sure what kind this sub wants though... but apparently they are pretty bad at making videos/photos",
            ],
        ],
        "win32": [
            [
                "\nI've had a friend with the capacity to test this in his own words.\nThe big problem with real-world results is the economics of"
            ],
            [
                " position of the patent application number of the present invention?\n\nIn the present invention, the present invention relates to an improved method for manufacturing a semic",
                " status of your town? How many houses do you have?\nThere are about three houses in our town. The closest place to us is about 25",
                " status of all the other passengers?\nWe're the only ones left, so no...\nI don't think they'll really leave.\nThey"
            ],
            [
                "\nI don't have any knowledge on them. We are based out near Dubai so hopefully they will take care of us soon enough :) thanks though :",
                "\nUAE is not one of the richest countries in Asia but definitely among those most corrupt nations because this corruption (and its own endemic practices) still",
                "\nNope, I'm just going through my first semester there right now and it was nice to see some people who were doing well haha - we",
                "\nIt's a country where your parents can never give you anything at all!  It also has an extremely low education system for many years... You",
            ],
        ],
        "darwin": [
            [
                "\nI've had a friend with the capacity to test this in his own words.\nThe big problem with real-world results is the rigidity"
            ],
            [
               " position of the patent application number of the present invention?\n\nIn the present invention, the present invention relates to an improved method for manufacturing a semic",
               " status of your town? How many houses do you have?\nThere are about three houses in our town. The closest place to us is about 25",
               " status of all the other passengers?\nWe're the only ones left, so no...\nI don't think they'll really leave.\nThey"
            ],
            [
                "\nI don't have any knowledge on them. We are based out near Dubai so hopefully they will take care of us soon enough :) thanks though :",
                "\nUAE is not one of the richest countries in Asia but definitely among those most corrupt nations because this corruption (and its own endemic practices) still",
                "\nNope, I'm just going through my first semester there right now and it was nice to see some people who were doing well haha - we",
                "\nIt's a country where your parents can never give you anything at all!  It also has an extremely low education system for many years... You",
            ],
        ],
    }),
)


@pytest.mark.parametrize("dynamic_split_fuse", [True, False])
@pytest.mark.skip(reason="Random sampling results are non deterministic due to: discrete_distribution impl depends on platform, model inference results may depend on CPU. Test passes on CI but fails locally.")
def test_preemption_with_multinomial_n_seq(model_facebook_opt_125m: OVConvertedModelSchema, dynamic_split_fuse):
    # needed kv_blocks - 16 (2 blocks per sequence (30 tokens to generated text + prompt (> 2 tokens)) * (1 + 3 + 4) seq )
    scheduler_config = dict_to_scheduler_config({"num_kv_blocks": 8, "dynamic_split_fuse": dynamic_split_fuse, "max_num_batched_tokens": 256, "max_num_seqs": 256})
    generate_and_compare(
        model_schema=model_facebook_opt_125m,
        pipeline_type=PipelineType.CONTINUOUS_BATCHING,
        prompts=multinomial_params_n_seq.prompts,
        ref=multinomial_params_n_seq.ref_texts,
        generation_config=multinomial_params_n_seq.generation_config,
        scheduler_config=scheduler_config
    )


def test_dynamic_split_fuse_doesnt_affect_generated_text():
    model_id : str = "TinyLlama/TinyLlama-1.1B-Chat-v1.0"
    pipeline_type = PipelineType.PROMPT_LOOKUP_DECODING
    models_path = download_and_convert_model(model_id).models_path

    scheduler_config_ref = dict_to_scheduler_config({"dynamic_split_fuse": False, "max_num_batched_tokens": sys.maxsize})
    cb_pipe_ref = create_ov_pipeline(models_path, scheduler_config=scheduler_config_ref, pipeline_type=pipeline_type)

    scheduler_config_target = dict_to_scheduler_config({"dynamic_split_fuse": True, "max_num_batched_tokens": 5})
    cb_pipe_target = create_ov_pipeline(models_path, scheduler_config=scheduler_config_target, pipeline_type=pipeline_type)

    generation_config = GenerationConfig(do_sample=False, max_new_tokens=20, eos_token_id=cb_pipe_ref.get_tokenizer().get_eos_token_id())

    generation_config = prepare_generation_config_by_pipe_type(generation_config=generation_config, pipeline_type=pipeline_type)
    cb_pipe_ref.set_generation_config(generation_config)
    cb_pipe_target.set_generation_config(generation_config)

    question = "Why is the Sun yellow?"
    reference = cb_pipe_ref.generate(question, generation_config=generation_config)
    generated = cb_pipe_target.generate(question, generation_config=generation_config)
    assert generated == reference


<<<<<<< HEAD
def get_data_by_pipeline_type(model_path: Path, pipeline_type: str, generation_config: GenerationConfig):
    device = "CPU"
    prompt = "Prompt example is"
    generation_config.max_new_tokens = 10
    pipe = None
    if pipeline_type == "continuous_batching":
        scheduler_config = SchedulerConfig()
        pipe = ContinuousBatchingPipeline(model_path, scheduler_config, device)
        prompt = [prompt]
        generation_config = [generation_config]
    elif pipeline_type == "speculative_decoding":
        generation_config.assistant_confidence_threshold = 0.4
        pipe = LLMPipeline(model_path, device, draft_model=draft_model(model_path))
    elif pipeline_type == "prompt_lookup_decoding":
        generation_config.num_assistant_tokens = 5
        generation_config.max_ngram_size = 3
        pipe = LLMPipeline(model_path, device, prompt_lookup=True)
    elif "llm_pipeline":
        pipe = LLMPipeline(model_path, device)
    else:
        raise RuntimeError(f"{pipeline_type} is unknown pipeline type!")
    return pipe, prompt, generation_config


def run_extended_perf_metrics_collection(model_id, generation_config: GenerationConfig, prompt: str, pipeline_type: PipelineType, draft_model_id: str):
    _, _, model_path = download_and_convert_model(model_id)
    draft_model_path = None
    if draft_model_id is not None:
        _,_, draft_model_path = download_and_convert_model(draft_model_id)
    ov_pipe = create_ov_pipeline(model_path, pipeline_type=pipeline_type, draft_model_path = draft_model_path)
    return ov_pipe.generate([prompt], generation_config).extended_perf_metrics

eagle_models_and_input = [
    ("Qwen/Qwen3-1.7B", "AngelSlim/Qwen3-1.7B_eagle3", """Code:
def add(a, b):
    return a + b

Question: Can you please add 2 and 3
A:""")]

speculative_cases = [
    ("TinyLlama/TinyLlama-1.1B-Chat-v1.0", None, "Why is the Sun yellow?"),
    eagle_models_and_input[0],
]
@pytest.mark.parametrize("pipeline_type", [PipelineType.PAGED_ATTENTION, PipelineType.SPECULATIVE_DECODING])
@pytest.mark.parametrize("main_model_id,draft_model_id, prompt", speculative_cases)
@pytest.mark.precommit
def test_speculative_decoding_extended_perf_metrics(pipeline_type, main_model_id, draft_model_id, prompt):
    import time
    start_time = time.perf_counter()
    extended_perf_metrics = None
    if draft_model_id is None:
        generation_config = GenerationConfig(do_sample=False, max_new_tokens=20, ignore_eos=True, num_assistant_tokens=5)
        extended_perf_metrics = run_extended_perf_metrics_collection(main_model_id, generation_config, prompt, pipeline_type, draft_model_id)
        total_time = (time.perf_counter() - start_time) * 1000
=======
@pytest.mark.parametrize(
    "pipeline_type", 
    [
        PipelineType.PAGED_ATTENTION,
        PipelineType.SPECULATIVE_DECODING,
    ]
)
def test_speculative_decoding_extended_perf_metrics(pipeline_type: PipelineType):
    def run_extended_perf_metrics_collection(
            model_id: str,
            generation_config: GenerationConfig,
            prompt: str,
            pipeline_type: PipelineType
    ):
        model_path = download_and_convert_model(model_id).models_path
        ov_pipe = create_ov_pipeline(model_path, pipeline_type=pipeline_type)
        return ov_pipe.generate([prompt], generation_config).extended_perf_metrics

    import time
    start_time = time.perf_counter()
    model_id : str = "TinyLlama/TinyLlama-1.1B-Chat-v1.0"
    generation_config = GenerationConfig(
        do_sample=False, 
        max_new_tokens=20, 
        ignore_eos=True, 
        num_assistant_tokens=5,
    )
    extended_perf_metrics = run_extended_perf_metrics_collection(
        model_id, generation_config, "Why is the Sun yellow?", pipeline_type
    )
    total_time = (time.perf_counter() - start_time) * 1000
>>>>>>> eb64c87e

    else:
        if (pipeline_type == PipelineType.SPECULATIVE_DECODING):
            generation_config = GenerationConfig(do_sample=False, max_new_tokens=20, ignore_eos=True, num_assistant_tokens=5)
            extended_perf_metrics = run_extended_perf_metrics_collection(main_model_id, generation_config, prompt, pipeline_type, draft_model_id)
            total_time = (time.perf_counter() - start_time) * 1000
        
    if (pipeline_type == PipelineType.SPECULATIVE_DECODING):
        assert not extended_perf_metrics is None
        assert not extended_perf_metrics.main_model_metrics is None
        assert not extended_perf_metrics.draft_model_metrics is None

        assert extended_perf_metrics.get_num_accepted_tokens() > 0

        num_generated_tokens_main = extended_perf_metrics.main_model_metrics.get_num_generated_tokens()
        assert num_generated_tokens_main > 0 and num_generated_tokens_main <= generation_config.max_new_tokens

        # max num_generated_tokens for draft model will be reached if it will generate num_assistant_tokens at each step
        # plus fist token, which was generated by main model
        num_generated_tokens_draft = extended_perf_metrics.draft_model_metrics.get_num_generated_tokens()
        assert num_generated_tokens_draft > 0 and num_generated_tokens_draft < ((generation_config.max_new_tokens - 1) * generation_config.num_assistant_tokens + 1)

        total_iteration_number_main = len(extended_perf_metrics.main_model_metrics.raw_metrics.m_durations)
        assert total_iteration_number_main > 0 and total_iteration_number_main <= generation_config.max_new_tokens

        total_iteration_number_draft = len(extended_perf_metrics.draft_model_metrics.raw_metrics.m_durations)
        assert total_iteration_number_draft > 0 and total_iteration_number_draft < ((generation_config.max_new_tokens - 1) * generation_config.num_assistant_tokens + 1)

        for model_metrics in [
            extended_perf_metrics.main_model_metrics, 
            extended_perf_metrics.draft_model_metrics,
        ]:
            mean_ttst, std_ttst = model_metrics.get_ttst()
            assert (mean_ttst, std_ttst) == (model_metrics.get_ttst().mean, model_metrics.get_ttst().std)
            assert mean_ttst > 0 and mean_ttst < model_metrics.get_ttft().mean
            assert std_ttst == 0

            mean_latency, std_latency = model_metrics.get_latency()
            assert (mean_latency, std_latency) == (model_metrics.get_latency().mean, model_metrics.get_latency().std)
            assert mean_latency > 0 and mean_latency < 1000.0

            mean_gen_duration, std_gen_duration = model_metrics.get_generate_duration()
            assert (mean_gen_duration, std_gen_duration) == (model_metrics.get_generate_duration().mean, model_metrics.get_generate_duration().std)
            assert mean_gen_duration > 0 and mean_gen_duration < total_time
            assert std_gen_duration == 0
    else:
        assert extended_perf_metrics is None

devices = [
    ('CPU', 'CPU')
]
@pytest.mark.parametrize("main_model,draft_model,prompt", eagle_models_and_input)
@pytest.mark.parametrize("main_device,draft_device", devices)
@pytest.mark.precommit
def test_eagle3_sd_string_inputs(main_model, main_device, draft_model, draft_device, prompt):
    # Download and convert model:
    main_opt_model, main_hf_tokenizer, main_model_path = download_and_convert_model(main_model)
    __, __, draft_model_path = download_and_convert_model(draft_model)

    # Create OpenVINO GenAI pipeline:

    ov_pipe = create_ov_pipeline(main_model_path, pipeline_type = PipelineType.SPECULATIVE_DECODING, draft_model_path = draft_model_path)

    # Run reference HF model:
    ov_generation_config = GenerationConfig(max_new_tokens=20)
    ref_gen_results = run_hugging_face(main_opt_model, main_hf_tokenizer, [prompt], ov_generation_config)  

    # Run OpenVINO GenAI pipeline:
    ov_decoded_results = ov_pipe.generate([prompt], ov_generation_config)
    ov_gen_results = convert_decoded_results_to_generation_result(ov_decoded_results, 1, 1, False)

    del ov_pipe

    # Compare results:
    compare_generation_results([prompt], ref_gen_results, ov_gen_results, ov_generation_config)<|MERGE_RESOLUTION|>--- conflicted
+++ resolved
@@ -16,16 +16,10 @@
 from utils.generation_config import get_greedy, get_beam_search, \
     get_multinomial_all_parameters, get_multinomial_temperature_and_num_return_sequence, \
     get_multinomial_temperature_and_top_k, get_multinomial_temperature, get_multinomial_temperature_and_top_p
-<<<<<<< HEAD
-from utils.hugging_face import download_and_convert_model, run_hugging_face
+from utils.hugging_face import OVConvertedModelSchema, download_and_convert_model
 from utils.ov_genai_pipelines import create_ov_pipeline, create_ov_cb_pipeline, PipelineType, dict_to_scheduler_config, generate_and_compare, prepare_generation_config_by_pipe_type, convert_decoded_results_to_generation_result, GenerationChatInputsType
 from utils.comparation import compare_generation_results
-from data.models import get_chat_models_list
-=======
-from utils.hugging_face import OVConvertedModelSchema, download_and_convert_model
-from utils.ov_genai_pipelines import create_ov_pipeline, create_ov_cb_pipeline, PipelineType, dict_to_scheduler_config, generate_and_compare, prepare_generation_config_by_pipe_type, GenerationChatInputsType
 from data.models import CHAT_MODELS_LIST
->>>>>>> eb64c87e
 from data.test_dataset import get_test_dataset
 
 #
@@ -546,40 +540,6 @@
     generated = cb_pipe_target.generate(question, generation_config=generation_config)
     assert generated == reference
 
-
-<<<<<<< HEAD
-def get_data_by_pipeline_type(model_path: Path, pipeline_type: str, generation_config: GenerationConfig):
-    device = "CPU"
-    prompt = "Prompt example is"
-    generation_config.max_new_tokens = 10
-    pipe = None
-    if pipeline_type == "continuous_batching":
-        scheduler_config = SchedulerConfig()
-        pipe = ContinuousBatchingPipeline(model_path, scheduler_config, device)
-        prompt = [prompt]
-        generation_config = [generation_config]
-    elif pipeline_type == "speculative_decoding":
-        generation_config.assistant_confidence_threshold = 0.4
-        pipe = LLMPipeline(model_path, device, draft_model=draft_model(model_path))
-    elif pipeline_type == "prompt_lookup_decoding":
-        generation_config.num_assistant_tokens = 5
-        generation_config.max_ngram_size = 3
-        pipe = LLMPipeline(model_path, device, prompt_lookup=True)
-    elif "llm_pipeline":
-        pipe = LLMPipeline(model_path, device)
-    else:
-        raise RuntimeError(f"{pipeline_type} is unknown pipeline type!")
-    return pipe, prompt, generation_config
-
-
-def run_extended_perf_metrics_collection(model_id, generation_config: GenerationConfig, prompt: str, pipeline_type: PipelineType, draft_model_id: str):
-    _, _, model_path = download_and_convert_model(model_id)
-    draft_model_path = None
-    if draft_model_id is not None:
-        _,_, draft_model_path = download_and_convert_model(draft_model_id)
-    ov_pipe = create_ov_pipeline(model_path, pipeline_type=pipeline_type, draft_model_path = draft_model_path)
-    return ov_pipe.generate([prompt], generation_config).extended_perf_metrics
-
 eagle_models_and_input = [
     ("Qwen/Qwen3-1.7B", "AngelSlim/Qwen3-1.7B_eagle3", """Code:
 def add(a, b):
@@ -592,50 +552,44 @@
     ("TinyLlama/TinyLlama-1.1B-Chat-v1.0", None, "Why is the Sun yellow?"),
     eagle_models_and_input[0],
 ]
-@pytest.mark.parametrize("pipeline_type", [PipelineType.PAGED_ATTENTION, PipelineType.SPECULATIVE_DECODING])
+
+@pytest.mark.parametrize(
+    "pipeline_type", 
+    [
+        PipelineType.PAGED_ATTENTION,
+        PipelineType.SPECULATIVE_DECODING,
+    ]
+)
 @pytest.mark.parametrize("main_model_id,draft_model_id, prompt", speculative_cases)
 @pytest.mark.precommit
-def test_speculative_decoding_extended_perf_metrics(pipeline_type, main_model_id, draft_model_id, prompt):
-    import time
-    start_time = time.perf_counter()
-    extended_perf_metrics = None
-    if draft_model_id is None:
-        generation_config = GenerationConfig(do_sample=False, max_new_tokens=20, ignore_eos=True, num_assistant_tokens=5)
-        extended_perf_metrics = run_extended_perf_metrics_collection(main_model_id, generation_config, prompt, pipeline_type, draft_model_id)
-        total_time = (time.perf_counter() - start_time) * 1000
-=======
-@pytest.mark.parametrize(
-    "pipeline_type", 
-    [
-        PipelineType.PAGED_ATTENTION,
-        PipelineType.SPECULATIVE_DECODING,
-    ]
-)
-def test_speculative_decoding_extended_perf_metrics(pipeline_type: PipelineType):
+def test_speculative_decoding_extended_perf_metrics(pipeline_type: PipelineType, main_model_id, draft_model_id, prompt):
     def run_extended_perf_metrics_collection(
             model_id: str,
             generation_config: GenerationConfig,
             prompt: str,
-            pipeline_type: PipelineType
+            pipeline_type: PipelineType,
+            draft_model_id: str
     ):
         model_path = download_and_convert_model(model_id).models_path
-        ov_pipe = create_ov_pipeline(model_path, pipeline_type=pipeline_type)
+        draft_model_path = None
+        if draft_model_id is not None:
+            _,_, draft_model_path = download_and_convert_model(draft_model_id)
+        ov_pipe = create_ov_pipeline(model_path, pipeline_type=pipeline_type, draft_model_path = draft_model_path)
         return ov_pipe.generate([prompt], generation_config).extended_perf_metrics
 
     import time
     start_time = time.perf_counter()
-    model_id : str = "TinyLlama/TinyLlama-1.1B-Chat-v1.0"
     generation_config = GenerationConfig(
         do_sample=False, 
         max_new_tokens=20, 
         ignore_eos=True, 
         num_assistant_tokens=5,
     )
-    extended_perf_metrics = run_extended_perf_metrics_collection(
-        model_id, generation_config, "Why is the Sun yellow?", pipeline_type
-    )
-    total_time = (time.perf_counter() - start_time) * 1000
->>>>>>> eb64c87e
+    if  draft_model_id is None:
+        extended_perf_metrics = run_extended_perf_metrics_collection(
+            main_model_id, generation_config, prompt, pipeline_type, draft_model_id
+        )
+        total_time = (time.perf_counter() - start_time) * 1000
 
     else:
         if (pipeline_type == PipelineType.SPECULATIVE_DECODING):
