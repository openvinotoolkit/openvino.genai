--- conflicted
+++ resolved
@@ -47,12 +47,9 @@
 @pytest.mark.parametrize("model_id", [
     "katuni4ka/tiny-random-minicpmv-2_6",
     "katuni4ka/tiny-random-phi3-vision",
-<<<<<<< HEAD
+    "katuni4ka/tiny-random-llava",
     "katuni4ka/tiny-random-llava-next",
-=======
-    "katuni4ka/tiny-random-llava",
     "katuni4ka/tiny-random-qwen2vl",
->>>>>>> 38ab0552
 ])
 def test_vlm_pipeline(model_id, cache):
     def streamer(word: str) -> bool:
