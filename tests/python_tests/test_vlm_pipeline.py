--- conflicted
+++ resolved
@@ -73,8 +73,9 @@
 
 
 PROMPTS: list[str] = [
-    "What is on the image?",
+    "What is in the image?",
     "What is special about this image?",
+    "Describe the image"
 ]
 
 
@@ -150,6 +151,16 @@
 }
 
 
+NPU_UNSUPPORTED_MODELS = {
+    "katuni4ka/tiny-random-internvl2",
+    "katuni4ka/tiny-random-gemma3",
+}
+
+
+# On macOS, transformers<4.52 is required, but this causes gemma3 to fail
+GEMMA3_MACOS_XFAIL_REASON = "gemma3 not supported on macOS with older transformers"
+
+
 def _setup_generation_config(
     pipeline: VLMPipeline, 
     max_new_tokens: int = DEFAULT_MAX_NEW_TOKENS, 
@@ -222,13 +233,6 @@
     return model_dir
 
 
-<<<<<<< HEAD
-prompts = [
-    "What is in the image?",
-    "What is special about this image?",
-    "Describe the image"
-]
-=======
 # On macOS, transformers<4.52 is required, but this causes gemma3 to fail
 GEMMA3_MACOS_XFAIL_REASON = "gemma3 not supported on macOS with older transformers"
 
@@ -286,7 +290,6 @@
     ids=lambda p: f"{p[0]}/{p[1]}",
     indirect=["ov_pipe_model"],
 )
->>>>>>> 86986835
 
 
 parametrize_one_model_backends = pytest.mark.parametrize(
@@ -391,17 +394,7 @@
 def car_tensor(pytestconfig: pytest.Config) -> openvino.Tensor:
     return openvino.Tensor(from_cache_or_download(pytestconfig, TEST_IMAGE_URLS['car'], "car.jpg"))
 
-<<<<<<< HEAD
-npu_unsupported_models = {
-    "katuni4ka/tiny-random-internvl2",
-    "katuni4ka/tiny-random-gemma3",
-}
-
-# On macOS, transformers<4.52 is required, but this causes gemma3 to fail
-GEMMA3_MACOS_XFAIL_REASON = "gemma3 not supported on macOS with older transformers"
-=======
->>>>>>> 86986835
-
+ 
 @pytest.fixture(scope="module")
 def synthetic_video_32x32_tensor(synthetic_video_32x32):
     return openvino.Tensor(synthetic_video_32x32)
@@ -632,18 +625,8 @@
         nonlocal result_from_streamer
         result_from_streamer.append(word)
         return False
-<<<<<<< HEAD
-
-    models_path = get_ov_model(model_id)
-    ov_pipe = VLMPipeline(models_path, "CPU", ATTENTION_BACKEND=backend)
-
-    generation_config = ov_pipe.get_generation_config()
-    generation_config.max_new_tokens = 30
-    generation_config.set_eos_token_id(ov_pipe.get_tokenizer().get_eos_token_id())
-=======
     
     generation_config = _setup_generation_config(ov_pipe)
->>>>>>> 86986835
 
     ov_pipe.start_chat(system_message)
 
@@ -669,8 +652,6 @@
         assert res.texts[0] == "".join(result_from_streamer)
 
     ov_pipe.finish_chat()
-<<<<<<< HEAD
-    gc.collect()
 
 
 @pytest.fixture(scope="module", params=[
@@ -693,7 +674,7 @@
 
 
 @pytest.mark.precommit
-@pytest.mark.parametrize("model_id", model_ids)
+@pytest.mark.parametrize("model_id", MODEL_IDS)
 @pytest.mark.parametrize("system_message", ["", "You are a helpful assistant."])
 def test_vlm_pipeline_chat_npu(model_id, system_message, iteration_images_npu):
     def run_chat(ov_pipe, system_message, iteration_images):
@@ -732,10 +713,10 @@
 
         ov_pipe.finish_chat()
 
-    if model_id in npu_unsupported_models:
+    if model_id in NPU_UNSUPPORTED_MODELS or model_in VIDEO_MODEL_IDS:
         pytest.skip(f"{model_id} is not supported")
 
-    models_path = get_ov_model(model_id)
+    models_path = _get_ov_model(model_id)
     properties = {
         "DEVICE_PROPERTIES": {
             "NPU": {"NPUW_DEVICES": "CPU", "NPUW_ONLINE_PIPELINE": "NONE", "MAX_PROMPT_LEN": 4096}
@@ -744,8 +725,6 @@
     npu_pipe = VLMPipeline(models_path, "NPU", config=properties)
 
     run_chat(npu_pipe, system_message, iteration_images_npu)
-
-    gc.collect()
 
 
 @pytest.fixture(scope="module", params=[
@@ -767,8 +746,6 @@
     for param in request.param:
         params.append([[request.getfixturevalue(image) for image in bundle] for bundle in param])
     return params
-=======
->>>>>>> 86986835
 
 @pytest.mark.precommit
 @parametrize_all_models_with_video
