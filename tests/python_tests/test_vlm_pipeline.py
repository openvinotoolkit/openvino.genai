# Copyright (C) 2018-2025 Intel Corporation
# SPDX-License-Identifier: Apache-2.0

"""
Fixture hierarchy
synthetic_video ──────── synthetic_video_32x32_tensor
cat_image ───────────┬── cat_tensor
    │                ├── cat_image_384x384
    │                ├── cat_image_336x336
    │                └── cat_image_32x32
    │
    ├── iteration_images
    │       ├── cat_tensor
    │       ├── car_tensor
    │       └── handwritten_tensor
    │
    ├── image_sequence
    │       └── cat_tensor
    │
    └── conversation_requests
            ├── cat_tensor
            ├── car_tensor
            └── handwritten_tensor
car_tensor
handwritten_tensor
ov_pipe_model
ov_continious_batching_pipe
"""

import collections
from dataclasses import dataclass
from typing import Callable, Generator
import openvino_tokenizers
import openvino
import PIL
import pytest
import platform
import requests
import sys
import os
import numpy as np
import transformers
from optimum.intel.openvino import OVModelForVisualCausalLM
from openvino_genai import (
    VLMPipeline,
    GenerationConfig,
    SchedulerConfig,
    ContinuousBatchingPipeline,
    GenerationStatus,
    StreamingStatus,
    GenerationFinishReason,
)

from utils.network import retry_request
from utils.generation_config import (
    get_beam_search,
    get_multinomial_all_parameters,
    get_greedy,
)
from utils.constants import get_ov_cache_models_dir

import logging
logger = logging.getLogger(__name__)


@dataclass(frozen=True)
class VlmModelInfo:
    model_id: str
    ov_backend: str
    image_tag: Callable[[int], str]
    resolution: int
    pipeline: VLMPipeline


PROMPTS: list[str] = [
    "What is in the image?",
    "What is special about this image?",
    "Describe the image"
]


VIDEO_MODEL_IDS = [
    "katuni4ka/tiny-random-llava-next-video",
    "katuni4ka/tiny-random-qwen2vl",
    "katuni4ka/tiny-random-qwen2.5-vl"
]


MODEL_IDS: list[str] = [
    "katuni4ka/tiny-random-minicpmv-2_6",
    "katuni4ka/tiny-random-phi3-vision",
    "katuni4ka/tiny-random-phi-4-multimodal",
    "katuni4ka/tiny-random-llava",
    "katuni4ka/tiny-random-llava-next",
    "katuni4ka/tiny-random-internvl2",
    "katuni4ka/tiny-random-gemma3",
    "qnguyen3/nanoLLaVA",
    *VIDEO_MODEL_IDS,
]


ADD_REQUEST_MODEL_IDS = [
    MODEL_IDS[0],
    *VIDEO_MODEL_IDS
]


TAG_GENERATOR_BY_MODEL: dict[str, Callable[[int], str]] = {
    "katuni4ka/tiny-random-llava": lambda idx: "<image>",
    "katuni4ka/tiny-random-llava-next": lambda idx: "<image>",
    "katuni4ka/tiny-random-qwen2vl": lambda idx: "<|vision_start|><|image_pad|><|vision_end|>",
    "katuni4ka/tiny-random-qwen2.5-vl": lambda idx: "<|vision_start|><|image_pad|><|vision_end|>",
    "katuni4ka/tiny-random-gemma3": lambda idx: "<start_of_image>",
    "katuni4ka/tiny-random-internvl2": lambda idx: "<image>\n",
    "katuni4ka/tiny-random-minicpmv-2_6": lambda idx: "<image>./</image>\n",
    "katuni4ka/tiny-random-phi3-vision": lambda idx: f"<|image_{idx + 1}|>\n",
    "katuni4ka/tiny-random-llava-next-video": lambda idx: "<image>\n",
    "qnguyen3/nanoLLaVA": lambda idx: "<image>\n",
}


RESOLUTION_BY_MODEL: dict[str, int | None] = {
    "katuni4ka/tiny-random-gemma3": 32,
    "qnguyen3/nanoLLaVA": 384,
    "katuni4ka/tiny-random-llava-next-video": 336,
}


RESOLUTION_BY_VIDEO_MODEL: dict[str, int | None] = {
    "katuni4ka/tiny-random-llava-next-video": 32,
}


DEFAULT_RESOLUTION = 336


ATTENTION_BACKEND: list[str] = ["PA", "SDPA"]


DEFAULT_MAX_NEW_TOKENS = 30
DEFAULT_SCORE_EPSILON = 0.001
IMAGE_TOKENS_NUM = 54
MAX_RETRIES = 10
RETRY_BASE_DELAY_SEC = 0.1
RETRY_MAX_DELAY_SEC = 2.0

TEST_IMAGE_URLS = {
    'cat': 'https://github.com/openvinotoolkit/openvino_notebooks/assets/29454499/d5fbbd1a-d484-415c-88cb-9986625b7b11',
    'car': 'https://huggingface.co/datasets/huggingface/documentation-images/resolve/main/transformers/tasks/car.jpg',
    'handwritten': 'https://github.com/user-attachments/assets/8c9ae017-7837-4abc-ae92-c1054c9ec350'
}


NPU_UNSUPPORTED_MODELS = {
    "katuni4ka/tiny-random-internvl2",
    "katuni4ka/tiny-random-gemma3",
}


def _setup_generation_config(
    pipeline: VLMPipeline, 
    max_new_tokens: int = DEFAULT_MAX_NEW_TOKENS, 
    ignore_eos: bool = False,
    set_eos_token: bool = True,
    do_sample: bool = True,
) -> GenerationConfig:
    generation_config = pipeline.get_generation_config()
    generation_config.max_new_tokens = max_new_tokens
    generation_config.do_sample = do_sample
    
    if set_eos_token:
        generation_config.set_eos_token_id(pipeline.get_tokenizer().get_eos_token_id())
    
    if ignore_eos:
        generation_config.ignore_eos = True        
    
    return generation_config


def _get_ov_model(model_id: str) -> str:
    if model_id in {"katuni4ka/tiny-random-phi-4-multimodal", "qnguyen3/nanoLLaVA"}:
        pytest.skip("ValueError: The current version of Transformers does not allow for the export of the model. Maximum required is 4.53.3, got: 4.55.4")
    if "katuni4ka/tiny-random-phi3-vision" == model_id:
        pytest.xfail("AttributeError: 'DynamicCache' object has no attribute 'get_usable_length'. Ticket CVS-175110")
    ov_cache_models_dir = get_ov_cache_models_dir()
    dir_name = str(model_id).replace(os.sep, "_")
    model_dir = ov_cache_models_dir / dir_name
    if (model_dir / "openvino_language_model.xml").exists():
        return model_dir
    align_with_optimum_cli = {"padding_side": "left", "truncation_side": "left"}
    processor = retry_request(
        lambda: transformers.AutoProcessor.from_pretrained(
            model_id,
            trust_remote_code=True,
            **align_with_optimum_cli,
        )
    )
    model = retry_request(
        lambda: OVModelForVisualCausalLM.from_pretrained(
            model_id,
            compile=False,
            device="CPU",
            export=True,
            load_in_8bit=False,
            trust_remote_code=model_id in {
                "katuni4ka/tiny-random-minicpmv-2_6",
                "katuni4ka/tiny-random-internvl2",
                "katuni4ka/tiny-random-phi3-vision",
                "katuni4ka/tiny-random-phi-4-multimodal",
                "qnguyen3/nanoLLaVA",
            },
        )
    )
    if model.config.model_type == "llava-qwen2":
        tokenizer = transformers.AutoTokenizer.from_pretrained(model_id, trust_remote_code=True)
    # For tiny-random-internvl2 processor is actually tokenizer
    elif isinstance(processor, transformers.Qwen2TokenizerFast):
        tokenizer = processor
        processor = transformers.AutoImageProcessor.from_pretrained(
            model_id, trust_remote_code=True
        )
    else:
        tokenizer = processor.tokenizer
        if tokenizer.chat_template is None:
            tokenizer.chat_template = processor.chat_template
    tokenizer.save_pretrained(model_dir)
    ov_tokenizer, ov_detokenizer = openvino_tokenizers.convert_tokenizer(
        tokenizer, with_detokenizer=True
    )
    openvino.save_model(ov_tokenizer, model_dir / "openvino_tokenizer.xml")
    openvino.save_model(ov_detokenizer, model_dir / "openvino_detokenizer.xml")

    if tokenizer.chat_template is not None and model.config.model_type == "phi3_v":
        # It seems that tiny-random-phi3-vision is saved incorrectly. That line works this around.
        processor.chat_template = tokenizer.chat_template
    processor.audio_tokenizer = None
    processor.save_pretrained(model_dir)
    model.save_pretrained(model_dir)
    return model_dir


# On macOS, transformers<4.52 is required, but this causes gemma3 to fail
GEMMA3_MACOS_XFAIL_REASON = "gemma3 not supported on macOS with older transformers"


@pytest.fixture(scope="module")
def ov_pipe_model(request: pytest.FixtureRequest) -> VlmModelInfo:
    ov_model, ov_backend = request.param
    
    if sys.platform == "darwin" and "gemma3" in ov_model:
        pytest.xfail(GEMMA3_MACOS_XFAIL_REASON)

    models_path = _get_ov_model(ov_model)
    
    pipeline = VLMPipeline(
        models_path, 
        "CPU", 
        ATTENTION_BACKEND=ov_backend
    )
    return VlmModelInfo(
        ov_model, 
        ov_backend, 
        TAG_GENERATOR_BY_MODEL.get(ov_model, lambda idx: ""), 
        RESOLUTION_BY_MODEL.get(ov_model, DEFAULT_RESOLUTION), 
        pipeline
    )


parametrize_all_models = pytest.mark.parametrize(
    "ov_pipe_model",
    [(m, b) for m in MODEL_IDS for b in ATTENTION_BACKEND],
    ids=lambda p: f"{p[0]}/{p[1]}",
    indirect=["ov_pipe_model"],
)


parametrize_all_models_with_video = pytest.mark.parametrize(
    "ov_pipe_model",
    [(m, b) for m in VIDEO_MODEL_IDS for b in ATTENTION_BACKEND],
    ids=lambda p: f"{p[0]}/{p[1]}",
    indirect=["ov_pipe_model"],
)


parametrize_one_model_sdpa = pytest.mark.parametrize(
    "ov_pipe_model",
    [(MODEL_IDS[0], "SDPA")],
    ids=lambda p: f"{p[0]}/{p[1]}",
    indirect=["ov_pipe_model"],
)


parametrize_one_model_pa = pytest.mark.parametrize(
    "ov_pipe_model",
    [(MODEL_IDS[0], "PA")],
    ids=lambda p: f"{p[0]}/{p[1]}",
    indirect=["ov_pipe_model"],
)


parametrize_one_model_backends = pytest.mark.parametrize(
    "ov_pipe_model",
    [(MODEL_IDS[0], b) for b in ATTENTION_BACKEND],
    ids=lambda p: f"{p[0]}/{p[1]}",
    indirect=["ov_pipe_model"],
)
    
@pytest.fixture(scope="module")
def ov_continious_batching_pipe() -> ContinuousBatchingPipeline:
    models_path = _get_ov_model(MODEL_IDS[0])
    return ContinuousBatchingPipeline(models_path, SchedulerConfig(), "CPU")
    
@pytest.fixture(scope="module")
def ov_continious_batching_pipe_gemma() -> ContinuousBatchingPipeline:
    models_path = _get_ov_model(MODEL_IDS[8])
    return ContinuousBatchingPipeline(models_path, SchedulerConfig(), "CPU")


def download_image(link: str) -> PIL.Image:
    return PIL.Image.open(requests.get(link, stream=True).raw).convert("RGB")


def from_cache_or_download(pytestconfig: pytest.Config, link: str, file_name: str):
    def implementation():
        try:
            image_path = pytestconfig.cache.mkdir("images") / file_name
        except AttributeError:
            # Cache is disabled with -p no:cacheprovider
            return download_image(link)
        if image_path.exists():
            image: PIL.Image = PIL.Image.open(image_path)
        else:
            image = download_image(link)
            image.save(image_path)
        return image
    return retry(implementation, PIL.UnidentifiedImageError)


@pytest.fixture(scope="module")
def cat_image(pytestconfig: pytest.Config):
    return from_cache_or_download(pytestconfig, TEST_IMAGE_URLS['cat'], "cat.jpg")

def resize_video(video, shape):
    video_resized = []
    for frame in video:
        pil_image = PIL.Image.fromarray(frame)
        resized = pil_image.resize(shape)
        video_resized.append(np.array(resized))
    return np.array(video_resized)

@pytest.fixture(scope="module")
def synthetic_video(pytestconfig):
    # TODO: use real video
    car_url = "https://huggingface.co/datasets/huggingface/documentation-images/resolve/main/transformers/tasks/car.jpg"
    image = from_cache_or_download(pytestconfig, car_url, "car.jpg")

    # make 10 frames
    total_frames = 10
    frames = []
    frames.append(np.array(image))
    shift = 3
    for i in range(1, total_frames):
        new_frame = np.zeros(np.array(image).shape, np.array(image).dtype)

        width, height = image.size
        for x in range(0, width):
            for y in range(0, height):
                # shift previous frame
                new_frame[y, x] = frames[i-1][y, (x - shift + width) % width]
        frames.append(new_frame)

    return frames

@pytest.fixture(scope="module")
def synthetic_video_32x32(synthetic_video):
    return resize_video(synthetic_video, (32, 32))


@pytest.fixture(scope="module")
def cat_image_384x384(cat_image):
    return cat_image.resize((384, 384))


@pytest.fixture(scope="module")
def cat_image_336x336(cat_image):
    return cat_image.resize((336, 336))


@pytest.fixture(scope="module")
def cat_image_32x32(cat_image):
    return cat_image.resize((32, 32))


@pytest.fixture(scope="module")
def cat_tensor(cat_image) -> openvino.Tensor:
    return openvino.Tensor(cat_image)


@pytest.fixture(scope="module")
def car_tensor(pytestconfig: pytest.Config) -> openvino.Tensor:
    return openvino.Tensor(from_cache_or_download(pytestconfig, TEST_IMAGE_URLS['car'], "car.jpg"))

 
@pytest.fixture(scope="module")
def synthetic_video_32x32_tensor(synthetic_video_32x32):
    return openvino.Tensor(synthetic_video_32x32)


@pytest.fixture(scope="module")
def handwritten_tensor(pytestconfig: pytest.Config) -> openvino.Tensor:
    return openvino.Tensor(from_cache_or_download(pytestconfig, TEST_IMAGE_URLS['handwritten'], "handwritten.png"))


@pytest.fixture(scope="function", params=[
    pytest.param([], id="no_images"),
    pytest.param(["cat_tensor"], id="single_image"),
    pytest.param(["cat_tensor", "handwritten_tensor", "car_tensor"], id="multiple_images"),
])
def test_images(request: pytest.FixtureRequest):
    return [request.getfixturevalue(image) for image in request.param]


@pytest.mark.precommit
@parametrize_all_models
def test_vlm_pipeline(ov_pipe_model: VlmModelInfo, test_images: list[openvino.Tensor]):
    ov_pipe = ov_pipe_model.pipeline
    result_from_streamer = []
    
    def streamer(word: str) -> bool:
        nonlocal result_from_streamer
        result_from_streamer.append(word)
        return False

    generation_config = _setup_generation_config(ov_pipe)

    res = ov_pipe.generate(
        PROMPTS[0],
        images=test_images,
        generation_config=generation_config,
        streamer=streamer,
    )
    assert res.texts[0] == "".join(result_from_streamer)


@pytest.mark.precommit
@pytest.mark.parametrize(
    "config", 
    [
        pytest.param(get_greedy(), id="greedy"),
        pytest.param(get_beam_search(), id="beam_search"),
    ]
)
@parametrize_one_model_pa
def test_vlm_continuous_batching_generate_vs_add_request(
    ov_pipe_model: VlmModelInfo,
    ov_continious_batching_pipe: ContinuousBatchingPipeline,
    config: GenerationConfig, 
    request: pytest.FixtureRequest,
    cat_tensor: openvino.Tensor
):    
    ov_pipe = ov_pipe_model.pipeline
    generation_config = config
    generation_config.max_new_tokens = DEFAULT_MAX_NEW_TOKENS
    image_links_list = [[], [cat_tensor]]
    
    if ov_pipe_model.model_id in VIDEO_MODEL_IDS:
        synthetic_video_32x32_tensor = request.getfixturevalue("synthetic_video_32x32_tensor")
        images_list = [[], [cat_tensor], [cat_tensor]]
        videos_list = [[synthetic_video_32x32_tensor], [synthetic_video_32x32_tensor], []]
    else:
        images_list = [[], [cat_tensor]]
        videos_list = [[], []]

    res_generate = []
    for idx, images in enumerate(images_list):
        videos = videos_list[idx]
        res_generate.append(
            ov_pipe.generate(
                PROMPTS[0], 
                images=images, 
                videos=videos, 
                generation_config=generation_config,
            )
        )

    tokenizer = ov_continious_batching_pipe.get_tokenizer()

    for idx, images in enumerate(images_list):
        videos = videos_list[idx]
        handle = ov_continious_batching_pipe.add_request(
            idx, PROMPTS[0], 
            images=images, 
            videos=videos, 
            generation_config=generation_config,
        )
        while handle.get_status() != GenerationStatus.FINISHED:
            ov_continious_batching_pipe.step()
        outputs = handle.read_all()
        for out_idx, output in enumerate(outputs):
            text = tokenizer.decode(output.generated_ids)
            assert text == res_generate[idx].texts[out_idx]
            assert abs(output.score - res_generate[idx].scores[out_idx]) < DEFAULT_SCORE_EPSILON
            assert (
                output.finish_reason == GenerationFinishReason.STOP
                or output.finish_reason == GenerationFinishReason.LENGTH
            )


@pytest.mark.precommit
@pytest.mark.parametrize(
    "config", 
    [
        pytest.param(get_greedy(), id="greedy"),
        pytest.param(get_beam_search(), id="beam_search"),
    ]
)
def test_vlm_continuous_batching_generate_vs_add_request_for_gemma(
    ov_continious_batching_pipe_gemma: ContinuousBatchingPipeline,
    config: GenerationConfig, 
    cat_tensor: openvino.Tensor,
):
    ov_cb_pipe = ov_continious_batching_pipe_gemma
    image_links_list = [[], [cat_tensor]]
    tokenizer = ov_cb_pipe.get_tokenizer()

    for idx, images in enumerate(image_links_list):
        handle = ov_cb_pipe.add_request(
            idx, PROMPTS[0], images, config
        )
        while handle.get_status() != GenerationStatus.FINISHED:
            ov_cb_pipe.step()
        outputs = handle.read_all()
        for output in outputs:
            text = tokenizer.decode(output.generated_ids)
            assert len(output.generated_ids) > 0, f"Should generate at least one token"
            assert text.strip() != "", f"Decoded text should not be empty"
            assert (
                output.finish_reason == GenerationFinishReason.STOP
                or output.finish_reason == GenerationFinishReason.LENGTH
            )


@pytest.mark.parametrize(
    "config", 
    [
        pytest.param(get_greedy(), id="greedy"),
        pytest.param(get_beam_search(), id="beam_search"),
    ]
)
@parametrize_one_model_sdpa
def test_vlm_continuous_batching_vs_stateful(
    ov_pipe_model: VlmModelInfo,
    ov_continious_batching_pipe: ContinuousBatchingPipeline,
    config: GenerationConfig, 
    cat_tensor: openvino.Tensor,
):
    ov_pipe = ov_pipe_model.pipeline
    generation_config = config
    generation_config.max_new_tokens = 25
    image_links_list = [[], [cat_tensor]]

    res_cb = []
    for images in image_links_list:
        res_cb.append(
            ov_continious_batching_pipe.generate(
                [PROMPTS[0]], images=[images], generation_config=[generation_config]
            )
        )

    for idx, images in enumerate(image_links_list):
        res_stateful = ov_pipe.generate(
            PROMPTS[0], images=images, generation_config=generation_config
        )
        for out_idx, text in enumerate(res_stateful.texts):
            assert text == res_cb[idx][0].texts[out_idx]
            assert (
                abs(res_stateful.scores[out_idx] - res_cb[idx][0].scores[out_idx]) < DEFAULT_SCORE_EPSILON
            )


@pytest.fixture(scope="module", params=[
    pytest.param([[], []], id="generation with text input only"),
    pytest.param(
        [[], ["cat_tensor", "car_tensor", "handwritten_tensor"], []],
        id="combination of generations with text input and text + image input, empty image first"
    ),
    pytest.param(
        [["cat_tensor", "car_tensor", "handwritten_tensor"], ["cat_tensor"]],
        id="generation with text + image input"
    ),
    pytest.param(
        [["cat_tensor", "car_tensor", "handwritten_tensor"], [], ["cat_tensor"]],
        id="combination of generations with text input and text + image input, image input first"
    ),
])
def iteration_images(request) -> list[list[PIL.Image]]:
    return [[request.getfixturevalue(image) for image in bundle] for bundle in request.param]


@pytest.fixture(scope="module", params=[
    pytest.param(
        [[[], [], []], [[], [ "synthetic_video_32x32_tensor"], []]],
        id="Video on second iteration"
    ),
    pytest.param(
        [[["cat_tensor"], [], []], [["synthetic_video_32x32_tensor"], [], ["synthetic_video_32x32_tensor"]]],
        id="Image + video on first iteration, image on third iteration"
    ),
    pytest.param(
        [[["cat_tensor", "car_tensor", "handwritten_tensor"], []], [["synthetic_video_32x32_tensor"], ["synthetic_video_32x32_tensor"]]],
        id="3 images + video on first iteration, video on second iteration"
    ),
])
def iteration_images_and_videos(request):
    params = []
    for param in request.param:
        params.append([[request.getfixturevalue(image) for image in bundle] for bundle in param])
    return params


@pytest.mark.precommit
@parametrize_all_models
@pytest.mark.parametrize("system_message", ["", "You are a helpful assistant."])
def test_vlm_pipeline_chat(
    ov_pipe_model: VlmModelInfo, 
    system_message: str, 
    iteration_images: list[list[PIL.Image]],
):
    ov_pipe = ov_pipe_model.pipeline
    def streamer(word: str) -> bool:
        nonlocal result_from_streamer
        result_from_streamer.append(word)
        return False
    
    generation_config = _setup_generation_config(ov_pipe)

    ov_pipe.start_chat(system_message)

    images = iteration_images[0]

    result_from_streamer = []
    res = ov_pipe.generate(
        PROMPTS[0],
        images=images,
        generation_config=generation_config,
        streamer=streamer,
    )
    assert res.texts[0] == "".join(result_from_streamer)

    for image_set in iteration_images[1:]:
        result_from_streamer = []
        res = ov_pipe.generate(
            PROMPTS[1],
            images=image_set,
            generation_config=generation_config,
            streamer=streamer,
        )
        assert res.texts[0] == "".join(result_from_streamer)

    ov_pipe.finish_chat()


@pytest.fixture(scope="module", params=[
    pytest.param([[], []], id="generation with text input only"),
    pytest.param(
        [[], ["cat_tensor"], ["car_tensor"], ["handwritten_tensor"], []],
        id="combination of generations with text input and text + image input, empty image first"
    ),
    pytest.param(
        [["cat_tensor"], ["car_tensor"], ["handwritten_tensor"]],
        id="generation with text + image input"
    ),
    pytest.param(
        [["cat_tensor"], ["car_tensor"], [], ["handwritten_tensor"]],
        id="combination of generations with text input and text + image input, image input first"
    ),
])
def iteration_images_npu(request):
    return [[request.getfixturevalue(image) for image in bundle] for bundle in request.param]


@pytest.mark.precommit
@pytest.mark.parametrize("model_id", MODEL_IDS)
@pytest.mark.parametrize("system_message", ["", "You are a helpful assistant."])
def test_vlm_pipeline_chat_npu(model_id, system_message, iteration_images_npu):
    if model_id in NPU_UNSUPPORTED_MODELS or model_id in VIDEO_MODEL_IDS:
        pytest.skip(f"{model_id} is not supported")

    def run_chat(ov_pipe, system_message, iteration_images):
        result_from_streamer = []
        def streamer(word: str) -> bool:
            result_from_streamer.append(word)
            return False

        generation_config = ov_pipe.get_generation_config()
        generation_config.max_new_tokens = 30
        generation_config.set_eos_token_id(ov_pipe.get_tokenizer().get_eos_token_id())

        ov_pipe.start_chat(system_message)

        for i, image_set in enumerate(iteration_images):
            result_from_streamer = []
            res = ov_pipe.generate(
                PROMPTS[i % len(PROMPTS)],
                images=image_set,
                generation_config=generation_config,
                streamer=streamer,
            )
            assert res.texts[0] == "".join(result_from_streamer)

        ov_pipe.finish_chat()

    models_path = _get_ov_model(model_id)
    properties = {
        "DEVICE_PROPERTIES": {
            "NPU": {"NPUW_DEVICES": "CPU", "NPUW_ONLINE_PIPELINE": "NONE", "MAX_PROMPT_LEN": 4096}
        }
    }
    npu_pipe = VLMPipeline(models_path, "NPU", config=properties)

    run_chat(npu_pipe, system_message, iteration_images_npu)


@pytest.mark.precommit
@parametrize_all_models_with_video
@pytest.mark.parametrize("system_message", ["", "You are a helpful assistant."])
def test_vlm_pipeline_chat_with_video(
    ov_pipe_model: VlmModelInfo, 
    system_message: str, 
    iteration_images_and_videos,
):
    def streamer(word: str) -> bool:
        nonlocal result_from_streamer
        result_from_streamer.append(word)
        return False

    ov_pipe = ov_pipe_model.pipeline
    generation_config = ov_pipe.get_generation_config()
    generation_config.max_new_tokens = 30
    generation_config.set_eos_token_id(ov_pipe.get_tokenizer().get_eos_token_id())

    ov_pipe.start_chat(system_message)
    iteration_images = iteration_images_and_videos[0]
    iteration_videos = iteration_images_and_videos[1]

    images = iteration_images[0]
    videos = iteration_videos[0]

    result_from_streamer = []
    res = ov_pipe.generate(
        PROMPTS[0],
        images=images,
        videos=videos,
        generation_config=generation_config,
        streamer=streamer,
    )
    assert res.texts[0] == "".join(result_from_streamer)

    for idx, image_set in enumerate(iteration_images[1:]):
        result_from_streamer = []
        videos = iteration_videos[idx]
        res = ov_pipe.generate(
            PROMPTS[1],
            images=image_set,
            videos=videos,
            generation_config=generation_config,
            streamer=streamer,
        )
        assert res.texts[0] == "".join(result_from_streamer)

    ov_pipe.finish_chat()


@pytest.mark.precommit
@parametrize_one_model_backends
def test_vlm_get_tokenizer(ov_pipe_model: VlmModelInfo):
    ov_pipe = ov_pipe_model.pipeline
    tokenizer = ov_pipe.get_tokenizer()
    tokenizer.encode("")


@pytest.mark.precommit
@pytest.mark.parametrize(
    "config",
    [
        pytest.param(get_beam_search(), id="beam_search"),
        pytest.param(get_multinomial_all_parameters(), id="multinomial_all_parameters"),
    ],
)
@parametrize_one_model_backends
def test_sampling(
    ov_pipe_model: VlmModelInfo,
    config, 
    cat_tensor: openvino.Tensor,
):
    ov_pipe = ov_pipe_model.pipeline
    ov_pipe.generate(PROMPTS[0], image=cat_tensor, generation_config=config)


@pytest.mark.precommit
@pytest.mark.parametrize("backend", ATTENTION_BACKEND)
def test_perf_metrics(
    backend: str, 
    cat_tensor: openvino.Tensor, 
):
    import numpy as np
    from time import perf_counter_ns

    max_new_tokens = DEFAULT_MAX_NEW_TOKENS

    # Using non-cached model to get more accurate load time
    model_path = _get_ov_model("katuni4ka/tiny-random-minicpmv-2_6")
    start_time = perf_counter_ns()
    pipe = VLMPipeline(model_path, "CPU", ATTENTION_BACKEND=backend)
    start_generate = perf_counter_ns()
    load_time = (start_generate - start_time) / 1_000_000.0
    
    result = pipe.generate(
        PROMPTS[0],
        images=[cat_tensor],
        generation_config=GenerationConfig(max_new_tokens=max_new_tokens),
    )
    generate_time = (perf_counter_ns() - start_generate) / 1_000_000.0

    perf_metrics = result.perf_metrics

    assert perf_metrics is not None

    assert 0 < perf_metrics.get_load_time() < load_time
    num_tokens = perf_metrics.get_num_generated_tokens()
    assert 0 < num_tokens <= max_new_tokens
    assert 0 < perf_metrics.get_num_input_tokens() < len(PROMPTS[0]) + IMAGE_TOKENS_NUM
    assert 0 < perf_metrics.get_ttft().mean < generate_time
    assert 0 < perf_metrics.get_tpot().mean < generate_time / num_tokens
    assert 0 < perf_metrics.get_ipot().mean < generate_time / num_tokens
    assert (num_tokens - 1) / (
        (generate_time - perf_metrics.get_ttft().mean) / 1000.0
    ) < perf_metrics.get_throughput().mean

    assert 0 < perf_metrics.get_inference_duration().mean < generate_time
    assert 0 < perf_metrics.get_generate_duration().mean < generate_time
    assert 0 < perf_metrics.get_tokenization_duration().mean < generate_time
    assert 0 < perf_metrics.get_detokenization_duration().mean < generate_time
    assert 0 < perf_metrics.get_prepare_embeddings_duration().mean < generate_time

    squared_generate_time = generate_time * generate_time
    assert 0 <= perf_metrics.get_ttft().std < squared_generate_time
    assert 0 <= perf_metrics.get_tpot().std < squared_generate_time
    assert 0 <= perf_metrics.get_ipot().std < squared_generate_time
    assert 0 <= perf_metrics.get_throughput().std < squared_generate_time
    assert 0 <= perf_metrics.get_inference_duration().std < squared_generate_time
    assert 0 <= perf_metrics.get_generate_duration().std < squared_generate_time
    assert 0 <= perf_metrics.get_tokenization_duration().std < squared_generate_time
    assert 0 <= perf_metrics.get_detokenization_duration().std < squared_generate_time
    assert (
        0 <= perf_metrics.get_prepare_embeddings_duration().std < squared_generate_time
    )

    # assert that calculating statistics manually from the raw counters we get the same results as from PerfMetrics
    vlm_raw_metrics = perf_metrics.vlm_raw_metrics

    raw_dur = np.array(vlm_raw_metrics.prepare_embeddings_durations) / 1000.0
    mean_dur, std_dur = perf_metrics.get_prepare_embeddings_duration()
    assert np.allclose(mean_dur, np.mean(raw_dur))
    assert np.allclose(std_dur, np.std(raw_dur))


@pytest.mark.precommit
@pytest.mark.parametrize("model_id", MODEL_IDS)
@pytest.mark.parametrize("backend", ATTENTION_BACKEND)
@pytest.mark.skipif(
    sys.platform == "darwin" or platform.machine() in ["aarch64", "arm64", "ARM64"],
    reason="NPU plugin is available only on Linux and Windows x86_64",
)
def test_vlm_npu_no_exception(model_id, backend, cat_tensor, handwritten_tensor, car_tensor):
    if model_id in NPU_UNSUPPORTED_MODELS:
        pytest.skip(f"{model_id} is not supported")

    models_path = _get_ov_model(model_id)
    properties = {
        "DEVICE_PROPERTIES": {
            "NPU": {"NPUW_DEVICES": "CPU", "NPUW_ONLINE_PIPELINE": "NONE", "MAX_PROMPT_LEN": 2048}
        }
    }

    ov_pipe = VLMPipeline(models_path, "NPU", ATTENTION_BACKEND=backend, config=properties)

    generation_config = _setup_generation_config(ov_pipe)

    for image in cat_tensor, handwritten_tensor, car_tensor:
        ov_pipe.generate(
            PROMPTS[0], images=[image], generation_config=generation_config
        )


@pytest.fixture(scope="module", params=[
    pytest.param(["cat_tensor"], id="cat_tensor - one image"), 
    pytest.param([], id="empty"),
])
def image_sequence(request):
    return [request.getfixturevalue(image) for image in request.param]


@pytest.mark.precommit
@pytest.mark.skipif(
    sys.platform == "darwin" or platform.machine() in ["aarch64", "arm64", "ARM64"],
    reason="NPU plugin is available only on Linux and Windows x86_64",
)
def test_vlm_npu_no_image():
    models_path = _get_ov_model(MODEL_IDS[0])
    properties = {
        "DEVICE_PROPERTIES": {
            "NPU": {"NPUW_DEVICES": "CPU", "NPUW_ONLINE_PIPELINE": "NONE", "MAX_PROMPT_LEN": 2048}
        }
    }

    ov_pipe = VLMPipeline(models_path, "NPU", config=properties)

    generation_config = _setup_generation_config(ov_pipe)

    ov_pipe.generate(
        PROMPTS[0], generation_config=generation_config
    )


@pytest.mark.precommit
@parametrize_all_models
def test_vlm_pipeline_chat_streamer_cancel_second_generate(
    request: pytest.FixtureRequest,
    ov_pipe_model: VlmModelInfo, 
    image_sequence: list[openvino.Tensor]
):
    ov_pipe = ov_pipe_model.pipeline
    callback_questions = [
        "Explain in details 1+1=",
        "Why is the Sun yellow?",
        "What is the previous answer?",
    ]

    current_iter = 0
    num_iters = 1

    def streamer(subword):
        nonlocal current_iter
        current_iter += 1
        return (
            StreamingStatus.CANCEL
            if current_iter == num_iters
            else StreamingStatus.RUNNING
        )

    generation_config = _setup_generation_config(ov_pipe, ignore_eos=True, do_sample=False)

    images_and_videos = {"images": image_sequence}
    if ov_pipe_model.model_id in VIDEO_MODEL_IDS:
        video = request.getfixturevalue("synthetic_video_32x32_tensor")
        images_and_videos["videos"] = video

    results_with_cancel = ""
    ov_pipe.start_chat()
    results_with_cancel += ov_pipe.generate(
        callback_questions[0], **images_and_videos, generation_config=generation_config
    ).texts[0]
    # doesn't add to results_with_cancel as it should be complitely removed from the history
    ov_pipe.generate(
        callback_questions[1],
        images=image_sequence,
        generation_config=generation_config,
        streamer=streamer,
    )
    results_with_cancel += ov_pipe.generate(
        callback_questions[2], **images_and_videos, generation_config=generation_config
    ).texts[0]
    ov_pipe.finish_chat()

    results = ""
    ov_pipe.start_chat()
    results += ov_pipe.generate(
        callback_questions[0], **images_and_videos, generation_config=generation_config
    ).texts[0]
    results += ov_pipe.generate(
        callback_questions[2], **images_and_videos, generation_config=generation_config
    ).texts[0]
    ov_pipe.finish_chat()

    assert results_with_cancel == results

    results = ""
    ov_pipe.start_chat()
    results += ov_pipe.generate(
        callback_questions[0], **images_and_videos, generation_config=generation_config
    ).texts[0]
    results += ov_pipe.generate(
        callback_questions[2], **images_and_videos, generation_config=generation_config
    ).texts[0]
    ov_pipe.finish_chat()

    assert results_with_cancel == results


@pytest.mark.precommit
@parametrize_one_model_backends
def test_start_chat_clears_history(
    ov_pipe_model: VlmModelInfo,
    image_sequence: list[openvino.Tensor], 
):
    ov_pipe = ov_pipe_model.pipeline
    callback_questions = [
        "Why is the Sun yellow?"
    ]
    generation_config = ov_pipe.get_generation_config()
    generation_config.max_new_tokens = DEFAULT_MAX_NEW_TOKENS

    ov_pipe.start_chat()
    results_first_generate = ov_pipe.generate(
        callback_questions[0], images=image_sequence, generation_config=generation_config
    ).texts[0]

    ov_pipe.start_chat()
    results_second_generate = ov_pipe.generate(
        callback_questions[0], images=image_sequence, generation_config=generation_config
    ).texts[0]
    ov_pipe.finish_chat()

    assert results_first_generate == results_second_generate


@pytest.mark.precommit
def test_start_chat_clears_history_cb_api(
    ov_continious_batching_pipe: ContinuousBatchingPipeline, 
    image_sequence: list[openvino.Tensor]
):
    callback_questions = [
        "Why is the Sun yellow?"
    ]
    generation_config = GenerationConfig(max_new_tokens=DEFAULT_MAX_NEW_TOKENS)

    results_first_generate = ""
    ov_continious_batching_pipe.start_chat("You are helpful assistant.")
    results_first_generate = ov_continious_batching_pipe.generate(
        [callback_questions[0]], images=[image_sequence], generation_config=[generation_config]
    )[0].texts[0]

    results_second_generate = ""
    ov_continious_batching_pipe.start_chat("You are helpful assistant.")
    results_second_generate += ov_continious_batching_pipe.generate(
        [callback_questions[0]], images=[image_sequence], generation_config=[generation_config]
    )[0].texts[0]
    ov_continious_batching_pipe.finish_chat()

    assert results_first_generate == results_second_generate


@pytest.mark.precommit
@parametrize_all_models
def test_vlm_pipeline_chat_streamer_cancel_first_generate(
    request: pytest.FixtureRequest,
    ov_pipe_model: VlmModelInfo, 
    image_sequence: list[openvino.Tensor], 
):    
    if "phi" in ov_pipe_model.model_id and ov_pipe_model.ov_backend == "SDPA":
        pytest.skip("SDPA is failing for phi models on VLM model reusing")
    
    ov_pipe = ov_pipe_model.pipeline
    callback_questions = [
        "Why is the Sun yellow?",
        "1+1=",
    ]

    current_iter = 0
    num_iters = 3
    streamer_generation_result = ""

    def streamer(subword):
        nonlocal current_iter
        nonlocal streamer_generation_result

        current_iter += 1
        streamer_generation_result += subword
        return (
            StreamingStatus.CANCEL
            if current_iter == num_iters
            else StreamingStatus.RUNNING
        )

    generation_config = _setup_generation_config(
        ov_pipe, ignore_eos=True, do_sample=False
    )

    images_and_videos = {"images": image_sequence}
    if ov_pipe_model.model_id in VIDEO_MODEL_IDS:
        video = request.getfixturevalue("synthetic_video_32x32_tensor")
        images_and_videos["videos"] = video

    ov_pipe.start_chat()
    ov_pipe.generate(
        callback_questions[0],
        **images_and_videos,
        generation_config=generation_config,
        streamer=streamer,
    )
    res_first = streamer_generation_result
    current_iter = 0
    streamer_generation_result = ""
    ov_pipe.generate(
        callback_questions[0],
        **images_and_videos,
        generation_config=generation_config,
        streamer=streamer,
    )
    ov_pipe.finish_chat()
    res_second = streamer_generation_result

    assert res_first == res_second


def retry(func, exception_type=AssertionError):
    __tracebackhide__ = True
    max_retries = 20
    for idx in range(max_retries):
        try:
            return func()
        except exception_type:
            if idx == max_retries - 1:
                raise


def generate(vlm: VLMPipeline, requests):
    generation_config = _setup_generation_config(vlm, set_eos_token=False)
    vlm.set_generation_config(generation_config)
    vlm.start_chat()
    answers = [vlm.generate(prompt, images=images, do_sample=False) for (prompt, images) in requests]
    vlm.finish_chat()
    return answers


@pytest.fixture(scope="module")
def conversation_requests(
    cat_tensor: openvino.Tensor, 
    car_tensor: openvino.Tensor, 
    handwritten_tensor: openvino.Tensor
) -> list[tuple[str, list[openvino.Tensor]]]:
    return [
        ("Describe", [cat_tensor]),
        ("How many images are there?", [car_tensor, handwritten_tensor]),
    ]


TAG_INSERTED_BY_TEMPLATE = [
    ("katuni4ka/tiny-random-llava", "PA"),
    ("katuni4ka/tiny-random-llava-next", "PA"),
    ("katuni4ka/tiny-random-qwen2vl", "PA"),
    ("katuni4ka/tiny-random-qwen2.5-vl", "PA"),
    ("katuni4ka/tiny-random-gemma3", "SDPA"),
    ("qnguyen3/nanoLLaVA", "PA"),
    ("katuni4ka/tiny-random-llava-next-video", "PA"),
]


IMAGE_ID_IGNORANT_MODELS_TO_TAG = TAG_INSERTED_BY_TEMPLATE + [
    ("katuni4ka/tiny-random-internvl2", "PA"),
]


MODELS_TO_TAG = IMAGE_ID_IGNORANT_MODELS_TO_TAG + [
    ("katuni4ka/tiny-random-minicpmv-2_6", "PA"),
    ("katuni4ka/tiny-random-phi3-vision", "PA"),
]


def model_and_tag_parametrize(
    items: tuple[str, str, Callable[[int], str]] | None = None
) -> Callable[[Callable], Generator]:
    if items is None:
        items = MODELS_TO_TAG

    return pytest.mark.parametrize(
        "ov_pipe_model",
        items,
        indirect=["ov_pipe_model"],
        ids=[f"{item[0]}/{item[1]}" for item in items]
    )


@pytest.mark.precommit
@model_and_tag_parametrize(TAG_INSERTED_BY_TEMPLATE)
def test_model_tags_representation(ov_pipe_model: VlmModelInfo, cat_tensor: openvino.Tensor):
    ov_pipe = ov_pipe_model.pipeline
    model_id = ov_pipe_model.model_id
    
    generation_config = _setup_generation_config(ov_pipe, set_eos_token=False)
    ov_pipe.set_generation_config(generation_config)
    prompt = "Describe"

    align_with_optimum_cli = {"padding_side": "left", "truncation_side": "left"}
    if model_id == "qnguyen3/nanoLLaVA":
        tokenizer = transformers.AutoTokenizer.from_pretrained(model_id, trust_remote_code=True)
        messages = [
            {"role": "user", "content": f'<image>\n{prompt}'}
        ]
        templated_prompt = tokenizer.apply_chat_template(
            messages,
            tokenize=False,
            add_generation_prompt=True
        )
    else:
        processor = retry_request(
            lambda: transformers.AutoProcessor.from_pretrained(
                model_id,
                trust_remote_code=True,
                **align_with_optimum_cli,
            )
        )
        templated_prompt = processor.apply_chat_template(
            [
                {
                    "role": "user",
                    "content": [
                        {"type": "image"},
                        {"type": "text", "text": prompt},
                    ],
                }
            ],
            add_generation_prompt=True,
        )
    def workaround_inconsistent_inference():
        __tracebackhide__ = True
        automatic_tags = ov_pipe.generate(prompt, images=[cat_tensor], do_sample=False)
        reference_tags = ov_pipe.generate(
            templated_prompt, images=[cat_tensor], apply_chat_template=False, do_sample=False
        )
        assert automatic_tags.texts == reference_tags.texts
        assert automatic_tags.scores == reference_tags.scores

    retry(workaround_inconsistent_inference)


@pytest.mark.precommit
@model_and_tag_parametrize()
def test_model_tags_prepend_native(
    ov_pipe_model: VlmModelInfo, 
    conversation_requests: list[tuple[str, list[openvino.Tensor]]]
):
    ov_pipe = ov_pipe_model.pipeline
    tag = ov_pipe_model.image_tag
    
    def workaround_inconsistent_inference():
        __tracebackhide__ = True
        answers = generate(ov_pipe, conversation_requests)

        ov_pipe.start_chat()
        native_tag0 = ov_pipe.generate(
            tag(0) + conversation_requests[0][0], images=conversation_requests[0][1], do_sample=False
        )
        assert native_tag0.texts == answers[0].texts
        assert native_tag0.scores == answers[0].scores
        native_tags1 = ov_pipe.generate(
            tag(1) + tag(2) + conversation_requests[1][0], images=conversation_requests[1][1], do_sample=False
        )
        assert native_tags1.texts == answers[1].texts
        assert native_tags1.scores == answers[1].scores
        ov_pipe.finish_chat()

    retry(workaround_inconsistent_inference)


@pytest.mark.precommit
@model_and_tag_parametrize()
def test_model_tags_prepend_universal(
    ov_pipe_model: VlmModelInfo, 
    conversation_requests: list[tuple[str, list[openvino.Tensor]]]
):
    ov_pipe = ov_pipe_model.pipeline
    
    def workaround_inconsistent_inference():
        __tracebackhide__ = True
        answers = generate(ov_pipe, conversation_requests)

        ov_pipe.start_chat()
        universal_tag0 = ov_pipe.generate(
            "<ov_genai_image_0>" + conversation_requests[0][0], images=conversation_requests[0][1], do_sample=False
        )
        assert universal_tag0.texts == answers[0].texts
        assert universal_tag0.scores == answers[0].scores
        universal_tags1 = ov_pipe.generate(
            "<ov_genai_image_1><ov_genai_image_2>" + conversation_requests[1][0],
            images=conversation_requests[1][1],
            do_sample=False
        )
        assert universal_tags1.texts == answers[1].texts
        assert universal_tags1.scores == answers[1].scores
        ov_pipe.finish_chat()

    retry(workaround_inconsistent_inference)

@pytest.fixture(scope="module")
def cat_image_384x384(cat_image):
    return cat_image.resize((384, 384))

@pytest.mark.precommit
@model_and_tag_parametrize()
def test_model_tags_append(
    ov_pipe_model: VlmModelInfo, 
    conversation_requests: list[tuple[str, list[openvino.Tensor]]]
):
    ov_pipe = ov_pipe_model.pipeline
    tag = ov_pipe_model.image_tag
    
    generation_config = _setup_generation_config(ov_pipe, set_eos_token=False)
    ov_pipe.set_generation_config(generation_config)

    def workaround_inconsistent_inference():
        __tracebackhide__ = True
        ov_pipe.start_chat()
        native_tag0 = ov_pipe.generate(
            conversation_requests[0][0] + tag(0), images=conversation_requests[0][1], do_sample=False
        )
        native_tags1 = ov_pipe.generate(
            conversation_requests[1][0] + tag(1) + tag(2), images=conversation_requests[1][1], do_sample=False
        )
        ov_pipe.finish_chat()

        ov_pipe.start_chat()
        universal_tag0 = ov_pipe.generate(
            conversation_requests[0][0] + "<ov_genai_image_0>", images=conversation_requests[0][1], do_sample=False
        )
        assert universal_tag0.texts == native_tag0.texts
        assert universal_tag0.scores == native_tag0.scores
        universal_tags1 = ov_pipe.generate(
            conversation_requests[1][0] + "<ov_genai_image_1><ov_genai_image_2>",
            images=conversation_requests[1][1],
            do_sample=False
        )
        assert universal_tags1.texts == native_tags1.texts
        assert universal_tags1.scores == native_tags1.scores
        ov_pipe.finish_chat()

    retry(workaround_inconsistent_inference)


@pytest.mark.precommit
@model_and_tag_parametrize(IMAGE_ID_IGNORANT_MODELS_TO_TAG)
def test_model_tags_same_reference(ov_pipe_model: VlmModelInfo, cat_tensor: openvino.Tensor):
    ov_pipe = ov_pipe_model.pipeline
    
    generation_config = _setup_generation_config(ov_pipe, max_new_tokens=2, set_eos_token=False)
    ov_pipe.set_generation_config(generation_config)
    
    def workaround_inconsistent_inference():
        __tracebackhide__ = True
        one_image = ov_pipe.generate("<ov_genai_image_0>" * 2, images=[cat_tensor], do_sample=False)
        two_images = ov_pipe.generate(
            "<ov_genai_image_0><ov_genai_image_1>", images=[cat_tensor, cat_tensor], do_sample=False
        )
        assert one_image.texts == two_images.texts
        assert one_image.scores == two_images.scores

    retry(workaround_inconsistent_inference)


@pytest.mark.precommit
@model_and_tag_parametrize()
def test_model_tags_older(ov_pipe_model: VlmModelInfo, car_tensor: openvino.Tensor):
    ov_pipe = ov_pipe_model.pipeline
    
    generation_config = _setup_generation_config(ov_pipe, set_eos_token=False)
    ov_pipe.set_generation_config(generation_config)
    ov_pipe.start_chat()
    ov_pipe.generate("", images=[car_tensor])
    with pytest.raises(RuntimeError):
        ov_pipe.generate("<ov_genai_image_0>", images=[car_tensor])
    ov_pipe.finish_chat()
        
        
@pytest.mark.precommit
@model_and_tag_parametrize()
def test_model_tags_missing_universal(ov_pipe_model: VlmModelInfo):
    ov_pipe = ov_pipe_model.pipeline
    
    with pytest.raises(RuntimeError):
        ov_pipe.generate("<ov_genai_image_0>")
        
        
@pytest.mark.precommit
@model_and_tag_parametrize()
def test_model_tags_missing_native(ov_pipe_model: VlmModelInfo):
    ov_pipe = ov_pipe_model.pipeline
    image_tag = ov_pipe_model.image_tag
    
    with pytest.raises(RuntimeError):
        ov_pipe.generate(image_tag(0))
            

@pytest.mark.precommit
@pytest.mark.parametrize(
    "ov_pipe_model,has_image,has_video",
    [
        pytest.param(("katuni4ka/tiny-random-qwen2vl","SDPA"), True, False, id="qwen2vl/SDPA/image"),
        pytest.param(("katuni4ka/tiny-random-qwen2vl", "PA"), True, False, id="qwen2vl/PA/image"),
        pytest.param(("katuni4ka/tiny-random-qwen2.5-vl", "SDPA"), True, False, id="qwen2.5-vl/SDPA/image"),
        pytest.param(("katuni4ka/tiny-random-qwen2.5-vl", "PA"), True, False, id="qwen2.5-vl/PA/image", marks=pytest.mark.xfail(reason="CVS-167316")),
        (
            pytest.param(("katuni4ka/tiny-random-gemma3", "SDPA"), True, False, id="gemma3/SDPA/image", marks=pytest.mark.xfail(reason=GEMMA3_MACOS_XFAIL_REASON)) 
            if sys.platform == "darwin" 
            else pytest.param(("katuni4ka/tiny-random-gemma3",  "SDPA"), True, False, id="gemma3/SDPA/image")
        ),
        pytest.param(("katuni4ka/tiny-random-gemma3", "PA"), True, False, id="gemma3/PA/image", marks=pytest.mark.xfail(reason="CVS-171180")),
        pytest.param(("qnguyen3/nanoLLaVA", "SDPA"), True, False, id="nanoLLaVA/SDPA/image"),
        pytest.param(("qnguyen3/nanoLLaVA", "PA"), True, False, id="nanoLLaVA/PA/image"),
        pytest.param(("katuni4ka/tiny-random-llava-next-video", "SDPA"), True, False, id="llava-next-video/SDPA/image"),
        pytest.param(("katuni4ka/tiny-random-llava-next-video", "PA"), True, False, id="llava-next-video/PA/image"),
        pytest.param(("katuni4ka/tiny-random-llava-next-video", "SDPA"), False, True, id="llava-next-video/SDPA/video"),
        pytest.param(("katuni4ka/tiny-random-llava-next-video", "PA"), False, True, id="llava-next-video/PA/video"),
        pytest.param(("katuni4ka/tiny-random-llava-next-video", "SDPA"), True, True, id="llava-next-video/SDPA/image+video"),
        pytest.param(("katuni4ka/tiny-random-llava-next-video", "PA"), True, True, id="llava-next-video/PA/image+video"),
    ],
    indirect=["ov_pipe_model"],
)
def test_vlm_pipeline_match_optimum_preresized(request, ov_pipe_model: VlmModelInfo, has_image: bool, has_video: bool):
    class NanollavaProcessorWrapper:
        def __init__(self, processor, config, model_dtype):
            self.processor = processor
            self.config = config
            self.model_dtype = model_dtype

        def __call__(self, images, return_tensors):
            return {"pixel_values": self.processor(images, self.config).to(dtype=self.model_dtype)}

    def get_nanollava_processor():
        hf_model = transformers.AutoModelForCausalLM.from_pretrained(
            model_id,
            device_map='auto',
            trust_remote_code=True)
        return NanollavaProcessorWrapper(hf_model.process_images, hf_model.config, hf_model.dtype)
    
    ov_pipe = ov_pipe_model.pipeline
    model_id = ov_pipe_model.model_id
    resolution = ov_pipe_model.resolution
    
    resized_image = None
    resized_video = None
    conversation = [
        {
            "role": "user",
            "content": [
                {"type": "text"},
            ],
        }
    ]
<<<<<<< HEAD

    media_content = []
    is_video_model = ov_pipe_model.model_id in VIDEO_MODEL_IDS
    if is_video_model:
        prompt = "Describe this video."
        resized_video = request.getfixturevalue("synthetic_video_32x32")
        media_content.append({"type": "video"})

    resized_image = request.getfixturevalue(f"cat_image_{resolution}x{resolution}")
    if is_video_model:
        prompt = "Describe this image and video."
    else:
        prompt = "Describe this image."

    media_content.append({"type": "image"})
    if model_id not in ["katuni4ka/tiny-random-qwen2.5-vl", "katuni4ka/tiny-random-qwen2vl"]:
        media_content.reverse()
    conversation[0]["content"] = media_content + conversation[0]["content"]

=======
    
    prompt_parts = []
    if has_image:
        resized_image = request.getfixturevalue(f"cat_image_{resolution}x{resolution}")
        conversation[0]["content"] = [{"type": "image"}] + conversation[0]["content"]
        prompt_parts.append("image")
    
    if has_video:
        resized_video = request.getfixturevalue("synthetic_video_32x32")
        conversation[0]["content"] = [{"type": "video"}] + conversation[0]["content"]
        prompt_parts.append("video")
    
    if len(prompt_parts) == 1:
        prompt = f"Describe this {prompt_parts[0]}."
    elif len(prompt_parts) == 2:
        prompt = f"Describe this {prompt_parts[0]} and {prompt_parts[1]}."
    else:
        prompt = "Describe."
    
>>>>>>> 97d97936
    conversation[0]["content"][-1]["text"] = prompt

    model_path = _get_ov_model(model_id)

    # Run the model with optimum-intel
    model = OVModelForVisualCausalLM.from_pretrained(model_path, trust_remote_code=True)
    tokenizer = None
    if model.config.model_type == "llava-qwen2":
        processor = get_nanollava_processor()
        tokenizer = transformers.AutoTokenizer.from_pretrained(model_id, trust_remote_code=True)

        from optimum.intel.openvino.modeling_visual_language import MODEL_TYPE_TO_CLS_MAPPING
        preprocess_inputs = MODEL_TYPE_TO_CLS_MAPPING[model.config.model_type].preprocess_inputs
        inputs = preprocess_inputs(prompt, resized_image, processor, tokenizer, config=model.config)
    else:
        processor = transformers.AutoProcessor.from_pretrained(model_path, trust_remote_code=True)
        # Gemma3 input_ids has two bos tokens when running with optimum: one in chat template + "add_bos_token" is set to True in tokenizer_config.json
        if model.config.model_type == "gemma3":
            processor.tokenizer.add_bos_token = False
        params = {}
        if resized_image is not None:
            params["images"] = [resized_image]
        if resized_video is not None:
            params["videos"] = [resized_video]
        templated_prompt = processor.apply_chat_template(conversation, add_generation_prompt=True)
        inputs = processor(text=[templated_prompt], **params, padding=True, return_tensors="pt")

    max_new_tokens = 100

    output_ids = model.generate(**inputs, max_new_tokens=max_new_tokens, do_sample=False)
    input_ids = inputs["input_ids"] if isinstance(inputs, dict) else inputs.input_ids
    generated_ids = [output_ids[len(input_ids) :] for input_ids, output_ids in zip(input_ids, output_ids)]

    if model.config.model_type == "llava-qwen2":
        assert tokenizer is not None, "Tokenizer should be set for llava-qwen2 models."
        optimum_text = tokenizer.decode(generated_ids[0], skip_special_tokens=True).strip()
    else:
        optimum_output = processor.batch_decode(generated_ids, skip_special_tokens=True, clean_up_tokenization_spaces=True)
        optimum_text = optimum_output[0]

    params = {}
    if resized_image is not None:
        params["images"] = [openvino.Tensor(resized_image)]
    if resized_video is not None:
        params["videos"] = [openvino.Tensor(resized_video)]

    genai_output = ov_pipe.generate(prompt, **params, max_new_tokens=max_new_tokens, do_sample=False)
    genai_text = genai_output.texts[0]

    assert optimum_text == genai_text<|MERGE_RESOLUTION|>--- conflicted
+++ resolved
@@ -1397,8 +1397,16 @@
     [
         pytest.param(("katuni4ka/tiny-random-qwen2vl","SDPA"), True, False, id="qwen2vl/SDPA/image"),
         pytest.param(("katuni4ka/tiny-random-qwen2vl", "PA"), True, False, id="qwen2vl/PA/image"),
+        pytest.param(("katuni4ka/tiny-random-qwen2vl","SDPA"), False, True, id="qwen2vl/SDPA/video"),
+        pytest.param(("katuni4ka/tiny-random-qwen2vl", "PA"), False, True, id="qwen2vl/PA/video"),
+        pytest.param(("katuni4ka/tiny-random-qwen2vl", "SDPA"), True, True, id="qwen2vl/PA/image+video"),
+        pytest.param(("katuni4ka/tiny-random-qwen2vl", "PA"), True, True, id="qwen2vl/PA/image+video"),
         pytest.param(("katuni4ka/tiny-random-qwen2.5-vl", "SDPA"), True, False, id="qwen2.5-vl/SDPA/image"),
         pytest.param(("katuni4ka/tiny-random-qwen2.5-vl", "PA"), True, False, id="qwen2.5-vl/PA/image", marks=pytest.mark.xfail(reason="CVS-167316")),
+        pytest.param(("katuni4ka/tiny-random-qwen2.5-vl", "SDPA"), False, True, id="qwen2.5-vl/SDPA/video"),
+        pytest.param(("katuni4ka/tiny-random-qwen2.5-vl", "PA"), False, True, id="qwen2.5-vl/PA/video", marks=pytest.mark.xfail(reason="CVS-167316")),
+        pytest.param(("katuni4ka/tiny-random-qwen2.5-vl", "SDPA"), True, True, id="qwen2.5-vl/SDPA/image+video"),
+        pytest.param(("katuni4ka/tiny-random-qwen2.5-vl", "PA"), True, True, id="qwen2.5-vl/PA/image+video", marks=pytest.mark.xfail(reason="CVS-167316")),
         (
             pytest.param(("katuni4ka/tiny-random-gemma3", "SDPA"), True, False, id="gemma3/SDPA/image", marks=pytest.mark.xfail(reason=GEMMA3_MACOS_XFAIL_REASON)) 
             if sys.platform == "darwin" 
@@ -1447,38 +1455,25 @@
             ],
         }
     ]
-<<<<<<< HEAD
-
+    
+    prompt_parts = []
     media_content = []
-    is_video_model = ov_pipe_model.model_id in VIDEO_MODEL_IDS
-    if is_video_model:
-        prompt = "Describe this video."
+    if has_image:
+        resized_image = request.getfixturevalue(f"cat_image_{resolution}x{resolution}")
+        media_content.append({"type": "image"})
+        prompt_parts.append("image")        
+    
+    if has_video:
         resized_video = request.getfixturevalue("synthetic_video_32x32")
         media_content.append({"type": "video"})
-
-    resized_image = request.getfixturevalue(f"cat_image_{resolution}x{resolution}")
-    if is_video_model:
-        prompt = "Describe this image and video."
-    else:
-        prompt = "Describe this image."
-
-    media_content.append({"type": "image"})
-    if model_id not in ["katuni4ka/tiny-random-qwen2.5-vl", "katuni4ka/tiny-random-qwen2vl"]:
+        prompt_parts.append("video")
+    
+    # For QWen-VL series models, in GenAI VLM implementation, video is placed before image in chat template, 
+    # but in Optimum, this order depends only on the image and video order in the "conversation".
+    # So just reverse here in order to keep align.
+    if has_image and has_video and model_id in ["katuni4ka/tiny-random-qwen2.5-vl", "katuni4ka/tiny-random-qwen2vl"]:
         media_content.reverse()
     conversation[0]["content"] = media_content + conversation[0]["content"]
-
-=======
-    
-    prompt_parts = []
-    if has_image:
-        resized_image = request.getfixturevalue(f"cat_image_{resolution}x{resolution}")
-        conversation[0]["content"] = [{"type": "image"}] + conversation[0]["content"]
-        prompt_parts.append("image")
-    
-    if has_video:
-        resized_video = request.getfixturevalue("synthetic_video_32x32")
-        conversation[0]["content"] = [{"type": "video"}] + conversation[0]["content"]
-        prompt_parts.append("video")
     
     if len(prompt_parts) == 1:
         prompt = f"Describe this {prompt_parts[0]}."
@@ -1487,7 +1482,6 @@
     else:
         prompt = "Describe."
     
->>>>>>> 97d97936
     conversation[0]["content"][-1]["text"] = prompt
 
     model_path = _get_ov_model(model_id)
