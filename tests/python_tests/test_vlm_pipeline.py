--- conflicted
+++ resolved
@@ -82,36 +82,20 @@
 
 
 VIDEO_MODEL_IDS = [
-<<<<<<< HEAD
     "optimum-intel-internal-testing/tiny-random-llava-next-video",
-=======
-    "katuni4ka/tiny-random-llava-next-video",
-    "katuni4ka/tiny-random-qwen2vl",
-    "katuni4ka/tiny-random-qwen2.5-vl"
->>>>>>> eb64c87e
+    "optimum-intel-internal-testing/tiny-random-qwen2vl",
+    "optimum-intel-internal-testing/tiny-random-qwen2.5-vl"
 ]
 
 
 MODEL_IDS: list[str] = [
-<<<<<<< HEAD
     "optimum-intel-internal-testing/tiny-random-minicpmv-2_6",
     "optimum-intel-internal-testing/tiny-random-phi3-vision",
     "optimum-intel-internal-testing/tiny-random-phi-4-multimodal",
     "optimum-intel-internal-testing/tiny-random-llava",
     "optimum-intel-internal-testing/tiny-random-llava-next",
     "optimum-intel-internal-testing/tiny-random-internvl2",
-    "optimum-intel-internal-testing/tiny-random-qwen2vl",
-    "optimum-intel-internal-testing/tiny-random-qwen2.5-vl",
     "optimum-intel-internal-testing/tiny-random-gemma3",
-=======
-    "katuni4ka/tiny-random-minicpmv-2_6",
-    "katuni4ka/tiny-random-phi3-vision",
-    "katuni4ka/tiny-random-phi-4-multimodal",
-    "katuni4ka/tiny-random-llava",
-    "katuni4ka/tiny-random-llava-next",
-    "katuni4ka/tiny-random-internvl2",
-    "katuni4ka/tiny-random-gemma3",
->>>>>>> eb64c87e
     "qnguyen3/nanoLLaVA",
     *VIDEO_MODEL_IDS,
 ]
@@ -218,23 +202,6 @@
                 **align_with_optimum_cli,
             )
         )
-<<<<<<< HEAD
-    )
-    model = retry_request(
-        lambda: OVModelForVisualCausalLM.from_pretrained(
-            model_id,
-            compile=False,
-            device="CPU",
-            export=True,
-            load_in_8bit=False,
-            trust_remote_code=model_id in {
-                "optimum-intel-internal-testing/tiny-random-minicpmv-2_6",
-                "optimum-intel-internal-testing/tiny-random-internvl2",
-                "optimum-intel-internal-testing/tiny-random-phi3-vision",
-                "optimum-intel-internal-testing/tiny-random-phi-4-multimodal",
-                "qnguyen3/nanoLLaVA",
-            },
-=======
         model = retry_request(
             lambda: OVModelForVisualCausalLM.from_pretrained(
                 model_id,
@@ -243,14 +210,13 @@
                 export=True,
                 load_in_8bit=False,
                 trust_remote_code=model_id in {
-                    "katuni4ka/tiny-random-minicpmv-2_6",
-                    "katuni4ka/tiny-random-internvl2",
-                    "katuni4ka/tiny-random-phi3-vision",
-                    "katuni4ka/tiny-random-phi-4-multimodal",
+                    "optimum-intel-internal-testing/tiny-random-minicpmv-2_6",
+                    "optimum-intel-internal-testing/tiny-random-internvl2",
+                    "optimum-intel-internal-testing/tiny-random-phi3-vision",
+                    "optimum-intel-internal-testing/tiny-random-phi-4-multimodal",
                     "qnguyen3/nanoLLaVA",
                 },
             )
->>>>>>> eb64c87e
         )
         if model.config.model_type == "llava-qwen2":
             tokenizer = transformers.AutoTokenizer.from_pretrained(model_id, trust_remote_code=True)
@@ -1414,25 +1380,18 @@
 @pytest.mark.parametrize(
     "ov_pipe_model,has_image,has_video",
     [
-<<<<<<< HEAD
         pytest.param(("optimum-intel-internal-testing/tiny-random-qwen2vl","SDPA"), True, False, id="qwen2vl/SDPA/image"),
         pytest.param(("optimum-intel-internal-testing/tiny-random-qwen2vl", "PA"), True, False, id="qwen2vl/PA/image"),
+        pytest.param(("optimum-intel-internal-testing/tiny-random-qwen2vl","SDPA"), False, True, id="qwen2vl/SDPA/video"),
+        pytest.param(("optimum-intel-internal-testing/tiny-random-qwen2vl", "PA"), False, True, id="qwen2vl/PA/video"),
+        pytest.param(("optimum-intel-internal-testing/tiny-random-qwen2vl", "SDPA"), True, True, id="qwen2vl/PA/image+video"),
+        pytest.param(("optimum-intel-internal-testing/tiny-random-qwen2vl", "PA"), True, True, id="qwen2vl/PA/image+video"),
         pytest.param(("optimum-intel-internal-testing/tiny-random-qwen2.5-vl", "SDPA"), True, False, id="qwen2.5-vl/SDPA/image"),
         pytest.param(("optimum-intel-internal-testing/tiny-random-qwen2.5-vl", "PA"), True, False, id="qwen2.5-vl/PA/image", marks=pytest.mark.xfail(reason="CVS-167316")),
-=======
-        pytest.param(("katuni4ka/tiny-random-qwen2vl","SDPA"), True, False, id="qwen2vl/SDPA/image"),
-        pytest.param(("katuni4ka/tiny-random-qwen2vl", "PA"), True, False, id="qwen2vl/PA/image"),
-        pytest.param(("katuni4ka/tiny-random-qwen2vl","SDPA"), False, True, id="qwen2vl/SDPA/video"),
-        pytest.param(("katuni4ka/tiny-random-qwen2vl", "PA"), False, True, id="qwen2vl/PA/video"),
-        pytest.param(("katuni4ka/tiny-random-qwen2vl", "SDPA"), True, True, id="qwen2vl/PA/image+video"),
-        pytest.param(("katuni4ka/tiny-random-qwen2vl", "PA"), True, True, id="qwen2vl/PA/image+video"),
-        pytest.param(("katuni4ka/tiny-random-qwen2.5-vl", "SDPA"), True, False, id="qwen2.5-vl/SDPA/image"),
-        pytest.param(("katuni4ka/tiny-random-qwen2.5-vl", "PA"), True, False, id="qwen2.5-vl/PA/image", marks=pytest.mark.xfail(reason="CVS-167316")),
-        pytest.param(("katuni4ka/tiny-random-qwen2.5-vl", "SDPA"), False, True, id="qwen2.5-vl/SDPA/video"),
-        pytest.param(("katuni4ka/tiny-random-qwen2.5-vl", "PA"), False, True, id="qwen2.5-vl/PA/video", marks=pytest.mark.xfail(reason="CVS-167316")),
-        pytest.param(("katuni4ka/tiny-random-qwen2.5-vl", "SDPA"), True, True, id="qwen2.5-vl/SDPA/image+video"),
-        pytest.param(("katuni4ka/tiny-random-qwen2.5-vl", "PA"), True, True, id="qwen2.5-vl/PA/image+video", marks=pytest.mark.xfail(reason="CVS-167316")),
->>>>>>> eb64c87e
+        pytest.param(("optimum-intel-internal-testing/tiny-random-qwen2.5-vl", "SDPA"), False, True, id="qwen2.5-vl/SDPA/video"),
+        pytest.param(("optimum-intel-internal-testing/tiny-random-qwen2.5-vl", "PA"), False, True, id="qwen2.5-vl/PA/video", marks=pytest.mark.xfail(reason="CVS-167316")),
+        pytest.param(("optimum-intel-internal-testing/tiny-random-qwen2.5-vl", "SDPA"), True, True, id="qwen2.5-vl/SDPA/image+video"),
+        pytest.param(("optimum-intel-internal-testing/tiny-random-qwen2.5-vl", "PA"), True, True, id="qwen2.5-vl/PA/image+video", marks=pytest.mark.xfail(reason="CVS-167316")),
         (
             pytest.param(("optimum-intel-internal-testing/tiny-random-gemma3", "SDPA"), True, False, id="gemma3/SDPA/image", marks=pytest.mark.xfail(reason=GEMMA3_MACOS_XFAIL_REASON)) 
             if sys.platform == "darwin" 
@@ -1497,7 +1456,10 @@
     # For QWen-VL series models, in GenAI VLM implementation, video is placed before image in chat template, 
     # but in Optimum, this order depends only on the image and video order in the "conversation".
     # So just reverse here in order to keep align.
-    if has_image and has_video and model_id in ["katuni4ka/tiny-random-qwen2.5-vl", "katuni4ka/tiny-random-qwen2vl"]:
+    if has_image and has_video and model_id in [
+        "optimum-intel-internal-testing/tiny-random-qwen2.5-vl",
+        "optimum-intel-internal-testing/tiny-random-qwen2vl"
+    ]:
         media_content.reverse()
     conversation[0]["content"] = media_content + conversation[0]["content"]
     
