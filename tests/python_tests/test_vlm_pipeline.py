# Copyright (C) 2018-2025 Intel Corporation
# SPDX-License-Identifier: Apache-2.0

import openvino_tokenizers
import openvino
import pytest
import transformers
from optimum.intel.openvino import OVModelForVisualCausalLM
from openvino_genai import VLMPipeline, GenerationConfig
from common import get_image_by_link

from utils.generation_config import get_beam_search, get_multinomial_all_parameters
from utils.constants import default_ov_config

def get_ov_model(model_id, cache):
    model_dir = cache.mkdir(model_id.split('/')[-1])
    if (model_dir / "openvino_language_model.xml").exists():
        return model_dir
    processor = transformers.AutoProcessor.from_pretrained(model_id, trust_remote_code=True)
    processor.tokenizer.save_pretrained(model_dir)
    ov_tokenizer, ov_detokenizer = openvino_tokenizers.convert_tokenizer(processor.tokenizer, with_detokenizer=True)
    openvino.save_model(ov_tokenizer, model_dir / "openvino_tokenizer.xml")
    openvino.save_model(ov_detokenizer, model_dir / "openvino_detokenizer.xml")
<<<<<<< HEAD
    model = OVModelForVisualCausalLM.from_pretrained(model_id, compile=False, device="CPU", export=True, load_in_8bit=False, trust_remote_code=True, ov_config=default_ov_config)
    processor.chat_template = processor.tokenizer.chat_template  # It seems that tiny-random-phi3-vision is saved incorrectly. That line works this around.
=======
    model = OVModelForVisualCausalLM.from_pretrained(model_id, compile=False, device="CPU", export=True, load_in_8bit=False, trust_remote_code=True, ov_config=get_default_properties())
    if processor.tokenizer.chat_template is not None:
        processor.chat_template = processor.tokenizer.chat_template  # It seems that tiny-random-phi3-vision is saved incorrectly. That line works this around.
>>>>>>> f93b92be
    processor.save_pretrained(model_dir)
    model.save_pretrained(model_dir)
    return model_dir


prompts = [
    "What is on the image?",
    "What is special about this image?",
]

image_links = [
    "https://github.com/openvinotoolkit/openvino_notebooks/assets/29454499/d5fbbd1a-d484-415c-88cb-9986625b7b11",
    "https://huggingface.co/datasets/huggingface/documentation-images/resolve/main/transformers/tasks/car.jpg",
    "https://github.com/user-attachments/assets/8c9ae017-7837-4abc-ae92-c1054c9ec350"
]

image_links_for_testing = [
    [],
    [image_links[0]],
    [image_links[0], image_links[2], image_links[1]]
]

model_ids = [
    "katuni4ka/tiny-random-minicpmv-2_6",
    "katuni4ka/tiny-random-phi3-vision",
    "katuni4ka/tiny-random-llava",
    "katuni4ka/tiny-random-llava-next",
    "katuni4ka/tiny-random-qwen2vl",
]

@pytest.mark.precommit
@pytest.mark.nightly
@pytest.mark.parametrize("model_id", model_ids)
def test_vlm_pipeline(model_id, cache):
    def streamer(word: str) -> bool:
        nonlocal result_from_streamer
        result_from_streamer.append(word)
        return False

    models_path = get_ov_model(model_id, cache)
    ov_pipe = VLMPipeline(models_path, "CPU")
    generation_config = ov_pipe.get_generation_config()
    generation_config.max_new_tokens = 30
    generation_config.set_eos_token_id(ov_pipe.get_tokenizer().get_eos_token_id())

    for links in image_links_for_testing:
        images = []
        for link in links:
            images.append(get_image_by_link(link))
        
        result_from_streamer = []
        res = ov_pipe.generate(prompts[0], images=images, generation_config=generation_config, streamer=streamer)
        assert res.texts[0] == ''.join(result_from_streamer)


@pytest.mark.precommit
@pytest.mark.nightly
@pytest.mark.parametrize("model_id", model_ids)
@pytest.mark.parametrize("system_message", ["", "You are a helpful assistant."])
def test_vlm_pipeline_chat(model_id, system_message, cache):
    def streamer(word: str) -> bool:
        nonlocal result_from_streamer
        result_from_streamer.append(word)
        return False

    models_path = get_ov_model(model_id, cache)
    ov_pipe = VLMPipeline(models_path, "CPU")
    generation_config = ov_pipe.get_generation_config()
    generation_config.max_new_tokens = 30
    generation_config.set_eos_token_id(ov_pipe.get_tokenizer().get_eos_token_id())

    for links in image_links_for_testing:
        images = []
        for link in links:
            images.append(get_image_by_link(link))

        ov_pipe.start_chat(system_message)

        result_from_streamer = []
        res = ov_pipe.generate(prompts[0], images=images, generation_config=generation_config, streamer=streamer)
        assert res.texts[0] == ''.join(result_from_streamer)

        for prompt in prompts[1:]:
            result_from_streamer = []
            res = ov_pipe.generate(prompt, generation_config=generation_config, streamer=streamer)
            assert res.texts[0] == ''.join(result_from_streamer)

        ov_pipe.finish_chat()


@pytest.mark.precommit
@pytest.mark.nightly
def test_vlm_get_tokenizer(cache):
    models_path = get_ov_model("katuni4ka/tiny-random-minicpmv-2_6", cache)
    pipe = VLMPipeline(models_path, "CPU")
    tokenizer = pipe.get_tokenizer()
    tokenizer.encode("")


@pytest.mark.precommit
@pytest.mark.nightly
@pytest.mark.parametrize("config", [
    get_beam_search(),
    get_multinomial_all_parameters(),
])
def test_sampling(config, cache):
    models_path = get_ov_model("katuni4ka/tiny-random-minicpmv-2_6", cache)
    image = get_image_by_link(image_links[0])
    pipe = VLMPipeline(models_path, "CPU")
    pipe.generate(prompts[0], image=image, generation_config=config)


@pytest.mark.precommit
@pytest.mark.nightly
def test_perf_metrics(cache):
    import numpy as np
    models_path = get_ov_model("katuni4ka/tiny-random-minicpmv-2_6", cache)

    images = [get_image_by_link(image_links[0])]

    pipe = VLMPipeline(models_path, "CPU")
    result = pipe.generate(prompts[0], images=images, generation_config=GenerationConfig(max_new_tokens=30))

    perf_metrics = result.perf_metrics

    assert perf_metrics is not None

    assert 0 < perf_metrics.get_load_time() < 2000
    assert 0 < perf_metrics.get_num_generated_tokens() < 100
    assert 0 < perf_metrics.get_num_input_tokens() < 100
    assert 0 < perf_metrics.get_ttft().mean < 1000
    assert 0 < perf_metrics.get_tpot().mean < 100
    assert 0 < perf_metrics.get_ipot().mean < 100
    assert 0 < perf_metrics.get_throughput().mean < 1000
    assert 0 < perf_metrics.get_inference_duration().mean < 1000
    assert 0 < perf_metrics.get_generate_duration().mean < 1000
    assert 0 < perf_metrics.get_tokenization_duration().mean < 100
    assert 0 < perf_metrics.get_detokenization_duration().mean < 10
    assert 0 < perf_metrics.get_prepare_embeddings_duration().mean < 100

    # assert that calculating statistics manually from the raw counters we get the same results as from PerfMetrics
    vlm_raw_metrics = perf_metrics.vlm_raw_metrics

    raw_dur = np.array(vlm_raw_metrics.prepare_embeddings_durations) / 1000
    mean_dur, std_dur = perf_metrics.get_prepare_embeddings_duration()
    assert np.allclose(mean_dur, np.mean(raw_dur))
    assert np.allclose(std_dur, np.std(raw_dur))<|MERGE_RESOLUTION|>--- conflicted
+++ resolved
@@ -21,14 +21,9 @@
     ov_tokenizer, ov_detokenizer = openvino_tokenizers.convert_tokenizer(processor.tokenizer, with_detokenizer=True)
     openvino.save_model(ov_tokenizer, model_dir / "openvino_tokenizer.xml")
     openvino.save_model(ov_detokenizer, model_dir / "openvino_detokenizer.xml")
-<<<<<<< HEAD
     model = OVModelForVisualCausalLM.from_pretrained(model_id, compile=False, device="CPU", export=True, load_in_8bit=False, trust_remote_code=True, ov_config=default_ov_config)
-    processor.chat_template = processor.tokenizer.chat_template  # It seems that tiny-random-phi3-vision is saved incorrectly. That line works this around.
-=======
-    model = OVModelForVisualCausalLM.from_pretrained(model_id, compile=False, device="CPU", export=True, load_in_8bit=False, trust_remote_code=True, ov_config=get_default_properties())
     if processor.tokenizer.chat_template is not None:
         processor.chat_template = processor.tokenizer.chat_template  # It seems that tiny-random-phi3-vision is saved incorrectly. That line works this around.
->>>>>>> f93b92be
     processor.save_pretrained(model_dir)
     model.save_pretrained(model_dir)
     return model_dir
