# Copyright (C) 2018-2025 Intel Corporation
# SPDX-License-Identifier: Apache-2.0

"""
Fixture hierarchy
synthetic_video ──────── synthetic_video_32x32_tensor
cat_image ───────────┬── cat_tensor
    │                ├── cat_image_384x384
    │                ├── cat_image_336x336
    │                └── cat_image_32x32
    │
    ├── iteration_images
    │       ├── cat_tensor
    │       ├── car_tensor
    │       └── handwritten_tensor
    │
    ├── image_sequence
    │       └── cat_tensor
    │
    └── conversation_requests
            ├── cat_tensor
            ├── car_tensor
            └── handwritten_tensor
car_tensor
handwritten_tensor
ov_pipe_model
ov_continious_batching_pipe
"""

import collections
from dataclasses import dataclass
from typing import Callable, Generator
import openvino_tokenizers
import openvino
import PIL
import pytest
import platform
import requests
import sys
import os
import numpy as np
import transformers
from optimum.intel.openvino import OVModelForVisualCausalLM
from openvino_genai import (
    VLMPipeline,
    GenerationConfig,
    SchedulerConfig,
    ContinuousBatchingPipeline,
    GenerationStatus,
    StreamingStatus,
    GenerationFinishReason,
)

from utils.network import retry_request
from utils.generation_config import (
    get_beam_search,
    get_multinomial_all_parameters,
    get_greedy,
)
from utils.constants import get_ov_cache_models_dir

import logging
logger = logging.getLogger(__name__)


@dataclass(frozen=True)
class VlmModelInfo:
    model_id: str
    ov_backend: str
    image_tag: Callable[[int], str]
    resolution: int
    pipeline: VLMPipeline


PROMPTS: list[str] = [
    "What is in the image?",
    "What is special about this image?",
    "Describe the image"
]


VIDEO_MODEL_IDS = [
    "katuni4ka/tiny-random-llava-next-video",
    "katuni4ka/tiny-random-qwen2vl",
    "katuni4ka/tiny-random-qwen2.5-vl"
]


MODEL_IDS: list[str] = [
    "katuni4ka/tiny-random-minicpmv-2_6",
    "katuni4ka/tiny-random-phi3-vision",
    "katuni4ka/tiny-random-phi-4-multimodal",
    "katuni4ka/tiny-random-llava",
    "katuni4ka/tiny-random-llava-next",
    "katuni4ka/tiny-random-internvl2",
    "katuni4ka/tiny-random-gemma3",
    "qnguyen3/nanoLLaVA",
    *VIDEO_MODEL_IDS,
]


ADD_REQUEST_MODEL_IDS = [
    MODEL_IDS[0],
    *VIDEO_MODEL_IDS
]


TAG_GENERATOR_BY_MODEL: dict[str, Callable[[int], str]] = {
    "katuni4ka/tiny-random-llava": lambda idx: "<image>",
    "katuni4ka/tiny-random-llava-next": lambda idx: "<image>",
    "katuni4ka/tiny-random-qwen2vl": lambda idx: "<|vision_start|><|image_pad|><|vision_end|>",
    "katuni4ka/tiny-random-qwen2.5-vl": lambda idx: "<|vision_start|><|image_pad|><|vision_end|>",
    "katuni4ka/tiny-random-gemma3": lambda idx: "<start_of_image>",
    "katuni4ka/tiny-random-internvl2": lambda idx: "<image>\n",
    "katuni4ka/tiny-random-minicpmv-2_6": lambda idx: "<image>./</image>\n",
    "katuni4ka/tiny-random-phi3-vision": lambda idx: f"<|image_{idx + 1}|>\n",
    "katuni4ka/tiny-random-llava-next-video": lambda idx: "<image>\n",
    "qnguyen3/nanoLLaVA": lambda idx: "<image>\n",
}


RESOLUTION_BY_MODEL: dict[str, int | None] = {
    "katuni4ka/tiny-random-gemma3": 32,
    "qnguyen3/nanoLLaVA": 384,
    "katuni4ka/tiny-random-llava-next-video": 336,
}


RESOLUTION_BY_VIDEO_MODEL: dict[str, int | None] = {
    "katuni4ka/tiny-random-llava-next-video": 32,
}


DEFAULT_RESOLUTION = 336


ATTENTION_BACKEND: list[str] = ["PA", "SDPA"]


DEFAULT_MAX_NEW_TOKENS = 30
DEFAULT_SCORE_EPSILON = 0.001
IMAGE_TOKENS_NUM = 54
MAX_RETRIES = 10
RETRY_BASE_DELAY_SEC = 0.1
RETRY_MAX_DELAY_SEC = 2.0

TEST_IMAGE_URLS = {
    'cat': 'https://github.com/openvinotoolkit/openvino_notebooks/assets/29454499/d5fbbd1a-d484-415c-88cb-9986625b7b11',
    'car': 'https://huggingface.co/datasets/huggingface/documentation-images/resolve/main/transformers/tasks/car.jpg',
    'handwritten': 'https://github.com/user-attachments/assets/8c9ae017-7837-4abc-ae92-c1054c9ec350'
}


NPU_UNSUPPORTED_MODELS = {
    "katuni4ka/tiny-random-internvl2",
    "katuni4ka/tiny-random-gemma3",
}


def _setup_generation_config(
    pipeline: VLMPipeline, 
    max_new_tokens: int = DEFAULT_MAX_NEW_TOKENS, 
    ignore_eos: bool = False,
    set_eos_token: bool = True,
    do_sample: bool = True,
) -> GenerationConfig:
    generation_config = pipeline.get_generation_config()
    generation_config.max_new_tokens = max_new_tokens
    generation_config.do_sample = do_sample
    
    if set_eos_token:
        generation_config.set_eos_token_id(pipeline.get_tokenizer().get_eos_token_id())
    
    if ignore_eos:
        generation_config.ignore_eos = True        
    
    return generation_config


def _get_ov_model(model_id: str) -> str:
    if model_id in {"katuni4ka/tiny-random-phi-4-multimodal", "qnguyen3/nanoLLaVA"}:
        pytest.skip("ValueError: The current version of Transformers does not allow for the export of the model. Maximum required is 4.53.3, got: 4.55.4")
    if "katuni4ka/tiny-random-phi3-vision" == model_id:
        pytest.xfail("AttributeError: 'DynamicCache' object has no attribute 'get_usable_length'. Ticket CVS-175110")
    ov_cache_models_dir = get_ov_cache_models_dir()
    dir_name = str(model_id).replace(os.sep, "_")
    model_dir = ov_cache_models_dir / dir_name
    if (model_dir / "openvino_language_model.xml").exists():
        return model_dir
    align_with_optimum_cli = {"padding_side": "left", "truncation_side": "left"}
    processor = retry_request(
        lambda: transformers.AutoProcessor.from_pretrained(
            model_id,
            trust_remote_code=True,
            **align_with_optimum_cli,
        )
    )
    model = retry_request(
        lambda: OVModelForVisualCausalLM.from_pretrained(
            model_id,
            compile=False,
            device="CPU",
            export=True,
            load_in_8bit=False,
            trust_remote_code=model_id in {
                "katuni4ka/tiny-random-minicpmv-2_6",
                "katuni4ka/tiny-random-internvl2",
                "katuni4ka/tiny-random-phi3-vision",
                "katuni4ka/tiny-random-phi-4-multimodal",
                "qnguyen3/nanoLLaVA",
            },
        )
    )
    if model.config.model_type == "llava-qwen2":
        tokenizer = transformers.AutoTokenizer.from_pretrained(model_id, trust_remote_code=True)
    # For tiny-random-internvl2 processor is actually tokenizer
    elif isinstance(processor, transformers.Qwen2TokenizerFast):
        tokenizer = processor
        processor = transformers.AutoImageProcessor.from_pretrained(
            model_id, trust_remote_code=True
        )
    else:
        tokenizer = processor.tokenizer
        if tokenizer.chat_template is None:
            tokenizer.chat_template = processor.chat_template
    tokenizer.save_pretrained(model_dir)
    ov_tokenizer, ov_detokenizer = openvino_tokenizers.convert_tokenizer(
        tokenizer, with_detokenizer=True
    )
    openvino.save_model(ov_tokenizer, model_dir / "openvino_tokenizer.xml")
    openvino.save_model(ov_detokenizer, model_dir / "openvino_detokenizer.xml")

    if tokenizer.chat_template is not None and model.config.model_type == "phi3_v":
        # It seems that tiny-random-phi3-vision is saved incorrectly. That line works this around.
        processor.chat_template = tokenizer.chat_template
    processor.audio_tokenizer = None
    processor.save_pretrained(model_dir)
    model.save_pretrained(model_dir)
    return model_dir


# On macOS, transformers<4.52 is required, but this causes gemma3 to fail
GEMMA3_MACOS_XFAIL_REASON = "gemma3 not supported on macOS with older transformers"


@pytest.fixture(scope="module")
def ov_pipe_model(request: pytest.FixtureRequest) -> VlmModelInfo:
    ov_model, ov_backend = request.param
    
    if sys.platform == "darwin" and "gemma3" in ov_model:
        pytest.xfail(GEMMA3_MACOS_XFAIL_REASON)

    models_path = _get_ov_model(ov_model)
    
    pipeline = VLMPipeline(
        models_path, 
        "CPU", 
        ATTENTION_BACKEND=ov_backend
    )
    return VlmModelInfo(
        ov_model, 
        ov_backend, 
        TAG_GENERATOR_BY_MODEL.get(ov_model, lambda idx: ""), 
        RESOLUTION_BY_MODEL.get(ov_model, DEFAULT_RESOLUTION), 
        pipeline
    )


parametrize_all_models = pytest.mark.parametrize(
    "ov_pipe_model",
    [(m, b) for m in MODEL_IDS for b in ATTENTION_BACKEND],
    ids=lambda p: f"{p[0]}/{p[1]}",
    indirect=["ov_pipe_model"],
)


parametrize_all_models_with_video = pytest.mark.parametrize(
    "ov_pipe_model",
    [(m, b) for m in VIDEO_MODEL_IDS for b in ATTENTION_BACKEND],
    ids=lambda p: f"{p[0]}/{p[1]}",
    indirect=["ov_pipe_model"],
)


parametrize_one_model_sdpa = pytest.mark.parametrize(
    "ov_pipe_model",
    [(MODEL_IDS[0], "SDPA")],
    ids=lambda p: f"{p[0]}/{p[1]}",
    indirect=["ov_pipe_model"],
)


parametrize_one_model_pa = pytest.mark.parametrize(
    "ov_pipe_model",
    [(MODEL_IDS[0], "PA")],
    ids=lambda p: f"{p[0]}/{p[1]}",
    indirect=["ov_pipe_model"],
)


parametrize_one_model_backends = pytest.mark.parametrize(
    "ov_pipe_model",
    [(MODEL_IDS[0], b) for b in ATTENTION_BACKEND],
    ids=lambda p: f"{p[0]}/{p[1]}",
    indirect=["ov_pipe_model"],
)


@pytest.fixture(scope="module")
def ov_continious_batching_pipe() -> ContinuousBatchingPipeline:
    models_path = _get_ov_model(MODEL_IDS[0])
    return ContinuousBatchingPipeline(models_path, SchedulerConfig(), "CPU")


@pytest.fixture(scope="module")
def ov_continious_batching_pipe_gemma() -> ContinuousBatchingPipeline:
    models_path = _get_ov_model(MODEL_IDS[8])
    return ContinuousBatchingPipeline(models_path, SchedulerConfig(), "CPU")


def download_image(link: str) -> PIL.Image:
    return PIL.Image.open(requests.get(link, stream=True).raw).convert("RGB")


def from_cache_or_download(pytestconfig: pytest.Config, link: str, file_name: str):
    def implementation():
        try:
            image_path = pytestconfig.cache.mkdir("images") / file_name
        except AttributeError:
            # Cache is disabled with -p no:cacheprovider
            return download_image(link)
        if image_path.exists():
            image: PIL.Image = PIL.Image.open(image_path)
        else:
            image = download_image(link)
            image.save(image_path)
        return image
    return retry(implementation, PIL.UnidentifiedImageError)


@pytest.fixture(scope="module")
def cat_image(pytestconfig: pytest.Config):
    return from_cache_or_download(pytestconfig, TEST_IMAGE_URLS['cat'], "cat.jpg")

def resize_video(video, shape):
    video_resized = []
    for frame in video:
        pil_image = PIL.Image.fromarray(frame)
        resized = pil_image.resize(shape)
        video_resized.append(np.array(resized))
    return np.array(video_resized)

@pytest.fixture(scope="module")
def synthetic_video(pytestconfig):
    # TODO: use real video
    car_url = "https://huggingface.co/datasets/huggingface/documentation-images/resolve/main/transformers/tasks/car.jpg"
    image = from_cache_or_download(pytestconfig, car_url, "car.jpg")

    # make 10 frames
    total_frames = 10
    frames = []
    frames.append(np.array(image))
    shift = 3
    for i in range(1, total_frames):
        new_frame = np.zeros(np.array(image).shape, np.array(image).dtype)

        width, height = image.size
        for x in range(0, width):
            for y in range(0, height):
                # shift previous frame
                new_frame[y, x] = frames[i-1][y, (x - shift + width) % width]
        frames.append(new_frame)

    return frames

@pytest.fixture(scope="module")
def synthetic_video_32x32(synthetic_video):
    return resize_video(synthetic_video, (32, 32))


@pytest.fixture(scope="module")
def cat_image_384x384(cat_image):
    return cat_image.resize((384, 384))


@pytest.fixture(scope="module")
def cat_image_336x336(cat_image):
    return cat_image.resize((336, 336))


@pytest.fixture(scope="module")
def cat_image_32x32(cat_image):
    return cat_image.resize((32, 32))


@pytest.fixture(scope="module")
def cat_tensor(cat_image) -> openvino.Tensor:
    return openvino.Tensor(cat_image)


@pytest.fixture(scope="module")
def car_tensor(pytestconfig: pytest.Config) -> openvino.Tensor:
    return openvino.Tensor(from_cache_or_download(pytestconfig, TEST_IMAGE_URLS['car'], "car.jpg"))


@pytest.fixture(scope="module")
def synthetic_video_32x32_tensor(synthetic_video_32x32):
    return openvino.Tensor(synthetic_video_32x32)


@pytest.fixture(scope="module")
def handwritten_tensor(pytestconfig: pytest.Config) -> openvino.Tensor:
    return openvino.Tensor(from_cache_or_download(pytestconfig, TEST_IMAGE_URLS['handwritten'], "handwritten.png"))


@pytest.fixture(scope="function", params=[
    pytest.param([], id="no_images"),
    pytest.param(["cat_tensor"], id="single_image"),
    pytest.param(["cat_tensor", "handwritten_tensor", "car_tensor"], id="multiple_images"),
])
def test_images(request: pytest.FixtureRequest):
    return [request.getfixturevalue(image) for image in request.param]


@parametrize_all_models
def test_vlm_pipeline(ov_pipe_model: VlmModelInfo, test_images: list[openvino.Tensor]):
    ov_pipe = ov_pipe_model.pipeline
    result_from_streamer = []
    
    def streamer(word: str) -> bool:
        nonlocal result_from_streamer
        result_from_streamer.append(word)
        return False

    generation_config = _setup_generation_config(ov_pipe)

    res = ov_pipe.generate(
        PROMPTS[0],
        images=test_images,
        generation_config=generation_config,
        streamer=streamer,
    )
    assert res.texts[0] == "".join(result_from_streamer)


@pytest.mark.parametrize(
    "config", 
    [
        pytest.param(get_greedy(), id="greedy"),
        pytest.param(get_beam_search(), id="beam_search"),
    ]
)
@parametrize_one_model_pa
def test_vlm_continuous_batching_generate_vs_add_request(
    ov_pipe_model: VlmModelInfo,
    ov_continious_batching_pipe: ContinuousBatchingPipeline,
    config: GenerationConfig, 
    request: pytest.FixtureRequest,
    cat_tensor: openvino.Tensor
):    
    ov_pipe = ov_pipe_model.pipeline
    generation_config = config
    generation_config.max_new_tokens = DEFAULT_MAX_NEW_TOKENS
    image_links_list = [[], [cat_tensor]]
    
    if ov_pipe_model.model_id in VIDEO_MODEL_IDS:
        synthetic_video_32x32_tensor = request.getfixturevalue("synthetic_video_32x32_tensor")
        images_list = [[], [cat_tensor], [cat_tensor]]
        videos_list = [[synthetic_video_32x32_tensor], [synthetic_video_32x32_tensor], []]
    else:
        images_list = [[], [cat_tensor]]
        videos_list = [[], []]

    res_generate = []
    for idx, images in enumerate(images_list):
        videos = videos_list[idx]
        res_generate.append(
            ov_pipe.generate(
                PROMPTS[0], 
                images=images, 
                videos=videos, 
                generation_config=generation_config,
            )
        )

    tokenizer = ov_continious_batching_pipe.get_tokenizer()

    for idx, images in enumerate(images_list):
        videos = videos_list[idx]
        handle = ov_continious_batching_pipe.add_request(
            idx, PROMPTS[0], 
            images=images, 
            videos=videos, 
            generation_config=generation_config,
        )
        while handle.get_status() != GenerationStatus.FINISHED:
            ov_continious_batching_pipe.step()
        outputs = handle.read_all()
        for out_idx, output in enumerate(outputs):
            text = tokenizer.decode(output.generated_ids)
            assert text == res_generate[idx].texts[out_idx]
            assert abs(output.score - res_generate[idx].scores[out_idx]) < DEFAULT_SCORE_EPSILON
            assert (
                output.finish_reason == GenerationFinishReason.STOP
                or output.finish_reason == GenerationFinishReason.LENGTH
            )


@pytest.mark.parametrize(
    "config", 
    [
        pytest.param(get_greedy(), id="greedy"),
        pytest.param(get_beam_search(), id="beam_search"),
    ]
)
def test_vlm_continuous_batching_generate_vs_add_request_for_gemma(
    ov_continious_batching_pipe_gemma: ContinuousBatchingPipeline,
    config: GenerationConfig, 
    cat_tensor: openvino.Tensor,
):
    ov_cb_pipe = ov_continious_batching_pipe_gemma
    image_links_list = [[], [cat_tensor]]
    tokenizer = ov_cb_pipe.get_tokenizer()

    for idx, images in enumerate(image_links_list):
        handle = ov_cb_pipe.add_request(
            idx, PROMPTS[0], images, config
        )
        while handle.get_status() != GenerationStatus.FINISHED:
            ov_cb_pipe.step()
        outputs = handle.read_all()
        for output in outputs:
            text = tokenizer.decode(output.generated_ids)
            assert len(output.generated_ids) > 0, f"Should generate at least one token"
            assert text.strip() != "", f"Decoded text should not be empty"
            assert (
                output.finish_reason == GenerationFinishReason.STOP
                or output.finish_reason == GenerationFinishReason.LENGTH
            )


@pytest.mark.parametrize(
    "config", 
    [
        pytest.param(get_greedy(), id="greedy"),
        pytest.param(get_beam_search(), id="beam_search"),
    ]
)
@parametrize_one_model_sdpa
def test_vlm_continuous_batching_vs_stateful(
    ov_pipe_model: VlmModelInfo,
    ov_continious_batching_pipe: ContinuousBatchingPipeline,
    config: GenerationConfig, 
    cat_tensor: openvino.Tensor,
):
    ov_pipe = ov_pipe_model.pipeline
    generation_config = config
    generation_config.max_new_tokens = 25
    image_links_list = [[], [cat_tensor]]

    res_cb = []
    for images in image_links_list:
        res_cb.append(
            ov_continious_batching_pipe.generate(
                [PROMPTS[0]], images=[images], generation_config=[generation_config]
            )
        )

    for idx, images in enumerate(image_links_list):
        res_stateful = ov_pipe.generate(
            PROMPTS[0], images=images, generation_config=generation_config
        )
        for out_idx, text in enumerate(res_stateful.texts):
            assert text == res_cb[idx][0].texts[out_idx]
            assert (
                abs(res_stateful.scores[out_idx] - res_cb[idx][0].scores[out_idx]) < DEFAULT_SCORE_EPSILON
            )


@pytest.fixture(scope="module", params=[
    pytest.param([[], []], id="generation with text input only"),
    pytest.param(
        [[], ["cat_tensor", "car_tensor", "handwritten_tensor"], []],
        id="combination of generations with text input and text + image input, empty image first"
    ),
    pytest.param(
        [["cat_tensor", "car_tensor", "handwritten_tensor"], ["cat_tensor"]],
        id="generation with text + image input"
    ),
    pytest.param(
        [["cat_tensor", "car_tensor", "handwritten_tensor"], [], ["cat_tensor"]],
        id="combination of generations with text input and text + image input, image input first"
    ),
])
def iteration_images(request) -> list[list[PIL.Image]]:
    return [[request.getfixturevalue(image) for image in bundle] for bundle in request.param]


@pytest.fixture(scope="module", params=[
    pytest.param(
        [[[], [], []], [[], [ "synthetic_video_32x32_tensor"], []]],
        id="Video on second iteration"
    ),
    pytest.param(
        [[["cat_tensor"], [], []], [["synthetic_video_32x32_tensor"], [], ["synthetic_video_32x32_tensor"]]],
        id="Image + video on first iteration, image on third iteration"
    ),
    pytest.param(
        [[["cat_tensor", "car_tensor", "handwritten_tensor"], []], [["synthetic_video_32x32_tensor", "synthetic_video_32x32_tensor"], ["synthetic_video_32x32_tensor"]]],
        id="3 images + 2 videos on first iteration, video on second iteration"
    ),
])
def iteration_images_and_videos(request):
    params = []
    for param in request.param:
        params.append([[request.getfixturevalue(image) for image in bundle] for bundle in param])
    return params


@parametrize_all_models
@pytest.mark.parametrize("system_message", ["", "You are a helpful assistant."])
def test_vlm_pipeline_chat(
    ov_pipe_model: VlmModelInfo, 
    system_message: str, 
    iteration_images: list[list[PIL.Image]],
):
    ov_pipe = ov_pipe_model.pipeline
    def streamer(word: str) -> bool:
        nonlocal result_from_streamer
        result_from_streamer.append(word)
        return False
    
    generation_config = _setup_generation_config(ov_pipe)

    ov_pipe.start_chat(system_message)

    images = iteration_images[0]

    result_from_streamer = []
    res = ov_pipe.generate(
        PROMPTS[0],
        images=images,
        generation_config=generation_config,
        streamer=streamer,
    )
    assert res.texts[0] == "".join(result_from_streamer)

    for image_set in iteration_images[1:]:
        result_from_streamer = []
        res = ov_pipe.generate(
            PROMPTS[1],
            images=image_set,
            generation_config=generation_config,
            streamer=streamer,
        )
        assert res.texts[0] == "".join(result_from_streamer)

    ov_pipe.finish_chat()


@pytest.fixture(scope="module", params=[
    pytest.param([[], []], id="generation with text input only"),
    pytest.param(
        [[], ["cat_tensor"], ["car_tensor"], ["handwritten_tensor"], []],
        id="combination of generations with text input and text + image input, empty image first"
    ),
    pytest.param(
        [["cat_tensor"], ["car_tensor"], ["handwritten_tensor"]],
        id="generation with text + image input"
    ),
    pytest.param(
        [["cat_tensor"], ["car_tensor"], [], ["handwritten_tensor"]],
        id="combination of generations with text input and text + image input, image input first"
    ),
])
def iteration_images_npu(request):
    return [[request.getfixturevalue(image) for image in bundle] for bundle in request.param]


@pytest.mark.parametrize("model_id", MODEL_IDS)
@pytest.mark.parametrize("system_message", ["", "You are a helpful assistant."])
def test_vlm_pipeline_chat_npu(model_id, system_message, iteration_images_npu):
    if model_id in NPU_UNSUPPORTED_MODELS or model_id in VIDEO_MODEL_IDS:
        pytest.skip(f"{model_id} is not supported")

    def run_chat(ov_pipe, system_message, iteration_images):
        result_from_streamer = []
        def streamer(word: str) -> bool:
            result_from_streamer.append(word)
            return False

        generation_config = ov_pipe.get_generation_config()
        generation_config.max_new_tokens = 30
        generation_config.set_eos_token_id(ov_pipe.get_tokenizer().get_eos_token_id())

        ov_pipe.start_chat(system_message)

        for i, image_set in enumerate(iteration_images):
            result_from_streamer = []
            res = ov_pipe.generate(
                PROMPTS[i % len(PROMPTS)],
                images=image_set,
                generation_config=generation_config,
                streamer=streamer,
            )
            assert res.texts[0] == "".join(result_from_streamer)

        ov_pipe.finish_chat()

    models_path = _get_ov_model(model_id)
    properties = {
        "DEVICE_PROPERTIES": {
            "NPU": {"NPUW_DEVICES": "CPU", "NPUW_ONLINE_PIPELINE": "NONE", "MAX_PROMPT_LEN": 4096}
        }
    }
    npu_pipe = VLMPipeline(models_path, "NPU", config=properties)

    run_chat(npu_pipe, system_message, iteration_images_npu)


@parametrize_all_models_with_video
@pytest.mark.parametrize("system_message", ["", "You are a helpful assistant."])
def test_vlm_pipeline_chat_with_video(
    ov_pipe_model: VlmModelInfo, 
    system_message: str, 
    iteration_images_and_videos,
):
    def streamer(word: str) -> bool:
        nonlocal result_from_streamer
        result_from_streamer.append(word)
        return False

    ov_pipe = ov_pipe_model.pipeline
    generation_config = ov_pipe.get_generation_config()
    generation_config.max_new_tokens = 30
    generation_config.set_eos_token_id(ov_pipe.get_tokenizer().get_eos_token_id())

    ov_pipe.start_chat(system_message)
    iteration_images = iteration_images_and_videos[0]
    iteration_videos = iteration_images_and_videos[1]

    images = iteration_images[0]
    videos = iteration_videos[0]

    result_from_streamer = []
    res = ov_pipe.generate(
        PROMPTS[0],
        images=images,
        videos=videos,
        generation_config=generation_config,
        streamer=streamer,
    )
    assert res.texts[0] == "".join(result_from_streamer)

    for idx, image_set in enumerate(iteration_images[1:]):
        result_from_streamer = []
        videos = iteration_videos[idx]
        res = ov_pipe.generate(
            PROMPTS[1],
            images=image_set,
            videos=videos,
            generation_config=generation_config,
            streamer=streamer,
        )
        assert res.texts[0] == "".join(result_from_streamer)

    ov_pipe.finish_chat()


@parametrize_one_model_backends
def test_vlm_get_tokenizer(ov_pipe_model: VlmModelInfo):
    ov_pipe = ov_pipe_model.pipeline
    tokenizer = ov_pipe.get_tokenizer()
    tokenizer.encode("")


@pytest.mark.parametrize(
    "config",
    [
        pytest.param(get_beam_search(), id="beam_search"),
        pytest.param(get_multinomial_all_parameters(), id="multinomial_all_parameters"),
    ],
)
@parametrize_one_model_backends
def test_sampling(
    ov_pipe_model: VlmModelInfo,
    config, 
    cat_tensor: openvino.Tensor,
):
    ov_pipe = ov_pipe_model.pipeline
    ov_pipe.generate(PROMPTS[0], image=cat_tensor, generation_config=config)


@pytest.mark.parametrize("backend", ATTENTION_BACKEND)
def test_perf_metrics(
    backend: str, 
    cat_tensor: openvino.Tensor, 
):
    import numpy as np
    from time import perf_counter_ns

    max_new_tokens = DEFAULT_MAX_NEW_TOKENS

    # Using non-cached model to get more accurate load time
    model_path = _get_ov_model("katuni4ka/tiny-random-minicpmv-2_6")
    start_time = perf_counter_ns()
    pipe = VLMPipeline(model_path, "CPU", ATTENTION_BACKEND=backend)
    start_generate = perf_counter_ns()
    load_time = (start_generate - start_time) / 1_000_000.0
    
    result = pipe.generate(
        PROMPTS[0],
        images=[cat_tensor],
        generation_config=GenerationConfig(max_new_tokens=max_new_tokens),
    )
    generate_time = (perf_counter_ns() - start_generate) / 1_000_000.0

    perf_metrics = result.perf_metrics

    assert perf_metrics is not None

    assert 0 < perf_metrics.get_load_time() < load_time
    num_tokens = perf_metrics.get_num_generated_tokens()
    assert 0 < num_tokens <= max_new_tokens
    assert 0 < perf_metrics.get_num_input_tokens() < len(PROMPTS[0]) + IMAGE_TOKENS_NUM
    assert 0 < perf_metrics.get_ttft().mean < generate_time
    assert 0 < perf_metrics.get_tpot().mean < generate_time / num_tokens
    assert 0 < perf_metrics.get_ipot().mean < generate_time / num_tokens
    assert (num_tokens - 1) / (
        (generate_time - perf_metrics.get_ttft().mean) / 1000.0
    ) < perf_metrics.get_throughput().mean

    assert 0 < perf_metrics.get_inference_duration().mean < generate_time
    assert 0 < perf_metrics.get_generate_duration().mean < generate_time
    assert 0 < perf_metrics.get_tokenization_duration().mean < generate_time
    assert 0 < perf_metrics.get_detokenization_duration().mean < generate_time
    assert 0 < perf_metrics.get_prepare_embeddings_duration().mean < generate_time

    squared_generate_time = generate_time * generate_time
    assert 0 <= perf_metrics.get_ttft().std < squared_generate_time
    assert 0 <= perf_metrics.get_tpot().std < squared_generate_time
    assert 0 <= perf_metrics.get_ipot().std < squared_generate_time
    assert 0 <= perf_metrics.get_throughput().std < squared_generate_time
    assert 0 <= perf_metrics.get_inference_duration().std < squared_generate_time
    assert 0 <= perf_metrics.get_generate_duration().std < squared_generate_time
    assert 0 <= perf_metrics.get_tokenization_duration().std < squared_generate_time
    assert 0 <= perf_metrics.get_detokenization_duration().std < squared_generate_time
    assert (
        0 <= perf_metrics.get_prepare_embeddings_duration().std < squared_generate_time
    )

    # assert that calculating statistics manually from the raw counters we get the same results as from PerfMetrics
    vlm_raw_metrics = perf_metrics.vlm_raw_metrics

    raw_dur = np.array(vlm_raw_metrics.prepare_embeddings_durations) / 1000.0
    mean_dur, std_dur = perf_metrics.get_prepare_embeddings_duration()
    assert np.allclose(mean_dur, np.mean(raw_dur))
    assert np.allclose(std_dur, np.std(raw_dur))


@pytest.mark.parametrize("model_id", MODEL_IDS)
@pytest.mark.parametrize("backend", ATTENTION_BACKEND)
@pytest.mark.skipif(
    sys.platform == "darwin" or platform.machine() in ["aarch64", "arm64", "ARM64"],
    reason="NPU plugin is available only on Linux and Windows x86_64",
)
def test_vlm_npu_no_exception(model_id, backend, cat_tensor, handwritten_tensor, car_tensor):
    if model_id in NPU_UNSUPPORTED_MODELS:
        pytest.skip(f"{model_id} is not supported")

    models_path = _get_ov_model(model_id)
    properties = {
        "DEVICE_PROPERTIES": {
            "NPU": {"NPUW_DEVICES": "CPU", "NPUW_ONLINE_PIPELINE": "NONE", "MAX_PROMPT_LEN": 2048}
        }
    }

    ov_pipe = VLMPipeline(models_path, "NPU", ATTENTION_BACKEND=backend, config=properties)

    generation_config = _setup_generation_config(ov_pipe)

    for image in cat_tensor, handwritten_tensor, car_tensor:
        ov_pipe.generate(
            PROMPTS[0], images=[image], generation_config=generation_config
        )


@pytest.fixture(scope="module", params=[
    pytest.param(["cat_tensor"], id="cat_tensor - one image"), 
    pytest.param([], id="empty"),
])
def image_sequence(request):
    return [request.getfixturevalue(image) for image in request.param]


@pytest.mark.skipif(
    sys.platform == "darwin" or platform.machine() in ["aarch64", "arm64", "ARM64"],
    reason="NPU plugin is available only on Linux and Windows x86_64",
)
def test_vlm_npu_no_image():
    models_path = _get_ov_model(MODEL_IDS[0])
    properties = {
        "DEVICE_PROPERTIES": {
            "NPU": {"NPUW_DEVICES": "CPU", "NPUW_ONLINE_PIPELINE": "NONE", "MAX_PROMPT_LEN": 2048}
        }
    }

    ov_pipe = VLMPipeline(models_path, "NPU", config=properties)

    generation_config = _setup_generation_config(ov_pipe)

    ov_pipe.generate(
        PROMPTS[0], generation_config=generation_config
    )


@parametrize_all_models
def test_vlm_pipeline_chat_streamer_cancel_second_generate(
    request: pytest.FixtureRequest,
    ov_pipe_model: VlmModelInfo, 
    image_sequence: list[openvino.Tensor]
):
    ov_pipe = ov_pipe_model.pipeline
    callback_questions = [
        "Explain in details 1+1=",
        "Why is the Sun yellow?",
        "What is the previous answer?",
    ]

    current_iter = 0
    num_iters = 1

    def streamer(subword):
        nonlocal current_iter
        current_iter += 1
        return (
            StreamingStatus.CANCEL
            if current_iter == num_iters
            else StreamingStatus.RUNNING
        )

    generation_config = _setup_generation_config(ov_pipe, ignore_eos=True, do_sample=False)

    images_and_videos = {"images": image_sequence}
    if ov_pipe_model.model_id in VIDEO_MODEL_IDS:
        video = request.getfixturevalue("synthetic_video_32x32_tensor")
        images_and_videos["videos"] = video

    results_with_cancel = ""
    ov_pipe.start_chat()
    results_with_cancel += ov_pipe.generate(
        callback_questions[0], **images_and_videos, generation_config=generation_config
    ).texts[0]
    # doesn't add to results_with_cancel as it should be completely removed from the history
    ov_pipe.generate(
        callback_questions[1],
        images=image_sequence,
        generation_config=generation_config,
        streamer=streamer,
    )
    results_with_cancel += ov_pipe.generate(
        callback_questions[2], **images_and_videos, generation_config=generation_config
    ).texts[0]
    ov_pipe.finish_chat()

    results = ""
    ov_pipe.start_chat()
    results += ov_pipe.generate(
        callback_questions[0], **images_and_videos, generation_config=generation_config
    ).texts[0]
    results += ov_pipe.generate(
        callback_questions[2], **images_and_videos, generation_config=generation_config
    ).texts[0]
    ov_pipe.finish_chat()

    assert results_with_cancel == results

    results = ""
    ov_pipe.start_chat()
    results += ov_pipe.generate(
        callback_questions[0], **images_and_videos, generation_config=generation_config
    ).texts[0]
    results += ov_pipe.generate(
        callback_questions[2], **images_and_videos, generation_config=generation_config
    ).texts[0]
    ov_pipe.finish_chat()

    assert results_with_cancel == results


@parametrize_one_model_backends
def test_start_chat_clears_history(
    ov_pipe_model: VlmModelInfo,
    image_sequence: list[openvino.Tensor], 
):
    ov_pipe = ov_pipe_model.pipeline
    callback_questions = [
        "Why is the Sun yellow?"
    ]
    generation_config = ov_pipe.get_generation_config()
    generation_config.max_new_tokens = DEFAULT_MAX_NEW_TOKENS

    ov_pipe.start_chat()
    results_first_generate = ov_pipe.generate(
        callback_questions[0], images=image_sequence, generation_config=generation_config
    ).texts[0]

    ov_pipe.start_chat()
    results_second_generate = ov_pipe.generate(
        callback_questions[0], images=image_sequence, generation_config=generation_config
    ).texts[0]
    ov_pipe.finish_chat()

    assert results_first_generate == results_second_generate


def test_start_chat_clears_history_cb_api(
    ov_continious_batching_pipe: ContinuousBatchingPipeline, 
    image_sequence: list[openvino.Tensor]
):
    callback_questions = [
        "Why is the Sun yellow?"
    ]
    generation_config = GenerationConfig(max_new_tokens=DEFAULT_MAX_NEW_TOKENS)

    results_first_generate = ""
    ov_continious_batching_pipe.start_chat("You are helpful assistant.")
    results_first_generate = ov_continious_batching_pipe.generate(
        [callback_questions[0]], images=[image_sequence], generation_config=[generation_config]
    )[0].texts[0]

    results_second_generate = ""
    ov_continious_batching_pipe.start_chat("You are helpful assistant.")
    results_second_generate += ov_continious_batching_pipe.generate(
        [callback_questions[0]], images=[image_sequence], generation_config=[generation_config]
    )[0].texts[0]
    ov_continious_batching_pipe.finish_chat()

    assert results_first_generate == results_second_generate


@parametrize_all_models
def test_vlm_pipeline_chat_streamer_cancel_first_generate(
    request: pytest.FixtureRequest,
    ov_pipe_model: VlmModelInfo, 
    image_sequence: list[openvino.Tensor], 
):    
    if "phi" in ov_pipe_model.model_id and ov_pipe_model.ov_backend == "SDPA":
        pytest.skip("SDPA is failing for phi models on VLM model reusing")
    
    ov_pipe = ov_pipe_model.pipeline
    callback_questions = [
        "Why is the Sun yellow?",
        "1+1=",
    ]

    current_iter = 0
    num_iters = 3
    streamer_generation_result = ""

    def streamer(subword):
        nonlocal current_iter
        nonlocal streamer_generation_result

        current_iter += 1
        streamer_generation_result += subword
        return (
            StreamingStatus.CANCEL
            if current_iter == num_iters
            else StreamingStatus.RUNNING
        )

    generation_config = _setup_generation_config(
        ov_pipe, ignore_eos=True, do_sample=False
    )

    images_and_videos = {"images": image_sequence}
    if ov_pipe_model.model_id in VIDEO_MODEL_IDS:
        video = request.getfixturevalue("synthetic_video_32x32_tensor")
        images_and_videos["videos"] = video

    ov_pipe.start_chat()
    ov_pipe.generate(
        callback_questions[0],
        **images_and_videos,
        generation_config=generation_config,
        streamer=streamer,
    )
    res_first = streamer_generation_result
    current_iter = 0
    streamer_generation_result = ""
    ov_pipe.generate(
        callback_questions[0],
        **images_and_videos,
        generation_config=generation_config,
        streamer=streamer,
    )
    ov_pipe.finish_chat()
    res_second = streamer_generation_result

    assert res_first == res_second


def retry(func, exception_type=AssertionError):
    __tracebackhide__ = True
    max_retries = 20
    for idx in range(max_retries):
        try:
            return func()
        except exception_type:
            if idx == max_retries - 1:
                raise


def generate(vlm: VLMPipeline, requests):
    generation_config = _setup_generation_config(vlm, set_eos_token=False)
    vlm.set_generation_config(generation_config)
    vlm.start_chat()
    answers = [vlm.generate(prompt, images=images, do_sample=False) for (prompt, images) in requests]
    vlm.finish_chat()
    return answers


@pytest.fixture(scope="module")
def conversation_requests(
    cat_tensor: openvino.Tensor, 
    car_tensor: openvino.Tensor, 
    handwritten_tensor: openvino.Tensor
) -> list[tuple[str, list[openvino.Tensor]]]:
    return [
        ("Describe", [cat_tensor]),
        ("How many images are there?", [car_tensor, handwritten_tensor]),
    ]


TAG_INSERTED_BY_TEMPLATE = [
    ("katuni4ka/tiny-random-llava", "PA"),
    ("katuni4ka/tiny-random-llava-next", "PA"),
    ("katuni4ka/tiny-random-qwen2vl", "PA"),
    ("katuni4ka/tiny-random-qwen2.5-vl", "PA"),
    ("katuni4ka/tiny-random-gemma3", "SDPA"),
    ("qnguyen3/nanoLLaVA", "PA"),
    ("katuni4ka/tiny-random-llava-next-video", "PA"),
]


IMAGE_ID_IGNORANT_MODELS_TO_TAG = TAG_INSERTED_BY_TEMPLATE + [
    ("katuni4ka/tiny-random-internvl2", "PA"),
]


MODELS_TO_TAG = IMAGE_ID_IGNORANT_MODELS_TO_TAG + [
    ("katuni4ka/tiny-random-minicpmv-2_6", "PA"),
    ("katuni4ka/tiny-random-phi3-vision", "PA"),
]


def model_and_tag_parametrize(
    items: tuple[str, str, Callable[[int], str]] | None = None
) -> Callable[[Callable], Generator]:
    if items is None:
        items = MODELS_TO_TAG

    return pytest.mark.parametrize(
        "ov_pipe_model",
        items,
        indirect=["ov_pipe_model"],
        ids=[f"{item[0]}/{item[1]}" for item in items]
    )


@model_and_tag_parametrize(TAG_INSERTED_BY_TEMPLATE)
def test_model_tags_representation(ov_pipe_model: VlmModelInfo, cat_tensor: openvino.Tensor):
    ov_pipe = ov_pipe_model.pipeline
    model_id = ov_pipe_model.model_id
    
    generation_config = _setup_generation_config(ov_pipe, set_eos_token=False)
    ov_pipe.set_generation_config(generation_config)
    prompt = "Describe"

    align_with_optimum_cli = {"padding_side": "left", "truncation_side": "left"}
    if model_id == "qnguyen3/nanoLLaVA":
        tokenizer = transformers.AutoTokenizer.from_pretrained(model_id, trust_remote_code=True)
        messages = [
            {"role": "user", "content": f'<image>\n{prompt}'}
        ]
        templated_prompt = tokenizer.apply_chat_template(
            messages,
            tokenize=False,
            add_generation_prompt=True
        )
    else:
        processor = retry_request(
            lambda: transformers.AutoProcessor.from_pretrained(
                model_id,
                trust_remote_code=True,
                **align_with_optimum_cli,
            )
        )
        templated_prompt = processor.apply_chat_template(
            [
                {
                    "role": "user",
                    "content": [
                        {"type": "image"},
                        {"type": "text", "text": prompt},
                    ],
                }
            ],
            add_generation_prompt=True,
        )
    def workaround_inconsistent_inference():
        __tracebackhide__ = True
        automatic_tags = ov_pipe.generate(prompt, images=[cat_tensor], do_sample=False)
        reference_tags = ov_pipe.generate(
            templated_prompt, images=[cat_tensor], apply_chat_template=False, do_sample=False
        )
        assert automatic_tags.texts == reference_tags.texts
        assert automatic_tags.scores == reference_tags.scores

    retry(workaround_inconsistent_inference)


@model_and_tag_parametrize()
def test_model_tags_prepend_native(
    ov_pipe_model: VlmModelInfo, 
    conversation_requests: list[tuple[str, list[openvino.Tensor]]]
):
    ov_pipe = ov_pipe_model.pipeline
    tag = ov_pipe_model.image_tag
    
    def workaround_inconsistent_inference():
        __tracebackhide__ = True
        answers = generate(ov_pipe, conversation_requests)

        ov_pipe.start_chat()
        native_tag0 = ov_pipe.generate(
            tag(0) + conversation_requests[0][0], images=conversation_requests[0][1], do_sample=False
        )
        assert native_tag0.texts == answers[0].texts
        assert native_tag0.scores == answers[0].scores
        native_tags1 = ov_pipe.generate(
            tag(1) + tag(2) + conversation_requests[1][0], images=conversation_requests[1][1], do_sample=False
        )
        assert native_tags1.texts == answers[1].texts
        assert native_tags1.scores == answers[1].scores
        ov_pipe.finish_chat()

    retry(workaround_inconsistent_inference)


@model_and_tag_parametrize()
def test_model_tags_prepend_universal(
    ov_pipe_model: VlmModelInfo, 
    conversation_requests: list[tuple[str, list[openvino.Tensor]]]
):
    ov_pipe = ov_pipe_model.pipeline
    
    def workaround_inconsistent_inference():
        __tracebackhide__ = True
        answers = generate(ov_pipe, conversation_requests)

        ov_pipe.start_chat()
        universal_tag0 = ov_pipe.generate(
            "<ov_genai_image_0>" + conversation_requests[0][0], images=conversation_requests[0][1], do_sample=False
        )
        assert universal_tag0.texts == answers[0].texts
        assert universal_tag0.scores == answers[0].scores
        universal_tags1 = ov_pipe.generate(
            "<ov_genai_image_1><ov_genai_image_2>" + conversation_requests[1][0],
            images=conversation_requests[1][1],
            do_sample=False
        )
        assert universal_tags1.texts == answers[1].texts
        assert universal_tags1.scores == answers[1].scores
        ov_pipe.finish_chat()

    retry(workaround_inconsistent_inference)

@pytest.fixture(scope="module")
def cat_image_384x384(cat_image):
    return cat_image.resize((384, 384))

@model_and_tag_parametrize()
def test_model_tags_append(
    ov_pipe_model: VlmModelInfo, 
    conversation_requests: list[tuple[str, list[openvino.Tensor]]]
):
    ov_pipe = ov_pipe_model.pipeline
    tag = ov_pipe_model.image_tag
    
    generation_config = _setup_generation_config(ov_pipe, set_eos_token=False)
    ov_pipe.set_generation_config(generation_config)

    def workaround_inconsistent_inference():
        __tracebackhide__ = True
        ov_pipe.start_chat()
        native_tag0 = ov_pipe.generate(
            conversation_requests[0][0] + tag(0), images=conversation_requests[0][1], do_sample=False
        )
        native_tags1 = ov_pipe.generate(
            conversation_requests[1][0] + tag(1) + tag(2), images=conversation_requests[1][1], do_sample=False
        )
        ov_pipe.finish_chat()

        ov_pipe.start_chat()
        universal_tag0 = ov_pipe.generate(
            conversation_requests[0][0] + "<ov_genai_image_0>", images=conversation_requests[0][1], do_sample=False
        )
        assert universal_tag0.texts == native_tag0.texts
        assert universal_tag0.scores == native_tag0.scores
        universal_tags1 = ov_pipe.generate(
            conversation_requests[1][0] + "<ov_genai_image_1><ov_genai_image_2>",
            images=conversation_requests[1][1],
            do_sample=False
        )
        assert universal_tags1.texts == native_tags1.texts
        assert universal_tags1.scores == native_tags1.scores
        ov_pipe.finish_chat()

    retry(workaround_inconsistent_inference)


@model_and_tag_parametrize(IMAGE_ID_IGNORANT_MODELS_TO_TAG)
def test_model_tags_same_reference(ov_pipe_model: VlmModelInfo, cat_tensor: openvino.Tensor):
    ov_pipe = ov_pipe_model.pipeline
    
    generation_config = _setup_generation_config(ov_pipe, max_new_tokens=2, set_eos_token=False)
    ov_pipe.set_generation_config(generation_config)
    
    def workaround_inconsistent_inference():
        __tracebackhide__ = True
        one_image = ov_pipe.generate("<ov_genai_image_0>" * 2, images=[cat_tensor], do_sample=False)
        two_images = ov_pipe.generate(
            "<ov_genai_image_0><ov_genai_image_1>", images=[cat_tensor, cat_tensor], do_sample=False
        )
        assert one_image.texts == two_images.texts
        assert one_image.scores == two_images.scores

    retry(workaround_inconsistent_inference)


@model_and_tag_parametrize()
def test_model_tags_older(ov_pipe_model: VlmModelInfo, car_tensor: openvino.Tensor):
    ov_pipe = ov_pipe_model.pipeline
    
    generation_config = _setup_generation_config(ov_pipe, set_eos_token=False)
    ov_pipe.set_generation_config(generation_config)
    ov_pipe.start_chat()
    ov_pipe.generate("", images=[car_tensor])
    with pytest.raises(RuntimeError):
        ov_pipe.generate("<ov_genai_image_0>", images=[car_tensor])
    ov_pipe.finish_chat()
<<<<<<< HEAD


@pytest.mark.precommit
=======
        
        
>>>>>>> 71c92695
@model_and_tag_parametrize()
def test_model_tags_missing_universal(ov_pipe_model: VlmModelInfo):
    ov_pipe = ov_pipe_model.pipeline
    
    with pytest.raises(RuntimeError):
        ov_pipe.generate("<ov_genai_image_0>")
<<<<<<< HEAD


@pytest.mark.precommit
=======
        
        
>>>>>>> 71c92695
@model_and_tag_parametrize()
def test_model_tags_missing_native(ov_pipe_model: VlmModelInfo):
    ov_pipe = ov_pipe_model.pipeline
    image_tag = ov_pipe_model.image_tag
    
    with pytest.raises(RuntimeError):
        ov_pipe.generate(image_tag(0))


@pytest.mark.parametrize(
    "ov_pipe_model,has_image,has_video",
    [
        pytest.param(("katuni4ka/tiny-random-qwen2vl","SDPA"), True, False, id="qwen2vl/SDPA/image"),
        pytest.param(("katuni4ka/tiny-random-qwen2vl", "PA"), True, False, id="qwen2vl/PA/image"),
        pytest.param(("katuni4ka/tiny-random-qwen2vl","SDPA"), False, True, id="qwen2vl/SDPA/video"),
        pytest.param(("katuni4ka/tiny-random-qwen2vl", "PA"), False, True, id="qwen2vl/PA/video"),
        pytest.param(("katuni4ka/tiny-random-qwen2vl", "SDPA"), True, True, id="qwen2vl/PA/image+video"),
        pytest.param(("katuni4ka/tiny-random-qwen2vl", "PA"), True, True, id="qwen2vl/PA/image+video"),
        pytest.param(("katuni4ka/tiny-random-qwen2.5-vl", "SDPA"), True, False, id="qwen2.5-vl/SDPA/image"),
        pytest.param(("katuni4ka/tiny-random-qwen2.5-vl", "PA"), True, False, id="qwen2.5-vl/PA/image", marks=pytest.mark.xfail(reason="CVS-167316")),
        pytest.param(("katuni4ka/tiny-random-qwen2.5-vl", "SDPA"), False, True, id="qwen2.5-vl/SDPA/video"),
        pytest.param(("katuni4ka/tiny-random-qwen2.5-vl", "PA"), False, True, id="qwen2.5-vl/PA/video", marks=pytest.mark.xfail(reason="CVS-167316")),
        pytest.param(("katuni4ka/tiny-random-qwen2.5-vl", "SDPA"), True, True, id="qwen2.5-vl/SDPA/image+video"),
        pytest.param(("katuni4ka/tiny-random-qwen2.5-vl", "PA"), True, True, id="qwen2.5-vl/PA/image+video", marks=pytest.mark.xfail(reason="CVS-167316")),
        (
            pytest.param(("katuni4ka/tiny-random-gemma3", "SDPA"), True, False, id="gemma3/SDPA/image", marks=pytest.mark.xfail(reason=GEMMA3_MACOS_XFAIL_REASON)) 
            if sys.platform == "darwin" 
            else pytest.param(("katuni4ka/tiny-random-gemma3",  "SDPA"), True, False, id="gemma3/SDPA/image")
        ),
        pytest.param(("katuni4ka/tiny-random-gemma3", "PA"), True, False, id="gemma3/PA/image", marks=pytest.mark.xfail(reason="CVS-171180")),
        pytest.param(("qnguyen3/nanoLLaVA", "SDPA"), True, False, id="nanoLLaVA/SDPA/image"),
        pytest.param(("qnguyen3/nanoLLaVA", "PA"), True, False, id="nanoLLaVA/PA/image"),
        pytest.param(("katuni4ka/tiny-random-llava-next-video", "SDPA"), True, False, id="llava-next-video/SDPA/image"),
        pytest.param(("katuni4ka/tiny-random-llava-next-video", "PA"), True, False, id="llava-next-video/PA/image"),
        pytest.param(("katuni4ka/tiny-random-llava-next-video", "SDPA"), False, True, id="llava-next-video/SDPA/video"),
        pytest.param(("katuni4ka/tiny-random-llava-next-video", "PA"), False, True, id="llava-next-video/PA/video"),
        pytest.param(("katuni4ka/tiny-random-llava-next-video", "SDPA"), True, True, id="llava-next-video/SDPA/image+video"),
        pytest.param(("katuni4ka/tiny-random-llava-next-video", "PA"), True, True, id="llava-next-video/PA/image+video"),
    ],
    indirect=["ov_pipe_model"],
)
def test_vlm_pipeline_match_optimum_preresized(request, ov_pipe_model: VlmModelInfo, has_image: bool, has_video: bool):
    class NanollavaProcessorWrapper:
        def __init__(self, processor, config, model_dtype):
            self.processor = processor
            self.config = config
            self.model_dtype = model_dtype

        def __call__(self, images, return_tensors):
            return {"pixel_values": self.processor(images, self.config).to(dtype=self.model_dtype)}

    def get_nanollava_processor():
        hf_model = transformers.AutoModelForCausalLM.from_pretrained(
            model_id,
            device_map='auto',
            trust_remote_code=True)
        return NanollavaProcessorWrapper(hf_model.process_images, hf_model.config, hf_model.dtype)
    
    ov_pipe = ov_pipe_model.pipeline
    model_id = ov_pipe_model.model_id
    resolution = ov_pipe_model.resolution
    
    resized_image = None
    resized_video = None
    conversation = [
        {
            "role": "user",
            "content": [
                {"type": "text"},
            ],
        }
    ]
    
    prompt_parts = []
    media_content = []
    if has_image:
        resized_image = request.getfixturevalue(f"cat_image_{resolution}x{resolution}")
        media_content.append({"type": "image"})
        prompt_parts.append("image")
    
    if has_video:
        resized_video = request.getfixturevalue("synthetic_video_32x32")
        media_content.append({"type": "video"})
        prompt_parts.append("video")
    
    # For QWen-VL series models, in GenAI VLM implementation, video is placed before image in chat template, 
    # but in Optimum, this order depends only on the image and video order in the "conversation".
    # So just reverse here in order to keep align.
    if has_image and has_video and model_id in ["katuni4ka/tiny-random-qwen2.5-vl", "katuni4ka/tiny-random-qwen2vl"]:
        media_content.reverse()
    conversation[0]["content"] = media_content + conversation[0]["content"]
    
    if len(prompt_parts) == 1:
        prompt = f"Describe this {prompt_parts[0]}."
    elif len(prompt_parts) == 2:
        prompt = f"Describe this {prompt_parts[0]} and {prompt_parts[1]}."
    else:
        prompt = "Describe."
    
    conversation[0]["content"][-1]["text"] = prompt

    model_path = _get_ov_model(model_id)

    # Run the model with optimum-intel
    model = OVModelForVisualCausalLM.from_pretrained(model_path, trust_remote_code=True)
    tokenizer = None
    if model.config.model_type == "llava-qwen2":
        processor = get_nanollava_processor()
        tokenizer = transformers.AutoTokenizer.from_pretrained(model_id, trust_remote_code=True)

        from optimum.intel.openvino.modeling_visual_language import MODEL_TYPE_TO_CLS_MAPPING
        preprocess_inputs = MODEL_TYPE_TO_CLS_MAPPING[model.config.model_type].preprocess_inputs
        inputs = preprocess_inputs(prompt, resized_image, processor, tokenizer, config=model.config)
    else:
        processor = transformers.AutoProcessor.from_pretrained(model_path, trust_remote_code=True)
        # Gemma3 input_ids has two bos tokens when running with optimum: one in chat template + "add_bos_token" is set to True in tokenizer_config.json
        if model.config.model_type == "gemma3":
            processor.tokenizer.add_bos_token = False
        params = {}
        if resized_image is not None:
            params["images"] = [resized_image]
        if resized_video is not None:
            params["videos"] = [resized_video]
        templated_prompt = processor.apply_chat_template(conversation, add_generation_prompt=True)
        inputs = processor(text=[templated_prompt], **params, padding=True, return_tensors="pt")

    max_new_tokens = 100

    output_ids = model.generate(**inputs, max_new_tokens=max_new_tokens, do_sample=False)
    input_ids = inputs["input_ids"] if isinstance(inputs, dict) else inputs.input_ids
    generated_ids = [output_ids[len(input_ids) :] for input_ids, output_ids in zip(input_ids, output_ids)]

    if model.config.model_type == "llava-qwen2":
        assert tokenizer is not None, "Tokenizer should be set for llava-qwen2 models."
        optimum_text = tokenizer.decode(generated_ids[0], skip_special_tokens=True).strip()
    else:
        optimum_output = processor.batch_decode(generated_ids, skip_special_tokens=True, clean_up_tokenization_spaces=True)
        optimum_text = optimum_output[0]

    params = {}
    if resized_image is not None:
        params["images"] = [openvino.Tensor(resized_image)]
    if resized_video is not None:
        params["videos"] = [openvino.Tensor(resized_video)]

    genai_output = ov_pipe.generate(prompt, **params, max_new_tokens=max_new_tokens, do_sample=False)
    genai_text = genai_output.texts[0]

    assert optimum_text == genai_text

@pytest.mark.precommit
def test_vlm_pipeline_add_extension():
    model_id = VIDEO_MODEL_IDS[1]
    models_path = _get_ov_model(model_id)

    properties = {"EXTENSIONS": ["fake_path"]}

    with pytest.raises(RuntimeError) as exc_info:
        VLMPipeline(models_path, "CPU", config=properties)
    assert "Cannot find entry point to the extension library" in str(exc_info.value)<|MERGE_RESOLUTION|>--- conflicted
+++ resolved
@@ -1351,28 +1351,16 @@
     with pytest.raises(RuntimeError):
         ov_pipe.generate("<ov_genai_image_0>", images=[car_tensor])
     ov_pipe.finish_chat()
-<<<<<<< HEAD
-
-
-@pytest.mark.precommit
-=======
         
         
->>>>>>> 71c92695
 @model_and_tag_parametrize()
 def test_model_tags_missing_universal(ov_pipe_model: VlmModelInfo):
     ov_pipe = ov_pipe_model.pipeline
     
     with pytest.raises(RuntimeError):
         ov_pipe.generate("<ov_genai_image_0>")
-<<<<<<< HEAD
-
-
-@pytest.mark.precommit
-=======
         
         
->>>>>>> 71c92695
 @model_and_tag_parametrize()
 def test_model_tags_missing_native(ov_pipe_model: VlmModelInfo):
     ov_pipe = ov_pipe_model.pipeline
