# Copyright (C) 2018-2025 Intel Corporation
# SPDX-License-Identifier: Apache-2.0

import openvino_tokenizers
import openvino
import pytest
import platform
import sys
import os
import transformers
import functools
from optimum.intel.openvino import OVModelForVisualCausalLM
from openvino_genai import (
    VLMPipeline,
    GenerationConfig,
    SchedulerConfig,
    ContinuousBatchingPipeline,
    GenerationStatus,
    StreamingStatus,
    GenerationFinishReason,
)

from utils.network import retry_request
from utils.generation_config import (
    get_beam_search,
    get_multinomial_all_parameters,
    get_greedy,
)
from utils.constants import get_default_llm_properties, get_ov_cache_models_dir


def get_ov_model(model_id):
    ov_cache_models_dir = get_ov_cache_models_dir()
    dir_name = str(model_id).replace(os.sep, "_")
    model_dir = ov_cache_models_dir / dir_name
    if (model_dir / "openvino_language_model.xml").exists():
        return model_dir
    align_with_optimum_cli = {"padding_side": "left", "truncation_side": "left"}
    processor = retry_request(
        lambda: transformers.AutoProcessor.from_pretrained(
            model_id,
            trust_remote_code=True,
            **align_with_optimum_cli,
        )
    )
    # For tiny-random-internvl2 processor is actually tokenizer
    if isinstance(processor, transformers.Qwen2TokenizerFast):
        tokenizer = processor
        processor = transformers.AutoImageProcessor.from_pretrained(
            model_id, trust_remote_code=True
        )
    else:
        tokenizer = processor.tokenizer
    tokenizer.save_pretrained(model_dir)
    ov_tokenizer, ov_detokenizer = openvino_tokenizers.convert_tokenizer(
        tokenizer, with_detokenizer=True
    )
    openvino.save_model(ov_tokenizer, model_dir / "openvino_tokenizer.xml")
    openvino.save_model(ov_detokenizer, model_dir / "openvino_detokenizer.xml")
    model = retry_request(
        lambda: OVModelForVisualCausalLM.from_pretrained(
            model_id,
            compile=False,
            device="CPU",
            export=True,
            load_in_8bit=False,
            trust_remote_code=True,
            ov_config=get_default_llm_properties(),
        )
    )
    if tokenizer.chat_template is not None:
        processor.chat_template = tokenizer.chat_template  # It seems that tiny-random-phi3-vision is saved incorrectly. That line works this around.
    processor.save_pretrained(model_dir)
    model.save_pretrained(model_dir)
    return model_dir


prompts = [
    "What is on the image?",
    "What is special about this image?",
]

image_links = [
    "https://github.com/openvinotoolkit/openvino_notebooks/assets/29454499/d5fbbd1a-d484-415c-88cb-9986625b7b11",
    "https://huggingface.co/datasets/huggingface/documentation-images/resolve/main/transformers/tasks/car.jpg",
    "https://github.com/user-attachments/assets/8c9ae017-7837-4abc-ae92-c1054c9ec350",
]

image_links_for_testing = [
    [],
    [image_links[0]],
    [image_links[0], image_links[2], image_links[1]],
]

model_ids = [
    "katuni4ka/tiny-random-minicpmv-2_6",
    "katuni4ka/tiny-random-phi3-vision",
    "katuni4ka/tiny-random-llava",
    "katuni4ka/tiny-random-llava-next",
    "katuni4ka/tiny-random-internvl2",
    "katuni4ka/tiny-random-qwen2vl",
]


def get_image_by_link(link):
    from PIL import Image
    import requests
    from openvino import Tensor
    import numpy as np

    image = Image.open(requests.get(link, stream=True).raw)
    if image.mode != "RGB":
        image = image.convert("RGB")
    image_data = np.array(image)
    return Tensor(image_data)


@pytest.mark.precommit
@pytest.mark.nightly
@pytest.mark.parametrize("model_id", model_ids)
def test_vlm_pipeline(model_id):
    def streamer(word: str) -> bool:
        nonlocal result_from_streamer
        result_from_streamer.append(word)
        return False

    models_path = get_ov_model(model_id)
    ov_pipe = VLMPipeline(models_path, "CPU")
    generation_config = ov_pipe.get_generation_config()
    generation_config.max_new_tokens = 30
    generation_config.set_eos_token_id(ov_pipe.get_tokenizer().get_eos_token_id())

    for links in image_links_for_testing:
        images = []
        for link in links:
            images.append(get_image_by_link(link))

        result_from_streamer = []
        res = ov_pipe.generate(
            prompts[0],
            images=images,
            generation_config=generation_config,
            streamer=streamer,
        )
        assert res.texts[0] == "".join(result_from_streamer)


configs = [
    get_greedy(),
    get_beam_search(),
]


@pytest.mark.precommit
@pytest.mark.nightly
@pytest.mark.parametrize("config", configs)
def test_vlm_continuous_batching_generate_vs_add_request(config):
    scheduler_config = SchedulerConfig()
    models_path = get_ov_model(model_ids[0])
    ov_pipe = VLMPipeline(
        models_path,
        "CPU",
        scheduler_config=scheduler_config,
        **get_default_llm_properties(),
    )
    generation_config = config
    generation_config.max_new_tokens = 30
    eps = 0.001
    image_links_list = [[], [image_links[0]]]

    res_generate = []
    for links in image_links_list:
        images = []
        for link in links:
            images.append(get_image_by_link(link))

        res_generate.append(
            ov_pipe.generate(
                prompts[0], images=images, generation_config=generation_config
            )
        )

    cb_pipe = ContinuousBatchingPipeline(
        models_path,
        scheduler_config=scheduler_config,
        device="CPU",
        properties=get_default_llm_properties(),
    )
    tokenizer = cb_pipe.get_tokenizer()

    for idx, links in enumerate(image_links_list):
        images = []
        for link in links:
            images.append(get_image_by_link(link))
        handle = cb_pipe.add_request(idx, prompts[0], images, generation_config)
        while handle.get_status() != GenerationStatus.FINISHED:
            cb_pipe.step()
        outputs = handle.read_all()
        for out_idx, output in enumerate(outputs):
            text = tokenizer.decode(output.generated_ids)
            assert text == res_generate[idx].texts[out_idx]
            assert abs(output.score - res_generate[idx].scores[out_idx]) < eps
            assert (
                output.finish_reason == GenerationFinishReason.STOP
                or output.finish_reason == GenerationFinishReason.LENGTH
            )


@pytest.mark.precommit
@pytest.mark.nightly
@pytest.mark.parametrize("config", configs)
def test_vlm_continuous_batching_vs_stateful(config):
    scheduler_config = SchedulerConfig()
    models_path = get_ov_model(model_ids[0])
    cb_pipe = ContinuousBatchingPipeline(
        models_path,
        scheduler_config=scheduler_config,
        device="CPU",
        properties=get_default_llm_properties(),
    )
    generation_config = config
    generation_config.max_new_tokens = 25
    eps = 0.001
    image_links_list = [[], [image_links[0]]]

    res_cb = []
    for links in image_links_list:
        images = []
        for link in links:
            images.append(get_image_by_link(link))

        res_cb.append(
            cb_pipe.generate(
                [prompts[0]], images=[images], generation_config=[generation_config]
            )
        )

    models_path = get_ov_model(model_ids[0])
    for idx, links in enumerate(image_links_list):
        stateful_pipe = VLMPipeline(models_path, "CPU", ATTENTION_BACKEND="SDPA", **get_default_llm_properties())

        images = []
        for link in links:
            images.append(get_image_by_link(link))

        res_stateful = stateful_pipe.generate(
            prompts[0], images=images, generation_config=generation_config
        )
        for out_idx, text in enumerate(res_stateful.texts):
            assert text == res_cb[idx][0].texts[out_idx]
            assert (
                abs(res_stateful.scores[out_idx] - res_cb[idx][0].scores[out_idx]) < eps
            )


@pytest.mark.precommit
@pytest.mark.nightly
@pytest.mark.parametrize("config", configs)
def test_vlm_with_scheduler_vs_default(config):
    scheduler_config = SchedulerConfig()
    models_path = get_ov_model(model_ids[0])
    cb_pipe = VLMPipeline(
        models_path,
        "CPU",
        scheduler_config=scheduler_config,
        **get_default_llm_properties(),
    )
    generation_config = config
    generation_config.max_new_tokens = 25
    eps = 0.001
    image_links_list = [[], [image_links[0]]]

    res_cb = []
    for links in image_links_list:
        images = []
        for link in links:
            images.append(get_image_by_link(link))

        res_cb.append(
            cb_pipe.generate(
                prompts[0], images=images, generation_config=generation_config
            )
        )

    models_path = get_ov_model(model_ids[0])
    for idx, links in enumerate(image_links_list):
        stateful_pipe = VLMPipeline(models_path, "CPU", **get_default_llm_properties())

        images = []
        for link in links:
            images.append(get_image_by_link(link))

        res_stateful = stateful_pipe.generate(
            prompts[0], images=images, generation_config=generation_config
        )
        for out_idx, text in enumerate(res_stateful.texts):
            assert text == res_cb[idx].texts[out_idx]
            assert abs(res_stateful.scores[out_idx] - res_cb[idx].scores[out_idx]) < eps


@pytest.mark.precommit
@pytest.mark.nightly
@pytest.mark.parametrize("model_id", model_ids)
@pytest.mark.parametrize("system_message", ["", "You are a helpful assistant."])
@pytest.mark.parametrize(
    "iteration_images",
    [
        [
            image_links_for_testing[0],
            image_links_for_testing[0],
        ],  # generation with text input only
        [
            image_links_for_testing[0],
            image_links_for_testing[2],
            image_links_for_testing[0],
        ],  # combination of generations with text input and text + image input, empty image first
        [
            image_links_for_testing[2],
            image_links_for_testing[1],
        ],  # generation with text + image input
        [
            image_links_for_testing[2],
            image_links_for_testing[0],
            image_links_for_testing[1],
        ],
    ],  # combination of generations with text input and text + image input, image input first
)
def test_vlm_pipeline_chat(model_id, system_message, iteration_images):
    def streamer(word: str) -> bool:
        nonlocal result_from_streamer
        result_from_streamer.append(word)
        return False

    models_path = get_ov_model(model_id)
    ov_pipe = VLMPipeline(models_path, "CPU")
    generation_config = ov_pipe.get_generation_config()
    generation_config.max_new_tokens = 30
    generation_config.set_eos_token_id(ov_pipe.get_tokenizer().get_eos_token_id())

    ov_pipe.start_chat(system_message)

    images = []
    for link in iteration_images[0]:
        images.append(get_image_by_link(link))

    result_from_streamer = []
    res = ov_pipe.generate(
        prompts[0],
        images=images,
        generation_config=generation_config,
        streamer=streamer,
    )
    assert res.texts[0] == "".join(result_from_streamer)

    for image_set in iteration_images[1:]:
        images = []
        for link in image_set:
            images.append(get_image_by_link(link))

        result_from_streamer = []
        res = ov_pipe.generate(
            prompts[1],
            images=images,
            generation_config=generation_config,
            streamer=streamer,
        )
        assert res.texts[0] == "".join(result_from_streamer)

    ov_pipe.finish_chat()


@pytest.mark.precommit
@pytest.mark.nightly
def test_vlm_get_tokenizer(cache):
    models_path = get_ov_model("katuni4ka/tiny-random-minicpmv-2_6")
    pipe = VLMPipeline(models_path, "CPU")
    tokenizer = pipe.get_tokenizer()
    tokenizer.encode("")


@pytest.mark.precommit
@pytest.mark.nightly
@pytest.mark.parametrize(
    "config",
    [
        get_beam_search(),
        get_multinomial_all_parameters(),
    ],
)
def test_sampling(config):
    models_path = get_ov_model("katuni4ka/tiny-random-minicpmv-2_6")
    image = get_image_by_link(image_links[0])
    pipe = VLMPipeline(models_path, "CPU")
    pipe.generate(prompts[0], image=image, generation_config=config)


@pytest.mark.precommit
@pytest.mark.nightly
@pytest.mark.parametrize("attention_backend", ["PA", "SDPA"])
def test_perf_metrics(cache, attention_backend):
    import numpy as np
    from time import perf_counter_ns

    models_path = get_ov_model("katuni4ka/tiny-random-minicpmv-2_6")

    images = [get_image_by_link(image_links[0])]
    image_tokens_num = 54  # the number of tokens into which this test image is encoded
    max_new_tokens = 30

    start_time = perf_counter_ns()
<<<<<<< HEAD
    pipe = VLMPipeline(models_path, "CPU", ATTENTION_BACKEND=attention_backend)
    
=======
    if scheduler_config:
        pipe = VLMPipeline(models_path, "CPU", scheduler_config=scheduler_config)
    else:
        pipe = VLMPipeline(models_path, "CPU")

>>>>>>> 9df4c688
    start_generate = perf_counter_ns()
    result = pipe.generate(
        prompts[0],
        images=images,
        generation_config=GenerationConfig(max_new_tokens=max_new_tokens),
    )
    generate_time = (perf_counter_ns() - start_generate) / 1_000_000.0
    load_time = (start_generate - start_time) / 1_000_000.0

    perf_metrics = result.perf_metrics

    assert perf_metrics is not None

    assert 0 < perf_metrics.get_load_time() < load_time
    num_tokens = perf_metrics.get_num_generated_tokens()
    assert 0 < num_tokens <= max_new_tokens
    assert 0 < perf_metrics.get_num_input_tokens() < len(prompts[0]) + image_tokens_num
    assert 0 < perf_metrics.get_ttft().mean < generate_time
    assert 0 < perf_metrics.get_tpot().mean < generate_time / num_tokens
    assert 0 < perf_metrics.get_ipot().mean < generate_time / num_tokens
    assert (num_tokens - 1) / (
        (generate_time - perf_metrics.get_ttft().mean) / 1000.0
    ) < perf_metrics.get_throughput().mean

    assert 0 < perf_metrics.get_inference_duration().mean < generate_time
    assert 0 < perf_metrics.get_generate_duration().mean < generate_time
    assert 0 < perf_metrics.get_tokenization_duration().mean < generate_time
    assert 0 < perf_metrics.get_detokenization_duration().mean < generate_time
    assert 0 < perf_metrics.get_prepare_embeddings_duration().mean < generate_time

    squared_generate_time = generate_time * generate_time
    assert 0 <= perf_metrics.get_ttft().std < squared_generate_time
    assert 0 <= perf_metrics.get_tpot().std < squared_generate_time
    assert 0 <= perf_metrics.get_ipot().std < squared_generate_time
    assert 0 <= perf_metrics.get_throughput().std < squared_generate_time
    assert 0 <= perf_metrics.get_inference_duration().std < squared_generate_time
    assert 0 <= perf_metrics.get_generate_duration().std < squared_generate_time
    assert 0 <= perf_metrics.get_tokenization_duration().std < squared_generate_time
    assert 0 <= perf_metrics.get_detokenization_duration().std < squared_generate_time
    assert (
        0 <= perf_metrics.get_prepare_embeddings_duration().std < squared_generate_time
    )

    # assert that calculating statistics manually from the raw counters we get the same results as from PerfMetrics
    vlm_raw_metrics = perf_metrics.vlm_raw_metrics

    raw_dur = np.array(vlm_raw_metrics.prepare_embeddings_durations) / 1000.0
    mean_dur, std_dur = perf_metrics.get_prepare_embeddings_duration()
    assert np.allclose(mean_dur, np.mean(raw_dur))
    assert np.allclose(std_dur, np.std(raw_dur))


@pytest.mark.precommit
@pytest.mark.nightly
# FIXME: katuni4ka/tiny-random-qwen2vl - fails on NPU
@pytest.mark.parametrize("model_id", model_ids[:-1])
@pytest.mark.skipif(
    sys.platform == "darwin" or platform.machine() in ["aarch64", "arm64", "ARM64"],
    reason="NPU plugin is available only on Linux and Windows x86_64",
)
def test_vlm_npu_no_exception(model_id):
    models_path = get_ov_model(model_ids[0])
    properties = {
        "DEVICE_PROPERTIES": {
            "NPU": {"NPUW_DEVICES": "CPU", "NPUW_ONLINE_PIPELINE": "NONE"}
        }
    }

    ov_pipe = VLMPipeline(models_path, "NPU", config=properties)

    generation_config = ov_pipe.get_generation_config()
    generation_config.max_new_tokens = 30
    generation_config.set_eos_token_id(ov_pipe.get_tokenizer().get_eos_token_id())

    for link in image_links_for_testing[2]:
        image = get_image_by_link(link)
        ov_pipe.generate(
            prompts[0], images=[image], generation_config=generation_config
        )


@pytest.mark.precommit
@pytest.mark.nightly
@pytest.mark.parametrize("model_id", model_ids)
@pytest.mark.parametrize("iteration_images", [image_links_for_testing[1], []])
def test_vlm_pipeline_chat_streamer_cancel_second_generate(model_id, iteration_images):
    callback_questions = [
        "1+1=",
        "Why is the Sun yellow?",
        "What is the previous answer?",
    ]

    current_iter = 0
    num_iters = 3

    def streamer(subword):
        nonlocal current_iter
        current_iter += 1
        return (
            StreamingStatus.CANCEL
            if current_iter == num_iters
            else StreamingStatus.RUNNING
        )

    models_path = get_ov_model(model_id)
    ov_pipe = VLMPipeline(models_path, "CPU")
    generation_config = ov_pipe.get_generation_config()
    generation_config.max_new_tokens = 30
    generation_config.set_eos_token_id(ov_pipe.get_tokenizer().get_eos_token_id())
    generation_config.ignore_eos = True

    images = []
    for link in iteration_images:
        images.append(get_image_by_link(link))

    results_with_cancel = ""
    ov_pipe.start_chat()
    results_with_cancel += ov_pipe.generate(
        callback_questions[0], images=images, generation_config=generation_config
    ).texts[0]
    # doesn't add to results_with_cancel as it should be complitely removed from the history
    ov_pipe.generate(
        callback_questions[1],
        images=images,
        generation_config=generation_config,
        streamer=streamer,
    )
    results_with_cancel += ov_pipe.generate(
        callback_questions[2], images=images, generation_config=generation_config
    ).texts[0]
    ov_pipe.finish_chat()

    results = ""
    ov_pipe.start_chat()
    results += ov_pipe.generate(
        callback_questions[0], images=images, generation_config=generation_config
    ).texts[0]
    results += ov_pipe.generate(
        callback_questions[2], images=images, generation_config=generation_config
    ).texts[0]
    ov_pipe.finish_chat()

    assert results_with_cancel == results

    results = ""
    ov_pipe.start_chat()
    results += ov_pipe.generate(
        callback_questions[0], images=images, generation_config=generation_config
    ).texts[0]
    results += ov_pipe.generate(
        callback_questions[2], images=images, generation_config=generation_config
    ).texts[0]
    ov_pipe.finish_chat()

    assert results_with_cancel == results


@pytest.mark.precommit
@pytest.mark.nightly
@pytest.mark.parametrize("model_id", model_ids)
@pytest.mark.parametrize("iteration_images", [image_links_for_testing[1], []])
def test_vlm_pipeline_chat_streamer_cancel_first_generate(model_id, iteration_images):
    callback_questions = [
        "Why is the Sun yellow?",
        "1+1=",
    ]

    current_iter = 0
    num_iters = 3

    def streamer(subword):
        nonlocal current_iter
        current_iter += 1
        return (
            StreamingStatus.CANCEL
            if current_iter == num_iters
            else StreamingStatus.RUNNING
        )

    models_path = get_ov_model(model_id)
    ov_pipe = VLMPipeline(models_path, "CPU")
    generation_config = ov_pipe.get_generation_config()
    generation_config.max_new_tokens = 30
    generation_config.ignore_eos = True
    generation_config.set_eos_token_id(ov_pipe.get_tokenizer().get_eos_token_id())

    images = []
    for link in iteration_images:
        images.append(get_image_by_link(link))

    ov_pipe.start_chat()
    res_first = ov_pipe.generate(
        callback_questions[0],
        images=images,
        generation_config=generation_config,
        streamer=streamer,
    ).texts[0]
    current_iter = 0
    res_second = ov_pipe.generate(
        callback_questions[0],
        images=images,
        generation_config=generation_config,
        streamer=streamer,
    ).texts[0]
    ov_pipe.finish_chat()

    assert res_first == res_second


def retry(func):
    max_retries = 20
    for idx in range(max_retries):
        try:
            return func()
        except AssertionError:
            if idx == max_retries - 1:
                raise


def generate(vlm, requests):
    generation_config = vlm.get_generation_config()
    generation_config.max_new_tokens = 30
    vlm.set_generation_config(generation_config)
    vlm.start_chat()
    answers = [vlm.generate(prompt, images=images) for (prompt, images) in requests]
    vlm.finish_chat()
    return answers


@functools.lru_cache(maxsize=1)
def requests():
    return [
        (
            "Describe",
            [
                get_image_by_link(image_links[0]),
            ],
        ),
        (
            "How many images are there?",
            [get_image_by_link(image_links[1]), get_image_by_link(image_links[2])],
        ),
    ]


tag_inserted_by_template = [
    ("katuni4ka/tiny-random-llava", lambda idx: "<image>"),
    ("katuni4ka/tiny-random-llava-next", lambda idx: "<image>"),
    ("katuni4ka/tiny-random-qwen2vl", lambda idx: "<|vision_start|><|image_pad|><|vision_end|>"),
]

image_id_ignorant =  tag_inserted_by_template + [
    ("katuni4ka/tiny-random-internvl2", lambda idx: "<image>\n"),
]


models_to_tag = image_id_ignorant + [
    # minicpm tracks image number in expanded tags
    ("katuni4ka/tiny-random-minicpmv-2_6", lambda idx: "(<image>./</image>)\n"),
    (
        "katuni4ka/tiny-random-phi3-vision",
        lambda idx: "<|image_" + str(idx + 1) + "|>\n",
    ),
]


@pytest.fixture(scope="module")
def model_and_tag(request):
    model_id, tag = request.param
    model = get_ov_model(model_id)
    vlm = VLMPipeline(model, "CPU")
    return vlm, tag


@pytest.mark.precommit
@pytest.mark.nightly
class TestImageTags:
    @pytest.mark.parametrize(
        "model_and_tag, model_id",
        [((model_id, tag), model_id) for model_id, tag in tag_inserted_by_template],
        indirect=["model_and_tag"],
    )
    def test_representation(self, model_and_tag, model_id):
        vlm, tag = model_and_tag

        generation_config = vlm.get_generation_config()
        generation_config.max_new_tokens = 30
        vlm.set_generation_config(generation_config)
        prompt = "Describe"

        align_with_optimum_cli = {"padding_side": "left", "truncation_side": "left"}
        processor = retry_request(
            lambda: transformers.AutoProcessor.from_pretrained(
                model_id,
                trust_remote_code=True,
                **align_with_optimum_cli,
            )
        )
        templated_prompt = processor.apply_chat_template(
            [
                {
                    "role": "user",
                    "content": [
                        {"type": "image"},
                        {"type": "text", "text": prompt},
                    ],
                }
            ],
            add_generation_prompt=True,
        )
        image = get_image_by_link(image_links[0])

        def workaround_inconsistent_inference():
            automatic_tags = vlm.generate(prompt, images=[image])
            reference_tags = vlm.generate(
                templated_prompt, images=[image], apply_chat_template=False
            )
            assert automatic_tags.texts == reference_tags.texts
            assert automatic_tags.scores == reference_tags.scores

        retry(workaround_inconsistent_inference)

    @pytest.mark.parametrize("model_and_tag", models_to_tag, indirect=True)
    def test_prepend_native(self, model_and_tag):
        vlm, tag = model_and_tag

        def workaround_inconsistent_inference():
            answers = generate(vlm, requests())

            vlm.start_chat()
            native_tag0 = vlm.generate(
                tag(0) + requests()[0][0], images=requests()[0][1]
            )
            assert native_tag0.texts == answers[0].texts
            assert native_tag0.scores == answers[0].scores
            native_tags1 = vlm.generate(
                tag(1) + tag(2) + requests()[1][0], images=requests()[1][1]
            )
            assert native_tags1.texts == answers[1].texts
            assert native_tags1.scores == answers[1].scores
            vlm.finish_chat()

        retry(workaround_inconsistent_inference)

    @pytest.mark.parametrize("model_and_tag", models_to_tag, indirect=True)
    def test_prepend_universal(self, model_and_tag):
        vlm, _ = model_and_tag

        def workaround_inconsistent_inference():
            answers = generate(vlm, requests())

            vlm.start_chat()
            universal_tag0 = vlm.generate(
                "<ov_genai_image_0>" + requests()[0][0], images=requests()[0][1]
            )
            assert universal_tag0.texts == answers[0].texts
            assert universal_tag0.scores == answers[0].scores
            universal_tags1 = vlm.generate(
                "<ov_genai_image_1><ov_genai_image_2>" + requests()[1][0],
                images=requests()[1][1],
            )
            assert universal_tags1.texts == answers[1].texts
            assert universal_tags1.scores == answers[1].scores
            vlm.finish_chat()

        retry(workaround_inconsistent_inference)

    @pytest.mark.parametrize("model_and_tag", models_to_tag, indirect=True)
    def test_append(self, model_and_tag):
        vlm, tag = model_and_tag
        generation_config = vlm.get_generation_config()
        generation_config.max_new_tokens = 30
        vlm.set_generation_config(generation_config)

        def workaround_inconsistent_inference():
            vlm.start_chat()
            native_tag0 = vlm.generate(
                requests()[0][0] + tag(0), images=requests()[0][1]
            )
            native_tags1 = vlm.generate(
                requests()[1][0] + tag(1) + tag(2), images=requests()[1][1]
            )
            vlm.finish_chat()

            vlm.start_chat()
            universal_tag0 = vlm.generate(
                requests()[0][0] + "<ov_genai_image_0>", images=requests()[0][1]
            )
            assert universal_tag0.texts == native_tag0.texts
            assert universal_tag0.scores == native_tag0.scores
            universal_tags1 = vlm.generate(
                requests()[1][0] + "<ov_genai_image_1><ov_genai_image_2>",
                images=requests()[1][1],
            )
            assert universal_tags1.texts == native_tags1.texts
            assert universal_tags1.scores == native_tags1.scores
            vlm.finish_chat()

        retry(workaround_inconsistent_inference)

    @pytest.mark.parametrize("model_and_tag", image_id_ignorant, indirect=True)
    def test_same_reference(self, model_and_tag):
        vlm, _ = model_and_tag
        generation_config = vlm.get_generation_config()
        generation_config.max_new_tokens = 30
        vlm.set_generation_config(generation_config)

        def workaround_inconsistent_inference():
            image = get_image_by_link(image_links[0])

            one_image = vlm.generate("<ov_genai_image_0>" * 2, images=[image])
            two_images = vlm.generate(
                "<ov_genai_image_0><ov_genai_image_1>", images=[image, image]
            )
            assert one_image.texts == two_images.texts
            assert one_image.scores == two_images.scores

        retry(workaround_inconsistent_inference)

    @pytest.mark.parametrize("model_and_tag", models_to_tag, indirect=True)
    def test_older(self, model_and_tag):
        vlm, _ = model_and_tag
        generation_config = vlm.get_generation_config()
        generation_config.max_new_tokens = 30
        vlm.set_generation_config(generation_config)
        images = [get_image_by_link(image_links[1])]
        vlm.start_chat()
        vlm.generate("", images=images)
        with pytest.raises(RuntimeError):
            vlm.generate("<ov_genai_image_0>", images=images)

    @pytest.mark.parametrize("model_and_tag", models_to_tag, indirect=True)
    def test_missing_universal(self, model_and_tag):
        vlm, _ = model_and_tag
        with pytest.raises(RuntimeError):
            vlm.generate("<ov_genai_image_0>")

    @pytest.mark.parametrize("model_and_tag", models_to_tag, indirect=True)
    def test_missing_native(self, model_and_tag):
        vlm, tag = model_and_tag
        with pytest.raises(RuntimeError):
            vlm.generate(tag(0))<|MERGE_RESOLUTION|>--- conflicted
+++ resolved
@@ -408,16 +408,8 @@
     max_new_tokens = 30
 
     start_time = perf_counter_ns()
-<<<<<<< HEAD
     pipe = VLMPipeline(models_path, "CPU", ATTENTION_BACKEND=attention_backend)
     
-=======
-    if scheduler_config:
-        pipe = VLMPipeline(models_path, "CPU", scheduler_config=scheduler_config)
-    else:
-        pipe = VLMPipeline(models_path, "CPU")
-
->>>>>>> 9df4c688
     start_generate = perf_counter_ns()
     result = pipe.generate(
         prompts[0],
