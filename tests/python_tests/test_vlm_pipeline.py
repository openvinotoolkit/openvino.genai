--- conflicted
+++ resolved
@@ -196,7 +196,6 @@
     handwritten_url = "https://github.com/user-attachments/assets/8c9ae017-7837-4abc-ae92-c1054c9ec350"
     return openvino.Tensor(from_cache_or_download(pytestconfig, handwritten_url, "handwritten.png"))
 
-<<<<<<< HEAD
 # Creates a 5-frame countdown video with white text on black background for testing video preprocessing.
 # Video shape: [num_frames, height, width, 3]
 def create_countdown_frames():
@@ -223,11 +222,13 @@
 @pytest.fixture(scope="module")
 def countdown_video():
     return create_countdown_frames()
-=======
+
+
 video_model_ids = [
     "katuni4ka/tiny-random-llava-next-video",
+    "katuni4ka/tiny-random-qwen2vl",
+    "katuni4ka/tiny-random-qwen2.5-vl"
 ]
->>>>>>> 12f850c6
 
 model_ids = [
     "katuni4ka/tiny-random-minicpmv-2_6",
@@ -243,11 +244,6 @@
     *video_model_ids
 ]
 
-model_video_ids = [
-    "katuni4ka/tiny-random-qwen2vl",
-    "katuni4ka/tiny-random-qwen2.5-vl"
-]
-
 # On macOS, transformers<4.52 is required, but this causes gemma3 to fail
 GEMMA3_MACOS_XFAIL_REASON = "gemma3 not supported on macOS with older transformers"
 
@@ -323,14 +319,11 @@
     get_beam_search(),
 ]
 
-<<<<<<< HEAD
-=======
 add_request_model_ids = [
     model_ids[0],
     *video_model_ids
 ]
 
->>>>>>> 12f850c6
 @pytest.mark.precommit
 @pytest.mark.parametrize("model_id", add_request_model_ids)
 @pytest.mark.parametrize("config", configs)
@@ -371,71 +364,9 @@
     )
     tokenizer = cb_pipe.get_tokenizer()
 
-<<<<<<< HEAD
-    for idx, images in enumerate(image_links_list):
-        handle = cb_pipe.add_request(idx, prompts[0], images, generation_config)
-
-        while handle.get_status() != GenerationStatus.FINISHED:
-            cb_pipe.step()
-        outputs = handle.read_all()
-        for out_idx, output in enumerate(outputs):
-            text = tokenizer.decode(output.generated_ids)
-            assert text == res_generate[idx].texts[out_idx]
-            assert abs(output.score - res_generate[idx].scores[out_idx]) < eps
-            assert (
-                output.finish_reason == GenerationFinishReason.STOP
-                or output.finish_reason == GenerationFinishReason.LENGTH
-            )
-
-
-@pytest.mark.precommit
-@pytest.mark.parametrize("config", configs)
-@pytest.mark.parametrize(
-    "backend",
-    [
-        pytest.param("SDPA"),
-        pytest.param("PA", marks=pytest.mark.xfail(reason="CVS-167316")),
-    ],
-)
-def test_vlm_continuous_batching_generate_vs_add_request_video_input(config, backend, countdown_video):
-    scheduler_config = SchedulerConfig()
-    models_path = get_ov_model(model_video_ids[0])
-    ov_pipe = VLMPipeline(
-        models_path,
-        "CPU",
-        ATTENTION_BACKEND=backend,
-        **get_default_llm_properties(),
-    )
-    generation_config = config
-    generation_config.max_new_tokens = 30
-    eps = 0.001
-    video_links_list = [[], [countdown_video]]
-
-    res_generate = []
-    for videos in video_links_list:
-        res_generate.append(
-            ov_pipe.generate(
-                prompts[0], videos=videos, generation_config=generation_config
-            )
-        )
-
-    cb_pipe = ContinuousBatchingPipeline(
-        models_path,
-        scheduler_config=scheduler_config,
-        device="CPU",
-        properties=get_default_llm_properties(),
-    )
-    tokenizer = cb_pipe.get_tokenizer()
-
-    empty_images = []
-    for idx, videos in enumerate(video_links_list):
-        handle = cb_pipe.add_request(idx, prompts[0], empty_images, videos, generation_config)
-
-=======
     for idx, images in enumerate(images_list):
         videos = videos_list[idx]
         handle = cb_pipe.add_request(idx, prompts[0], images=images, videos=videos, generation_config=generation_config)
->>>>>>> 12f850c6
         while handle.get_status() != GenerationStatus.FINISHED:
             cb_pipe.step()
         outputs = handle.read_all()
