--- conflicted
+++ resolved
@@ -62,13 +62,6 @@
 import logging
 logger = logging.getLogger(__name__)
 
-<<<<<<< HEAD
-def get_ov_model(model_id):
-    if model_id in {"katuni4ka/tiny-random-phi-4-multimodal", "qnguyen3/nanoLLaVA"}:
-        pytest.skip("ValueError: The current version of Transformers does not allow for the export of the model. Maximum required is 4.53.3, got: 4.55.4")
-    if "katuni4ka/tiny-random-phi3-vision" == model_id:
-        pytest.xfail("AttributeError: 'DynamicCache' object has no attribute 'get_usable_length'. Ticket CVS-175110")
-=======
 
 @dataclass(frozen=True)
 class VlmModelInfo:
@@ -178,7 +171,10 @@
 
 
 def _get_ov_model(model_id: str) -> str:
->>>>>>> e8dbdd36
+    if model_id in {"katuni4ka/tiny-random-phi-4-multimodal", "qnguyen3/nanoLLaVA"}:
+        pytest.skip("ValueError: The current version of Transformers does not allow for the export of the model. Maximum required is 4.53.3, got: 4.55.4")
+    if "katuni4ka/tiny-random-phi3-vision" == model_id:
+        pytest.xfail("AttributeError: 'DynamicCache' object has no attribute 'get_usable_length'. Ticket CVS-175110")
     ov_cache_models_dir = get_ov_cache_models_dir()
     dir_name = str(model_id).replace(os.sep, "_")
     model_dir = ov_cache_models_dir / dir_name
@@ -199,7 +195,6 @@
             device="CPU",
             export=True,
             load_in_8bit=False,
-<<<<<<< HEAD
             trust_remote_code=model_id in {
                 "katuni4ka/tiny-random-minicpmv-2_6",
                 "katuni4ka/tiny-random-internvl2",
@@ -207,10 +202,6 @@
                 "katuni4ka/tiny-random-phi-4-multimodal",
                 "qnguyen3/nanoLLaVA",
             },
-            ov_config=get_default_llm_properties(),
-=======
-            trust_remote_code=True,
->>>>>>> e8dbdd36
         )
     )
     if model.config.model_type == "llava-qwen2":
