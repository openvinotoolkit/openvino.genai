# Copyright (C) 2018-2025 Intel Corporation
# SPDX-License-Identifier: Apache-2.0

import openvino_tokenizers
import openvino
import pytest
import platform
import sys
import os
import transformers
import functools
from optimum.intel.openvino import OVModelForVisualCausalLM
from openvino_genai import (
    VLMPipeline,
    GenerationConfig,
    SchedulerConfig,
    ContinuousBatchingPipeline,
    GenerationStatus,
    StreamingStatus,
    GenerationFinishReason,
)

from utils.network import retry_request
from utils.generation_config import (
    get_beam_search,
    get_multinomial_all_parameters,
    get_greedy,
)
from utils.constants import get_default_llm_properties, get_ov_cache_models_dir


def get_ov_model(model_id):
    ov_cache_models_dir = get_ov_cache_models_dir()
    dir_name = str(model_id).replace(os.sep, "_")
    model_dir = ov_cache_models_dir / dir_name
    if (model_dir / "openvino_language_model.xml").exists():
        return model_dir
    align_with_optimum_cli = {"padding_side": "left", "truncation_side": "left"}
    processor = retry_request(
        lambda: transformers.AutoProcessor.from_pretrained(
            model_id,
            trust_remote_code=True,
            **align_with_optimum_cli,
        )
    )
    # For tiny-random-internvl2 processor is actually tokenizer
    if isinstance(processor, transformers.Qwen2TokenizerFast):
        tokenizer = processor
        processor = transformers.AutoImageProcessor.from_pretrained(
            model_id, trust_remote_code=True
        )
    else:
        tokenizer = processor.tokenizer
    tokenizer.save_pretrained(model_dir)
    ov_tokenizer, ov_detokenizer = openvino_tokenizers.convert_tokenizer(
        tokenizer, with_detokenizer=True
    )
    openvino.save_model(ov_tokenizer, model_dir / "openvino_tokenizer.xml")
    openvino.save_model(ov_detokenizer, model_dir / "openvino_detokenizer.xml")
    model = retry_request(
        lambda: OVModelForVisualCausalLM.from_pretrained(
            model_id,
            compile=False,
            device="CPU",
            export=True,
            load_in_8bit=False,
            trust_remote_code=True,
            ov_config=get_default_llm_properties(),
        )
    )
    if tokenizer.chat_template is not None:
        processor.chat_template = tokenizer.chat_template  # It seems that tiny-random-phi3-vision is saved incorrectly. That line works this around.
    processor.save_pretrained(model_dir)
    model.save_pretrained(model_dir)
    return model_dir


prompts = [
    "What is on the image?",
    "What is special about this image?",
]

image_links = [
    "https://github.com/openvinotoolkit/openvino_notebooks/assets/29454499/d5fbbd1a-d484-415c-88cb-9986625b7b11",
    "https://huggingface.co/datasets/huggingface/documentation-images/resolve/main/transformers/tasks/car.jpg",
    "https://github.com/user-attachments/assets/8c9ae017-7837-4abc-ae92-c1054c9ec350",
]

image_links_for_testing = [
    [],
    [image_links[0]],
    [image_links[0], image_links[2], image_links[1]],
]

model_ids = [
    "katuni4ka/tiny-random-minicpmv-2_6",
    "katuni4ka/tiny-random-phi3-vision",
    "katuni4ka/tiny-random-llava",
    "katuni4ka/tiny-random-llava-next",
    "katuni4ka/tiny-random-internvl2",
    "katuni4ka/tiny-random-qwen2vl",
]


def get_image_by_link(link):
    from PIL import Image
    import requests
    from openvino import Tensor
    import numpy as np

    image = Image.open(requests.get(link, stream=True).raw)
    if image.mode != "RGB":
        image = image.convert("RGB")
    image_data = np.array(image)
    return Tensor(image_data)


@pytest.mark.precommit
@pytest.mark.nightly
@pytest.mark.parametrize("model_id", model_ids)
def test_vlm_pipeline(model_id):
    def streamer(word: str) -> bool:
        nonlocal result_from_streamer
        result_from_streamer.append(word)
        return False

    models_path = get_ov_model(model_id)
    ov_pipe = VLMPipeline(models_path, "CPU")
    generation_config = ov_pipe.get_generation_config()
    generation_config.max_new_tokens = 30
    generation_config.set_eos_token_id(ov_pipe.get_tokenizer().get_eos_token_id())

    for links in image_links_for_testing:
        images = []
        for link in links:
            images.append(get_image_by_link(link))

        result_from_streamer = []
        res = ov_pipe.generate(
            prompts[0],
            images=images,
            generation_config=generation_config,
            streamer=streamer,
        )
        assert res.texts[0] == "".join(result_from_streamer)


configs = [
    get_greedy(),
    get_beam_search(),
]


@pytest.mark.precommit
@pytest.mark.nightly
@pytest.mark.parametrize("config", configs)
def test_vlm_continuous_batching_generate_vs_add_request(config):
    scheduler_config = SchedulerConfig()
    models_path = get_ov_model(model_ids[0])
    ov_pipe = VLMPipeline(
        models_path,
        "CPU",
        scheduler_config=scheduler_config,
        **get_default_llm_properties(),
    )
    generation_config = config
    generation_config.max_new_tokens = 30
    eps = 0.001
    image_links_list = [[], [image_links[0]]]

    res_generate = []
    for links in image_links_list:
        images = []
        for link in links:
            images.append(get_image_by_link(link))

        res_generate.append(
            ov_pipe.generate(
                prompts[0], images=images, generation_config=generation_config
            )
        )

    cb_pipe = ContinuousBatchingPipeline(
        models_path,
        scheduler_config=scheduler_config,
        device="CPU",
        properties=get_default_llm_properties(),
    )
    tokenizer = cb_pipe.get_tokenizer()

    for idx, links in enumerate(image_links_list):
        images = []
        for link in links:
            images.append(get_image_by_link(link))
        handle = cb_pipe.add_request(idx, prompts[0], images, generation_config)
        while handle.get_status() != GenerationStatus.FINISHED:
            cb_pipe.step()
        outputs = handle.read_all()
        for out_idx, output in enumerate(outputs):
            text = tokenizer.decode(output.generated_ids)
            assert text == res_generate[idx].texts[out_idx]
            assert abs(output.score - res_generate[idx].scores[out_idx]) < eps
            assert (
                output.finish_reason == GenerationFinishReason.STOP
                or output.finish_reason == GenerationFinishReason.LENGTH
            )


@pytest.mark.precommit
@pytest.mark.nightly
@pytest.mark.parametrize("config", configs)
def test_vlm_continuous_batching_vs_stateful(config):
    scheduler_config = SchedulerConfig()
    models_path = get_ov_model(model_ids[0])
    cb_pipe = ContinuousBatchingPipeline(
        models_path,
        scheduler_config=scheduler_config,
        device="CPU",
        properties=get_default_llm_properties(),
    )
    generation_config = config
    generation_config.max_new_tokens = 25
    eps = 0.001
    image_links_list = [[], [image_links[0]]]

    res_cb = []
    for links in image_links_list:
        images = []
        for link in links:
            images.append(get_image_by_link(link))

        res_cb.append(
            cb_pipe.generate(
                [prompts[0]], images=[images], generation_config=[generation_config]
            )
        )

    models_path = get_ov_model(model_ids[0])
    for idx, links in enumerate(image_links_list):
        stateful_pipe = VLMPipeline(models_path, "CPU", **get_default_llm_properties())

        images = []
        for link in links:
            images.append(get_image_by_link(link))

        res_stateful = stateful_pipe.generate(
            prompts[0], images=images, generation_config=generation_config
        )
        for out_idx, text in enumerate(res_stateful.texts):
            assert text == res_cb[idx][0].texts[out_idx]
            assert (
                abs(res_stateful.scores[out_idx] - res_cb[idx][0].scores[out_idx]) < eps
            )


@pytest.mark.precommit
@pytest.mark.nightly
@pytest.mark.parametrize("config", configs)
def test_vlm_with_scheduler_vs_default(config):
    scheduler_config = SchedulerConfig()
    models_path = get_ov_model(model_ids[0])
    cb_pipe = VLMPipeline(
        models_path,
        "CPU",
        scheduler_config=scheduler_config,
        **get_default_llm_properties(),
    )
    generation_config = config
    generation_config.max_new_tokens = 25
    eps = 0.001
    image_links_list = [[], [image_links[0]]]

    res_cb = []
    for links in image_links_list:
        images = []
        for link in links:
            images.append(get_image_by_link(link))

        res_cb.append(
            cb_pipe.generate(
                prompts[0], images=images, generation_config=generation_config
            )
        )

    models_path = get_ov_model(model_ids[0])
    for idx, links in enumerate(image_links_list):
        stateful_pipe = VLMPipeline(models_path, "CPU", **get_default_llm_properties())

        images = []
        for link in links:
            images.append(get_image_by_link(link))

        res_stateful = stateful_pipe.generate(
            prompts[0], images=images, generation_config=generation_config
        )
        for out_idx, text in enumerate(res_stateful.texts):
            assert text == res_cb[idx].texts[out_idx]
            assert abs(res_stateful.scores[out_idx] - res_cb[idx].scores[out_idx]) < eps


@pytest.mark.precommit
@pytest.mark.nightly
@pytest.mark.parametrize("model_id", model_ids)
@pytest.mark.parametrize("system_message", ["", "You are a helpful assistant."])
@pytest.mark.parametrize(
    "iteration_images",
    [
        [
            image_links_for_testing[0],
            image_links_for_testing[0],
        ],  # generation with text input only
        [
            image_links_for_testing[0],
            image_links_for_testing[2],
            image_links_for_testing[0],
        ],  # combination of generations with text input and text + image input, empty image first
        [
            image_links_for_testing[2],
            image_links_for_testing[1],
        ],  # generation with text + image input
        [
            image_links_for_testing[2],
            image_links_for_testing[0],
            image_links_for_testing[1],
        ],
    ],  # combination of generations with text input and text + image input, image input first
)
def test_vlm_pipeline_chat(model_id, system_message, iteration_images):
    def streamer(word: str) -> bool:
        nonlocal result_from_streamer
        result_from_streamer.append(word)
        return False

    models_path = get_ov_model(model_id)
    ov_pipe = VLMPipeline(models_path, "CPU")
    generation_config = ov_pipe.get_generation_config()
    generation_config.max_new_tokens = 30
    generation_config.set_eos_token_id(ov_pipe.get_tokenizer().get_eos_token_id())

    ov_pipe.start_chat(system_message)

    images = []
    for link in iteration_images[0]:
        images.append(get_image_by_link(link))

    result_from_streamer = []
    res = ov_pipe.generate(
        prompts[0],
        images=images,
        generation_config=generation_config,
        streamer=streamer,
    )
    assert res.texts[0] == "".join(result_from_streamer)

    for image_set in iteration_images[1:]:
        images = []
        for link in image_set:
            images.append(get_image_by_link(link))

        result_from_streamer = []
        res = ov_pipe.generate(
            prompts[1],
            images=images,
            generation_config=generation_config,
            streamer=streamer,
        )
        assert res.texts[0] == "".join(result_from_streamer)

    ov_pipe.finish_chat()


@pytest.mark.precommit
@pytest.mark.nightly
def test_vlm_get_tokenizer(cache):
    models_path = get_ov_model("katuni4ka/tiny-random-minicpmv-2_6")
    pipe = VLMPipeline(models_path, "CPU")
    tokenizer = pipe.get_tokenizer()
    tokenizer.encode("")


@pytest.mark.precommit
@pytest.mark.nightly
@pytest.mark.parametrize(
    "config",
    [
        get_beam_search(),
        get_multinomial_all_parameters(),
    ],
)
def test_sampling(config):
    models_path = get_ov_model("katuni4ka/tiny-random-minicpmv-2_6")
    image = get_image_by_link(image_links[0])
    pipe = VLMPipeline(models_path, "CPU")
    pipe.generate(prompts[0], image=image, generation_config=config)


@pytest.mark.precommit
@pytest.mark.nightly
@pytest.mark.parametrize("scheduler_config", [SchedulerConfig(), None])
def test_perf_metrics(cache, scheduler_config):
    import numpy as np
    from time import perf_counter_ns

    models_path = get_ov_model("katuni4ka/tiny-random-minicpmv-2_6")

    images = [get_image_by_link(image_links[0])]
    image_tokens_num = 54  # the number of tokens into which this test image is encoded
    max_new_tokens = 30

    start_time = perf_counter_ns()
    if scheduler_config:
        pipe = VLMPipeline(models_path, "CPU", scheduler_config=scheduler_config)
    else:
        pipe = VLMPipeline(models_path, "CPU")

    start_generate = perf_counter_ns()
    result = pipe.generate(
        prompts[0],
        images=images,
        generation_config=GenerationConfig(max_new_tokens=max_new_tokens),
    )
    generate_time = (perf_counter_ns() - start_generate) / 1_000_000.0
    load_time = (start_generate - start_time) / 1_000_000.0

    perf_metrics = result.perf_metrics

    assert perf_metrics is not None

    assert 0 < perf_metrics.get_load_time() < load_time
    num_tokens = perf_metrics.get_num_generated_tokens()
    assert 0 < num_tokens <= max_new_tokens
    assert 0 < perf_metrics.get_num_input_tokens() < len(prompts[0]) + image_tokens_num
    assert 0 < perf_metrics.get_ttft().mean < generate_time
    assert 0 < perf_metrics.get_tpot().mean < generate_time / num_tokens
    assert 0 < perf_metrics.get_ipot().mean < generate_time / num_tokens
    assert (num_tokens - 1) / (
        (generate_time - perf_metrics.get_ttft().mean) / 1000.0
    ) < perf_metrics.get_throughput().mean

    assert 0 < perf_metrics.get_inference_duration().mean < generate_time
    assert 0 < perf_metrics.get_generate_duration().mean < generate_time
    assert 0 < perf_metrics.get_tokenization_duration().mean < generate_time
    assert 0 < perf_metrics.get_detokenization_duration().mean < generate_time
    assert 0 < perf_metrics.get_prepare_embeddings_duration().mean < generate_time

    squared_generate_time = generate_time * generate_time
    assert 0 <= perf_metrics.get_ttft().std < squared_generate_time
    assert 0 <= perf_metrics.get_tpot().std < squared_generate_time
    assert 0 <= perf_metrics.get_ipot().std < squared_generate_time
    assert 0 <= perf_metrics.get_throughput().std < squared_generate_time
    assert 0 <= perf_metrics.get_inference_duration().std < squared_generate_time
    assert 0 <= perf_metrics.get_generate_duration().std < squared_generate_time
    assert 0 <= perf_metrics.get_tokenization_duration().std < squared_generate_time
    assert 0 <= perf_metrics.get_detokenization_duration().std < squared_generate_time
    assert (
        0 <= perf_metrics.get_prepare_embeddings_duration().std < squared_generate_time
    )

    # assert that calculating statistics manually from the raw counters we get the same results as from PerfMetrics
    vlm_raw_metrics = perf_metrics.vlm_raw_metrics

    raw_dur = np.array(vlm_raw_metrics.prepare_embeddings_durations) / 1000.0
    mean_dur, std_dur = perf_metrics.get_prepare_embeddings_duration()
    assert np.allclose(mean_dur, np.mean(raw_dur))
    assert np.allclose(std_dur, np.std(raw_dur))


@pytest.mark.precommit
@pytest.mark.nightly
# FIXME: katuni4ka/tiny-random-qwen2vl - fails on NPU
@pytest.mark.parametrize("model_id", model_ids[:-1])
@pytest.mark.skipif(
    sys.platform == "darwin" or platform.machine() in ["aarch64", "arm64", "ARM64"],
    reason="NPU plugin is available only on Linux and Windows x86_64",
)
def test_vlm_npu_no_exception(model_id):
    models_path = get_ov_model(model_ids[0])
    properties = {
        "DEVICE_PROPERTIES": {
            "NPU": {"NPUW_DEVICES": "CPU", "NPUW_ONLINE_PIPELINE": "NONE"}
        }
    }

    ov_pipe = VLMPipeline(models_path, "NPU", config=properties)

    generation_config = ov_pipe.get_generation_config()
    generation_config.max_new_tokens = 30
    generation_config.set_eos_token_id(ov_pipe.get_tokenizer().get_eos_token_id())

    for link in image_links_for_testing[2]:
        image = get_image_by_link(link)
        ov_pipe.generate(
            prompts[0], images=[image], generation_config=generation_config
        )


@pytest.mark.precommit
@pytest.mark.nightly
@pytest.mark.parametrize("model_id", model_ids)
@pytest.mark.parametrize("iteration_images", [image_links_for_testing[1], []])
def test_vlm_pipeline_chat_streamer_cancel_second_generate(model_id, iteration_images):
    callback_questions = [
        "1+1=",
        "Why is the Sun yellow?",
        "What is the previous answer?",
    ]

    current_iter = 0
    num_iters = 3

    def streamer(subword):
        nonlocal current_iter
        current_iter += 1
        return (
            StreamingStatus.CANCEL
            if current_iter == num_iters
            else StreamingStatus.RUNNING
        )

    models_path = get_ov_model(model_id)
    ov_pipe = VLMPipeline(models_path, "CPU")
    generation_config = ov_pipe.get_generation_config()
    generation_config.max_new_tokens = 30
    generation_config.set_eos_token_id(ov_pipe.get_tokenizer().get_eos_token_id())
    generation_config.ignore_eos = True

    images = []
    for link in iteration_images:
        images.append(get_image_by_link(link))

    results_with_cancel = ""
    ov_pipe.start_chat()
    results_with_cancel += ov_pipe.generate(
        callback_questions[0], images=images, generation_config=generation_config
    ).texts[0]
    # doesn't add to results_with_cancel as it should be complitely removed from the history
    ov_pipe.generate(
        callback_questions[1],
        images=images,
        generation_config=generation_config,
        streamer=streamer,
    )
    results_with_cancel += ov_pipe.generate(
        callback_questions[2], images=images, generation_config=generation_config
    ).texts[0]
    ov_pipe.finish_chat()

    results = ""
    ov_pipe.start_chat()
    results += ov_pipe.generate(
        callback_questions[0], images=images, generation_config=generation_config
    ).texts[0]
    results += ov_pipe.generate(
        callback_questions[2], images=images, generation_config=generation_config
    ).texts[0]
    ov_pipe.finish_chat()

    assert results_with_cancel == results

    results = ""
    ov_pipe.start_chat()
    results += ov_pipe.generate(
        callback_questions[0], images=images, generation_config=generation_config
    ).texts[0]
    results += ov_pipe.generate(
        callback_questions[2], images=images, generation_config=generation_config
    ).texts[0]
    ov_pipe.finish_chat()

    assert results_with_cancel == results


@pytest.mark.precommit
@pytest.mark.nightly
@pytest.mark.parametrize("model_id", model_ids)
@pytest.mark.parametrize("iteration_images", [image_links_for_testing[1], []])
def test_vlm_pipeline_chat_streamer_cancel_first_generate(model_id, iteration_images):
    callback_questions = [
        "Why is the Sun yellow?",
        "1+1=",
    ]

    current_iter = 0
    num_iters = 3

    def streamer(subword):
        nonlocal current_iter
        current_iter += 1
        return (
            StreamingStatus.CANCEL
            if current_iter == num_iters
            else StreamingStatus.RUNNING
        )

    models_path = get_ov_model(model_id)
    ov_pipe = VLMPipeline(models_path, "CPU")
    generation_config = ov_pipe.get_generation_config()
    generation_config.max_new_tokens = 30
    generation_config.ignore_eos = True
    generation_config.set_eos_token_id(ov_pipe.get_tokenizer().get_eos_token_id())

    images = []
    for link in iteration_images:
        images.append(get_image_by_link(link))

    ov_pipe.start_chat()
    res_first = ov_pipe.generate(
        callback_questions[0],
        images=images,
        generation_config=generation_config,
        streamer=streamer,
    ).texts[0]
    current_iter = 0
    res_second = ov_pipe.generate(
        callback_questions[0],
        images=images,
        generation_config=generation_config,
        streamer=streamer,
    ).texts[0]
    ov_pipe.finish_chat()

    assert res_first == res_second


def retry(func):
    max_retries = 20
    for idx in range(max_retries):
        try:
            return func()
        except AssertionError:
            if idx == max_retries - 1:
                raise


def generate(vlm, requests):
    generation_config = vlm.get_generation_config()
    generation_config.max_new_tokens = 30
    vlm.set_generation_config(generation_config)
    vlm.start_chat()
    answers = [vlm.generate(prompt, images=images) for (prompt, images) in requests]
    vlm.finish_chat()
    return answers


@functools.lru_cache(maxsize=1)
def requests():
    return [
        (
            "Describe",
            [
                get_image_by_link(image_links[0]),
            ],
        ),
        (
            "How many images are there?",
            [get_image_by_link(image_links[1]), get_image_by_link(image_links[2])],
        ),
    ]


tag_inserted_by_template = [
    ("katuni4ka/tiny-random-llava", lambda idx: "<image>"),
<<<<<<< HEAD
    (
        "katuni4ka/tiny-random-qwen2vl",
        lambda idx: "<|vision_start|><|image_pad|><|vision_end|>",
    ),
=======
    ("katuni4ka/tiny-random-llava-next", lambda idx: "<image>"),
    ("katuni4ka/tiny-random-qwen2vl", lambda idx: "<|vision_start|><|image_pad|><|vision_end|>"),
>>>>>>> c0297cfe
]

image_id_ignorant =  tag_inserted_by_template + [
    ("katuni4ka/tiny-random-internvl2", lambda idx: "<image>\n"),
]


models_to_tag = image_id_ignorant + [
    # minicpm tracks image number in expanded tags
    ("katuni4ka/tiny-random-minicpmv-2_6", lambda idx: "(<image>./</image>)\n"),
    (
        "katuni4ka/tiny-random-phi3-vision",
        lambda idx: "<|image_" + str(idx + 1) + "|>\n",
    ),
]


@pytest.fixture(scope="module")
def model_and_tag(request):
    model_id, tag = request.param
    model = get_ov_model(model_id)
    vlm = VLMPipeline(model, "CPU")
    return vlm, tag


@pytest.mark.precommit
@pytest.mark.nightly
class TestImageTags:
<<<<<<< HEAD
    @pytest.mark.parametrize(
        "model_and_tag, model_id",
        [((model_id, tag), model_id) for model_id, tag in image_id_ignorant],
        indirect=["model_and_tag"],
    )
    def test_representation(self, model_and_tag, model_id):
        vlm, tag = model_and_tag
=======
    @pytest.mark.parametrize("model_to_tag", tag_inserted_by_template)
    def test_representation(self, model_to_tag):
        model_id = model_to_tag[0]
        vlm = VLMPipeline(get_ov_model(model_id), "CPU")
>>>>>>> c0297cfe
        generation_config = vlm.get_generation_config()
        generation_config.max_new_tokens = 30
        vlm.set_generation_config(generation_config)
        prompt = "Describe"

        align_with_optimum_cli = {"padding_side": "left", "truncation_side": "left"}
        processor = retry_request(
            lambda: transformers.AutoProcessor.from_pretrained(
                model_id,
                trust_remote_code=True,
                **align_with_optimum_cli,
            )
        )
        templated_prompt = processor.apply_chat_template(
            [
                {
                    "role": "user",
                    "content": [
                        {"type": "image"},
                        {"type": "text", "text": prompt},
                    ],
                }
            ],
            add_generation_prompt=True,
        )
        image = get_image_by_link(image_links[0])

        def workaround_inconsistent_inference():
            automatic_tags = vlm.generate(prompt, images=[image])
            reference_tags = vlm.generate(
                templated_prompt, images=[image], apply_chat_template=False
            )
            assert automatic_tags.texts == reference_tags.texts
            assert automatic_tags.scores == reference_tags.scores

        retry(workaround_inconsistent_inference)

    @pytest.mark.parametrize("model_and_tag", models_to_tag, indirect=True)
    def test_prepend_native(self, model_and_tag):
        vlm, tag = model_and_tag

        def workaround_inconsistent_inference():
            answers = generate(vlm, requests())

            vlm.start_chat()
            native_tag0 = vlm.generate(
                tag(0) + requests()[0][0], images=requests()[0][1]
            )
            assert native_tag0.texts == answers[0].texts
            assert native_tag0.scores == answers[0].scores
            native_tags1 = vlm.generate(
                tag(1) + tag(2) + requests()[1][0], images=requests()[1][1]
            )
            assert native_tags1.texts == answers[1].texts
            assert native_tags1.scores == answers[1].scores
            vlm.finish_chat()

        retry(workaround_inconsistent_inference)

    @pytest.mark.parametrize("model_and_tag", models_to_tag, indirect=True)
    def test_prepend_universal(self, model_and_tag):
        vlm, _ = model_and_tag

        def workaround_inconsistent_inference():
            answers = generate(vlm, requests())

            vlm.start_chat()
            universal_tag0 = vlm.generate(
                "<ov_genai_image_0>" + requests()[0][0], images=requests()[0][1]
            )
            assert universal_tag0.texts == answers[0].texts
            assert universal_tag0.scores == answers[0].scores
            universal_tags1 = vlm.generate(
                "<ov_genai_image_1><ov_genai_image_2>" + requests()[1][0],
                images=requests()[1][1],
            )
            assert universal_tags1.texts == answers[1].texts
            assert universal_tags1.scores == answers[1].scores
            vlm.finish_chat()

        retry(workaround_inconsistent_inference)

    @pytest.mark.parametrize("model_and_tag", models_to_tag, indirect=True)
    def test_append(self, model_and_tag):
        vlm, tag = model_and_tag
        generation_config = vlm.get_generation_config()
        generation_config.max_new_tokens = 30
        vlm.set_generation_config(generation_config)

        def workaround_inconsistent_inference():
            vlm.start_chat()
            native_tag0 = vlm.generate(
                requests()[0][0] + tag(0), images=requests()[0][1]
            )
            native_tags1 = vlm.generate(
                requests()[1][0] + tag(1) + tag(2), images=requests()[1][1]
            )
            vlm.finish_chat()

            vlm.start_chat()
            universal_tag0 = vlm.generate(
                requests()[0][0] + "<ov_genai_image_0>", images=requests()[0][1]
            )
            assert universal_tag0.texts == native_tag0.texts
            assert universal_tag0.scores == native_tag0.scores
            universal_tags1 = vlm.generate(
                requests()[1][0] + "<ov_genai_image_1><ov_genai_image_2>",
                images=requests()[1][1],
            )
            assert universal_tags1.texts == native_tags1.texts
            assert universal_tags1.scores == native_tags1.scores
            vlm.finish_chat()

        retry(workaround_inconsistent_inference)

    @pytest.mark.parametrize("model_and_tag", image_id_ignorant, indirect=True)
    def test_same_reference(self, model_and_tag):
        vlm, _ = model_and_tag
        generation_config = vlm.get_generation_config()
        generation_config.max_new_tokens = 30
        vlm.set_generation_config(generation_config)

        def workaround_inconsistent_inference():
            image = get_image_by_link(image_links[0])

            one_image = vlm.generate("<ov_genai_image_0>" * 2, images=[image])
            two_images = vlm.generate(
                "<ov_genai_image_0><ov_genai_image_1>", images=[image, image]
            )
            assert one_image.texts == two_images.texts
            assert one_image.scores == two_images.scores

        retry(workaround_inconsistent_inference)

    @pytest.mark.parametrize("model_and_tag", models_to_tag, indirect=True)
    def test_older(self, model_and_tag):
        vlm, _ = model_and_tag
        generation_config = vlm.get_generation_config()
        generation_config.max_new_tokens = 30
        vlm.set_generation_config(generation_config)
        images = [get_image_by_link(image_links[1])]
        vlm.start_chat()
        vlm.generate("", images=images)
        with pytest.raises(RuntimeError):
            vlm.generate("<ov_genai_image_0>", images=images)

    @pytest.mark.parametrize("model_and_tag", models_to_tag, indirect=True)
    def test_missing_universal(self, model_and_tag):
        vlm, _ = model_and_tag
        with pytest.raises(RuntimeError):
            vlm.generate("<ov_genai_image_0>")

    @pytest.mark.parametrize("model_and_tag", models_to_tag, indirect=True)
    def test_missing_native(self, model_and_tag):
        vlm, tag = model_and_tag
        with pytest.raises(RuntimeError):
            vlm.generate(tag(0))<|MERGE_RESOLUTION|>--- conflicted
+++ resolved
@@ -660,15 +660,8 @@
 
 tag_inserted_by_template = [
     ("katuni4ka/tiny-random-llava", lambda idx: "<image>"),
-<<<<<<< HEAD
-    (
-        "katuni4ka/tiny-random-qwen2vl",
-        lambda idx: "<|vision_start|><|image_pad|><|vision_end|>",
-    ),
-=======
     ("katuni4ka/tiny-random-llava-next", lambda idx: "<image>"),
     ("katuni4ka/tiny-random-qwen2vl", lambda idx: "<|vision_start|><|image_pad|><|vision_end|>"),
->>>>>>> c0297cfe
 ]
 
 image_id_ignorant =  tag_inserted_by_template + [
@@ -697,20 +690,14 @@
 @pytest.mark.precommit
 @pytest.mark.nightly
 class TestImageTags:
-<<<<<<< HEAD
     @pytest.mark.parametrize(
         "model_and_tag, model_id",
-        [((model_id, tag), model_id) for model_id, tag in image_id_ignorant],
+        [((model_id, tag), model_id) for model_id, tag in tag_inserted_by_template],
         indirect=["model_and_tag"],
     )
     def test_representation(self, model_and_tag, model_id):
         vlm, tag = model_and_tag
-=======
-    @pytest.mark.parametrize("model_to_tag", tag_inserted_by_template)
-    def test_representation(self, model_to_tag):
-        model_id = model_to_tag[0]
-        vlm = VLMPipeline(get_ov_model(model_id), "CPU")
->>>>>>> c0297cfe
+
         generation_config = vlm.get_generation_config()
         generation_config.max_new_tokens = 30
         vlm.set_generation_config(generation_config)
