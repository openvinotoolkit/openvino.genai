# Copyright (C) 2025 Intel Corporation
# SPDX-License-Identifier: Apache-2.0

import os
import pytest
import sys

<<<<<<< HEAD
from conftest import logger, MODELS, SAMPLES_PY_DIR, SAMPLES_CPP_DIR
=======
from conftest import SAMPLES_PY_DIR, SAMPLES_CPP_DIR, SAMPLES_C_DIR
>>>>>>> 5636312c
from test_utils import run_sample

class TestGreedyCausalLM:
    @pytest.mark.llm
    @pytest.mark.samples
    @pytest.mark.parametrize(
        "convert_model, sample_args",
        [
            pytest.param("SmolLM-135M", "return 0"),
            pytest.param("Qwen2-0.5B-Instruct", "69"),
            pytest.param("phi-1_5", "Alan Turing was a"),
            pytest.param("TinyLlama-1.1B-Chat-v1.0", "Alan Turing was a"),
        ],
        indirect=["convert_model"],
    )
    def test_sample_greedy_causal_lm(self, request, convert_model, sample_args):
        prompt = sample_args
        
        # Python test
        py_script = os.path.join(SAMPLES_PY_DIR, "text_generation/greedy_causal_lm.py")
        py_command = [sys.executable, py_script, convert_model, prompt]
        py_result = run_sample(py_command)
        py_predictions = py_result.stdout

        # C++ test
        cpp_sample = os.path.join(SAMPLES_CPP_DIR, 'greedy_causal_lm')
        cpp_command = [cpp_sample, convert_model, prompt]
        cpp_result = run_sample(cpp_command)
<<<<<<< HEAD
        cpp_predictions = cpp_result.stdout
        
        # Compare results
        assert py_predictions == cpp_predictions, f"Results should match"
        
        model_name = request.node.callspec.params['convert_model']
        model = MODELS[model_name]
        
        import transformers
        tokenizer = transformers.AutoTokenizer.from_pretrained(model['name'])
                
        if tokenizer.chat_template:
            prompt = tokenizer.apply_chat_template([{'role': 'user', 'content': prompt}], tokenize=False, add_generation_prompt=True)
        tokenized = tokenizer(prompt, return_tensors='pt', add_special_tokens=False)
    
        for output in transformers.AutoModelForCausalLM.from_pretrained(model['name']).generate(**tokenized, max_length=100, do_sample=False):
            ref = tokenizer.decode(output[tokenized['input_ids'].numel():], skip_special_tokens=True)
            logger.info(f'Checking for "{ref=}"')

            idx = cpp_predictions.find(ref)
            assert -1 != idx, f'Missing "{ref=}" from predictions'
            cpp_predictions = cpp_predictions[:idx] + cpp_predictions[idx + len(ref):]
=======

        # Test C sample
        c_sample = os.path.join(SAMPLES_C_DIR, "greedy_causal_lm_c")
        c_command =[c_sample, convert_model, sample_args]
        c_result = run_sample(c_command)

        # Compare results
        assert py_result.stdout == cpp_result.stdout, f"Results should match"
        assert cpp_result.stdout == c_result.stdout, f"Results should match"
>>>>>>> 5636312c
<|MERGE_RESOLUTION|>--- conflicted
+++ resolved
@@ -5,11 +5,7 @@
 import pytest
 import sys
 
-<<<<<<< HEAD
-from conftest import logger, MODELS, SAMPLES_PY_DIR, SAMPLES_CPP_DIR
-=======
-from conftest import SAMPLES_PY_DIR, SAMPLES_CPP_DIR, SAMPLES_C_DIR
->>>>>>> 5636312c
+from conftest import logger, MODELS, SAMPLES_PY_DIR, SAMPLES_CPP_DIR, SAMPLES_C_DIR
 from test_utils import run_sample
 
 class TestGreedyCausalLM:
@@ -38,12 +34,17 @@
         cpp_sample = os.path.join(SAMPLES_CPP_DIR, 'greedy_causal_lm')
         cpp_command = [cpp_sample, convert_model, prompt]
         cpp_result = run_sample(cpp_command)
-<<<<<<< HEAD
         cpp_predictions = cpp_result.stdout
-        
+
+        # Test C sample
+        c_sample = os.path.join(SAMPLES_C_DIR, "greedy_causal_lm_c")
+        c_command =[c_sample, convert_model, sample_args]
+        c_result = run_sample(c_command)
+
         # Compare results
-        assert py_predictions == cpp_predictions, f"Results should match"
-        
+        assert py_result.stdout == cpp_result.stdout, f"Results should match"
+        assert cpp_result.stdout == c_result.stdout, f"Results should match"
+                
         model_name = request.node.callspec.params['convert_model']
         model = MODELS[model_name]
         
@@ -60,15 +61,4 @@
 
             idx = cpp_predictions.find(ref)
             assert -1 != idx, f'Missing "{ref=}" from predictions'
-            cpp_predictions = cpp_predictions[:idx] + cpp_predictions[idx + len(ref):]
-=======
-
-        # Test C sample
-        c_sample = os.path.join(SAMPLES_C_DIR, "greedy_causal_lm_c")
-        c_command =[c_sample, convert_model, sample_args]
-        c_result = run_sample(c_command)
-
-        # Compare results
-        assert py_result.stdout == cpp_result.stdout, f"Results should match"
-        assert cpp_result.stdout == c_result.stdout, f"Results should match"
->>>>>>> 5636312c
+            cpp_predictions = cpp_predictions[:idx] + cpp_predictions[idx + len(ref):]