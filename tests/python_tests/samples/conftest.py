import subprocess # nosec B404
import os
import pytest
import shutil
import logging
import gc
import requests

from utils.network import retry_request

# Configure logging
logging.basicConfig(level=logging.INFO)
logger = logging.getLogger(__name__)

# Dictionary containing model configurations.
# Each key is a model identifier, and the value is a dictionary with:
# - "name": the model's name or path
# - "convert_args": a list of arguments for the conversion command
MODELS = {
    "TinyLlama-1.1B-Chat-v1.0": { 
        "name": "TinyLlama/TinyLlama-1.1B-Chat-v1.0",
        "convert_args": []
    },
    "SmolLM-135M": {
        "name": "HuggingFaceTB/SmolLM-135M",
        "convert_args": ['--trust-remote-code', '--weight-format', 'fp16']
    },
    "SmolLM2-135M": {
        "name": "HuggingFaceTB/SmolLM2-135M",
        "convert_args": ['--trust-remote-code']
    },
    "SmolLM2-360M": {
        "name": "HuggingFaceTB/SmolLM2-360M",
        "convert_args": ['--trust-remote-code']
    },  
    "WhisperTiny": {
        "name": "openai/whisper-tiny",
        "convert_args": ['--trust-remote-code']
    },
    "Qwen2.5-0.5B-Instruct": {
        "name": "Qwen/Qwen2.5-0.5B-Instruct",
        "convert_args": ['--trust-remote-code', '--weight-format', 'fp16']
    },
    "Qwen2-0.5B-Instruct": {
        "name": "Qwen/Qwen2-0.5B-Instruct",
        "convert_args": ['--trust-remote-code', '--weight-format', 'fp16']
    },
    "phi-1_5": {
        "name": "microsoft/phi-1_5",
        "convert_args": ['--trust-remote-code', '--weight-format', 'fp16']
    },
    "TinyStories-1M": {
        "name": "roneneldan/TinyStories-1M",
        "convert_args": ['--trust-remote-code', '--weight-format', 'fp16']
    },
<<<<<<< HEAD
    "TinyLlama-1.1B-Chat-v1.0": {
        "name": "TinyLlama/TinyLlama-1.1B-Chat-v1.0",
        "convert_args": ['--trust-remote-code', '--weight-format', 'fp16']
    },    
=======
    "dreamlike-anime-1.0": {
        "name": "dreamlike-art/dreamlike-anime-1.0",
        "convert_args": ['--trust-remote-code', '--weight-format', 'fp16', "--task", "stable-diffusion"]
    },
    "LCM_Dreamshaper_v7-int8-ov": {
        "name": "OpenVINO/LCM_Dreamshaper_v7-int8-ov",
        "convert_args": []
    }   
>>>>>>> 0c949614
}

TEST_FILES = {
    "how_are_you_doing_today.wav": "https://storage.openvinotoolkit.org/models_contrib/speech/2021.2/librispeech_s5/how_are_you_doing_today.wav",
    "adapter_model.safetensors": "https://huggingface.co/smangrul/tinyllama_lora_sql/resolve/main/adapter_model.safetensors",
    "soulcard.safetensors": "https://civitai.com/api/download/models/72591",
    "image.png": "https://raw.githubusercontent.com/CompVis/latent-diffusion/main/data/inpainting_examples/overture-creations-5sI6fQgYIuo.png",
    "mask_image.png": "https://raw.githubusercontent.com/CompVis/latent-diffusion/main/data/inpainting_examples/overture-creations-5sI6fQgYIuo_mask.png"
}

SAMPLES_PY_DIR = os.environ.get("SAMPLES_PY_DIR", os.path.abspath(os.path.join(os.path.dirname(__file__), "../../../samples/python")))
SAMPLES_CPP_DIR = os.environ.get("SAMPLES_CPP_DIR", os.getcwd())

@pytest.fixture(scope="session", autouse=True)
def setup_and_teardown(request, tmp_path_factory):
    """Fixture to set up and tear down the temporary directories."""
    
    ov_cache = os.environ.get("OV_CACHE", tmp_path_factory.mktemp("ov_cache"))
    models_dir = os.path.join(ov_cache, "test_models")
    test_data = os.path.join(ov_cache, "test_data")
    
    logger.info(f"Creating directories: {models_dir} and {test_data}")
    os.makedirs(models_dir, exist_ok=True)
    os.makedirs(test_data, exist_ok=True)
    
    request.config.cache.set("OV_CACHE", str(ov_cache))
    request.config.cache.set("MODELS_DIR", str(models_dir))
    request.config.cache.set("TEST_DATA", str(test_data))
    
    yield
    
    if os.environ.get("CLEANUP_CACHE", "false").lower() == "true":
        if os.path.exists(ov_cache):
            logger.info(f"Removing temporary directory: {ov_cache}")
            shutil.rmtree(ov_cache)
        else:
            logger.info(f"Skipping cleanup of temporary directory: {ov_cache}")


@pytest.fixture(scope="session")
def convert_model(request):
    """Fixture to convert the model once for the session."""
    models_cache = request.config.cache.get("MODELS_DIR", None)
    model_id = request.param
    model_name = MODELS[model_id]["name"]
    model_cache = os.path.join(models_cache, model_id)
    model_path = os.path.join(model_cache, model_name)
    model_args = MODELS[model_id]["convert_args"]
    model_hf_cache = os.environ.get("HF_HOME", os.path.join(model_cache, "hf_cache"))
    logger.info(f"Preparing model: {model_name}")
    # Convert the model if not already converted
    if not os.path.exists(model_path):
        logger.info(f"Converting model: {model_name}")
        command = [
            "optimum-cli", "export", "openvino",
            "--model", model_name, 
            "--cache_dir", model_hf_cache, 
            model_path
        ]
        if model_args:
            command.extend(model_args)
        logger.info(f"Conversion command: {' '.join(command)}")
        retry_request(lambda: subprocess.run(command, check=True, capture_output=True, text=True))
            
    yield model_path
    
    # Cleanup the model after tests
    if os.environ.get("CLEANUP_CACHE", "false").lower() == "true":
        if os.path.exists(model_cache):
            logger.info(f"Removing converted model: {model_cache}")
            shutil.rmtree(model_cache)

@pytest.fixture(scope="session")
def download_model(request):
    """Fixture to download the model once for the session."""
    models_cache = request.config.cache.get("MODELS_DIR", None)
    model_id = request.param
    model_name = MODELS[model_id]["name"]
    model_cache = os.path.join(models_cache, model_id)
    model_path = os.path.join(model_cache, model_name)
    model_hf_cache = os.environ.get("HF_HOME", os.path.join(model_cache, "hf_cache"))
    logger.info(f"Preparing model: {model_name}")
    # Download the model if not already downloaded
    if not os.path.exists(model_path):
        logger.info(f"Downloading the model: {model_name}")
        command = [
            "huggingface-cli", "download", model_name, 
            "--cache-dir", model_hf_cache, 
            "--local-dir", model_path
        ]
        logger.info(f"Downloading command: {' '.join(command)}")
        retry_request(lambda: subprocess.run(command, check=True, capture_output=True, text=True))
            
    yield model_path
    
    # Cleanup the model after tests
    if os.environ.get("CLEANUP_CACHE", "false").lower() == "true":
        if os.path.exists(model_cache):
            logger.info(f"Removing converted model: {model_cache}")
            shutil.rmtree(model_cache)

@pytest.fixture(scope="session")
def download_test_content(request):
    """Download the test content from the given URL and return the file path."""
    
    test_data = request.config.cache.get("TEST_DATA", None)
    
    file_name = request.param
    file_url = TEST_FILES[file_name]
    file_path = os.path.join(test_data, file_name)
    if not os.path.exists(file_path):
        logger.info(f"Downloading test content from {file_url}...")
        response = requests.get(file_url, stream=True)
        response.raise_for_status()
        with open(file_path, 'wb') as f:
            for chunk in response.iter_content(chunk_size=8192):
                f.write(chunk)
        logger.info(f"Downloaded test content to {file_path}")
    else:
        logger.info(f"Test content already exists at {file_path}")
    yield file_path
    # Cleanup the test content after tests
    if os.environ.get("CLEANUP_CACHE", "false").lower() == "true":
        if os.path.exists(file_path):
            logger.info(f"Removing test content: {file_path}")
            os.remove(file_path)


@pytest.fixture(scope="module", autouse=True)
def run_gc_after_test():
    """
    Fixture to run garbage collection after each test module.
    This is a workaround to minimize memory consumption during tests and allow the use of less powerful CI runners.
    """
    yield
    gc.collect()<|MERGE_RESOLUTION|>--- conflicted
+++ resolved
@@ -53,12 +53,6 @@
         "name": "roneneldan/TinyStories-1M",
         "convert_args": ['--trust-remote-code', '--weight-format', 'fp16']
     },
-<<<<<<< HEAD
-    "TinyLlama-1.1B-Chat-v1.0": {
-        "name": "TinyLlama/TinyLlama-1.1B-Chat-v1.0",
-        "convert_args": ['--trust-remote-code', '--weight-format', 'fp16']
-    },    
-=======
     "dreamlike-anime-1.0": {
         "name": "dreamlike-art/dreamlike-anime-1.0",
         "convert_args": ['--trust-remote-code', '--weight-format', 'fp16', "--task", "stable-diffusion"]
@@ -67,7 +61,6 @@
         "name": "OpenVINO/LCM_Dreamshaper_v7-int8-ov",
         "convert_args": []
     }   
->>>>>>> 0c949614
 }
 
 TEST_FILES = {
