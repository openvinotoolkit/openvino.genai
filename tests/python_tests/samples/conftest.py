import subprocess # nosec B404
import os
import pytest
import shutil
import logging
import gc
import requests

from utils.network import retry_request

# Configure logging
logging.basicConfig(level=logging.INFO)
logger = logging.getLogger(__name__)

# Dictionary containing model configurations.
# Each key is a model identifier, and the value is a dictionary with:
# - "name": the model's name or path
# - "convert_args": a list of arguments for the conversion command
MODELS = {
    "TinyLlama-1.1B-Chat-v1.0": { 
        "name": "TinyLlama/TinyLlama-1.1B-Chat-v1.0",
        "convert_args": []
    },
    "SmolLM-135M": {
        "name": "HuggingFaceTB/SmolLM-135M",
        "convert_args": ['--trust-remote-code', '--weight-format', 'fp16']
    },
    "SmolLM2-135M": {
        "name": "HuggingFaceTB/SmolLM2-135M",
        "convert_args": ['--trust-remote-code']
    },
    "SmolLM2-360M": {
        "name": "HuggingFaceTB/SmolLM2-360M",
        "convert_args": ['--trust-remote-code']
    },  
    "WhisperTiny": {
        "name": "openai/whisper-tiny",
        "convert_args": ['--trust-remote-code']
    },
    "Qwen2.5-0.5B-Instruct": {
        "name": "Qwen/Qwen2.5-0.5B-Instruct",
        "convert_args": ['--trust-remote-code', '--weight-format', 'fp16']
    },
    "Qwen2-0.5B-Instruct": {
        "name": "Qwen/Qwen2-0.5B-Instruct",
        "convert_args": ['--trust-remote-code', '--weight-format', 'fp16']
    },
    "phi-1_5": {
        "name": "microsoft/phi-1_5",
        "convert_args": ['--trust-remote-code', '--weight-format', 'fp16']
    },
    "TinyStories-1M": {
        "name": "roneneldan/TinyStories-1M",
        "convert_args": ['--trust-remote-code', '--weight-format', 'fp16']
    },
    "dreamlike-anime-1.0": {
        "name": "dreamlike-art/dreamlike-anime-1.0",
        "convert_args": ['--trust-remote-code', '--weight-format', 'fp16', "--task", "stable-diffusion"]
    },
    "LCM_Dreamshaper_v7-int8-ov": {
        "name": "OpenVINO/LCM_Dreamshaper_v7-int8-ov",
        "convert_args": []
    },   
    "llava-1.5-7b-hf": {
        "name": "llava-hf/llava-1.5-7b-hf",
        "convert_args": ['--trust-remote-code']
    },    
    "llava-v1.6-mistral-7b-hf": {
        "name": "llava-hf/llava-v1.6-mistral-7b-hf",
        "convert_args": ['--trust-remote-code']
    },
    "dreamlike-anime-1.0": {
        "name": "dreamlike-art/dreamlike-anime-1.0",
        "convert_args": ['--trust-remote-code', '--weight-format', 'fp16', "--task", "stable-diffusion"]
    },
    "LCM_Dreamshaper_v7-int8-ov": {
        "name": "OpenVINO/LCM_Dreamshaper_v7-int8-ov",
        "convert_args": []
    },
<<<<<<< HEAD
    "tiny-random-minicpmv-2_6": {
        "name": "katuni4ka/tiny-random-minicpmv-2_6",
        "convert_args": ['--trust-remote-code', "--task", "image-text-to-text"]
=======
    "InternVL2-1B": {
        "name": "OpenGVLab/InternVL2-1B",
        "convert_args": ['--trust-remote-code']
    },
    "Qwen2-VL-2B-Instruct": {
        "name": "Qwen/Qwen2-VL-2B-Instruct",
        "convert_args": ['--trust-remote-code']
>>>>>>> f4c5197a
    },
}

TEST_FILES = {
    "how_are_you_doing_today.wav": "https://storage.openvinotoolkit.org/models_contrib/speech/2021.2/librispeech_s5/how_are_you_doing_today.wav",
    "adapter_model.safetensors": "https://huggingface.co/smangrul/tinyllama_lora_sql/resolve/main/adapter_model.safetensors",
    "monalisa.jpg": "https://llava-vl.github.io/static/images/monalisa.jpg",
    "soulcard.safetensors": "https://civitai.com/api/download/models/72591",
    "image.png": "https://raw.githubusercontent.com/CompVis/latent-diffusion/main/data/inpainting_examples/overture-creations-5sI6fQgYIuo.png",
    "mask_image.png": "https://raw.githubusercontent.com/CompVis/latent-diffusion/main/data/inpainting_examples/overture-creations-5sI6fQgYIuo_mask.png",
    "cat.png": "https://github.com/openvinotoolkit/openvino_notebooks/assets/29454499/d5fbbd1a-d484-415c-88cb-9986625b7b11"
}

SAMPLES_PY_DIR = os.environ.get("SAMPLES_PY_DIR", os.path.abspath(os.path.join(os.path.dirname(__file__), "../../../samples/python")))
SAMPLES_CPP_DIR = os.environ.get("SAMPLES_CPP_DIR", os.getcwd())
SAMPLES_C_DIR = os.environ.get("SAMPLES_CPP_DIR", os.getcwd())

@pytest.fixture(scope="session", autouse=True)
def setup_and_teardown(request, tmp_path_factory):
    """Fixture to set up and tear down the temporary directories."""
    
    ov_cache = os.environ.get("OV_CACHE", tmp_path_factory.mktemp("ov_cache"))
    models_dir = os.path.join(ov_cache, "test_models")
    test_data = os.path.join(ov_cache, "test_data")
    
    logger.info(f"Creating directories: {models_dir} and {test_data}")
    os.makedirs(models_dir, exist_ok=True)
    os.makedirs(test_data, exist_ok=True)
    
    request.config.cache.set("OV_CACHE", str(ov_cache))
    request.config.cache.set("MODELS_DIR", str(models_dir))
    request.config.cache.set("TEST_DATA", str(test_data))
    
    yield
    
    if os.environ.get("CLEANUP_CACHE", "false").lower() == "true":
        if os.path.exists(ov_cache):
            logger.info(f"Removing temporary directory: {ov_cache}")
            shutil.rmtree(ov_cache)
        else:
            logger.info(f"Skipping cleanup of temporary directory: {ov_cache}")


@pytest.fixture(scope="session")
def convert_model(request):
    """Fixture to convert the model once for the session."""
    models_cache = request.config.cache.get("MODELS_DIR", None)
    model_id = request.param
    model_name = MODELS[model_id]["name"]
    model_cache = os.path.join(models_cache, model_id)
    model_path = os.path.join(model_cache, model_name)
    model_args = MODELS[model_id]["convert_args"]
    model_hf_cache = os.environ.get("HF_HOME", os.path.join(model_cache, "hf_cache"))
    logger.info(f"Preparing model: {model_name}")
    # Convert the model if not already converted
    if not os.path.exists(model_path):
        logger.info(f"Converting model: {model_name}")
        command = [
            "optimum-cli", "export", "openvino",
            "--model", model_name, 
            "--cache_dir", model_hf_cache, 
            model_path
        ]
        if model_args:
            command.extend(model_args)
        logger.info(f"Conversion command: {' '.join(command)}")
        retry_request(lambda: subprocess.run(command, check=True, capture_output=True, text=True))
            
    yield model_path
    
    # Cleanup the model after tests
    if os.environ.get("CLEANUP_CACHE", "false").lower() == "true":
        if os.path.exists(model_cache):
            logger.info(f"Removing converted model: {model_cache}")
            shutil.rmtree(model_cache)

@pytest.fixture(scope="session")
def download_model(request):
    """Fixture to download the model once for the session."""
    models_cache = request.config.cache.get("MODELS_DIR", None)
    model_id = request.param
    model_name = MODELS[model_id]["name"]
    model_cache = os.path.join(models_cache, model_id)
    model_path = os.path.join(model_cache, model_name)
    model_hf_cache = os.environ.get("HF_HOME", os.path.join(model_cache, "hf_cache"))
    logger.info(f"Preparing model: {model_name}")
    # Download the model if not already downloaded
    if not os.path.exists(model_path):
        logger.info(f"Downloading the model: {model_name}")
        command = [
            "huggingface-cli", "download", model_name, 
            "--cache-dir", model_hf_cache, 
            "--local-dir", model_path
        ]
        logger.info(f"Downloading command: {' '.join(command)}")
        retry_request(lambda: subprocess.run(command, check=True, capture_output=True, text=True))
            
    yield model_path
    
    # Cleanup the model after tests
    if os.environ.get("CLEANUP_CACHE", "false").lower() == "true":
        if os.path.exists(model_cache):
            logger.info(f"Removing converted model: {model_cache}")
            shutil.rmtree(model_cache)

@pytest.fixture(scope="session")
def download_test_content(request):
    """Download the test content from the given URL and return the file path."""
    
    test_data = request.config.cache.get("TEST_DATA", None)
    
    file_name, subdir = request.param if isinstance(request.param, tuple) else (request.param, "")
    file_url = TEST_FILES[file_name]
    file_path = os.path.join(test_data, subdir, file_name)
    if not os.path.exists(file_path):
        logger.info(f"Downloading test content from {file_url} to {file_path}...")
        os.makedirs(os.path.dirname(file_path), exist_ok=True)
        response = requests.get(file_url, stream=True)
        response.raise_for_status()
        with open(file_path, 'wb') as f:
            for chunk in response.iter_content(chunk_size=8192):
                f.write(chunk)
        logger.info(f"Downloaded test content to {file_path}")
    else:
        logger.info(f"Test content already exists at {file_path}")
    yield file_path
    # Cleanup the test content after tests
    if os.environ.get("CLEANUP_CACHE", "false").lower() == "true":
        if os.path.exists(file_path):
            logger.info(f"Removing test content: {file_path}")
            os.remove(file_path)


@pytest.fixture(scope="session")
def generate_test_content(request):
    """Download the test content from the given URL and return the file path."""
    
    test_data = request.config.cache.get("TEST_DATA", None)
    
    file_name, subdir = request.param if isinstance(request.param, tuple) else (request.param, "")
    file_path = os.path.join(test_data, subdir, file_name)
    if not os.path.exists(file_path):
        os.makedirs(os.path.dirname(file_path), exist_ok=True)
        logger.info(f"Generating test content {file_name}")
        from PIL import Image
        import numpy as np

        res = 28, 28
        lines = np.arange(res[0] * res[1] * 3, dtype=np.uint8) % 255
        lines = lines.reshape([*res, 3])
        lines_image = Image.fromarray(lines)
        lines_image.save(file_path)
        logger.info(f"Generated test content to {file_path}")
    else:
        logger.info(f"Test content already exists at {file_path}")
    yield file_path
    # Cleanup the test content after tests
    if os.environ.get("CLEANUP_CACHE", "false").lower() == "true":
        if os.path.exists(file_path):
            logger.info(f"Removing test content: {file_path}")
            os.remove(file_path)


@pytest.fixture(scope="module", autouse=True)
def run_gc_after_test():
    """
    Fixture to run garbage collection after each test module.
    This is a workaround to minimize memory consumption during tests and allow the use of less powerful CI runners.
    """
    yield
    gc.collect()<|MERGE_RESOLUTION|>--- conflicted
+++ resolved
@@ -77,11 +77,9 @@
         "name": "OpenVINO/LCM_Dreamshaper_v7-int8-ov",
         "convert_args": []
     },
-<<<<<<< HEAD
     "tiny-random-minicpmv-2_6": {
         "name": "katuni4ka/tiny-random-minicpmv-2_6",
         "convert_args": ['--trust-remote-code', "--task", "image-text-to-text"]
-=======
     "InternVL2-1B": {
         "name": "OpenGVLab/InternVL2-1B",
         "convert_args": ['--trust-remote-code']
@@ -89,7 +87,6 @@
     "Qwen2-VL-2B-Instruct": {
         "name": "Qwen/Qwen2-VL-2B-Instruct",
         "convert_args": ['--trust-remote-code']
->>>>>>> f4c5197a
     },
 }
 
