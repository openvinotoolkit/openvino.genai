--- conflicted
+++ resolved
@@ -118,11 +118,7 @@
     # HF in chat scenario does not add special tokens, but openvino tokenizer by default is converted with add_special_tokens=True.
     # Need to regenerate openvino_tokenizer/detokenizer.
     model_id, path, tokenizer, model_opt, pipe = read_model((model_descr[0], model_descr[1] / '_test_chat'), add_special_tokens=False)
-<<<<<<< HEAD
-    pipe_with_kv_cache = ov_genai.LLMPipeline(path, device, **{"ENABLE_MMAP": False})
-=======
-    pipe_with_kv_cache = ov_genai.LLMPipeline(str(path), device, config={"ENABLE_MMAP": False})
->>>>>>> 7bca9d2f
+    pipe_with_kv_cache = ov_genai.LLMPipeline(path, device, config={"ENABLE_MMAP": False})
   
     pipe_with_kv_cache.start_chat()
     for question in quenstions:
