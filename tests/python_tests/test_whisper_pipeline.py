--- conflicted
+++ resolved
@@ -554,23 +554,22 @@
 
 
 @pytest.mark.parametrize("model_descr", get_whisper_models_list(tiny_only=True))
-<<<<<<< HEAD
-@pytest.mark.parametrize("test_sample", get_samples_from_dataset(length=1))
-@pytest.mark.precommit
-def test_random_sampling(model_descr, test_sample):
+@pytest.mark.parametrize("sample_from_dataset", [{"language" : "en", "sample_id": 0}], indirect=True)
+@pytest.mark.precommit
+def test_random_sampling(model_descr, sample_from_dataset):
     _, _, hf_pipe, genai_pipe = read_whisper_model(model_descr)
 
     config = ov_genai.WhisperGenerationConfig(do_sample=True, top_p=0.01)
 
     genai_result = run_genai(
         genai_pipe,
-        test_sample,
+        sample_from_dataset,
         config=config,
     )
 
     hf_result = run_huggingface(
         hf_pipe,
-        test_sample,
+        sample_from_dataset,
         config=config,
     )
 
@@ -580,13 +579,13 @@
 
     genai_result = run_genai(
         genai_pipe,
-        test_sample,
+        sample_from_dataset,
         config=config,
     )
 
     hf_result = run_huggingface(
         hf_pipe,
-        test_sample,
+        sample_from_dataset,
         config=config,
     )
 
@@ -594,15 +593,7 @@
 
 
 @pytest.mark.parametrize("model_descr", get_whisper_models_list(tiny_only=True))
-@pytest.mark.parametrize(
-    "test_sample",
-    [
-        *get_samples_from_dataset(language="en", length=1),
-    ],
-)
-=======
 @pytest.mark.parametrize("sample_from_dataset", [{"language" : "en", "sample_id": 0}], indirect=True)
->>>>>>> 9caf53ca
 @pytest.mark.precommit
 def test_perf_metrics(model_descr, sample_from_dataset):
     model_id, path, hf_pipe, genai_pipe = read_whisper_model(model_descr)
