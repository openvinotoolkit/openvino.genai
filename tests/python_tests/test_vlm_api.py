# Copyright (C) 2018-2024 Intel Corporation
# SPDX-License-Identifier: Apache-2.0

import openvino_tokenizers
import openvino
import pytest
import transformers
from optimum.intel.openvino import OVModelForVisualCausalLM
from openvino_genai import VLMPipeline
from common import get_greedy, get_image_by_link, get_beam_search, get_greedy, get_multinomial_all_parameters

def get_ov_model(cache):
    model_dir = cache.mkdir("tiny-random-minicpmv-2_6")
    if (model_dir / "openvino_language_model.xml").exists():
        return model_dir
    model_id = "katuni4ka/tiny-random-minicpmv-2_6"
    processor = transformers.AutoProcessor.from_pretrained(model_id, trust_remote_code=True)
    processor.tokenizer.save_pretrained(model_dir)
    ov_tokenizer, ov_detokenizer = openvino_tokenizers.convert_tokenizer(processor.tokenizer, with_detokenizer=True)
    openvino.save_model(ov_tokenizer, model_dir / "openvino_tokenizer.xml")
    openvino.save_model(ov_detokenizer, model_dir / "openvino_detokenizer.xml")
    model = OVModelForVisualCausalLM.from_pretrained(model_id, compile=False, device="CPU", export=True, trust_remote_code=True)
    processor.save_pretrained(model_dir)
    model.save_pretrained(model_dir)
    return model_dir


prompts = [
    "What is on the image?",
    "What is special about this image?",
]

image_links = [
    "https://github.com/openvinotoolkit/openvino_notebooks/assets/29454499/d5fbbd1a-d484-415c-88cb-9986625b7b11",
    "https://huggingface.co/datasets/huggingface/documentation-images/resolve/main/transformers/tasks/car.jpg",
    "https://github.com/user-attachments/assets/8c9ae017-7837-4abc-ae92-c1054c9ec350"
]

image_links_for_testing = [
    [],
    [image_links[0]],
    [image_links[0], image_links[2], image_links[1]]
]

@pytest.mark.precommit
@pytest.mark.nightly
def test_vlm_pipeline(cache):
    def streamer(word: str) -> bool:
        return False

<<<<<<< HEAD
    models_path = get_ov_model(cache.mkdir("MiniCPM-V-2_6"))
=======
    model_path = get_ov_model(cache)
>>>>>>> 5c55f291

    for links in image_links_for_testing:
        images = []
        for link in links:
            images.append(get_image_by_link(link))

        pipe = VLMPipeline(str(models_path), "CPU")
        pipe.start_chat()

        pipe.generate(prompts[0], images=images, generation_config=get_greedy(), streamer=streamer)

        for prompt in prompts[1:]:
            pipe.generate(prompt, generation_config=get_greedy(), streamer=streamer)

        pipe.finish_chat()


@pytest.mark.precommit
@pytest.mark.nightly
def test_vlm_get_tokenizer(cache):
<<<<<<< HEAD
    models_path = get_ov_model(cache.mkdir("MiniCPM-V-2_6"))
    pipe = VLMPipeline(str(models_path), "CPU")
=======
    model_path = get_ov_model(cache)
    pipe = VLMPipeline(str(model_path), "CPU")
>>>>>>> 5c55f291
    tokenizer = pipe.get_tokenizer()
    tokenizer.encode("")


@pytest.mark.precommit
@pytest.mark.nightly
@pytest.mark.parametrize("config", [
    get_beam_search(),
    get_multinomial_all_parameters(),
])
def test_sampling(config, cache):
<<<<<<< HEAD
    models_path = get_ov_model(cache.mkdir("MiniCPM-V-2_6"))
=======
    model_path = get_ov_model(cache)
>>>>>>> 5c55f291
    image = get_image_by_link(image_links[0])
    pipe = VLMPipeline(str(models_path), "CPU")
    pipe.generate(prompts[0], image=image, generation_config=config)<|MERGE_RESOLUTION|>--- conflicted
+++ resolved
@@ -48,11 +48,7 @@
     def streamer(word: str) -> bool:
         return False
 
-<<<<<<< HEAD
-    models_path = get_ov_model(cache.mkdir("MiniCPM-V-2_6"))
-=======
-    model_path = get_ov_model(cache)
->>>>>>> 5c55f291
+    models_path = get_ov_model(cache)
 
     for links in image_links_for_testing:
         images = []
@@ -73,13 +69,8 @@
 @pytest.mark.precommit
 @pytest.mark.nightly
 def test_vlm_get_tokenizer(cache):
-<<<<<<< HEAD
-    models_path = get_ov_model(cache.mkdir("MiniCPM-V-2_6"))
+    models_path = get_ov_model(cache)
     pipe = VLMPipeline(str(models_path), "CPU")
-=======
-    model_path = get_ov_model(cache)
-    pipe = VLMPipeline(str(model_path), "CPU")
->>>>>>> 5c55f291
     tokenizer = pipe.get_tokenizer()
     tokenizer.encode("")
 
@@ -91,11 +82,7 @@
     get_multinomial_all_parameters(),
 ])
 def test_sampling(config, cache):
-<<<<<<< HEAD
-    models_path = get_ov_model(cache.mkdir("MiniCPM-V-2_6"))
-=======
-    model_path = get_ov_model(cache)
->>>>>>> 5c55f291
+    models_path = get_ov_model(cache)
     image = get_image_by_link(image_links[0])
     pipe = VLMPipeline(str(models_path), "CPU")
     pipe.generate(prompts[0], image=image, generation_config=config)