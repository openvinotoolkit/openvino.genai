from pathlib import Path

import nncf

COMPRESSION_OPTIONS = {
    "INT8": {
        "mode": nncf.CompressWeightsMode.INT8 if "INT8_ASYM" not in nncf.CompressWeightsMode.__members__ else nncf.CompressWeightsMode.INT8_ASYM},
    "INT4_SYM": {
        "mode": nncf.CompressWeightsMode.INT4_SYM,
        "group_size": 128,
    },
    "INT4_ASYM": {
        "mode": nncf.CompressWeightsMode.INT4_ASYM,
        "group_size": 128,
    },
    "4BIT_MAXIMUM": {
        "mode": nncf.CompressWeightsMode.INT4_SYM,
        "group_size": 128,
        "ratio": 1,
        "all_layers": True,
    },
    "E2M1": {
        "mode": nncf.CompressWeightsMode.E2M1,
        "group_size": 32,
        "all_layers": True,
    },
}

if "INT8_ASYM" in nncf.CompressWeightsMode.__members__:
    COMPRESSION_OPTIONS["INT8_ASYM"] = {"mode": nncf.CompressWeightsMode.INT8_ASYM}

if "INT8_SYM" in nncf.CompressWeightsMode.__members__:
    COMPRESSION_OPTIONS["INT8_SYM"] = {"mode": nncf.CompressWeightsMode.INT8_SYM}


def get_compressed_path(output_dir: str, base_precision, option: str):
    return Path(output_dir) / "pytorch/dldt/compressed_weights" / f"OV_{base_precision}-{option}"


INT4_MODEL_CONFIGURATION = {
    "dolly-v2-3b": {"mode": nncf.CompressWeightsMode.INT4_ASYM, "group_size": 128, "ratio": 1.0, "scale": True},
    "gpt-j-6b": {"mode": nncf.CompressWeightsMode.INT4_ASYM, "group_size": 64},
    "opt-6.7b": {"mode": nncf.CompressWeightsMode.INT4_ASYM, "group_size": 64, "ratio": 0.8},
    "red-pajama-incite-7b-instruct": {"mode": nncf.CompressWeightsMode.INT4_ASYM, "group_size": 128},
    "zephyr-7b-beta": {"mode": nncf.CompressWeightsMode.INT4_SYM, "group_size": 128, "ratio": 0.8,
                       "dataset": {"name": "wikitext,wikitext-2-v1,train[:1000],text", "awq": True}},
    "llama-2-7b": {"mode": nncf.CompressWeightsMode.INT4_SYM, "group_size": 128, "ratio": 0.6},
    "llama-2-7b-chat": {"mode": nncf.CompressWeightsMode.INT4_SYM, "group_size": 128, "ratio": 0.8},
    "llama-2-13b-chat": {"mode": nncf.CompressWeightsMode.INT4_SYM, "group_size": 64, "ratio": 0.8},
    "stablelm-3b-4e1t": {"mode": nncf.CompressWeightsMode.INT4_SYM, "group_size": 64, "ratio": 0.8,
                         "dataset": {"name": "wikitext,wikitext-2-v1,train[:1000],text", "awq": True}},
    "stablelm-epoch-3b-preview": {"mode": nncf.CompressWeightsMode.INT4_SYM, "group_size": 64, "ratio": 0.8,
                                  "dataset": {"name": "wikitext,wikitext-2-v1,train[:1000],text", "awq": True}},
    "stable-zephyr-3b-dpo": {"mode": nncf.CompressWeightsMode.INT4_ASYM, "group_size": 128, "ratio": 1.0,
                             "dataset": {"name": "wikitext,wikitext-2-v1,train[:1000],text", "awq": True}},
    "stable-code-3b": {"mode": nncf.CompressWeightsMode.INT4_SYM, "group_size": 64, "ratio": 0.8},
    "rocket-3b": {"mode": nncf.CompressWeightsMode.INT4_SYM, "group_size": 128, "ratio": 0.8},
    "chatglm2-6b": {"mode": nncf.CompressWeightsMode.INT4_SYM, "group_size": 128, "ratio": 0.72},
    "qwen-7b-chat": {"mode": nncf.CompressWeightsMode.INT4_SYM, "group_size": 128, "ratio": 0.6},
    "open-llama-3b": {"mode": nncf.CompressWeightsMode.INT4_ASYM, "group_size": 64, "ratio": 1.0, "all_layers": True},
    "falcon-7b-instruct": {"mode": nncf.CompressWeightsMode.INT4_SYM, "group_size": 64, "all_layers": True},
    "orca-mini-3b": {"mode": nncf.CompressWeightsMode.INT4_SYM, "group_size": 64, "all_layers": True,
                     "dataset": {"name": "wikitext,wikitext-2-v1,train[:1000],text", "awq": False}},
    "bloomz-560m": {"mode": nncf.CompressWeightsMode.INT4_SYM, "group_size": 64, "ratio": 0.8,
                    "dataset": {"name": "wikitext,wikitext-2-v1,train[:1000],text", "awq": True}},
    "mixtral-8x7b-v0.1": {"mode": nncf.CompressWeightsMode.INT4_SYM, "group_size": 128, "ratio": 0.8},
    "baichuan2-7b-chat": {"mode": nncf.CompressWeightsMode.INT4_SYM, "group_size": 128, "ratio": 0.8,
                          "dataset": {"name": "wikitext,wikitext-2-v1,train[:1000],text", "awq": True}},
    "mistral-7b-v0.1": {"mode": nncf.CompressWeightsMode.INT4_SYM, "group_size": 128, "ratio": 0.9},
    "llama-7b": {"mode": nncf.CompressWeightsMode.INT4_SYM, "group_size": 128, "ratio": 0.7},
    "opt-2.7b": {"mode": nncf.CompressWeightsMode.INT4_SYM, "group_size": 128, "ratio": 0.7},
    "red-pajama-incite-chat-3b-v1": {"mode": nncf.CompressWeightsMode.INT4_ASYM, "group_size": 128, "ratio": 1.0, "scale": True},
    "vicuna-7b-v1.5": {"mode": nncf.CompressWeightsMode.INT4_ASYM, "group_size": 128, "ratio": 1.0},
    "stablelm-tuned-alpha-3b": {"mode": nncf.CompressWeightsMode.INT4_ASYM, "group_size": 128, "ratio": 0.8},
<<<<<<< HEAD
    "longchat-b7": {"mode": nncf.CompressWeightsMode.INT4_ASYM, "group_size": 128, "ratio": 0.9},
    "starcoder2-3b": {"mode": nncf.CompressWeightsMode.INT4_ASYM, "group_size": 128, "ratio": 0.9},
    "tiny-llama-1.1b-chat": {"mode": nncf.CompressWeightsMode.INT4_ASYM, "group_size": 128, "ratio": 0.8},
=======
    "gpt-2": {"mode": nncf.CompressWeightsMode.INT4_ASYM, "group_size": 128, "ratio": 0.5, "scale": True},
    "longchat-b7": {"mode": nncf.CompressWeightsMode.INT4_ASYM, "group_size": 128, "ratio": 0.9},
    "starcoder2-3b": {"mode": nncf.CompressWeightsMode.INT4_ASYM, "group_size": 128, "ratio": 0.9},
    "tiny-llama-1.1b-chat": {"mode": nncf.CompressWeightsMode.INT4_ASYM, "group_size": 128, "ratio": 0.8},
    "stablelm-7b": {"mode": nncf.CompressWeightsMode.INT4_ASYM, "group_size": 128, "ratio": 0.6, "scale": True},
>>>>>>> 3bfdd3fa
    "phi-2": {"mode": nncf.CompressWeightsMode.INT4_ASYM, "group_size": 128, "ratio": 0.9},
}<|MERGE_RESOLUTION|>--- conflicted
+++ resolved
@@ -72,16 +72,8 @@
     "red-pajama-incite-chat-3b-v1": {"mode": nncf.CompressWeightsMode.INT4_ASYM, "group_size": 128, "ratio": 1.0, "scale": True},
     "vicuna-7b-v1.5": {"mode": nncf.CompressWeightsMode.INT4_ASYM, "group_size": 128, "ratio": 1.0},
     "stablelm-tuned-alpha-3b": {"mode": nncf.CompressWeightsMode.INT4_ASYM, "group_size": 128, "ratio": 0.8},
-<<<<<<< HEAD
     "longchat-b7": {"mode": nncf.CompressWeightsMode.INT4_ASYM, "group_size": 128, "ratio": 0.9},
     "starcoder2-3b": {"mode": nncf.CompressWeightsMode.INT4_ASYM, "group_size": 128, "ratio": 0.9},
     "tiny-llama-1.1b-chat": {"mode": nncf.CompressWeightsMode.INT4_ASYM, "group_size": 128, "ratio": 0.8},
-=======
-    "gpt-2": {"mode": nncf.CompressWeightsMode.INT4_ASYM, "group_size": 128, "ratio": 0.5, "scale": True},
-    "longchat-b7": {"mode": nncf.CompressWeightsMode.INT4_ASYM, "group_size": 128, "ratio": 0.9},
-    "starcoder2-3b": {"mode": nncf.CompressWeightsMode.INT4_ASYM, "group_size": 128, "ratio": 0.9},
-    "tiny-llama-1.1b-chat": {"mode": nncf.CompressWeightsMode.INT4_ASYM, "group_size": 128, "ratio": 0.8},
-    "stablelm-7b": {"mode": nncf.CompressWeightsMode.INT4_ASYM, "group_size": 128, "ratio": 0.6, "scale": True},
->>>>>>> 3bfdd3fa
     "phi-2": {"mode": nncf.CompressWeightsMode.INT4_ASYM, "group_size": 128, "ratio": 0.9},
 }