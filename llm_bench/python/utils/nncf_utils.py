--- conflicted
+++ resolved
@@ -49,13 +49,9 @@
     "qwen-7b-chat": {"mode": nncf.CompressWeightsMode.INT4_SYM, "group_size": 128, "ratio": 0.6},
     "open-llama-3b": {"mode": nncf.CompressWeightsMode.INT4_SYM, "group_size": 64, "all_layers": True},
     "falcon-7b-instruct": {"mode": nncf.CompressWeightsMode.INT4_SYM, "group_size": 64, "all_layers": True},
-<<<<<<< HEAD
     "orca-mini-3b": {"mode": nncf.CompressWeightsMode.INT4_SYM, "group_size": 64, "all_layers": True,
                      "dataset": {"name": "wikitext,wikitext-2-v1,train[:1000]", "item_name": "text", "awq": False}},
     "bloomz_560m": {"mode": nncf.CompressWeightsMode.INT4_SYM, "group_size": 64, "ratio": 0.8,
                     "dataset": {"name": "wikitext,wikitext-2-v1,train[:1000]", "item_name": "text", "awq": True}},
-=======
-    "orca-mini-3b": {"mode": nncf.CompressWeightsMode.INT4_SYM, "group_size": 64, "all_layers": True},
     "mixtral-8x7b-v0.1": {"mode": nncf.CompressWeightsMode.INT4_SYM, "group_size": 128, "ratio": 0.8},
->>>>>>> 987e2135
 }