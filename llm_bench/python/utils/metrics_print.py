--- conflicted
+++ resolved
@@ -30,22 +30,14 @@
         iter_data['first_token_latency'] = tms[0] * 1000 if len(tms) > 0 else -1
         iter_data['other_tokens_avg_latency'] = sum(tms[1:]) / (len(tms) - 1) * 1000 if len(tms) > 1 else -1
         log.info(
-<<<<<<< HEAD
-            f"[{iter_str}] First token latency: {iter_data['first_token_latency']:.2f} ms, "
-=======
             f"[{iter_str}] First token latency: {iter_data['first_token_latency']:.2f} ms/token, "
->>>>>>> 0685a1c6
             f"other tokens latency: {iter_data['other_tokens_avg_latency']:.2f} ms/token, len of tokens: {len(tms)}",
         )
     if len(tms_infer) > 0:
         iter_data['first_token_infer_latency'] = tms_infer[0] * 1000 if len(tms_infer) > 0 else -1
         iter_data['other_tokens_infer_avg_latency'] = sum(tms_infer[1:]) / (len(tms_infer) - 1) * 1000 if len(tms_infer) > 1 else -1
         log.info(
-<<<<<<< HEAD
-            f"[{iter_str}] First token infer latency: {iter_data['first_token_infer_latency']:.2f} ms, "
-=======
             f"[{iter_str}] First token infer latency: {iter_data['first_token_infer_latency']:.2f} ms/token, "
->>>>>>> 0685a1c6
             f"other tokens infer latency: {iter_data['other_tokens_infer_avg_latency']:.2f} ms/token, len of tokens: {len(tms_infer)}",
         )
     if stable_diffusion is not None:
