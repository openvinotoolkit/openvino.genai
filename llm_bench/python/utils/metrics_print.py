# -*- coding: utf-8 -*-
# Copyright (C) 2023-2024 Intel Corporation
# SPDX-License-Identifier: Apache-2.0
import logging as log


def print_metrics(
        iter_num, iter_data, tms=None, tms_infer=None, warm_up=False, max_rss_mem=-1, max_shared_mem=-1,
        stable_diffusion=None, tokenization_time=None, batch_size=1
):
    if tms is None:
        tms = []
    if tms_infer is None:
        tms_infer = []
    iter_str = str(iter_num)
    if warm_up:
        iter_str = 'warm-up'
    output_str = ''
    latency_unit = 'token'
    if batch_size > 1:
        latency_unit = '{}tokens'.format(batch_size)
    if iter_data['input_size'] != '':
        output_str += 'Input token size: {}, '.format(iter_data['input_size'])
    if iter_data['output_size'] != '':
        output_str += 'Output size: {}, '.format(iter_data['output_size'])
    if iter_data['infer_count'] != '':
        output_str += 'Infer count: {}, '.format(iter_data['infer_count'])
    if tokenization_time:
        output_str += 'Tokenization Time: {:.2f}ms, '.format(tokenization_time[0])
        if len(tokenization_time) > 1:
            output_str += 'Detokenization Time: {:.2f}ms, '.format(tokenization_time[1])
    if iter_data['generation_time'] != '':
        output_str += 'Generation Time: {:.2f}s, '.format(iter_data['generation_time'])
    if iter_data['latency'] != '':
        output_str += 'Latency: {:.2f} ms/{}'.format(iter_data['latency'], latency_unit)
    if output_str != '':
        output_str = ' '.join(['[{}]'.format(iter_str), output_str])
        log.info(output_str)
    if len(tms) > 0:
        iter_data['first_token_latency'] = tms[0] * 1000 if len(tms) > 0 else -1
        iter_data['other_tokens_avg_latency'] = sum(tms[1:]) / (len(tms) - 1) * 1000 if len(tms) > 1 else -1
        log.info(
            f"[{iter_str}] First token latency: {iter_data['first_token_latency']:.2f} ms/{latency_unit}, "
            f"other tokens latency: {iter_data['other_tokens_avg_latency']:.2f} ms/{latency_unit}, len of tokens: {len(tms)} * {batch_size}",
        )
    else:
        log.warning(f'[{iter_str}] No hook data output for first token latency and other tokens latency')
    if len(tms_infer) > 0:
        iter_data['first_token_infer_latency'] = tms_infer[0] * 1000 if len(tms_infer) > 0 else -1
        iter_data['other_tokens_infer_avg_latency'] = sum(tms_infer[1:]) / (len(tms_infer) - 1) * 1000 if len(tms_infer) > 1 else -1
        log.info(
            f"[{iter_str}] First infer latency: {iter_data['first_token_infer_latency']:.2f} ms/infer, "
            f"other infers latency: {iter_data['other_tokens_infer_avg_latency']:.2f} ms/infer, inference count: {len(tms_infer)}",
        )
    else:
        log.warning(f'[{iter_str}] No hook data output for first infer latency and other infers latency')
    if stable_diffusion is not None:
        print_stable_diffusion_infer_latency(iter_str, iter_data, stable_diffusion)
    output_str = ''
    if max_rss_mem != '' and max_rss_mem > -1:
        output_str += 'Max rss memory cost: {:.2f}MBytes, '.format(max_rss_mem)
    if max_shared_mem != '' and max_shared_mem > -1:
        output_str += 'max shared memory cost: {:.2f}MBytes'.format(max_shared_mem)
    if output_str != '':
        output_str = ' '.join(['[{}]'.format(iter_str), output_str])
        log.info(output_str)
    if iter_data['result_md5'] != '':
        log.info(f"[{iter_str}] Result MD5:{iter_data['result_md5']}")


def print_generated(iter_num, warm_up=False, generated=None):
    iter_str = str(iter_num)
    if warm_up:
        iter_str = 'warm-up'
    if generated is not None:
        log.info(f'[{iter_str}] Generated: {generated}')


def print_stable_diffusion_infer_latency(iter_str, iter_data, stable_diffusion):
    iter_data['first_token_latency'] = stable_diffusion.get_1st_unet_latency()
    iter_data['other_tokens_avg_latency'] = stable_diffusion.get_2nd_unet_latency()
    iter_data['first_token_infer_latency'] = iter_data['first_token_latency']
    iter_data['other_tokens_infer_avg_latency'] = iter_data['other_tokens_avg_latency']
    log.info(f"[{iter_str}] First step of unet latency: {iter_data['first_token_latency']:.2f} ms/step, "
             f"other steps of unet latency: {iter_data['other_tokens_avg_latency']:.2f} ms/step",)
    log.info(f"[{iter_str}] Text encoder latency: {stable_diffusion.get_text_encoder_latency():.2f} ms/step, "
             f"unet latency: {stable_diffusion.get_unet_latency():.2f} ms/step, "
             f"vae decoder latency: {stable_diffusion.get_vae_decoder_latency():.2f} ms/step, "
             f"text encoder step count: {stable_diffusion.get_text_encoder_step_count()}, "
             f"unet step count: {stable_diffusion.get_unet_step_count()}, "
             f"vae decoder step count: {stable_diffusion.get_vae_decoder_step_count()}",)


def print_ldm_unet_vqvae_infer_latency(iter_num, iter_data, tms=None, warm_up=False):
    iter_str = str(iter_num)
    if warm_up:
        iter_str = 'warm-up'
    len_tms = len(tms)
    iter_data['first_token_latency'] = tms[0] * 1000 if len_tms > 0 else -1
    iter_data['other_tokens_avg_latency'] = sum(tms[1:(len_tms - 1)]) / (len_tms - 2) * 1000 if len_tms > 2 else 0
    iter_data['first_token_infer_latency'] = iter_data['first_token_latency']
    iter_data['other_tokens_infer_avg_latency'] = iter_data['other_tokens_avg_latency']

    log.info(f"[{iter_str}] First step of unet latency: {iter_data['first_token_latency']:.2f} ms/step, "
             f"other steps of unet latency: {iter_data['other_tokens_avg_latency']:.2f} ms/step",)
    if len_tms > 1:
        log.info(f"[{iter_str}] Unet latency: {(sum(tms[0:(len_tms - 1)]) / (len_tms - 1)) * 1000:.2f} ms/step, "
                 f"vqvae decoder latency: {tms[len_tms - 1] * 1000:.2f} ms/step, "
                 f"unet step count: {len_tms - 1}, "
                 f"vqvae decoder step count: 1",)


def output_avg_statis_tokens(prompt_dict, prompt_idx_list, iter_data_list, batch_size, is_text_gen):
    for p_idx in prompt_idx_list:
        avg_1st_token_latency = 0
        avg_2nd_tokens_latency = 0
        avg_2nd_token_tput = 0
        avg_input_size = 0
        index_num = 0
        for iter_data in iter_data_list:
            # Exclude the warm-up iteration
            if iter_data['iteration'] == 0:
                continue
            if iter_data['prompt_idx'] == p_idx:
<<<<<<< HEAD
                avg_1st_token_latency += iter_data['first_token_latency']
                avg_2nd_tokens_latency += iter_data['other_tokens_avg_latency']
                if iter_data['input_size'] is not '':
                    avg_input_size += iter_data['input_size']
=======
                avg_1st_token_latency += iter_data['first_token_latency'] if iter_data['first_token_latency'] != '' else 0
                avg_2nd_tokens_latency += iter_data['other_tokens_avg_latency'] if iter_data['other_tokens_avg_latency'] != '' else 0
                avg_input_size += iter_data['input_size'] if iter_data['input_size'] != '' else 0
>>>>>>> cad3abb5
                index_num = index_num + 1
        if index_num > 0:
            avg_1st_token_latency = avg_1st_token_latency / index_num
            avg_2nd_tokens_latency = avg_2nd_tokens_latency / index_num
            avg_input_size = int(avg_input_size / index_num)
            if avg_2nd_tokens_latency > 0:
                avg_2nd_token_tput = (1 / avg_2nd_tokens_latency) * batch_size * 1000
            latency_unit = 'token'
            if batch_size > 1:
                if is_text_gen is True:
                    latency_unit = '{}tokens'.format(batch_size)
                else:
                    latency_unit = '{}steps'.format(batch_size)
            prompt_dict[p_idx] = '\n[ INFO ] [Average] Prompt[{}] Input token size: {}, 1st token lantency: {:.2f} ms/{}, ' \
                '2nd tokens latency: {:.2f} ms/{}, 2nd tokens throughput: {:.2f} tokens/s' \
                .format(p_idx, avg_input_size, avg_1st_token_latency, latency_unit, avg_2nd_tokens_latency, latency_unit, avg_2nd_token_tput)


def print_average(iter_data_list, prompt_idx_list, batch_size, is_text_gen=False):
    if len(iter_data_list) <= 1:
        # 1st iteration is the warm-up iteration
        return
    total_generation_time = 0
    total_num_tokens = 0
    warm_up_iters = 0
    for iter_data in iter_data_list:
        if iter_data['iteration'] == 0:
            # Exclude the warm-up iteration
            warm_up_iters = warm_up_iters + 1
            continue
        if iter_data['generation_time'] != '':
            total_generation_time += iter_data['generation_time']
        if iter_data['output_size'] != '':
            total_num_tokens += iter_data['output_size']

    total_iters = len(iter_data_list) - warm_up_iters

    if total_iters > 0:
        prompt_dict = {}
        output_avg_statis_tokens(prompt_dict, prompt_idx_list, iter_data_list, batch_size, is_text_gen)
        log.info('<<< Warm-up iteration is excluded. >>>')
        out_str = '[Total] Iterations: {}'.format(total_iters)
        for prompt_key in prompt_dict:
            out_str += prompt_dict[prompt_key]
        log.info(out_str)<|MERGE_RESOLUTION|>--- conflicted
+++ resolved
@@ -122,16 +122,9 @@
             if iter_data['iteration'] == 0:
                 continue
             if iter_data['prompt_idx'] == p_idx:
-<<<<<<< HEAD
-                avg_1st_token_latency += iter_data['first_token_latency']
-                avg_2nd_tokens_latency += iter_data['other_tokens_avg_latency']
-                if iter_data['input_size'] is not '':
-                    avg_input_size += iter_data['input_size']
-=======
                 avg_1st_token_latency += iter_data['first_token_latency'] if iter_data['first_token_latency'] != '' else 0
                 avg_2nd_tokens_latency += iter_data['other_tokens_avg_latency'] if iter_data['other_tokens_avg_latency'] != '' else 0
                 avg_input_size += iter_data['input_size'] if iter_data['input_size'] != '' else 0
->>>>>>> cad3abb5
                 index_num = index_num + 1
         if index_num > 0:
             avg_1st_token_latency = avg_1st_token_latency / index_num
