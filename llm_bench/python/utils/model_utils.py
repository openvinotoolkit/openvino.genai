--- conflicted
+++ resolved
@@ -133,11 +133,8 @@
     model_args['num_beams'] = args.num_beams
     model_args['torch_compile_backend'] = args.torch_compile_backend
     model_args['convert_tokenizer'] = args.convert_tokenizer
-<<<<<<< HEAD
+    model_args['interleave'] = args.interleave
     model_args['output_dir'] = args.output_dir
-=======
-    model_args['interleave'] = args.interleave
->>>>>>> 4722fa40
 
     model_framework = args.framework
     model_path = Path(args.model)
