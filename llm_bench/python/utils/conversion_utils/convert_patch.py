# -*- coding: utf-8 -*-
# Copyright (C) 2023-2024 Intel Corporation
# SPDX-License-Identifier: Apache-2.0

import torch
<<<<<<< HEAD
import torch.nn.functional as F
from typing import Tuple, Optional
=======
from typing import Tuple, Optional, Union
>>>>>>> 68e904da
import types
from transformers.modeling_outputs import BaseModelOutputWithPast
from transformers import PreTrainedModel


@torch.jit.script_if_tracing
def _chatglm2_get_context_layer(
    query_layer: torch.Tensor, key_layer: torch.Tensor, value_layer: torch.Tensor
):
    mask = torch.zeros(
        (query_layer.shape[-2], key_layer.shape[-2]), dtype=query_layer.dtype
    )
    if query_layer.shape[2] == key_layer.shape[2]:
        tmp_mask = torch.ones(
            (query_layer.shape[-2], key_layer.shape[-2]), dtype=torch.bool
        ).triu(diagonal=1)
        mask.masked_fill_(tmp_mask, float("-inf"))

    context_layer = torch.nn.functional.scaled_dot_product_attention(
        query_layer, key_layer, value_layer, attn_mask=mask
    )
    return context_layer


def _core_attention_forward(self, query_layer, key_layer, value_layer, attention_mask):
    query_layer, key_layer, value_layer = [
        k.permute(1, 2, 0, 3) for k in [query_layer, key_layer, value_layer]
    ]
    if attention_mask is None:
        context_layer = _chatglm2_get_context_layer(query_layer, key_layer, value_layer)
    else:
        context_layer = torch.nn.functional.scaled_dot_product_attention(
            query_layer, key_layer, value_layer, attention_mask
        )
    context_layer = context_layer.permute(2, 0, 1, 3)
    new_context_layer_shape = context_layer.size()[:-2] + (
        self.hidden_size_per_partition,
    )
    context_layer = context_layer.reshape(*new_context_layer_shape)

    return context_layer


@torch.jit.script_if_tracing
def _get_chatglm_attention_mask(input_ids, past_key):
    mask = torch.zeros(
        (input_ids.shape[1], past_key.shape[0] + input_ids.shape[1]),
        dtype=past_key.dtype,
    )
    if past_key.shape[0] == 0:
        tmp_mask = torch.ones(
            (input_ids.shape[1], past_key.shape[0] + input_ids.shape[1]),
            dtype=torch.bool,
        ).triu(diagonal=1)
        mask.masked_fill_(tmp_mask, float("-inf"))
    return mask


def _chatglm_transformer_forward(
    self,
    input_ids,
    position_ids: Optional[torch.Tensor] = None,
    attention_mask: Optional[torch.BoolTensor] = None,
    full_attention_mask: Optional[torch.BoolTensor] = None,
    past_key_values: Optional[Tuple[Tuple[torch.Tensor, torch.Tensor], ...]] = None,
    inputs_embeds: Optional[torch.Tensor] = None,
    use_cache: Optional[bool] = None,
    output_hidden_states: Optional[bool] = None,
    return_dict: Optional[bool] = None,
):
    output_hidden_states = (
        output_hidden_states
        if output_hidden_states is not None
        else self.config.output_hidden_states
    )
    use_cache = use_cache if use_cache is not None else self.config.use_cache
    return_dict = (
        return_dict if return_dict is not None else self.config.use_return_dict
    )

    batch_size, seq_length = input_ids.shape

    if inputs_embeds is None:
        inputs_embeds = self.embedding(input_ids)

    if self.pre_seq_len is not None:
        if past_key_values is None:
            past_key_values = self.get_prompt(
                batch_size=batch_size,
                device=input_ids.device,
                dtype=inputs_embeds.dtype,
            )
        if attention_mask is not None:
            attention_mask = torch.cat(
                [
                    attention_mask.new_ones((batch_size, self.pre_seq_len)),
                    attention_mask,
                ],
                dim=-1,
            )

    if full_attention_mask is None:
        if (attention_mask is not None and not attention_mask.all()) or (
            past_key_values and seq_length != 1
        ):
            full_attention_mask = self.get_masks(
                input_ids, past_key_values, padding_mask=attention_mask
            )
        elif past_key_values is not None:
            full_attention_mask = torch.ones(
                batch_size,
                seq_length,
                seq_length,
                device=input_ids.device,
                dtype=torch.float,
            ) * float("-inf")
            full_attention_mask.triu_(diagonal=1)
            past_length = 0
            if past_key_values:
                past_length = past_key_values[0][0].shape[0]
            if past_length:
                full_attention_mask = torch.cat(
                    (
                        torch.zeros(
                            batch_size, seq_length, past_length, device=input_ids.device
                        ),
                        full_attention_mask,
                    ),
                    dim=-1,
                )
            full_attention_mask.unsqueeze_(1)

    # Rotary positional embeddings
    rotary_pos_emb = self.rotary_pos_emb(self.seq_length)
    if position_ids is not None:
        rotary_pos_emb = rotary_pos_emb[position_ids]
    else:
        rotary_pos_emb = rotary_pos_emb[None, :seq_length]
    rotary_pos_emb = rotary_pos_emb.transpose(0, 1).contiguous()

    # Run encoder.
    hidden_states, presents, all_hidden_states, all_self_attentions = self.encoder(
        inputs_embeds,
        full_attention_mask,
        rotary_pos_emb=rotary_pos_emb,
        kv_caches=past_key_values,
        use_cache=use_cache,
        output_hidden_states=output_hidden_states,
    )

    if not return_dict:
        return tuple(
            v
            for v in [hidden_states, presents, all_hidden_states, all_self_attentions]
            if v is not None
        )

    return BaseModelOutputWithPast(
        last_hidden_state=hidden_states,
        past_key_values=presents,
        hidden_states=all_hidden_states,
        attentions=all_self_attentions,
    )


def _patch_chatglm_core_attention_forward(model: "PreTrainedModel"):
    model.transformer.forward = types.MethodType(
        _chatglm_transformer_forward, model.transformer
    )
    for block in model.transformer.encoder.layers:
        block.self_attention.core_attention.forward = types.MethodType(
            _core_attention_forward, block.self_attention.core_attention
        )


def _update_qwen_rotary_embedding_cache(model):
    model.transformer.rotary_emb(2048)


def _yi_prepare_decoder_attention_mask(
    attention_mask, input_ids, inputs_embeds, past_key_values_length
):
    input_shape = input_ids.shape if input_ids is not None else inputs_embeds.shape[:-1]
    return _prepare_decoder_attention_mask(
        attention_mask, input_shape, inputs_embeds, past_key_values_length
    )


# Modified from transformers.models.mistral.modeling_mistral._prepare_decoder_sliding_window_attention_mask
def _prepare_decoder_sliding_window_attention_mask(
    attention_mask: torch.Tensor,
    input_shape: Tuple[int, int],
    inputs_embeds: torch.Tensor,
    past_key_values_length: int,
    sliding_window: int,
):
    from transformers.models.mistral.modeling_mistral import (
        _expand_mask,
        _make_sliding_window_causal_mask,
    )

    # create causal mask
    # [bsz, seq_len] -> [bsz, 1, tgt_seq_len, src_seq_len]
    combined_attention_mask = None

    combined_attention_mask = _make_sliding_window_causal_mask(
        input_shape,
        device=inputs_embeds.device,
        dtype=inputs_embeds.dtype,
        past_key_values_length=past_key_values_length,
        sliding_window=sliding_window,
    )

    if attention_mask is not None:
        # [bsz, seq_len] -> [bsz, 1, tgt_seq_len, src_seq_len]
        expanded_attn_mask = _expand_mask(
            attention_mask, inputs_embeds.dtype, tgt_len=input_shape[-1]
        ).to(inputs_embeds.device)
        combined_attention_mask = (
            expanded_attn_mask
            if combined_attention_mask is None
            else expanded_attn_mask + combined_attention_mask
        )

    return combined_attention_mask


# Copied from transformers.models.bart.modeling_bart._expand_mask
def _expand_mask(mask: torch.Tensor, dtype: torch.dtype, tgt_len: Optional[int] = None):
    """
    Expands attention_mask from `[bsz, seq_len]` to `[bsz, 1, tgt_seq_len, src_seq_len]`.
    """
    bsz, src_len = mask.size()
    tgt_len = tgt_len if tgt_len is not None else src_len

    expanded_mask = mask[:, None, None, :].expand(bsz, 1, tgt_len, src_len).to(dtype)

    inverted_mask = 1.0 - expanded_mask

    return inverted_mask.masked_fill(
        inverted_mask.to(torch.bool), torch.finfo(dtype).min
    )


# Modified from transformers.models.bloom.modeling_bloom._make_causal_mask
def _make_causal_mask(
    input_ids_shape: torch.Size,
    device: torch.device,
    past_key_values_length: int,
    dtype: torch.dtype = torch.bool,
) -> torch.BoolTensor:
    """
    Make causal mask used for bi-directional self-attention.
    """
    batch_size, target_length = input_ids_shape
    mask = torch.zeros(
        (target_length, target_length + past_key_values_length),
        dtype=dtype,
        device=device,
    )
    seq_ids = torch.arange(target_length, device=device)

    mask[:, past_key_values_length:] = (
        (seq_ids[:, None] < seq_ids[None, :]) * torch.finfo(dtype).min
        if torch.is_floating_point(mask)
        else seq_ids[:, None] < seq_ids[None, :]
    )

    return mask[None, None, :, :].expand(
        batch_size, 1, target_length, target_length + past_key_values_length
    )


# Modified from transformers.models.llama.modeling_llama._prepare_decoder_attention_mask
def _prepare_decoder_attention_mask(
    attention_mask, input_shape, inputs_embeds, past_key_values_length
):
    # create causal mask
    # [bsz, seq_len] -> [bsz, 1, tgt_seq_len, src_seq_len]
    combined_attention_mask = None

    combined_attention_mask = _make_causal_mask(
        input_shape,
        device=inputs_embeds.device,
        past_key_values_length=past_key_values_length,
        dtype=inputs_embeds.dtype,
    )

    if attention_mask is not None:
        # [bsz, seq_len] -> [bsz, 1, tgt_seq_len, src_seq_len]
        expanded_attn_mask = _expand_mask(
            attention_mask, inputs_embeds.dtype, tgt_len=input_shape[-1]
        ).to(inputs_embeds.device)
        combined_attention_mask = (
            expanded_attn_mask
            if combined_attention_mask is None
            else expanded_attn_mask + combined_attention_mask
        )

    return combined_attention_mask


<<<<<<< HEAD
def mixtral_sparse_moe_block_forward(self, hidden_states: torch.Tensor) -> torch.Tensor:
    """ """
    batch_size, sequence_length, hidden_dim = hidden_states.shape
    hidden_states = hidden_states.view(-1, hidden_dim)
    # router_logits: (batch * sequence_length, n_experts)
    router_logits = self.gate(hidden_states)

    routing_weights = F.softmax(router_logits, dim=1, dtype=torch.float)
    routing_weights, selected_experts = torch.topk(routing_weights, self.top_k, dim=-1)
    routing_weights /= routing_weights.sum(dim=-1, keepdim=True)
    # we cast back to the input dtype
    routing_weights = routing_weights.to(hidden_states.dtype)

    final_hidden_states = torch.zeros((batch_size * sequence_length, hidden_dim), dtype=hidden_states.dtype, device=hidden_states.device)

    # One hot encode the selected experts to create an expert mask
    # this will be used to easily index which expert is going to be sollicitated
    expert_mask = torch.nn.functional.one_hot(selected_experts, num_classes=self.num_experts).permute(2, 1, 0)

    # Loop over all available experts in the model and perform the computation on each expert
    for expert_idx in range(self.num_experts):
        expert_layer = self.experts[expert_idx]
        idx, top_x = torch.where(expert_mask[expert_idx])

        # Index the correct hidden states and compute the expert hidden state for
        # the current expert. We need to make sure to multiply the output hidden
        # states by `routing_weights` on the corresponding tokens (top-1 and top-2)
        current_state = hidden_states[None, top_x].reshape(-1, hidden_dim)
        current_hidden_states = expert_layer(current_state) * routing_weights[top_x, idx, None]

        final_hidden_states.index_add_(0, top_x, current_hidden_states.to(hidden_states.dtype))
    final_hidden_states = final_hidden_states.reshape(batch_size, sequence_length, hidden_dim)
    return final_hidden_states, router_logits
=======
def stablelm_forward(
    self,
    input_ids: Optional[torch.LongTensor] = None,
    attention_mask: Optional[torch.FloatTensor] = None,
    position_ids: Optional[torch.LongTensor] = None,
    past_key_values: Optional[Tuple[Tuple[torch.FloatTensor]]] = None,
    inputs_embeds: Optional[torch.FloatTensor] = None,
    use_cache: Optional[bool] = None,
    output_attentions: Optional[bool] = None,
    output_hidden_states: Optional[bool] = None,
    return_dict: Optional[bool] = None,
) -> Union[Tuple, BaseModelOutputWithPast]:
    output_attentions = (
        output_attentions
        if output_attentions is not None
        else self.config.output_attentions
    )
    output_hidden_states = (
        output_hidden_states
        if output_hidden_states is not None
        else self.config.output_hidden_states
    )
    use_cache = use_cache if use_cache is not None else self.config.use_cache

    return_dict = (
        return_dict if return_dict is not None else self.config.use_return_dict
    )

    # Retrieve input_ids and inputs_embeds
    if input_ids is not None and inputs_embeds is not None:
        raise ValueError(
            "You cannot specify both decoder_input_ids and decoder_inputs_embeds at the same time"
        )
    elif input_ids is not None:
        batch_size, seq_length = input_ids.shape
    elif inputs_embeds is not None:
        batch_size, seq_length, _ = inputs_embeds.shape
    else:
        raise ValueError(
            "You have to specify either decoder_input_ids or decoder_inputs_embeds"
        )

    seq_length_with_past = seq_length
    past_key_values_length = 0

    if past_key_values is not None:
        past_key_values_length = past_key_values[0][0].shape[2]
        seq_length_with_past = seq_length + past_key_values_length

    if position_ids is None:
        device = input_ids.device if input_ids is not None else inputs_embeds.device
        position_ids = torch.arange(
            past_key_values_length,
            seq_length + past_key_values_length,
            dtype=torch.long,
            device=device,
        )
        position_ids = position_ids.unsqueeze(0).view(-1, seq_length)
    else:
        position_ids = position_ids.view(-1, seq_length).long()

    if inputs_embeds is None:
        inputs_embeds = self.embed_tokens(input_ids)
    # Embed positions
    if getattr(self, "_use_flash_attention_2", False):
        # 2d mask is passed through the layers
        attention_mask = (
            attention_mask
            if (attention_mask is not None and 0 in attention_mask)
            else None
        )
    else:
        if attention_mask is None:
            attention_mask = torch.ones(
                (batch_size, seq_length_with_past),
                dtype=torch.bool,
                device=inputs_embeds.device,
            )
        attention_mask = self._prepare_decoder_attention_mask(
            attention_mask,
            (batch_size, seq_length),
            inputs_embeds,
            past_key_values_length,
        )

    hidden_states = inputs_embeds

    if self.gradient_checkpointing and self.training:
        if use_cache:
            use_cache = False

    # Decoder layers
    all_hidden_states = () if output_hidden_states else None
    all_self_attns = () if output_attentions else None
    next_decoder_cache = () if use_cache else None

    for idx, decoder_layer in enumerate(self.layers):
        if output_hidden_states:
            all_hidden_states += (hidden_states,)

        past_key_value = past_key_values[idx] if past_key_values is not None else None

        if self.gradient_checkpointing and self.training:

            def create_custom_forward(module):
                def custom_forward(*inputs):
                    # None for past_key_value
                    return module(*inputs, past_key_value, output_attentions)

                return custom_forward

            layer_outputs = torch.utils.checkpoint.checkpoint(
                create_custom_forward(decoder_layer),
                hidden_states,
                attention_mask,
                position_ids,
            )
        else:
            layer_outputs = decoder_layer(
                hidden_states,
                attention_mask=attention_mask,
                position_ids=position_ids,
                past_key_value=past_key_value,
                output_attentions=output_attentions,
                use_cache=use_cache,
            )

        hidden_states = layer_outputs[0]

        if use_cache:
            next_decoder_cache += (layer_outputs[2 if output_attentions else 1],)

        if output_attentions:
            all_self_attns += (layer_outputs[1],)

    hidden_states = self.norm(hidden_states)

    # Add hidden states from the last decoder layer
    if output_hidden_states:
        all_hidden_states += (hidden_states,)

    next_cache = next_decoder_cache if use_cache else None
    if not return_dict:
        return tuple(
            v
            for v in [hidden_states, next_cache, all_hidden_states, all_self_attns]
            if v is not None
        )
    return BaseModelOutputWithPast(
        last_hidden_state=hidden_states,
        past_key_values=next_cache,
        hidden_states=all_hidden_states,
        attentions=all_self_attns,
    )
>>>>>>> 68e904da


def patch_model_for_optimum_export(model):
    if model.config.model_type in ["stablelm_epoch", "baichuan"]:
        model.model._prepare_decoder_attention_mask = _prepare_decoder_attention_mask
        if model.config.model_type == "stablelm_epoch":
            model.model.forward = types.MethodType(stablelm_forward, model.model)
    elif model.config.model_type == "chatglm":
        _patch_chatglm_core_attention_forward(model)
    elif model.config.model_type == "qwen":
        _update_qwen_rotary_embedding_cache(model)
    elif model.config.model_type == "mistral":
        model.model._prepare_decoder_attention_mask = (
            _prepare_decoder_sliding_window_attention_mask
        )
    elif model.config.model_type == "Yi":
        model.model._prepare_decoder_attention_mask = _yi_prepare_decoder_attention_mask
    elif model.config.model_type == "mixtral":
        for layer in model.model.layers:
            layer.block_sparse_moe.forward = types.MethodType(mixtral_sparse_moe_block_forward, layer.block_sparse_moe)
    return model<|MERGE_RESOLUTION|>--- conflicted
+++ resolved
@@ -3,12 +3,8 @@
 # SPDX-License-Identifier: Apache-2.0
 
 import torch
-<<<<<<< HEAD
 import torch.nn.functional as F
-from typing import Tuple, Optional
-=======
 from typing import Tuple, Optional, Union
->>>>>>> 68e904da
 import types
 from transformers.modeling_outputs import BaseModelOutputWithPast
 from transformers import PreTrainedModel
@@ -311,7 +307,7 @@
     return combined_attention_mask
 
 
-<<<<<<< HEAD
+
 def mixtral_sparse_moe_block_forward(self, hidden_states: torch.Tensor) -> torch.Tensor:
     """ """
     batch_size, sequence_length, hidden_dim = hidden_states.shape
@@ -345,7 +341,8 @@
         final_hidden_states.index_add_(0, top_x, current_hidden_states.to(hidden_states.dtype))
     final_hidden_states = final_hidden_states.reshape(batch_size, sequence_length, hidden_dim)
     return final_hidden_states, router_logits
-=======
+
+  
 def stablelm_forward(
     self,
     input_ids: Optional[torch.LongTensor] = None,
@@ -500,7 +497,6 @@
         hidden_states=all_hidden_states,
         attentions=all_self_attns,
     )
->>>>>>> 68e904da
 
 
 def patch_model_for_optimum_export(model):
