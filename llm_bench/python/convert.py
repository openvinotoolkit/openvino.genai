--- conflicted
+++ resolved
@@ -139,7 +139,7 @@
             model_kwargs={},
             stateful=not args.disable_stateful,
         )
-        save_tokenizer(tok, ov_out_dir, add_ov_tokenizer=True)
+        save_tokenizer(tok, ov_out_dir)
 
     if is_ov_compression(args) and not gptq_applied:
         if compress_only:
@@ -166,39 +166,6 @@
             )
 
     if pt_compress_weights and not gptq_applied:
-<<<<<<< HEAD
-        assert "INT8" in args.compress_weights or "INT8_ASYM" in args.compress_weights, "Only INT8 compression supported for PyTorch backend"
-        compression = "INT8" if "INT8" in args.compress_weights else "INT8_ASYM"
-        compressed_model = compress_weights(model)
-        onnx_config, models_and_onnx_configs = _get_submodels_and_export_configs(
-            model=compressed_model,
-            task="text-generation-with-past",
-            custom_onnx_configs={},
-            custom_architecture=None,
-            fn_get_submodels=None,
-            preprocessors=None,
-            _variant="default",
-            monolith=False,
-        )
-        pt_out_dir = (
-            Path(args.output_dir)
-            / PYTORCH_DIR
-            / OV_DIR
-            / PYTORCH_COMPRESS_WEIGHTS_DIR.format(precision=precision, compression=compression)
-        )
-        model.config.save_pretrained(pt_out_dir)
-        export_models(
-            models_and_onnx_configs=models_and_onnx_configs,
-            output_dir=pt_out_dir,
-            output_names=files_subpaths,
-            input_shapes=dummy_shapes,
-            device="cpu",
-            compression_option="fp16" if args.precision == "FP16" else None,
-            model_kwargs={},
-            stateful=args.stateful,
-        )
-        save_tokenizer(tok, pt_out_dir, add_ov_tokenizer=True)
-=======
         compression_modes = []
         for cw in args.compress_weights:
             if is_int8_compression(cw):
@@ -235,7 +202,6 @@
                 stateful=not args.disable_stateful,
             )
             save_tokenizer(tok, pt_out_dir)
->>>>>>> 59edbc17
     return
 
 
@@ -302,11 +268,6 @@
                     / OV_DIR
                     / PYTORCH_COMPRESS_WEIGHTS_DIR.format(precision=args.precision, compression=compress_mode)
                 )
-<<<<<<< HEAD
-                save_tokenizer(tok, save_dir_path, add_ov_tokenizer=True)
-            except Exception as ex:
-                log.warning(f"PT weights compression failed with {ex}, please use OpenVINO backend instead")
-=======
                 try:
                     export_models(
                         models_and_onnx_configs=models_and_onnx_configs,
@@ -318,7 +279,6 @@
                     save_tokenizer(tok, save_dir_path)
                 except Exception as ex:
                     log.warning(f"PT weights compression failed with {ex}, please use OpenVINO backend instead")
->>>>>>> 59edbc17
 
         del pt_model
         gc.collect()
@@ -344,7 +304,7 @@
         model.save_pretrained(ov_out_dir)
         end1 = time.perf_counter()
         log.info(f"Serialization total time {end1 - start1}s")
-        save_tokenizer(tok, ov_out_dir, add_ov_tokenizer=True)
+        save_tokenizer(tok, ov_out_dir)
         del model
         gc.collect()
 
