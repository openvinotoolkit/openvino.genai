--- conflicted
+++ resolved
@@ -166,39 +166,6 @@
             )
 
     if pt_compress_weights and not gptq_applied:
-<<<<<<< HEAD
-        assert "INT8" in args.compress_weights or "INT8_ASYM" in args.compress_weights, "Only INT8 compression supported for PyTorch backend"
-        compression = "INT8" if "INT8" in args.compress_weights else "INT8_ASYM"
-        compressed_model = compress_weights(model)
-        onnx_config, models_and_onnx_configs = _get_submodels_and_export_configs(
-            model=compressed_model,
-            task="text-generation-with-past",
-            custom_onnx_configs={},
-            custom_architecture=None,
-            fn_get_submodels=None,
-            preprocessors=None,
-            _variant="default",
-            monolith=False,
-        )
-        pt_out_dir = (
-            Path(args.output_dir)
-            / PYTORCH_DIR
-            / OV_DIR
-            / PYTORCH_COMPRESS_WEIGHTS_DIR.format(precision=precision, compression=compression)
-        )
-        model.config.save_pretrained(pt_out_dir)
-        export_models(
-            models_and_onnx_configs=models_and_onnx_configs,
-            output_dir=pt_out_dir,
-            output_names=files_subpaths,
-            input_shapes=dummy_shapes,
-            device="cpu",
-            compression_option="fp16" if args.precision == "FP16" else None,
-            model_kwargs={},
-            stateful=not args.disable_stateful,
-        )
-        save_tokenizer(tok, pt_out_dir)
-=======
         compression_modes = []
         for cw in args.compress_weights:
             if is_int8_compression(cw):
@@ -232,10 +199,9 @@
                 device="cpu",
                 compression_option="fp16" if args.precision == "FP16" else None,
                 model_kwargs={},
-                stateful=args.stateful,
+                stateful=not args.disable_stateful,
             )
             save_tokenizer(tok, pt_out_dir)
->>>>>>> c3c31737
     return
 
 
