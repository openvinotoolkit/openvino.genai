--- conflicted
+++ resolved
@@ -19,677 +19,6 @@
 
 
 mem_consumption = MemConsumption()
-<<<<<<< HEAD
-=======
-stable_diffusion_hook = StableDiffusionHook()
-
-
-def gen_iterate_data(
-    iter_idx='',
-    in_size='',
-    infer_count='',
-    out_size='',
-    gen_time='',
-    latency='',
-    res_md5='',
-    max_rss_mem='',
-    max_shared_mem='',
-    max_uss_mem='',
-    prompt_idx='',
-    tokenization_time=[],
-):
-    iter_data = {}
-    iter_data['iteration'] = iter_idx
-    iter_data['input_size'] = in_size
-    iter_data['infer_count'] = infer_count
-    iter_data['output_size'] = out_size
-    iter_data['generation_time'] = gen_time
-    iter_data['latency'] = latency
-    iter_data['result_md5'] = res_md5
-    iter_data['first_token_latency'] = ''
-    iter_data['other_tokens_avg_latency'] = ''
-    iter_data['first_token_infer_latency'] = ''
-    iter_data['other_tokens_infer_avg_latency'] = ''
-    iter_data['max_rss_mem_consumption'] = max_rss_mem
-    iter_data['max_shared_mem_consumption'] = max_shared_mem
-    iter_data['max_uss_mem_consumption'] = max_uss_mem
-    iter_data['prompt_idx'] = prompt_idx
-    iter_data['tokenization_time'] = tokenization_time[0] if len(tokenization_time) > 0 else ''
-    iter_data['detokenization_time'] = tokenization_time[1] if len(tokenization_time) > 1 else ''
-    return iter_data
-
-
-def run_text_generation(input_text, num, model, tokenizer, args, iter_data_list, md5_list, prompt_index, bench_hook, model_precision, proc_id):
-    set_seed(args['seed'])
-    input_text_list = [input_text] * args['batch_size']
-    if args["output_dir"] is not None and num == 0:
-        for bs_index, in_text in enumerate(input_text_list):
-            llm_bench_utils.output_file.output_input_text(in_text, args, model_precision, prompt_index, bs_index, proc_id)
-    tok_encode_start = time.perf_counter()
-    input_data = tokenizer(input_text_list, return_tensors='pt')
-    tok_encode_end = time.perf_counter()
-    tok_encode_time = (tok_encode_end - tok_encode_start) * 1000
-    input_data.pop('token_type_ids', None)
-    # Remove `token_type_ids` from inputs
-    input_tokens = input_data['input_ids'] if 'input_ids' in input_data else input_data
-    input_token_size = input_tokens[0].numel()
-    if args['batch_size'] > 1:
-        out_str = '[warm-up]' if num == 0 else '[{}]'.format(num)
-        out_str += " Batch_size={}, ".format(args['batch_size'])
-        out_str += 'all input token size after padding: {} * {}, '.format(input_token_size, args['batch_size'])
-        if args['infer_count'] is not None:
-            out_str += 'all max_output_token_size: {} * {}'.format(args['infer_count'], args['batch_size'])
-        log.info(out_str)
-
-    max_rss_mem_consumption = ''
-    max_uss_mem_consumption = ''
-    max_shared_mem_consumption = ''
-    if (args['mem_consumption'] == 1 and num == 0) or args['mem_consumption'] == 2:
-        mem_consumption.start_collect_memory_consumption()
-    max_gen_tokens = DEFAULT_OUTPUT_TOKEN_SIZE if args['infer_count'] is None else args['infer_count']
-    start = time.perf_counter()
-    if args['infer_count'] is not None and args['end_token_stopping'] is False:
-        model.generation_config.eos_token_id = None
-        model.config.eos_token_id = None
-        result = model.generate(
-            **input_data,
-            max_new_tokens=int(max_gen_tokens),
-            num_beams=args['num_beams'],
-            use_cache=True,
-            eos_token_id=None,
-            do_sample=False
-        )
-    else:
-        result = model.generate(
-            **input_data,
-            max_new_tokens=int(max_gen_tokens),
-            num_beams=args['num_beams'],
-            use_cache=True,
-            do_sample=False
-        )
-    end = time.perf_counter()
-    if (args['mem_consumption'] == 1 and num == 0) or args['mem_consumption'] == 2:
-        mem_consumption.end_collect_momory_consumption()
-        max_rss_mem_consumption, max_shared_mem_consumption, max_uss_mem_consumption = mem_consumption.get_max_memory_consumption()
-        mem_consumption.clear_max_memory_consumption()
-
-    generation_time = end - start
-    tok_decode_start = time.perf_counter()
-    generated_text = tokenizer.batch_decode(result)
-    tok_decode_end = time.perf_counter()
-    tok_decode_time = (tok_decode_end - tok_decode_start) * 1000
-    # Only text_gen need to minus length of input_data, because generated_text may include input_text
-    num_tokens = 0
-    result_md5_list = []
-    for bs_idx in range(args['batch_size']):
-        if 'sum' not in args['model_name'] and result[bs_idx][:input_token_size].equal(input_tokens[bs_idx]):
-            generated_token_size = len(result[bs_idx]) - input_tokens[bs_idx].numel()
-        else:
-            generated_token_size = len(result[bs_idx])
-        # Encoder-decoder models expect the `decoder_input_ids` to start with a special token
-        # When counting the output length, subtract 1. The last token does not participate in inference.
-        if model.config.is_encoder_decoder and result[bs_idx][0] == model.config.decoder_start_token_id:
-            generated_token_size = generated_token_size - 1
-        num_tokens += generated_token_size
-        if generated_token_size > max_gen_tokens:
-            log.error('Output token size is over max output token size!')
-        result_text = generated_text[bs_idx]
-        if args["output_dir"] is not None:
-            llm_bench_utils.output_file.output_gen_text(result_text, args, model_precision, prompt_index, num, bs_idx, proc_id)
-        result_md5_list.append(hashlib.new("md5", result_text.encode(), usedforsecurity=False).hexdigest())
-    if len(md5_list[num]) == 0:
-        md5_list[num] = {prompt_index : result_md5_list}
-    else:
-        md5_list[num][prompt_index] = result_md5_list
-    per_token_time = generation_time * 1000 / (num_tokens / args['batch_size'])
-    tm_list = []
-    tm_infer_list = []
-    if bench_hook is not None:
-        tm_list = bench_hook.get_time_list()
-        log.debug('latency of all tokens:')
-        [log.debug('[{}]{:.4f}'.format(idx, tm)) for idx, tm in enumerate(tm_list)]
-        tm_infer_list = bench_hook.get_time_infer_list()
-        log.debug('latency of all infers:')
-        [log.debug('[{}]{:.4f}'.format(idx, tm)) for idx, tm in enumerate(tm_infer_list)]
-        if args['num_beams'] == 1 and generated_token_size != len(tm_infer_list):
-            log.warning(f'Output token size({generated_token_size}) is not equal to infer count({len(tm_infer_list)})')
-    iter_data = gen_iterate_data(
-        num,
-        input_token_size * args['batch_size'],
-        len(tm_infer_list),
-        num_tokens,
-        generation_time,
-        per_token_time,
-        result_md5_list,
-        max_rss_mem=max_rss_mem_consumption,
-        max_shared_mem=max_shared_mem_consumption,
-        max_uss_mem=max_uss_mem_consumption,
-        prompt_idx=prompt_index,
-        tokenization_time=(tok_encode_time, tok_decode_time)
-    )
-    iter_data_list.append(iter_data)
-    llm_bench_utils.metrics_print.print_metrics(
-        num,
-        iter_data,
-        tm_list,
-        tm_infer_list,
-        warm_up=(num == 0),
-        max_rss_mem=max_rss_mem_consumption,
-        max_shared_mem=max_shared_mem_consumption,
-        max_uss_mem=max_uss_mem_consumption,
-        tokenization_time=(tok_encode_time, tok_decode_time),
-        batch_size=args['batch_size']
-    )
-    if num > 0:
-        prev_md5 = md5_list[num - 1][prompt_index]
-        if result_md5_list != prev_md5:
-            log.warning(f"[{num}] Prompt[{prompt_index}]'s md5 {result_md5_list} "
-                        f"is different from md5 of the {num - 1} iteration {prev_md5}")
-            llm_bench_utils.metrics_print.print_generated(num, warm_up=(num == 0), generated=generated_text[0])
-            if not args.get("use_cb", False):
-                if num == 1:
-                    # if the device is CPU, throw exception
-                    if args['devices'].lower().startswith('cpu') is True:
-                        assert (result_md5_list == prev_md5)
-                else:
-                    # throw exception
-                    assert (result_md5_list == prev_md5)
-    else:
-        llm_bench_utils.metrics_print.print_generated(num, warm_up=(num == 0), generated=generated_text[0])
-    if bench_hook is not None:
-        bench_hook.clear_time_list()
-        bench_hook.clear_time_infer_list()
-
-
-def run_text_generation_genai(input_text, num, model, tokenizer, args, iter_data_list, md5_list, prompt_index, streamer, model_precision, proc_id):
-    set_seed(args['seed'])
-    input_text_list = [input_text] * args['batch_size']
-    if args["output_dir"] is not None and num == 0:
-        for bs_index, in_text in enumerate(input_text_list):
-            llm_bench_utils.output_file.output_input_text(in_text, args, model_precision, prompt_index, bs_index, proc_id)
-    pt_inputs = tokenizer(input_text_list, return_tensors="pt")
-    input_token_size = pt_inputs.input_ids.shape[1]
-    if args['batch_size'] > 1:
-        out_str = '[warm-up]' if num == 0 else '[{}]'.format(num)
-        out_str += " Batch_size={}, ".format(args['batch_size'])
-        out_str += 'all input token size after padding: {} * {}, '.format(input_token_size, args['batch_size'])
-        if args['infer_count'] is not None:
-            out_str += 'all max_output_token_size: {} * {}'.format(args['infer_count'], args['batch_size'])
-        log.info(out_str)
-
-    max_rss_mem_consumption = ''
-    max_uss_mem_consumption = ''
-    max_shared_mem_consumption = ''
-    if (args['mem_consumption'] == 1 and num == 0) or args['mem_consumption'] == 2:
-        mem_consumption.start_collect_memory_consumption()
-    max_gen_tokens = DEFAULT_OUTPUT_TOKEN_SIZE if args['infer_count'] is None else args['infer_count']
-    start = time.perf_counter()
-    generation_result = model.generate(input_text_list, max_new_tokens=max_gen_tokens, num_beams=args["num_beams"])
-    end = time.perf_counter()
-    generated_text = generation_result.texts
-    perf_metrics = generation_result.perf_metrics
-
-    if (args['mem_consumption'] == 1 and num == 0) or args['mem_consumption'] == 2:
-        mem_consumption.end_collect_momory_consumption()
-        max_rss_mem_consumption, max_shared_mem_consumption, max_uss_mem_consumption = mem_consumption.get_max_memory_consumption()
-        mem_consumption.clear_max_memory_consumption()
-
-    generation_time = end - start
-    generated_tokens = [tokenizer(text).input_ids for text in generated_text]
-    # Only text_gen need to minus length of input_data, because generated_text may include input_text
-    num_tokens = 0
-    result_md5_list = []
-    for bs_idx in range(args['batch_size']):
-        generated_text_len = len(generated_tokens[bs_idx])
-        num_tokens += generated_text_len
-        if generated_text_len > max_gen_tokens:
-            log.error('Output token size is over max output token size!')
-        result_text = generated_text[bs_idx]
-        if args["output_dir"] is not None:
-            llm_bench_utils.output_file.output_gen_text(result_text, args, model_precision, prompt_index, num, bs_idx, proc_id)
-        result_md5_list.append(hashlib.new("md5", result_text.encode(), usedforsecurity=False).hexdigest())
-    if len(md5_list[num]) == 0:
-        md5_list[num] = {prompt_index : result_md5_list}
-    else:
-        md5_list[num][prompt_index] = result_md5_list
-    per_token_time = generation_time * 1000 / (num_tokens / args['batch_size'])
-    tm_list = np.array(perf_metrics.raw_metrics.m_durations) / 1000 / 1000
-    log.debug('latency of all tokens:')
-    [log.debug('[{}]{:.4f}'.format(idx, tm)) for idx, tm in enumerate(tm_list)]
-    tokenization_time = (
-        np.mean(perf_metrics.raw_metrics.tokenization_durations) / 1000,
-        np.mean(perf_metrics.raw_metrics.detokenization_durations) / 1000
-    )
-    iter_data = gen_iterate_data(
-        num,
-        input_token_size * args['batch_size'],
-        len(tm_list),
-        num_tokens,
-        generation_time,
-        per_token_time,
-        result_md5_list,
-        max_rss_mem=max_rss_mem_consumption,
-        max_shared_mem=max_shared_mem_consumption,
-        max_uss_mem=max_uss_mem_consumption,
-        prompt_idx=prompt_index,
-        tokenization_time=tokenization_time
-    )
-    iter_data_list.append(iter_data)
-    llm_bench_utils.metrics_print.print_metrics(
-        num,
-        iter_data,
-        tm_list.tolist(),
-        [],
-        warm_up=(num == 0),
-        max_rss_mem=max_rss_mem_consumption,
-        max_shared_mem=max_shared_mem_consumption,
-        max_uss_mem=max_uss_mem_consumption,
-        tokenization_time=tokenization_time,
-        batch_size=args['batch_size']
-    )
-    if num > 0:
-        prev_md5 = md5_list[num - 1][prompt_index]
-        if result_md5_list != prev_md5:
-            log.warning(f"[{num}] Prompt[{prompt_index}]'s md5 {result_md5_list} "
-                        f"is different from md5 of the {num - 1} iteration {prev_md5}")
-            llm_bench_utils.metrics_print.print_generated(num, warm_up=(num == 0), generated=generated_text[0])
-            if not args.get("use_cb", False):
-                if num == 1:
-                    # if the device is CPU, throw exception
-                    if args['devices'].lower().startswith('cpu') is True:
-                        assert (result_md5_list == prev_md5)
-                else:
-                    # throw exception
-                    assert (result_md5_list == prev_md5)
-    else:
-        llm_bench_utils.metrics_print.print_generated(num, warm_up=(num == 0), generated=generated_text[0])
-
-
-def run_text_generation_genai_with_stream(input_text, num, model, tokenizer, args, iter_data_list, md5_list, prompt_index, streamer, model_precision, proc_id):
-    set_seed(args['seed'])
-    input_text_list = [input_text] * args['batch_size']
-    if args["output_dir"] is not None and num == 0:
-        for bs_index, in_text in enumerate(input_text_list):
-            llm_bench_utils.output_file.output_input_text(in_text, args, model_precision, prompt_index, bs_index, proc_id)
-    pt_inputs = tokenizer(input_text_list, return_tensors="pt")
-    input_token_size = pt_inputs.input_ids.shape[1]
-    pipe_tokenizer = model.get_tokenizer()
-    tok_encode_start = time.perf_counter()
-    input_data = pipe_tokenizer.encode(input_text_list)
-    tok_encode_end = time.perf_counter()
-    tok_encode_time = (tok_encode_end - tok_encode_start) * 1000
-    if args['batch_size'] > 1:
-        out_str = '[warm-up]' if num == 0 else '[{}]'.format(num)
-        out_str += " Batch_size={}, ".format(args['batch_size'])
-        out_str += 'all input token size after padding: {} * {}, '.format(input_token_size, args['batch_size'])
-        if args['infer_count'] is not None:
-            out_str += 'all max_output_token_size: {} * {}'.format(args['infer_count'], args['batch_size'])
-        log.info(out_str)
-    max_rss_mem_consumption = ''
-    max_uss_mem_consumption = ''
-    max_shared_mem_consumption = ''
-    if (args['mem_consumption'] == 1 and num == 0) or args['mem_consumption'] == 2:
-        mem_consumption.start_collect_memory_consumption()
-    max_gen_tokens = DEFAULT_OUTPUT_TOKEN_SIZE if args['infer_count'] is None else args['infer_count']
-    streamer.reset()
-    start = time.perf_counter()
-    generated_tokens = model.generate(input_data, max_new_tokens=max_gen_tokens, num_beams=args["num_beams"], streamer=streamer).tokens
-    end = time.perf_counter()
-    if (args['mem_consumption'] == 1 and num == 0) or args['mem_consumption'] == 2:
-        mem_consumption.end_collect_momory_consumption()
-        max_rss_mem_consumption, max_shared_mem_consumption, max_uss_mem_consumption = mem_consumption.get_max_memory_consumption()
-        mem_consumption.clear_max_memory_consumption()
-    generation_time = end - start
-    tok_decode_start = time.perf_counter()
-    generated_text = pipe_tokenizer.decode(generated_tokens)
-    tok_decode_end = time.perf_counter()
-    tok_decode_time = (tok_decode_end - tok_decode_start) * 1000
-    # Only text_gen need to minus length of input_data, because generated_text may include input_text
-    num_tokens = 0
-    result_md5_list = []
-    for bs_idx in range(args['batch_size']):
-        generated_text_len = len(generated_tokens[bs_idx])
-        num_tokens += generated_text_len
-        if generated_text_len > max_gen_tokens:
-            log.error('Output token size is over max output token size!')
-        result_text = generated_text[bs_idx]
-        if args["output_dir"] is not None:
-            llm_bench_utils.output_file.output_gen_text(result_text, args, model_precision, prompt_index, num, bs_idx, proc_id)
-        result_md5_list.append(hashlib.new("md5", result_text.encode(), usedforsecurity=False).hexdigest())
-    if len(md5_list[num]) == 0:
-        md5_list[num] = {prompt_index : result_md5_list}
-    else:
-        md5_list[num][prompt_index] = result_md5_list
-    per_token_time = generation_time * 1000 / (num_tokens / args['batch_size'])
-    tm_list = streamer.get_time_list()
-    log.debug('latency of all tokens:')
-    [log.debug('[{}]{:.4f}'.format(idx, tm)) for idx, tm in enumerate(tm_list)]
-    iter_data = gen_iterate_data(
-        num,
-        input_token_size * args['batch_size'],
-        len(tm_list),
-        num_tokens,
-        generation_time,
-        per_token_time,
-        result_md5_list,
-        max_rss_mem=max_rss_mem_consumption,
-        max_shared_mem=max_shared_mem_consumption,
-        max_uss_mem=max_uss_mem_consumption,
-        prompt_idx=prompt_index,
-        tokenization_time=(tok_encode_time, tok_decode_time)
-    )
-    iter_data_list.append(iter_data)
-    llm_bench_utils.metrics_print.print_metrics(
-        num,
-        iter_data,
-        tm_list,
-        [],
-        warm_up=(num == 0),
-        max_rss_mem=max_rss_mem_consumption,
-        max_shared_mem=max_shared_mem_consumption,
-        max_uss_mem=max_uss_mem_consumption,
-        tokenization_time=(tok_encode_time, tok_decode_time),
-        batch_size=args['batch_size']
-    )
-    if num > 0:
-        prev_md5 = md5_list[num - 1][prompt_index]
-        if result_md5_list != prev_md5:
-            log.warning(f"[{num}] Prompt[{prompt_index}]'s md5 {result_md5_list} "
-                        f"is different from md5 of the {num - 1} iteration {prev_md5}")
-            llm_bench_utils.metrics_print.print_generated(num, warm_up=(num == 0), generated=generated_text[0])
-            if not args.get("use_cb", False):
-                if num == 1:
-                    # if the device is CPU, throw exception
-                    if args['devices'].lower().startswith('cpu') is True:
-                        assert (result_md5_list == prev_md5)
-                else:
-                    # throw exception
-                    assert (result_md5_list == prev_md5)
-    else:
-        llm_bench_utils.metrics_print.print_generated(num, warm_up=(num == 0), generated=generated_text[0])
-    streamer.reset()
-
-
-def run_text_generation_benchmark(model_path, framework, device, args, num_iters):
-    model, tokenizer, pretrain_time, bench_hook, use_genai = FW_UTILS[framework].create_text_gen_model(model_path, device, **args)
-    model_precision = llm_bench_utils.model_utils.get_model_precision(model_path.parts)
-    iter_data_list = []
-    md5_list = {num : {} for num in range(num_iters + 1)}
-    input_text_list = llm_bench_utils.model_utils.get_prompts(args)
-    if args['prompt_index'] is None:
-        prompt_idx_list = [prompt_idx for prompt_idx, input_text in enumerate(input_text_list)]
-        text_list = input_text_list
-    else:
-        prompt_idx_list = []
-        text_list = []
-        for i in args['prompt_index']:
-            if 0 <= i < len(input_text_list):
-                text_list.append(input_text_list[i])
-                prompt_idx_list.append(i)
-    if len(input_text_list) == 0:
-        raise RuntimeError('==Failure prompts is empty ==')
-    log.info(f'Benchmarking iter nums(exclude warm-up): {num_iters}, prompt nums: {len(text_list)}, '
-             f"prompt idx: {prompt_idx_list}, num_beams: {args['num_beams']}")
-
-    # if num_iters == 0, just output warm-up data
-    if not use_genai:
-        text_gen_fn = run_text_generation
-    elif bench_hook is not None:
-        text_gen_fn = run_text_generation_genai_with_stream
-    else:
-        text_gen_fn = run_text_generation_genai
-    proc_id = os.getpid()
-    if args['subsequent'] is False:
-        for num in range(num_iters + 1):
-            for idx, input_text in enumerate(text_list):
-                if num == 0:
-                    log.info(f'[warm-up] Input text: {input_text}')
-                text_gen_fn(input_text, num, model, tokenizer, args, iter_data_list, md5_list, prompt_idx_list[idx], bench_hook, model_precision, proc_id)
-    else:
-        for idx, input_text in enumerate(text_list):
-            for num in range(num_iters + 1):
-                if num == 0:
-                    log.info(f'[warm-up] Input text: {input_text}')
-                text_gen_fn(input_text, num, model, tokenizer, args, iter_data_list, md5_list, prompt_idx_list[idx], bench_hook, model_precision, proc_id)
-
-    llm_bench_utils.metrics_print.print_average(iter_data_list, prompt_idx_list, args['batch_size'], True)
-    return iter_data_list, pretrain_time
-
-
-def run_image_generation(image_param, num, image_id, pipe, args, iter_data_list, proc_id):
-    set_seed(args['seed'])
-    input_text = image_param['prompt']
-    image_width = image_param.get('width', DEFAULT_IMAGE_WIDTH)
-    image_height = image_param.get('height', DEFAULT_IMAGE_HEIGHT)
-    nsteps = image_param.get('steps', DEFAULT_INFERENCE_STEPS if 'lcm' not in args["model_name"] else LCM_DEFAULT_INFERENCE_STEPS)
-    guidance_scale = image_param.get('guidance_scale', None)
-    log.info(
-        f"[{'warm-up' if num == 0 else num}] Input params: Batch_size={args['batch_size']}, "
-        f'steps={nsteps}, width={image_width}, height={image_height}, guidance_scale={guidance_scale}'
-    )
-    result_md5_list = []
-    max_rss_mem_consumption = ''
-    max_uss_mem_consumption = ''
-    max_shared_mem_consumption = ''
-    if (args['mem_consumption'] == 1 and num == 0) or args['mem_consumption'] == 2:
-        mem_consumption.start_collect_memory_consumption()
-    additional_args = {}
-    if guidance_scale is not None:
-        additional_args["guidance_scale"] = guidance_scale
-    else:
-        if 'lcm-sdxl' in args['model_type']:
-            additional_args["guidance_scale"] = 1.0
-        if 'turbo' in args['model_name']:
-            additional_args["guidance_scale"] = 0.0
-    input_text_list = [input_text] * args['batch_size']
-    if num == 0 and args["output_dir"] is not None:
-        for bs_idx, in_text in enumerate(input_text_list):
-            llm_bench_utils.output_file.output_image_input_text(in_text, args, image_id, bs_idx, proc_id)
-    start = time.perf_counter()
-    res = pipe(input_text_list, num_inference_steps=nsteps, height=image_height, width=image_width, **additional_args).images
-    end = time.perf_counter()
-    if (args['mem_consumption'] == 1 and num == 0) or args['mem_consumption'] == 2:
-        mem_consumption.end_collect_momory_consumption()
-        max_rss_mem_consumption, max_shared_mem_consumption, max_uss_mem_consumption = mem_consumption.get_max_memory_consumption()
-        mem_consumption.clear_max_memory_consumption()
-    for bs_idx in range(args['batch_size']):
-        rslt_img_fn = llm_bench_utils.output_file.output_gen_image(res[bs_idx], args, image_id, num, bs_idx, proc_id, '.png')
-        result_md5_list.append(hashlib.md5(Image.open(rslt_img_fn).tobytes(), usedforsecurity=False).hexdigest())
-    generation_time = end - start
-    iter_data = gen_iterate_data(
-        iter_idx=num,
-        infer_count=nsteps,
-        gen_time=generation_time,
-        res_md5=result_md5_list,
-        max_rss_mem=max_rss_mem_consumption,
-        max_shared_mem=max_shared_mem_consumption,
-        max_uss_mem=max_uss_mem_consumption,
-        prompt_idx=image_id,
-    )
-    iter_data_list.append(iter_data)
-    llm_bench_utils.metrics_print.print_metrics(
-        num,
-        iter_data,
-        warm_up=(num == 0),
-        max_rss_mem=max_rss_mem_consumption,
-        max_shared_mem=max_shared_mem_consumption,
-        max_uss_mem=max_uss_mem_consumption,
-        stable_diffusion=stable_diffusion_hook
-    )
-    llm_bench_utils.metrics_print.print_generated(num, warm_up=(num == 0), generated=rslt_img_fn)
-    stable_diffusion_hook.clear_statistics()
-
-
-def run_image_generation_benchmark(model_path, framework, device, args, num_iters):
-    if args['genai']:
-        log.warning("GenAI pipeline is not supported for this task. Switched on default benchmarking")
-    pipe, pretrain_time = FW_UTILS[framework].create_image_gen_model(model_path, device, **args)
-    iter_data_list = []
-    input_image_list = llm_bench_utils.model_utils.get_image_param_from_prompt_file(args)
-    if framework == "ov":
-        stable_diffusion_hook.new_text_encoder(pipe)
-        stable_diffusion_hook.new_unet(pipe)
-        stable_diffusion_hook.new_vae_decoder(pipe)
-
-    if args['prompt_index'] is None:
-        prompt_idx_list = [image_id for image_id, input_text in enumerate(input_image_list)]
-        image_list = input_image_list
-    else:
-        prompt_idx_list = []
-        image_list = []
-        for i in args['prompt_index']:
-            if 0 <= i < len(input_image_list):
-                image_list.append(input_image_list[i])
-                prompt_idx_list.append(i)
-    if len(image_list) == 0:
-        raise RuntimeError('==Failure prompts is empty ==')
-    log.info(f'Benchmarking iter nums(exclude warm-up): {num_iters}, prompt nums: {len(image_list)}, prompt idx: {prompt_idx_list}')
-
-    # if num_iters == 0, just output warm-up data
-    proc_id = os.getpid()
-    if args['subsequent'] is False:
-        for num in range(num_iters + 1):
-            for image_id, image_param in enumerate(image_list):
-                run_image_generation(image_param, num, prompt_idx_list[image_id], pipe, args, iter_data_list, proc_id)
-    else:
-        for image_id, image_param in enumerate(image_list):
-            for num in range(num_iters + 1):
-                run_image_generation(image_param, num, prompt_idx_list[image_id], pipe, args, iter_data_list, proc_id)
-
-    llm_bench_utils.metrics_print.print_average(iter_data_list, prompt_idx_list, args['batch_size'], False)
-    return iter_data_list, pretrain_time
-
-
-def run_image_classification(model_path, framework, device, args, num_iters=10):
-    if args['genai']:
-        log.warning("GenAI pipeline is not supported for this task. Switched on default benchmarking")
-    model, input_size = FW_UTILS[framework].create_image_classification_model(model_path, device, **args)
-
-    data = torch.rand(input_size)
-
-    test_time = []
-    iter_data_list = []
-    for num in range(num_iters or 10):
-        start = time.perf_counter()
-        model(data)
-        end = time.perf_counter()
-        generation_time = end - start
-        test_time.append(generation_time)
-
-        iter_data = gen_iterate_data(iter_idx=num, in_size=input_size, infer_count=num_iters, gen_time=generation_time)
-        iter_data_list.append(iter_data)
-    log.info(f'Processed {num_iters} images in {np.sum(test_time)}s')
-    log.info(f'Average processing time {np.mean(test_time)} s')
-    return iter_data_list
-
-
-def run_ldm_super_resolution(img, num, pipe, args, framework, iter_data_list, image_id, tm_list, proc_id):
-    set_seed(args['seed'])
-    nsteps = img.get('steps', DEFAULT_SUPER_RESOLUTION_STEPS)
-    resize_image_width = img.get('width', DEFAULT_SUPER_RESOLUTION_WIDTH)
-    resize_image_height = img.get('height', DEFAULT_SUPER_RESOLUTION_HEIGHT)
-    log.info(
-        f"[{'warm-up' if num == 0 else num}] Input params: steps={nsteps}, "
-        f'resize_width={resize_image_width}, resize_height={resize_image_height}'
-    )
-    low_res_img = PIL.Image.open(img['prompt']).convert('RGB')
-    low_res_img = low_res_img.resize((resize_image_width, resize_image_height))
-    max_rss_mem_consumption = ''
-    max_uss_mem_consumption = ''
-    max_shared_mem_consumption = ''
-    if (args['mem_consumption'] == 1 and num == 0) or args['mem_consumption'] == 2:
-        mem_consumption.start_collect_memory_consumption()
-    start = time.perf_counter()
-    res = pipe(low_res_img, num_inference_steps=nsteps, tm_list=tm_list)
-    end = time.perf_counter()
-    if (args['mem_consumption'] == 1 and num == 0) or args['mem_consumption'] == 2:
-        mem_consumption.end_collect_momory_consumption()
-        max_rss_mem_consumption, max_shared_mem_consumption, max_uss_mem_consumption = mem_consumption.get_max_memory_consumption()
-        mem_consumption.clear_max_memory_consumption()
-    result_md5_list = []
-    if framework == 'ov':
-        rslt_img_fn = llm_bench_utils.output_file.output_gen_image(res[0], args, image_id, num, None, proc_id, '.png')
-        result_md5_list.append(hashlib.md5(Image.open(rslt_img_fn).tobytes(), usedforsecurity=False).hexdigest())
-
-    generation_time = end - start
-    iter_data = gen_iterate_data(
-        iter_idx=num,
-        infer_count=nsteps,
-        gen_time=generation_time,
-        res_md5=result_md5_list,
-        max_rss_mem=max_rss_mem_consumption,
-        max_shared_mem=max_shared_mem_consumption,
-        max_uss_mem=max_uss_mem_consumption,
-        prompt_idx=image_id,
-    )
-    iter_data_list.append(iter_data)
-    llm_bench_utils.metrics_print.print_metrics(
-        num,
-        iter_data,
-        warm_up=(num == 0),
-        max_rss_mem=max_rss_mem_consumption,
-        max_shared_mem=max_shared_mem_consumption,
-        max_uss_mem=max_uss_mem_consumption
-    )
-    llm_bench_utils.metrics_print.print_generated(num, warm_up=(num == 0), generated=rslt_img_fn)
-    llm_bench_utils.metrics_print.print_ldm_unet_vqvae_infer_latency(num, iter_data, tm_list, warm_up=(num == 0))
-
-
-def run_ldm_super_resolution_benchmark(model_path, framework, device, args, num_iters):
-    if args["genai"]:
-        log.warning("GenAI pipeline is not supported for this task. Switched on default benchmarking")
-    pipe, pretrain_time = FW_UTILS[framework].create_ldm_super_resolution_model(model_path, device, **args)
-    iter_data_list = []
-    tm_list = []
-    input_image_list = llm_bench_utils.model_utils.get_image_param_from_prompt_file(args)
-    if len(input_image_list) > 0:
-        images = []
-        for image in input_image_list:
-            if args['prompt'] is None and args['prompt_file'] is None:
-                raise RuntimeError('==Failure image is empty ==')
-            elif args['prompt_file'] is not None and len(args['prompt_file']) > 0:
-                image['prompt'] = os.path.join(os.path.dirname(args['prompt_file'][0]), image['prompt'].replace('./', ''))
-            image['prompt'] = Path(image['prompt'])
-            images.append(image)
-    else:
-        if args['images'] is not None:
-            images = Path(args['images'])
-            if images.is_dir():
-                images = list(images.glob('*'))
-            else:
-                images = [images]
-        else:
-            raise RuntimeError('==Failure image is empty ==')
-
-    prompt_idx_list = [image_id for image_id, image_param in enumerate(images)]
-    if args['prompt_index'] is None:
-        prompt_idx_list = [image_id for image_id, input_text in enumerate(images)]
-        image_list = images
-    else:
-        prompt_idx_list = []
-        image_list = []
-        for i in args['prompt_index']:
-            if 0 <= i < len(images):
-                image_list.append(images[i])
-                prompt_idx_list.append(i)
-    if len(image_list) == 0:
-        raise RuntimeError('==Failure prompts is empty ==')
-    log.info(f'Benchmarking iter nums(exclude warm-up): {num_iters}, prompt nums: {len(image_list)}, prompt idx: {prompt_idx_list}')
-
-    # if num_iters == 0, just output warm-up data
-    proc_id = os.getpid()
-    for num in range(num_iters + 1):
-        for image_id, img in enumerate(image_list):
-            if num == 0:
-                if args["output_dir"] is not None:
-                    llm_bench_utils.output_file.output_image_input_text(str(img['prompt']), args, prompt_idx_list[image_id], None, proc_id)
-            log.info(f"[{'warm-up' if num == 0 else num}] Input image={img['prompt']}")
-            run_ldm_super_resolution(img, num, pipe, args, framework, iter_data_list, prompt_idx_list[image_id], tm_list, proc_id)
-            tm_list.clear()
-    llm_bench_utils.metrics_print.print_average(iter_data_list, prompt_idx_list, 1, False)
-
-    return iter_data_list, pretrain_time
->>>>>>> bc73e62b
 
 
 def num_iters_type(x):
