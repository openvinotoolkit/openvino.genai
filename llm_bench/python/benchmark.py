# -*- coding: utf-8 -*-
# Copyright (C) 2023-2024 Intel Corporation
# SPDX-License-Identifier: Apache-2.0
import os
import sys
import argparse
import time
from pathlib import Path
import logging as log
import utils.ov_utils
import utils.pt_utils
import utils.model_utils
import torch
import numpy as np
from openvino.runtime import get_version
import PIL
import hashlib
import utils.metrics_print
import utils.output_csv
import traceback
from transformers import set_seed
from PIL import Image
from utils.memory_profile import MemConsumption
from utils.hook_forward import StableDiffusionHook
import utils.output_json
import utils.output_file

FW_UTILS = {'pt': utils.pt_utils, 'ov': utils.ov_utils}

DEFAULT_INFERENCE_STEPS = 20
LCM_DEFAULT_INFERENCE_STEPS = 4
DEFAULT_IMAGE_WIDTH = 512
DEFAULT_IMAGE_HEIGHT = 512
DEFAULT_SUPER_RESOLUTION_STEPS = 50
DEFAULT_SUPER_RESOLUTION_WIDTH = 128
DEFAULT_SUPER_RESOLUTION_HEIGHT = 128
MAX_OUTPUT_TOKEN_SIZE = 512

mem_consumption = MemConsumption()
stable_diffusion_hook = StableDiffusionHook()


def gen_iterate_data(
    iter_idx='',
    in_size='',
    infer_count='',
    out_size='',
    gen_time='',
    latency='',
    res_md5='',
    max_rss_mem='',
    max_shared_mem='',
    prompt_idx='',
    tokenization_time=[],
):
    iter_data = {}
    iter_data['iteration'] = iter_idx
    iter_data['input_size'] = in_size
    iter_data['infer_count'] = infer_count
    iter_data['output_size'] = out_size
    iter_data['generation_time'] = gen_time
    iter_data['latency'] = latency
    iter_data['result_md5'] = res_md5
    iter_data['first_token_latency'] = ''
    iter_data['other_tokens_avg_latency'] = ''
    iter_data['first_token_infer_latency'] = ''
    iter_data['other_tokens_infer_avg_latency'] = ''
    iter_data['max_rss_mem_consumption'] = max_rss_mem
    iter_data['max_shared_mem_consumption'] = max_shared_mem
    iter_data['prompt_idx'] = prompt_idx
    iter_data['tokenization_time'] = tokenization_time[0] if len(tokenization_time) > 0 else ''
    iter_data['detokenization_time'] = tokenization_time[1] if len(tokenization_time) > 1 else ''
    return iter_data


def run_text_generation(input_text, num, model, tokenizer, args, iter_data_list, warmup_md5, prompt_index, bench_hook, model_precision, proc_id):
    set_seed(args['seed'])
    input_text_list = [input_text] * args['batch_size']
    if args["output_dir"] is not None and num == 0:
        for bs_index, in_text in enumerate(input_text_list):
            utils.output_file.output_input_text(in_text, args, model_precision, prompt_index, bs_index, proc_id)
    tok_encode_start = time.perf_counter()
    input_data = tokenizer(input_text_list, return_tensors='pt')
    tok_encode_end = time.perf_counter()
    tok_encode_time = (tok_encode_end - tok_encode_start) * 1000
    input_data.pop('token_type_ids', None)
    # Remove `token_type_ids` from inputs
    input_tokens = input_data['input_ids'] if 'input_ids' in input_data else input_data
    input_token_size = input_tokens[0].numel()
    if args['batch_size'] > 1:
        out_str = '[warm-up]' if num == 0 else '[{}]'.format(num)
        out_str += " Batch_size={}, ".format(args['batch_size'])
        out_str += 'all input token size after padding: {} * {}, '.format(input_token_size, args['batch_size'])
        if args['infer_count'] is not None:
            out_str += 'all max_output_token_size: {} * {}'.format(args['infer_count'], args['batch_size'])
        log.info(out_str)

    max_rss_mem_consumption = ''
    max_shared_mem_consumption = ''
    if (args['mem_consumption'] == 1 and num == 0) or args['mem_consumption'] == 2:
        mem_consumption.start_collect_memory_consumption()
    max_gen_tokens = MAX_OUTPUT_TOKEN_SIZE if args['infer_count'] is None else args['infer_count']
    start = time.perf_counter()
    if args['infer_count'] is not None:
        model.generation_config.eos_token_id = None
        model.config.eos_token_id = None
        result = model.generate(**input_data, max_new_tokens=int(max_gen_tokens), num_beams=args['num_beams'], use_cache=True, eos_token_id=None)
    else:
        result = model.generate(**input_data, max_new_tokens=int(max_gen_tokens), num_beams=args['num_beams'], use_cache=True)
    end = time.perf_counter()
    if (args['mem_consumption'] == 1 and num == 0) or args['mem_consumption'] == 2:
        mem_consumption.end_collect_momory_consumption()
        max_rss_mem_consumption, max_shared_mem_consumption = mem_consumption.get_max_memory_consumption()
        mem_consumption.clear_max_memory_consumption()

    generation_time = end - start
    tok_decode_start = time.perf_counter()
    generated_text = tokenizer.batch_decode(result)
    tok_decode_end = time.perf_counter()
    tok_decode_time = (tok_decode_end - tok_decode_start) * 1000
    # Only text_gen need to minus length of input_data, because generated_text may include input_text
    num_tokens = 0
    result_md5_list = []
    for bs_idx in range(args['batch_size']):
        if 'sum' not in args['model_name'] and result[bs_idx][:input_token_size].equal(input_tokens[bs_idx]):
            generated_text_len = len(result[bs_idx]) - input_tokens[bs_idx].numel()
        else:
            generated_text_len = len(result[bs_idx])
        num_tokens += generated_text_len
        if generated_text_len > max_gen_tokens:
            log.error(f'Output token size {generated_text_len} is over max output token size {max_gen_tokens}!')
        result_text = generated_text[bs_idx]
        if args["output_dir"] is not None:
            utils.output_file.output_gen_text(result_text, args, model_precision, prompt_index, num, bs_idx, proc_id)
        result_md5_list.append(hashlib.new("md5", result_text.encode(), usedforsecurity=False).hexdigest())
    if num == 0:
        warmup_md5[prompt_index] = result_md5_list
    per_token_time = generation_time * 1000 / (num_tokens / args['batch_size'])
<<<<<<< HEAD
    tm_list = bench_hook.get_time_list()
    log.debug('latency of all tokens:')
    [log.debug('[{}]{:.4f}'.format(idx, tm)) for idx, tm in enumerate(tm_list)]
    tm_infer_list = bench_hook.get_time_infer_list()
    log.debug('latency of all infers:')
    [log.debug('[{}]{:.4f}'.format(idx, tm)) for idx, tm in enumerate(tm_infer_list)]
=======
    tm_list = []
    tm_infer_list = []
    if bench_hook is not None:
        tm_list = bench_hook.get_time_list()
        tm_infer_list = bench_hook.get_time_infer_list()
>>>>>>> e6f05c6d
    iter_data = gen_iterate_data(
        num,
        input_token_size * args['batch_size'],
        len(tm_infer_list),
        num_tokens,
        generation_time,
        per_token_time,
        result_md5_list,
        max_rss_mem=max_rss_mem_consumption,
        max_shared_mem=max_shared_mem_consumption,
        prompt_idx=prompt_index,
        tokenization_time=(tok_encode_time, tok_decode_time)
    )
    iter_data_list.append(iter_data)
    utils.metrics_print.print_metrics(
        num,
        iter_data,
        tm_list,
        tm_infer_list,
        warm_up=(num == 0),
        max_rss_mem=max_rss_mem_consumption,
        max_shared_mem=max_shared_mem_consumption,
        tokenization_time=(tok_encode_time, tok_decode_time),
        batch_size=args['batch_size']
    )
    if num > 0:
        warmup_md5_list = warmup_md5[prompt_index]
        if result_md5_list != warmup_md5_list:
            log.warning(f"[{num}] Prompt[{prompt_index}]'s md5 {result_md5_list} is different from warm-up's md5 {warmup_md5_list}")
            utils.metrics_print.print_generated(num, warm_up=(num == 0), generated=generated_text[0])
    else:
        utils.metrics_print.print_generated(num, warm_up=(num == 0), generated=generated_text[0])
    if bench_hook is not None:
        bench_hook.clear_time_list()
        bench_hook.clear_time_infer_list()


def run_text_generation_benchmark(model_path, framework, device, args, num_iters):
    model, tokenizer, pretrain_time, bench_hook = FW_UTILS[framework].create_text_gen_model(model_path, device, **args)
    model_precision = utils.model_utils.get_model_precision(model_path.parts)
    iter_data_list = []
    warmup_md5 = {}
    input_text_list = utils.model_utils.get_prompts(args)
    if len(input_text_list) == 0:
        raise RuntimeError('==Failure prompts is empty ==')
    log.info(f"Numbeams: {args['num_beams']}, benchmarking iter nums(exclude warm-up): {num_iters}, "
             f'prompt nums: {len(input_text_list)}')

    # if num_iters == 0, just output warm-up data
    proc_id = os.getpid()
    prompt_idx_list = [prompt_idx for prompt_idx, input_text in enumerate(input_text_list)]
    if args['subsequent'] is False:
        for num in range(num_iters + 1):
            for prompt_idx, input_text in enumerate(input_text_list):
                if num == 0:
                    log.info(f'[warm-up] Input text: {input_text}')
                run_text_generation(input_text, num, model, tokenizer, args, iter_data_list, warmup_md5, prompt_idx, bench_hook, model_precision, proc_id)
    else:
        for prompt_idx, input_text in enumerate(input_text_list):
            for num in range(num_iters + 1):
                if num == 0:
                    log.info(f'[warm-up] Input text: {input_text}')
                run_text_generation(input_text, num, model, tokenizer, args, iter_data_list, warmup_md5, prompt_idx, bench_hook, model_precision, proc_id)

    utils.metrics_print.print_average(iter_data_list, prompt_idx_list, args['batch_size'], True)
    return iter_data_list, pretrain_time


def run_image_generation(image_param, num, image_id, pipe, args, iter_data_list, proc_id):
    set_seed(args['seed'])
    input_text = image_param['prompt']
    image_width = image_param.get('width', DEFAULT_IMAGE_WIDTH)
    image_height = image_param.get('height', DEFAULT_IMAGE_HEIGHT)
    nsteps = image_param.get('steps', DEFAULT_INFERENCE_STEPS if 'lcm' not in args["model_name"] else LCM_DEFAULT_INFERENCE_STEPS)
    guidance_scale = image_param.get('guidance_scale', None)
    log.info(
        f"[{'warm-up' if num == 0 else num}] Input params: Batch_size={args['batch_size']}, "
        f'steps={nsteps}, width={image_width}, height={image_height}, guidance_scale={guidance_scale}'
    )
    result_md5_list = []
    max_rss_mem_consumption = ''
    max_shared_mem_consumption = ''
    if (args['mem_consumption'] == 1 and num == 0) or args['mem_consumption'] == 2:
        mem_consumption.start_collect_memory_consumption()
    additional_args = {}
    if guidance_scale is not None:
        additional_args["guidance_scale"] = guidance_scale
    else:
        if 'lcm-sdxl' in args['model_type']:
            additional_args["guidance_scale"] = 1.0
        if 'turbo' in args['model_name']:
            additional_args["guidance_scale"] = 0.0
    input_text_list = [input_text] * args['batch_size']
    if num == 0 and args["output_dir"] is not None:
        for bs_idx, in_text in enumerate(input_text_list):
            utils.output_file.output_image_input_text(in_text, args, image_id, bs_idx, proc_id)
    start = time.perf_counter()
    res = pipe(input_text_list, num_inference_steps=nsteps, height=image_height, width=image_width, **additional_args).images
    end = time.perf_counter()
    if (args['mem_consumption'] == 1 and num == 0) or args['mem_consumption'] == 2:
        mem_consumption.end_collect_momory_consumption()
        max_rss_mem_consumption, max_shared_mem_consumption = mem_consumption.get_max_memory_consumption()
        mem_consumption.clear_max_memory_consumption()
    for bs_idx in range(args['batch_size']):
        rslt_img_fn = utils.output_file.output_gen_image(res[bs_idx], args, image_id, num, bs_idx, proc_id, '.png')
        result_md5_list.append(hashlib.md5(Image.open(rslt_img_fn).tobytes(), usedforsecurity=False).hexdigest())
    generation_time = end - start
    iter_data = gen_iterate_data(
        iter_idx=num,
        infer_count=nsteps,
        gen_time=generation_time,
        res_md5=result_md5_list,
        max_rss_mem=max_rss_mem_consumption,
        max_shared_mem=max_shared_mem_consumption,
        prompt_idx=image_id,
    )
    iter_data_list.append(iter_data)
    utils.metrics_print.print_metrics(
        num,
        iter_data,
        warm_up=(num == 0),
        max_rss_mem=max_rss_mem_consumption,
        max_shared_mem=max_shared_mem_consumption,
        stable_diffusion=stable_diffusion_hook
    )
    utils.metrics_print.print_generated(num, warm_up=(num == 0), generated=rslt_img_fn)
    stable_diffusion_hook.clear_statistics()


def run_image_generation_benchmark(model_path, framework, device, args, num_iters):
    pipe, pretrain_time = FW_UTILS[framework].create_image_gen_model(model_path, device, **args)
    iter_data_list = []
    input_image_list = utils.model_utils.get_image_param_from_prompt_file(args)
    if len(input_image_list) == 0:
        raise RuntimeError('==Failure prompts is empty ==')

    if framework == "ov":
        stable_diffusion_hook.new_text_encoder(pipe)
        stable_diffusion_hook.new_unet(pipe)
        stable_diffusion_hook.new_vae_decoder(pipe)

    log.info(f'Benchmarking iter nums(exclude warm-up): {num_iters}, prompt nums: {len(input_image_list)}')

    # if num_iters == 0, just output warm-up data
    proc_id = os.getpid()
    prompt_idx_list = [image_id for image_id, image_param in enumerate(input_image_list)]
    if args['subsequent'] is False:
        for num in range(num_iters + 1):
            for image_id, image_param in enumerate(input_image_list):
                run_image_generation(image_param, num, image_id, pipe, args, iter_data_list, proc_id)
    else:
        for image_id, image_param in enumerate(input_image_list):
            for num in range(num_iters + 1):
                run_image_generation(image_param, num, image_id, pipe, args, iter_data_list, proc_id)

    utils.metrics_print.print_average(iter_data_list, prompt_idx_list, args['batch_size'], False)
    return iter_data_list, pretrain_time


def run_image_classification(model_path, framework, device, args, num_iters=10):
    model, input_size = FW_UTILS[framework].create_image_classification_model(model_path, device, **args)

    data = torch.rand(input_size)

    test_time = []
    iter_data_list = []
    for num in range(num_iters or 10):
        start = time.perf_counter()
        model(data)
        end = time.perf_counter()
        generation_time = end - start
        test_time.append(generation_time)

        iter_data = gen_iterate_data(iter_idx=num, in_size=input_size, infer_count=num_iters, gen_time=generation_time)
        iter_data_list.append(iter_data)
    log.info(f'Processed {num_iters} images in {np.sum(test_time)}s')
    log.info(f'Average processing time {np.mean(test_time)} s')
    return iter_data_list


def run_ldm_super_resolution(img, num, pipe, args, framework, iter_data_list, image_id, tm_list, proc_id):
    set_seed(args['seed'])
    nsteps = img.get('steps', DEFAULT_SUPER_RESOLUTION_STEPS)
    resize_image_width = img.get('width', DEFAULT_SUPER_RESOLUTION_WIDTH)
    resize_image_height = img.get('height', DEFAULT_SUPER_RESOLUTION_HEIGHT)
    log.info(
        f"[{'warm-up' if num == 0 else num}] Input params: steps={nsteps}, "
        f'resize_width={resize_image_width}, resize_height={resize_image_height}'
    )
    low_res_img = PIL.Image.open(img['prompt']).convert('RGB')
    low_res_img = low_res_img.resize((resize_image_width, resize_image_height))
    max_rss_mem_consumption = ''
    max_shared_mem_consumption = ''
    if (args['mem_consumption'] == 1 and num == 0) or args['mem_consumption'] == 2:
        mem_consumption.start_collect_memory_consumption()
    start = time.perf_counter()
    res = pipe(low_res_img, num_inference_steps=nsteps, tm_list=tm_list)
    end = time.perf_counter()
    if (args['mem_consumption'] == 1 and num == 0) or args['mem_consumption'] == 2:
        mem_consumption.end_collect_momory_consumption()
        max_rss_mem_consumption, max_shared_mem_consumption = mem_consumption.get_max_memory_consumption()
        mem_consumption.clear_max_memory_consumption()
    result_md5_list = []
    if framework == 'ov':
        rslt_img_fn = utils.output_file.output_gen_image(res[0], args, image_id, num, None, proc_id, '.png')
        result_md5_list.append(hashlib.md5(Image.open(rslt_img_fn).tobytes(), usedforsecurity=False).hexdigest())

    generation_time = end - start
    iter_data = gen_iterate_data(
        iter_idx=num,
        infer_count=nsteps,
        gen_time=generation_time,
        res_md5=result_md5_list,
        max_rss_mem=max_rss_mem_consumption,
        max_shared_mem=max_shared_mem_consumption,
        prompt_idx=image_id,
    )
    iter_data_list.append(iter_data)
    utils.metrics_print.print_metrics(
        num,
        iter_data,
        warm_up=(num == 0),
        max_rss_mem=max_rss_mem_consumption,
        max_shared_mem=max_shared_mem_consumption,
    )
    utils.metrics_print.print_generated(num, warm_up=(num == 0), generated=rslt_img_fn)
    utils.metrics_print.print_ldm_unet_vqvae_infer_latency(num, iter_data, tm_list, warm_up=(num == 0))


def run_ldm_super_resolution_benchmark(model_path, framework, device, args, num_iters):
    pipe, pretrain_time = FW_UTILS[framework].create_ldm_super_resolution_model(model_path, device, **args)
    iter_data_list = []
    tm_list = []
    input_image_list = utils.model_utils.get_image_param_from_prompt_file(args)
    if len(input_image_list) > 0:
        images = []
        for image in input_image_list:
            if args['prompt'] is None and args['prompt_file'] is None:
                raise RuntimeError('==Failure image is empty ==')
            elif args['prompt_file'] is not None:
                image['prompt'] = os.path.join(os.path.dirname(args['prompt_file']), image['prompt'].replace('./', ''))
            image['prompt'] = Path(image['prompt'])
            images.append(image)
    else:
        if args['images'] is not None:
            images = Path(args['images'])
            if images.is_dir():
                images = list(images.glob('*'))
            else:
                images = [images]
        else:
            raise RuntimeError('==Failure image is empty ==')
    log.info(f'Benchmarking iter nums(exclude warm-up): {num_iters}, prompt nums: {len(images)}')

    # if num_iters == 0, just output warm-up data
    proc_id = os.getpid()
    prompt_idx_list = [image_id for image_id, image_param in enumerate(images)]
    for num in range(num_iters + 1):
        image_id = 0
        for img in images:
            if num == 0:
                if args["output_dir"] is not None:
                    utils.output_file.output_image_input_text(str(img['prompt']), args, image_id, None, proc_id)
                log.info(f"[{'warm-up' if num == 0 else num}] Input image={img['prompt']}")
            run_ldm_super_resolution(img, num, pipe, args, framework, iter_data_list, image_id, tm_list, proc_id)
            tm_list.clear()
            image_id = image_id + 1
    utils.metrics_print.print_average(iter_data_list, prompt_idx_list, 1, False)

    return iter_data_list, pretrain_time


def num_iters_type(x):
    x = int(x)
    if x < 0:
        raise argparse.ArgumentTypeError('Minimum input value is 0')
    return x


def num_infer_count_type(x):
    x = int(x)
    if x < 1:
        raise argparse.ArgumentTypeError('Minimum input value is 1')
    elif x > MAX_OUTPUT_TOKEN_SIZE:
        raise argparse.ArgumentTypeError(f'Max input value is {MAX_OUTPUT_TOKEN_SIZE}')
    return x


def get_argprser():
    parser = argparse.ArgumentParser('LLM benchmarking tool', add_help=True, formatter_class=argparse.RawTextHelpFormatter)
    parser.add_argument('-m', '--model', help='model folder including IR files or Pytorch files', required=TabError)
    parser.add_argument('-d', '--device', default='cpu', help='inference device')
    parser.add_argument('-r', '--report', help='report csv')
    parser.add_argument('-rj', '--report_json', help='report json')
    parser.add_argument('-f', '--framework', default='ov', help='framework')
    parser.add_argument('-p', '--prompt', default=None, help='one prompt')
    parser.add_argument('-pf', '--prompt_file', default=None, help='prompt file in jsonl format')
    parser.add_argument(
        '-ic',
        '--infer_count',
        default=None,
        type=num_infer_count_type,
        help='set the output token size, the value must be greater than 0.'
    )
    parser.add_argument(
        '-n',
        '--num_iters',
        default=0,
        type=num_iters_type,
        help='number of benchmarking iterations, '
        'if the value is greater than 0, the average numbers exclude the first(0th) iteration,\n'
        'if the value equals 0 (default), execute the warm-up iteration(0th iteration).',
    )
    parser.add_argument('-i', '--images', default=None, help='test images for vision tasks. Can be directory or path to single image')
    parser.add_argument('-s', '--seed', type=int, default=42, required=False, help='specific random seed to generate fix result. Default 42.')
    parser.add_argument(
        '-lc',
        '--load_config',
        default=None,
        required=False,
        help='path to JSON file to load customized configurations.\n'
        'Example for OpenVINO: {\"INFERENCE_NUM_THREADS\":32,\"PERFORMANCE_HINT\":\"LATENCY\"}.\n'
        'Example for Pytorch: {\"PREC_BF16\":true}. Pytorch currently only supports bf16 settings.\n',
    )
    parser.add_argument(
        '-mc',
        '--memory_consumption',
        default=0,
        required=False,
        type=int,
        help='if the value is 1, output the maximum memory consumption in warm-up iterations. If the value is 2,'
        ' output the maximum memory consumption in all iterations.',
    )
    parser.add_argument('-bs', '--batch_size', type=int, default=1, required=False, help='Batch size value')
    parser.add_argument(
        '--fuse_decoding_strategy',
        action='store_true',
        help='Add decoding postprocessing for next token selection to the model as an extra ops. Original hf_model.generate function will be patched.',
    )
    parser.add_argument(
        '--save_prepared_model',
        default=None,
        help='Path to .xml file to save IR used for inference with all pre-/post processing included',
    )
    parser.add_argument('--num_beams', type=int, default=1, help='Number of beams in the decoding strategy, activates beam_search if greater than 1')
    parser.add_argument(
        '--torch_compile_backend',
        default='openvino',
        required=False,
        help='Enables running the torch.compile() with specified backend: pytorch or openvino (default)',
    )
    parser.add_argument(
        '--convert_tokenizer', action='store_true', help='Convert tokenizer to OpenVINO format'
    )
    parser.add_argument(
        '--subsequent',
        action='store_true',
        help='if the value is True, input prompts are processed in subsequent manner'
        'if the value is False (default), input prompts are processed in interleave manner'
    )
    parser.add_argument('-od', '--output_dir', help='Save the input text and generated text, images to files')
    utils.model_utils.add_stateful_model_arguments(parser)

    return parser.parse_args()


CASE_TO_BENCH = {
    'text_gen': run_text_generation_benchmark,
    'image_gen': run_image_generation_benchmark,
    'image_cls': run_image_classification,
    'code_gen': run_text_generation_benchmark,
    'ldm_super_resolution': run_ldm_super_resolution_benchmark,
}


def main():
    log.basicConfig(format='[ %(levelname)s ] %(message)s', level=os.environ.get("LOGLEVEL", log.INFO), stream=sys.stdout)
    args = get_argprser()
    model_path, framework, model_args, model_name = utils.model_utils.analyze_args(args)

    # Set the device for running OpenVINO backend for torch.compile()
    if model_args['torch_compile_backend']:
        ov_torch_backend_device = str(args.device)
        os.putenv('OPENVINO_TORCH_BACKEND_DEVICE', ov_torch_backend_device.upper())
        os.system('echo [ INFO ] OPENVINO_TORCH_BACKEND_DEVICE=$OPENVINO_TORCH_BACKEND_DEVICE')

    out_str = 'Model path={}'.format(model_path)
    if framework == 'ov':
        out_str += ', openvino runtime version: {}'.format(get_version())
        if model_args['config'].get('PREC_BF16') and model_args['config']['PREC_BF16'] is True:
            log.warning('[Warning] Param bf16/prec_bf16 only work for framework pt. It will be disabled.')
    log.info(out_str)
    if args.memory_consumption:
        mem_consumption.start_collect_mem_consumption_thread()
    try:
        iter_data_list, pretrain_time = CASE_TO_BENCH[model_args['use_case']](model_path, framework, args.device, model_args, args.num_iters)
        if args.report is not None or args.report_json is not None:
            model_precision = ''
            if framework == 'ov':
                ir_conversion_frontend = utils.model_utils.get_ir_conversion_frontend(model_name, model_path.parts)
                if ir_conversion_frontend != '':
                    framework = framework + '(' + ir_conversion_frontend + ')'
                model_precision = utils.model_utils.get_model_precision(model_path.parts)
            if args.report is not None:
                utils.output_csv.write_result(
                    args.report,
                    model_name,
                    framework,
                    args.device,
                    model_args,
                    iter_data_list,
                    pretrain_time,
                    model_precision,
                )
            if args.report_json is not None:
                utils.output_json.write_result(
                    args.report_json,
                    model_name,
                    framework,
                    args.device,
                    model_args,
                    iter_data_list,
                    pretrain_time,
                    model_precision,
                )
    except Exception:
        log.error('An exception occurred')
        log.info(traceback.format_exc())
        exit(1)
    finally:
        if args.memory_consumption:
            mem_consumption.end_collect_mem_consumption_thread()


if __name__ == '__main__':
    main()<|MERGE_RESOLUTION|>--- conflicted
+++ resolved
@@ -136,20 +136,15 @@
     if num == 0:
         warmup_md5[prompt_index] = result_md5_list
     per_token_time = generation_time * 1000 / (num_tokens / args['batch_size'])
-<<<<<<< HEAD
-    tm_list = bench_hook.get_time_list()
-    log.debug('latency of all tokens:')
-    [log.debug('[{}]{:.4f}'.format(idx, tm)) for idx, tm in enumerate(tm_list)]
-    tm_infer_list = bench_hook.get_time_infer_list()
-    log.debug('latency of all infers:')
-    [log.debug('[{}]{:.4f}'.format(idx, tm)) for idx, tm in enumerate(tm_infer_list)]
-=======
     tm_list = []
     tm_infer_list = []
     if bench_hook is not None:
         tm_list = bench_hook.get_time_list()
+        log.debug('latency of all tokens:')
+        [log.debug('[{}]{:.4f}'.format(idx, tm)) for idx, tm in enumerate(tm_list)]
         tm_infer_list = bench_hook.get_time_infer_list()
->>>>>>> e6f05c6d
+        log.debug('latency of all infers:')
+        [log.debug('[{}]{:.4f}'.format(idx, tm)) for idx, tm in enumerate(tm_infer_list)]
     iter_data = gen_iterate_data(
         num,
         input_token_size * args['batch_size'],
