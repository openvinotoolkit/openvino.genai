--- conflicted
+++ resolved
@@ -34,8 +34,7 @@
 DEFAULT_SUPER_RESOLUTION_STEPS = 50
 DEFAULT_SUPER_RESOLUTION_WIDTH = 128
 DEFAULT_SUPER_RESOLUTION_HEIGHT = 128
-DEFAULT_OUTPUT_TOKEN_SIZE = 512
-MAX_OUTPUT_TOKEN_SIZE = 64 * 1024
+MAX_OUTPUT_TOKEN_SIZE = 512
 
 mem_consumption = MemConsumption()
 stable_diffusion_hook = StableDiffusionHook()
@@ -88,21 +87,18 @@
     # Remove `token_type_ids` from inputs
     input_tokens = input_data['input_ids'] if 'input_ids' in input_data else input_data
     input_token_size = input_tokens[0].numel()
-
-    max_output_token_size = DEFAULT_OUTPUT_TOKEN_SIZE if args['infer_count'] is None else args['infer_count']
-    max_output_token_size = MAX_OUTPUT_TOKEN_SIZE if max_output_token_size > MAX_OUTPUT_TOKEN_SIZE else max_output_token_size
     if args['batch_size'] > 1:
         out_str = '[warm-up]' if num == 0 else '[{}]'.format(num)
         out_str += " Batch_size={}, ".format(args['batch_size'])
         out_str += 'all input token size after padding: {} * {}, '.format(input_token_size, args['batch_size'])
-        out_str += 'all max_output_token_size: {} * {}'.format(max_output_token_size, args['batch_size'])
+        if args['infer_count'] is not None:
+            out_str += 'all max_output_token_size: {} * {}'.format(args['infer_count'], args['batch_size'])
         log.info(out_str)
 
     max_rss_mem_consumption = ''
     max_shared_mem_consumption = ''
     if (args['mem_consumption'] == 1 and num == 0) or args['mem_consumption'] == 2:
         mem_consumption.start_collect_memory_consumption()
-<<<<<<< HEAD
     max_gen_tokens = MAX_OUTPUT_TOKEN_SIZE if args['infer_count'] is None else args['infer_count']
     start = time.perf_counter()
     if args['infer_count'] is not None:
@@ -111,10 +107,6 @@
         result = model.generate(**input_data, max_new_tokens=int(max_gen_tokens), num_beams=args['num_beams'], use_cache=True, eos_token_id=None)
     else:
         result = model.generate(**input_data, max_new_tokens=int(max_gen_tokens), num_beams=args['num_beams'], use_cache=True)
-=======
-    start = time.perf_counter()
-    result = model.generate(**input_data, max_new_tokens=int(max_output_token_size), num_beams=args['num_beams'], use_cache=True)
->>>>>>> 03e78fea
     end = time.perf_counter()
     if (args['mem_consumption'] == 1 and num == 0) or args['mem_consumption'] == 2:
         mem_consumption.end_collect_momory_consumption()
@@ -135,8 +127,8 @@
         else:
             generated_text_len = len(result[bs_idx])
         num_tokens += generated_text_len
-        if generated_text_len > max_output_token_size:
-            log.error('Output token size is over max output token size!')
+        if generated_text_len > max_gen_tokens:
+            log.error(f'Output token size {generated_text_len} is over max output token size {max_gen_tokens}!')
         result_text = generated_text[bs_idx]
         if args["output_dir"] is not None:
             utils.output_file.output_gen_text(result_text, args, model_precision, prompt_index, num, bs_idx, proc_id)
@@ -144,10 +136,16 @@
     if num == 0:
         warmup_md5[prompt_index] = result_md5_list
     per_token_time = generation_time * 1000 / (num_tokens / args['batch_size'])
+    tm_list = bench_hook.get_time_list()
+    log.debug('latency of all tokens:')
+    [log.debug('[{}]{:.4f}'.format(idx, tm)) for idx, tm in enumerate(tm_list)]
+    tm_infer_list = bench_hook.get_time_infer_list()
+    log.debug('latency of all infers:')
+    [log.debug('[{}]{:.4f}'.format(idx, tm)) for idx, tm in enumerate(tm_infer_list)]
     iter_data = gen_iterate_data(
         num,
         input_token_size * args['batch_size'],
-        max_output_token_size,
+        len(tm_infer_list),
         num_tokens,
         generation_time,
         per_token_time,
@@ -158,8 +156,6 @@
         tokenization_time=(tok_encode_time, tok_decode_time)
     )
     iter_data_list.append(iter_data)
-    tm_list = bench_hook.get_time_list()
-    tm_infer_list = bench_hook.get_time_infer_list()
     utils.metrics_print.print_metrics(
         num,
         iter_data,
@@ -423,6 +419,15 @@
     return x
 
 
+def num_infer_count_type(x):
+    x = int(x)
+    if x < 1:
+        raise argparse.ArgumentTypeError('Minimum input value is 1')
+    elif x > MAX_OUTPUT_TOKEN_SIZE:
+        raise argparse.ArgumentTypeError(f'Max input value is {MAX_OUTPUT_TOKEN_SIZE}')
+    return x
+
+
 def get_argprser():
     parser = argparse.ArgumentParser('LLM benchmarking tool', add_help=True, formatter_class=argparse.RawTextHelpFormatter)
     parser.add_argument('-m', '--model', help='model folder including IR files or Pytorch files', required=TabError)
@@ -436,9 +441,8 @@
         '-ic',
         '--infer_count',
         default=None,
-        type=int,
-        help='limit the output token size '
-        f'(default {DEFAULT_OUTPUT_TOKEN_SIZE}) of text_gen and code_gen models.',
+        type=num_infer_count_type,
+        help='set the output token size, the value must be greater than 0.'
     )
     parser.add_argument(
         '-n',
@@ -512,7 +516,7 @@
 
 
 def main():
-    log.basicConfig(format='[ %(levelname)s ] %(message)s', level=log.INFO, stream=sys.stdout)
+    log.basicConfig(format='[ %(levelname)s ] %(message)s', level=os.environ.get("LOGLEVEL", log.INFO), stream=sys.stdout)
     args = get_argprser()
     model_path, framework, model_args, model_name = utils.model_utils.analyze_args(args)
 
