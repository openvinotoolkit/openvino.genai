--- conflicted
+++ resolved
@@ -74,11 +74,7 @@
     return iter_data
 
 
-<<<<<<< HEAD
-def run_text_generation(input_text, num, model, tokenizer, args, iter_data_list, prompt_index, bench_hook, model_precision, proc_id):
-=======
-def run_text_generation(input_text, num, model, tokenizer, args, iter_data_list, warmup_md5, prompt_index, bench_hook):
->>>>>>> 4722fa40
+def run_text_generation(input_text, num, model, tokenizer, args, iter_data_list, warmup_md5, prompt_index, bench_hook, model_precision, proc_id):
     set_seed(args['seed'])
     input_text_list = [input_text] * args['batch_size']
     if args["output_dir"] is not None and num == 0:
@@ -186,27 +182,19 @@
              f'prompt nums: {len(input_text_list)}')
 
     # if num_iters == 0, just output warm-up data
-<<<<<<< HEAD
     proc_id = os.getpid()
-    for prompt_idx, input_text in enumerate(input_text_list):
-        for num in range(num_iters + 1):
-            if num == 0:
-                log.info(f'[warm-up] Input text: {input_text}')
-            run_text_generation(input_text, num, model, tokenizer, args, iter_data_list, prompt_idx, bench_hook, model_precision, proc_id)
-=======
     if args['interleave'] is True:
         for num in range(num_iters + 1):
             for prompt_idx, input_text in enumerate(input_text_list):
                 if num == 0:
                     log.info(f'[warm-up] Input text: {input_text}')
-                run_text_generation(input_text, num, model, tokenizer, args, iter_data_list, warmup_md5, prompt_idx, bench_hook)
+                run_text_generation(input_text, num, model, tokenizer, args, iter_data_list, warmup_md5, prompt_idx, bench_hook, model_precision, proc_id)
     else:
         for prompt_idx, input_text in enumerate(input_text_list):
             for num in range(num_iters + 1):
                 if num == 0:
                     log.info(f'[warm-up] Input text: {input_text}')
-                run_text_generation(input_text, num, model, tokenizer, args, iter_data_list, warmup_md5, prompt_idx, bench_hook)
->>>>>>> 4722fa40
+                run_text_generation(input_text, num, model, tokenizer, args, iter_data_list, warmup_md5, prompt_idx, bench_hook, model_precision, proc_id)
 
     utils.metrics_print.print_average(iter_data_list)
     return iter_data_list, pretrain_time
@@ -288,21 +276,15 @@
     log.info(f'Benchmarking iter nums(exclude warm-up): {num_iters}, prompt nums: {len(input_image_list)}')
 
     # if num_iters == 0, just output warm-up data
-<<<<<<< HEAD
     proc_id = os.getpid()
-    for image_id, image_param in enumerate(input_image_list):
-        for num in range(num_iters + 1):
-            run_image_generation(image_param, num, image_id, pipe, args, iter_data_list, proc_id)
-=======
     if args['interleave'] is True:
         for num in range(num_iters + 1):
             for image_id, image_param in enumerate(input_image_list):
-                run_image_generation(image_param, num, image_id, pipe, args, iter_data_list)
+                run_image_generation(image_param, num, image_id, pipe, args, iter_data_list, proc_id)
     else:
         for image_id, image_param in enumerate(input_image_list):
             for num in range(num_iters + 1):
-                run_image_generation(image_param, num, image_id, pipe, args, iter_data_list)
->>>>>>> 4722fa40
+                run_image_generation(image_param, num, image_id, pipe, args, iter_data_list, proc_id)
 
     utils.metrics_print.print_average(iter_data_list)
     return iter_data_list, pretrain_time
@@ -494,16 +476,13 @@
     parser.add_argument(
         '--convert_tokenizer', action='store_true', help='Convert tokenizer to OpenVINO format'
     )
-<<<<<<< HEAD
-    parser.add_argument('-od', '--output_dir', help='Save the input text and generated text, images to files')
-=======
     parser.add_argument(
         '--interleave',
         action='store_true',
         help='if the value is True, input prompts are processed in interleave manner'
         'if the value is False (default), input prompts are processed in subsequent manner'
     )
->>>>>>> 4722fa40
+    parser.add_argument('-od', '--output_dir', help='Save the input text and generated text, images to files')
     utils.model_utils.add_stateful_model_arguments(parser)
 
     return parser.parse_args()
