--- conflicted
+++ resolved
@@ -133,16 +133,11 @@
     if num == 0:
         warmup_md5[prompt_index] = result_md5_list
     per_token_time = generation_time * 1000 / (num_tokens / args['batch_size'])
-<<<<<<< HEAD
     tm_list = []
     tm_infer_list = []
     if bench_hook is not None:
         tm_list = bench_hook.get_time_list()
-        log.debug('latency of all tokens:')
-        [log.debug('[{}]{:.4f}'.format(idx, tm)) for idx, tm in enumerate(tm_list)]
         tm_infer_list = bench_hook.get_time_infer_list()
-=======
->>>>>>> 03e78fea
     iter_data = gen_iterate_data(
         num,
         input_token_size * args['batch_size'],
@@ -157,8 +152,6 @@
         tokenization_time=(tok_encode_time, tok_decode_time)
     )
     iter_data_list.append(iter_data)
-    tm_list = bench_hook.get_time_list()
-    tm_infer_list = bench_hook.get_time_infer_list()
     utils.metrics_print.print_metrics(
         num,
         iter_data,
