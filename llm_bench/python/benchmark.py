--- conflicted
+++ resolved
@@ -34,7 +34,7 @@
 DEFAULT_SUPER_RESOLUTION_STEPS = 50
 DEFAULT_SUPER_RESOLUTION_WIDTH = 128
 DEFAULT_SUPER_RESOLUTION_HEIGHT = 128
-MAX_OUTPUT_TOKEN_SIZE = 512
+DEFAULT_OUTPUT_TOKEN_SIZE = 512
 
 mem_consumption = MemConsumption()
 stable_diffusion_hook = StableDiffusionHook()
@@ -99,7 +99,7 @@
     max_shared_mem_consumption = ''
     if (args['mem_consumption'] == 1 and num == 0) or args['mem_consumption'] == 2:
         mem_consumption.start_collect_memory_consumption()
-    max_gen_tokens = MAX_OUTPUT_TOKEN_SIZE if args['infer_count'] is None else args['infer_count']
+    max_gen_tokens = DEFAULT_OUTPUT_TOKEN_SIZE if args['infer_count'] is None else args['infer_count']
     start = time.perf_counter()
     if args['infer_count'] is not None:
         model.generation_config.eos_token_id = None
@@ -125,21 +125,14 @@
         if 'sum' not in args['model_name'] and result[bs_idx][:input_token_size].equal(input_tokens[bs_idx]):
             generated_token_size = len(result[bs_idx]) - input_tokens[bs_idx].numel()
         else:
-<<<<<<< HEAD
-            generated_text_len = len(result[bs_idx])
-        num_tokens += generated_text_len
-        if generated_text_len > max_gen_tokens:
-            log.error(f'Output token size {generated_text_len} is over max output token size {max_gen_tokens}!')
-=======
             generated_token_size = len(result[bs_idx])
         # Encoder-decoder models expect the `decoder_input_ids` to start with a special token
         # When counting the output length, subtract 1. The last token does not participate in inference.
         if model.config.is_encoder_decoder and result[bs_idx][0] == model.config.decoder_start_token_id:
             generated_token_size = generated_token_size - 1
         num_tokens += generated_token_size
-        if generated_token_size > max_output_token_size:
+        if generated_token_size > max_gen_tokens:
             log.error('Output token size is over max output token size!')
->>>>>>> 1ed75396
         result_text = generated_text[bs_idx]
         if args["output_dir"] is not None:
             utils.output_file.output_gen_text(result_text, args, model_precision, prompt_index, num, bs_idx, proc_id)
@@ -154,13 +147,10 @@
         log.debug('latency of all tokens:')
         [log.debug('[{}]{:.4f}'.format(idx, tm)) for idx, tm in enumerate(tm_list)]
         tm_infer_list = bench_hook.get_time_infer_list()
-<<<<<<< HEAD
         log.debug('latency of all infers:')
         [log.debug('[{}]{:.4f}'.format(idx, tm)) for idx, tm in enumerate(tm_infer_list)]
-=======
         if args['num_beams'] == 1 and generated_token_size != len(tm_infer_list):
             log.warning(f'Output token size({generated_token_size}) is not equal to infer count({len(tm_infer_list)})')
->>>>>>> 1ed75396
     iter_data = gen_iterate_data(
         num,
         input_token_size * args['batch_size'],
@@ -444,8 +434,6 @@
     x = int(x)
     if x < 1:
         raise argparse.ArgumentTypeError('Minimum input value is 1')
-    elif x > MAX_OUTPUT_TOKEN_SIZE:
-        raise argparse.ArgumentTypeError(f'Max input value is {MAX_OUTPUT_TOKEN_SIZE}')
     return x
 
 
