--- conflicted
+++ resolved
@@ -319,13 +319,7 @@
         if result_md5_list != prev_md5:
             log.warning(f"[{num}] Prompt[{prompt_index}]'s md5 {result_md5_list} "
                         f"is different from md5 of the {num - 1} iteration {prev_md5}")
-<<<<<<< HEAD
             metrics_print.print_generated(num, warm_up=(num == 0), generated=generated_text[0], prompt_idx=prompt_index)
-            if num == 1:
-                # if the device is CPU, throw exception
-                if args['devices'].lower().startswith('cpu') is True:
-=======
-            llm_bench_utils.metrics_print.print_generated(num, warm_up=(num == 0), generated=generated_text[0])
             if not args.get("use_cb", False):
                 if num == 1:
                     # if the device is CPU, throw exception
@@ -333,7 +327,6 @@
                         assert (result_md5_list == prev_md5)
                 else:
                     # throw exception
->>>>>>> 5dbd3ab3
                     assert (result_md5_list == prev_md5)
     else:
         metrics_print.print_generated(num, warm_up=(num == 0), generated=generated_text[0], prompt_idx=prompt_index)
