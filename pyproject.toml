--- conflicted
+++ resolved
@@ -37,13 +37,9 @@
 [build-system]
 requires = [
     "py-build-cmake@git+https://github.com/tttapa/py-build-cmake@7ab73da351c7140f06d727a8705bece4cf544cd9",
-<<<<<<< HEAD
+    "openvino~=2025.0.0.0.dev",
     "pybind11-stubgen==2.5.1",
     "cmake~=3.23"
-=======
-    "cmake~=3.23",
-    "openvino~=2025.0.0.0.dev"
->>>>>>> 96bcffeb
 ]
 build-backend = "py_build_cmake.build"
 
