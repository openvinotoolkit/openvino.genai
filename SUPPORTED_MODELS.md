# OpenVINO™ GenAI: Supported Models

## Large language models

<table>
  <tbody style="vertical-align: top;">
    <tr>
      <th>Architecture</th>
      <th>Models</th>
      <th>Example HuggingFace Models</th>
    </tr>
    <tr>
      <td><code>ChatGLMModel</code></td>
      <td>ChatGLM</td>
      <td>
        <ul>
          <li><a href="https://huggingface.co/THUDM/chatglm3-6b"><code>THUDM/chatglm3-6b</code></a></li>
        </ul>
      </td>
    </tr>
    <tr>
      <td><code>GemmaForCausalLM</code></td>
      <td>Gemma</td>
      <td>
        <ul>
          <li><a href="https://huggingface.co/google/gemma-2b-it"><code>google/gemma-2b-it</code></a></li>
        </ul>
      </td>
    </tr>
    <tr>
      <td rowspan="2"><code>GPTNeoXForCausalLM</code></td>
      <td>Dolly</td>
      <td>
        <ul>
          <li><a href="https://huggingface.co/databricks/dolly-v2-3b"><code>databricks/dolly-v2-3b</code></a></li>
        </ul>
      </td>
    </tr>
    <tr>
      <!-- <td><code>GPTNeoXForCausalLM</code></td> -->
      <td> RedPajama</td>
      <td>
        <ul>
          <li><a href="https://huggingface.co/ikala/redpajama-3b-chat"><code>ikala/redpajama-3b-chat</code></a></li>
        </ul>
      </td>
    </tr>
    <tr>
      <td rowspan="4" vertical-align="top"><code>LlamaForCausalLM</code></td>
      <td>Llama 3</td>
      <td>
        <ul>
          <li><a href="https://huggingface.co/meta-llama/Meta-Llama-3-8B"><code>meta-llama/Meta-Llama-3-8B</code></a></li>
          <li><a href="https://huggingface.co/meta-llama/Meta-Llama-3-8B-Instruct"><code>meta-llama/Meta-Llama-3-8B-Instruct</code></a></li>
          <li><a href="https://huggingface.co/meta-llama/Meta-Llama-3-70B"><code>meta-llama/Meta-Llama-3-70B</code></a></li>
          <li><a href="https://huggingface.co/meta-llama/Meta-Llama-3-70B-Instruct"><code>meta-llama/Meta-Llama-3-70B-Instruct</code></a></li>
        </ul>
      </td>
    </tr>
    <tr>
      <!-- <td><code>LlamaForCausalLM</code></td> -->
      <td>Llama 2</td>
      <td>
        <ul>
          <li><a href="https://huggingface.co/meta-llama/Llama-2-13b-chat-hf"><code>meta-llama/Llama-2-13b-chat-hf</code></a></li>
          <li><a href="https://huggingface.co/meta-llama/Llama-2-13b-hf"><code>meta-llama/Llama-2-13b-hf</code></a></li>
          <li><a href="https://huggingface.co/meta-llama/Llama-2-7b-chat-hf"><code>meta-llama/Llama-2-7b-chat-hf</code></a></li>
          <li><a href="https://huggingface.co/meta-llama/Llama-2-7b-hf"><code>meta-llama/Llama-2-7b-hf</code></a></li>
          <li><a href="https://huggingface.co/meta-llama/Llama-2-70b-chat-hf"><code>meta-llama/Llama-2-70b-chat-hf</code></a></li>
          <li><a href="https://huggingface.co/meta-llama/Llama-2-70b-hf"><code>meta-llama/Llama-2-70b-hf</code></a></li>
          <li><a href="https://huggingface.co/microsoft/Llama2-7b-WhoIsHarryPotter"><code>microsoft/Llama2-7b-WhoIsHarryPotter</code></a></li>
        </ul>
      </td>
    </tr>
    <tr>
      <!-- <td><code>LlamaForCausalLM</code></td> -->
      <td>OpenLLaMA</td>
      <td>
        <ul>
          <li><a href="https://huggingface.co/openlm-research/open_llama_13b"><code>openlm-research/open_llama_13b</code></a></li>
          <li><a href="https://huggingface.co/openlm-research/open_llama_3b"><code>openlm-research/open_llama_3b</code></a></li>
          <li><a href="https://huggingface.co/openlm-research/open_llama_3b_v2"><code>openlm-research/open_llama_3b_v2</code></a></li>
          <li><a href="https://huggingface.co/openlm-research/open_llama_7b"><code>openlm-research/open_llama_7b</code></a></li>
          <li><a href="https://huggingface.co/openlm-research/open_llama_7b_v2"><code>openlm-research/open_llama_7b_v2</code></a></li>
        </ul>
      </td>
    </tr>
    <tr>
      <!-- <td><code>LlamaForCausalLM</code></td> -->
      <td>TinyLlama</td>
      <td>
        <ul>
          <li><a href="https://huggingface.co/TinyLlama/TinyLlama-1.1B-Chat-v1.0"><code>TinyLlama/TinyLlama-1.1B-Chat-v1.0</code></a></li>
        </ul>
      </td>
    </tr>
    <tr>
      <td rowspan="3"><code>MistralForCausalLM</code></td>
      <td>Mistral</td>
      <td>
        <ul>
          <li><a href="https://huggingface.co/mistralai/Mistral-7B-v0.1"><code>mistralai/Mistral-7B-v0.1</code></a></li>
        </ul>
      </td>
    </tr>
    <tr>
      <!-- <td><code>MistralForCausalLM</code></td> -->
      <td>Notus</td>
      <td>
        <ul>
          <li><a href="https://huggingface.co/argilla/notus-7b-v1"><code>argilla/notus-7b-v1</code></a></li>
        </ul>
      </td>
    </tr>
    <tr>
      <!-- <td><code>MistralForCausalLM</code></td> -->
      <td>Zephyr </td>
      <td>
        <ul>
          <li><a href="https://huggingface.co/HuggingFaceH4/zephyr-7b-beta"><code>HuggingFaceH4/zephyr-7b-beta</code></a></li>
        </ul>
      </td>
    </tr>
    <tr>
      <td><code>PhiForCausalLM</code></td>
      <td>Phi</td>
      <td>
        <ul>
          <li><a href="https://huggingface.co/microsoft/phi-2"><code>microsoft/phi-2</code></a></li>
          <li><a href="https://huggingface.co/microsoft/phi-1_5"><code>microsoft/phi-1_5</code></a></li>
        </ul>
      </td>
    </tr>
    <tr>
      <td><code>QWenLMHeadModel</code></td>
      <td>Qwen</td>
      <td>
        <ul>
          <li><a href="https://huggingface.co/Qwen/Qwen-7B-Chat"><code>Qwen/Qwen-7B-Chat</code></a></li>
          <li><a href="https://huggingface.co/Qwen/Qwen-7B-Chat-Int4"><code>Qwen/Qwen-7B-Chat-Int4</code></a></li>
          <li><a href="https://huggingface.co/Qwen/Qwen1.5-7B-Chat"><code>Qwen/Qwen1.5-7B-Chat</code></a></li>
          <li><a href="https://huggingface.co/Qwen/Qwen1.5-7B-Chat-GPTQ-Int4"><code>Qwen/Qwen1.5-7B-Chat-GPTQ-Int4</code></a></li>
        </ul>
      </td>
    </tr>
  </tbody>
</table>

> [!NOTE]
> LoRA adapters are supported.

The pipeline can work with other similar topologies produced by `optimum-intel` with the same model signature. The model is required to have the following inputs after the conversion:
1. `input_ids` contains the tokens.
2. `attention_mask` is filled with `1`.
3. `beam_idx` selects beams.
4. `position_ids` (optional) encodes a position of currently generating token in the sequence and a single `logits` output.

> [!NOTE]
> Models should belong to the same family and have the same tokenizers.

## Image generation models

<table>
  <tbody style="vertical-align: top;">
    <tr>
      <th>Architecture</th>
      <th>Text 2 image</th>
      <th>Image 2 image</th>
      <th>LoRA support</th>
      <th>Example HuggingFace Models</th>
    </tr>
    <tr>
      <td><code>Latent Consistency Model</code></td>
      <td>Supported</td>
      <td>Supported</td>
      <td>Supported</td>
      <td>
        <ul>
          <li><a href="https://huggingface.co/SimianLuo/LCM_Dreamshaper_v7"><code>SimianLuo/LCM_Dreamshaper_v7</code></a></li>
        </ul>
      </td>
    </tr>
    <tr>
      <td><code>Stable Diffusion</code></td>
      <td>Supported</td>
      <td>Supported</td>
      <td>Supported</td>
      <td>
        <ul>
          <li><a href="https://huggingface.co/CompVis/stable-diffusion-v1-1"><code>CompVis/stable-diffusion-v1-1</code></a></li>
          <li><a href="https://huggingface.co/CompVis/stable-diffusion-v1-2"><code>CompVis/stable-diffusion-v1-2</code></a></li>
          <li><a href="https://huggingface.co/CompVis/stable-diffusion-v1-3"><code>CompVis/stable-diffusion-v1-3</code></a></li>
          <li><a href="https://huggingface.co/CompVis/stable-diffusion-v1-4"><code>CompVis/stable-diffusion-v1-4</code></a></li>
          <li><a href="https://huggingface.co/junnyu/stable-diffusion-v1-4-paddle"><code>junnyu/stable-diffusion-v1-4-paddle</code></a></li>
          <li><a href="https://huggingface.co/jcplus/stable-diffusion-v1-5"><code>jcplus/stable-diffusion-v1-5</code></a></li>
          <li><a href="https://huggingface.co/stable-diffusion-v1-5/stable-diffusion-v1-5"><code>stable-diffusion-v1-5/stable-diffusion-v1-5</code></a></li>
          <li><a href="https://huggingface.co/botp/stable-diffusion-v1-5"><code>botp/stable-diffusion-v1-5</code></a></li>
          <li><a href="https://huggingface.co/dreamlike-art/dreamlike-anime-1.0"><code>dreamlike-art/dreamlike-anime-1.0</code></a></li>
          <li><a href="https://huggingface.co/stabilityai/stable-diffusion-2"><code>stabilityai/stable-diffusion-2</code></a></li>
          <li><a href="https://huggingface.co/stabilityai/stable-diffusion-2-base"><code>stabilityai/stable-diffusion-2-base</code></a></li>
          <li><a href="https://huggingface.co/stabilityai/stable-diffusion-2-1"><code>stabilityai/stable-diffusion-2-1</code></a></li>
          <li><a href="https://huggingface.co/bguisard/stable-diffusion-nano-2-1"><code>bguisard/stable-diffusion-nano-2-1</code></a></li>
          <li><a href="https://huggingface.co/justinpinkney/pokemon-stable-diffusion"><code>justinpinkney/pokemon-stable-diffusion</code></a></li>
          <li><a href="https://huggingface.co/stablediffusionapi/architecture-tuned-model"><code>stablediffusionapi/architecture-tuned-model</code></a></li>
          <li><a href="https://huggingface.co/IDEA-CCNL/Taiyi-Stable-Diffusion-1B-Chinese-EN-v0.1"><code>IDEA-CCNL/Taiyi-Stable-Diffusion-1B-Chinese-EN-v0.1</code></a></li>
          <li><a href="https://huggingface.co/ZeroCool94/stable-diffusion-v1-5"><code>ZeroCool94/stable-diffusion-v1-5</code></a></li>
          <li><a href="https://huggingface.co/pcuenq/stable-diffusion-v1-4"><code>pcuenq/stable-diffusion-v1-4</code></a></li>
          <li><a href="https://huggingface.co/rinna/japanese-stable-diffusion"><code>rinna/japanese-stable-diffusion</code></a></li>
          <li><a href="https://huggingface.co/benjamin-paine/stable-diffusion-v1-5"><code>benjamin-paine/stable-diffusion-v1-5</code></a></li>
          <li><a href="https://huggingface.co/philschmid/stable-diffusion-v1-4-endpoints"><code>philschmid/stable-diffusion-v1-4-endpoints</code></a></li>
          <li><a href="https://huggingface.co/naclbit/trinart_stable_diffusion_v2"><code>naclbit/trinart_stable_diffusion_v2</code></a></li>
          <li><a href="https://huggingface.co/Fictiverse/Stable_Diffusion_PaperCut_Model"><code>Fictiverse/Stable_Diffusion_PaperCut_Model</code></a></li>
        </ul>
      </td>
    </tr>
    <tr>
      <td><code>Stable Diffusion XL</code></td>
      <td>Supported</td>
      <td>Supported</td>
      <td>Supported</td>
      <td>
        <ul>
          <li><a href="https://huggingface.co/stabilityai/stable-diffusion-xl-base-0.9"><code>stabilityai/stable-diffusion-xl-base-0.9</code></a></li>
          <li><a href="https://huggingface.co/stabilityai/stable-diffusion-xl-base-1.0"><code>stabilityai/stable-diffusion-xl-base-1.0</code></a></li>
          <li><a href="https://huggingface.co/stabilityai/sdxl-turbo"><code>stabilityai/sdxl-turbo</code></a></li>
        </ul>
      </td>
    </tr>
    <tr>
      <td><code>Stable Diffusion 3</code></td>
      <td>Supported</td>
      <td>Not supported</td>
      <td>Not supported</td>
      <td>
        <ul>
          <li><a href="https://huggingface.co/stabilityai/stable-diffusion-3-medium-diffusers"><code>stabilityai/stable-diffusion-3-medium-diffusers</code></a></li>
          <li><a href="https://huggingface.co/stabilityai/stable-diffusion-3.5-medium"><code>stabilityai/stable-diffusion-3.5-medium</code></a></li>
          <li><a href="https://huggingface.co/stabilityai/stable-diffusion-3.5-large"><code>stabilityai/stable-diffusion-3.5-large</code></a></li>
          <li><a href="https://huggingface.co/stabilityai/stable-diffusion-3.5-large-turbo"><code>stabilityai/stable-diffusion-3.5-large-turbo</code></a></li>
        </ul>
      </td>
      <tr>
      <td><code>Flux</code></td>
      <td>Supported</td>
      <td>Not supported</td>
      <td>Not supported</td>
      <td>
        <ul>
          <li><a href="https://huggingface.co/black-forest-labs/FLUX.1-schnell"><code>black-forest-labs/FLUX.1-schnell</code></a></li>
          <li><a href="https://huggingface.co/Freepik/flux.1-lite-8B-alpha"><code>Freepik/flux.1-lite-8B-alpha</code></a></li>
          <li><a href="https://huggingface.co/black-forest-labs/FLUX.1-dev"><code>black-forest-labs/FLUX.1-dev</code></a></li>
          <li><a href="https://huggingface.co/shuttleai/shuttle-3-diffusion"><code>shuttleai/shuttle-3-diffusion</code></a></li>
          <li><a href="https://huggingface.co/shuttleai/shuttle-3.1-aesthetic"><code>shuttleai/shuttle-3.1-aesthetic</code></a></li>
          <li><a href="https://huggingface.co/Shakker-Labs/AWPortrait-FL"><code>Shakker-Labs/AWPortrait-FL</code></a></li>
        </ul>
      </td>
    </tr>
    </tr>
  </tbody>
</table>

## Inpainting models

In addition to image generation models, `InpaintingPipeline` supports specialized inpainting models

<table>
  <tbody style="vertical-align: top;">
    <tr>
      <th>Architecture</th>
      <th>LoRA support</th>
      <th>Example HuggingFace Models</th>
    </tr>
    <tr>
      <td><code>Stable Diffusion</code></td>
      <td>Supported</td>
      <td>
        <ul>
          <li><a href="https://huggingface.co/stabilityai/stable-diffusion-2-inpainting"><code>stabilityai/stable-diffusion-2-inpainting</code></a></li>
          <li><a href="https://huggingface.co/stable-diffusion-v1-5/stable-diffusion-inpainting"><code>stable-diffusion-v1-5/stable-diffusion-inpainting</code></a></li>
          <li><a href="https://huggingface.co/botp/stable-diffusion-v1-5-inpainting"><code>botp/stable-diffusion-v1-5-inpainting</code></a></li>
          <li><a href="https://huggingface.co/parlance/dreamlike-diffusion-1.0-inpainting"><code>parlance/dreamlike-diffusion-1.0-inpainting</code></a></li>
        </ul>
      </td>
    </tr>
    <tr>
      <td><code>Stable Diffusion XL</code></td>
      <td>Supported</td>
      <td>
        <ul>
          <li><a href="https://huggingface.co/diffusers/stable-diffusion-xl-1.0-inpainting-0.1"><code>diffusers/stable-diffusion-xl-1.0-inpainting-0.1</code></a></li>
        </ul>
      </td>
    </tr>
    <!-- <tr>
      <td><code>FLUX</code></td>
      <td>Not supported</td>
      <td>
        <ul>
          <li><a href="https://huggingface.co/black-forest-labs/FLUX.1-Fill-dev"><code>black-forest-labs/FLUX.1-Fill-dev</code></a></li>
        </ul>
      </td>
    </tr> -->
  </tbody>
</table>

## Visual language models

<table>
  <tbody style="vertical-align: top;">
    <tr>
      <th>Architecture</th>
      <th>Models</th>
      <th>LoRA support</th>
      <th>Example HuggingFace Models</th>
    </tr>
    <tr>
      <td><code>InternVL2</code></td>
      <td>InternVL2</td>
      <td>Not supported</td>
      <td>
        <ul>
          <li><a href="https://huggingface.co/OpenGVLab/InternVL2-1B"><code>OpenGVLab/InternVL2-1B</code></a></li>
          <li><a href="https://huggingface.co/OpenGVLab/InternVL2-2B"><code>OpenGVLab/InternVL2-2B</code></a></li>
          <li><a href="https://huggingface.co/OpenGVLab/InternVL2-4B"><code>OpenGVLab/InternVL2-4B</code></a></li>
          <li><a href="https://huggingface.co/OpenGVLab/InternVL2-8B"><code>OpenGVLab/InternVL2-8B</code></a></li>
          <li><a href="https://huggingface.co/OpenGVLab/InternVL2_5-1B"><code>OpenGVLab/InternVL2_5-1B</code></a></li>
          <li><a href="https://huggingface.co/OpenGVLab/InternVL2_5-2B"><code>OpenGVLab/InternVL2_5-2B</code></a></li>
          <li><a href="https://huggingface.co/OpenGVLab/InternVL2_5-4B"><code>OpenGVLab/InternVL2_5-4B</code></a></li>
          <li><a href="https://huggingface.co/OpenGVLab/InternVL2_5-8B"><code>OpenGVLab/InternVL2_5-8B</code></a></li>
        </ul>
      </td>
    </tr>
    <tr>
      <td><code>LLaVA</code></td>
      <td>LLaVA-v1.5</td>
      <td>Not supported</td>
      <td>
        <ul>
          <li><a href="https://huggingface.co/llava-hf/llava-1.5-7b-hf"><code>llava-hf/llava-1.5-7b-hf</code></a></li>
        </ul>
      </td>
    </tr>
    <tr>
      <td><code>LLaVA-NeXT</code></td>
      <td>LLaVa-v1.6</td>
      <td>Not supported</td>
      <td>
        <ul>
          <li><a href="https://huggingface.co/llava-hf/llava-v1.6-mistral-7b-hf"><code>llava-hf/llava-v1.6-mistral-7b-hf</code></a></li>
          <li><a href="https://huggingface.co/llava-hf/llava-v1.6-vicuna-7b-hf"><code>llava-hf/llava-v1.6-vicuna-7b-hf</code></a></li>
          <li><a href="https://huggingface.co/llava-hf/llama3-llava-next-8b-hf"><code>llava-hf/llama3-llava-next-8b-hf</code></a></li>
        </ul>
      </td>
    </tr>
    <tr>
      <td><code>MiniCPMV</code></td>
      <td>MiniCPM-V-2_6</td>
      <td>Not supported</td>
      <td>
        <ul>
          <li><a href="https://huggingface.co/openbmb/MiniCPM-V-2_6"><code>openbmb/MiniCPM-V-2_6</code></a></li>
        </ul>
      </td>
    </tr>
    <tr>
<<<<<<< HEAD
      <td><code>Phi3VForCausalLM</code></td>
      <td>phi3_v</td>
      <td>Not supported</td>
      <td>
        <ul>
          <li><a href="https://huggingface.co/microsoft/Phi-3-vision-128k-instruct"><code>microsoft/Phi-3-vision-128k-instruct</code></a></li>
          <li><a href="https://huggingface.co/microsoft/Phi-3.5-vision-instruct"><code>microsoft/Phi-3.5-vision-instruct</code></a></li>
=======
      <td><code>Qwen2-VL</code></td>
      <td>Qwen2-VL</td>
      <td>Not supported</td>
      <td>
        <ul>
          <li><a href="https://huggingface.co/Qwen/Qwen2-VL-2B-Instruct"><code>Qwen/Qwen2-VL-2B-Instruct</code></a></li>
          <li><a href="https://huggingface.co/Qwen/Qwen2-VL-7B-Instruct"><code>Qwen/Qwen2-VL-7B-Instruct</code></a></li>
>>>>>>> 5f7512de
        </ul>
      </td>
    </tr>
  </tbody>
</table>

## Whisper models

<table>
  <tbody style="vertical-align: top;">
    <tr>
      <th>Architecture</th>
      <th>Models</th>
      <th>LoRA support</th>
      <th>Example HuggingFace Models</th>
    </tr>
    <tr>
      <td rowspan=2><code>WhisperForConditionalGeneration</code></td>
      <td>Whisper</td>
      <td>Not supported</td>
      <td>
        <ul>
          <li><a href="https://huggingface.co/openai/whisper-tiny"><code>openai/whisper-tiny</code></a></li>
          <li><a href="https://huggingface.co/openai/whisper-tiny.en"><code>openai/whisper-tiny.en</code></a></li>
          <li><a href="https://huggingface.co/openai/whisper-base"><code>openai/whisper-base</code></a></li>
          <li><a href="https://huggingface.co/openai/whisper-base.en"><code>openai/whisper-base.en</code></a></li>
          <li><a href="https://huggingface.co/openai/whisper-small"><code>openai/whisper-small</code></a></li>
          <li><a href="https://huggingface.co/openai/whisper-small.en"><code>openai/whisper-small.en</code></a></li>
          <li><a href="https://huggingface.co/openai/whisper-medium"><code>openai/whisper-medium</code></a></li>
          <li><a href="https://huggingface.co/openai/whisper-medium.en"><code>openai/whisper-medium.en</code></a></li>
          <li><a href="https://huggingface.co/openai/whisper-large-v3"><code>openai/whisper-large-v3</code></a></li>
        </ul>
      </td>
    </tr>
    <tr>
      <td>Distil-Whisper</td>
      <td>Not supported</td>
      <td>
        <ul>
          <li><a href="https://huggingface.co/distil-whisper/distil-small.en"><code>distil-whisper/distil-small.en</code></a></li>
          <li><a href="https://huggingface.co/distil-whisper/distil-medium.en"><code>distil-whisper/distil-medium.en</code></a></li>
          <li><a href="https://huggingface.co/distil-whisper/distil-large-v3"><code>distil-whisper/distil-large-v3</code></a></li>
        </ul>
      </td>
    </tr>
  </tbody>
</table>
Some models may require access request submission on the Hugging Face page to be downloaded.

If https://huggingface.co/ is down, the conversion step won't be able to download the models.<|MERGE_RESOLUTION|>--- conflicted
+++ resolved
@@ -363,7 +363,6 @@
       </td>
     </tr>
     <tr>
-<<<<<<< HEAD
       <td><code>Phi3VForCausalLM</code></td>
       <td>phi3_v</td>
       <td>Not supported</td>
@@ -371,7 +370,10 @@
         <ul>
           <li><a href="https://huggingface.co/microsoft/Phi-3-vision-128k-instruct"><code>microsoft/Phi-3-vision-128k-instruct</code></a></li>
           <li><a href="https://huggingface.co/microsoft/Phi-3.5-vision-instruct"><code>microsoft/Phi-3.5-vision-instruct</code></a></li>
-=======
+        </ul>
+      </td>
+    </tr>
+    <tr>
       <td><code>Qwen2-VL</code></td>
       <td>Qwen2-VL</td>
       <td>Not supported</td>
@@ -379,7 +381,6 @@
         <ul>
           <li><a href="https://huggingface.co/Qwen/Qwen2-VL-2B-Instruct"><code>Qwen/Qwen2-VL-2B-Instruct</code></a></li>
           <li><a href="https://huggingface.co/Qwen/Qwen2-VL-7B-Instruct"><code>Qwen/Qwen2-VL-7B-Instruct</code></a></li>
->>>>>>> 5f7512de
         </ul>
       </td>
     </tr>
