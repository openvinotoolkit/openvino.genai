// Copyright (C) 2023-2024 Intel Corporation
// SPDX-License-Identifier: Apache-2.0

#pragma once

#include <limits>
#include <variant>
#include <string>

#include "openvino/runtime/compiled_model.hpp"
#include "openvino/runtime/infer_request.hpp"
#include "openvino/genai/tokenizer.hpp"
#include "lora_adapter.hpp"

namespace ov {
namespace genai {

/**
 * @brief controls the stopping condition for grouped beam search. The following values are possible:
 *        "EARLY" stops as soon as there are `num_beams` complete candidates.
          "HEURISTIC" stops when is it unlikely to find better candidates.
          "NEVER" stops when there cannot be better candidates.
 */
enum class StopCriteria { EARLY, HEURISTIC, NEVER };

/**
 * @brief Structure to keep generation config parameters. For a selected method of decoding, only parameters from that group
 * and generic parameters are used. For example, if do_sample is set to true, then only generic parameters and random sampling parameters will
 * be used while greedy and beam search parameters will not affect decoding at all.
 *
 * Generic parameters:
 * @param max_length the maximum length the generated tokens can have. Corresponds to the length of the input prompt +
 *        `max_new_tokens`. Its effect is overridden by `max_new_tokens`, if also set.
 * @param max_new_tokens the maximum numbers of tokens to generate, excluding the number of tokens in the prompt. max_new_tokens has priority over max_length.
 * @param ignore_eos if set to true, then generation will not stop even if <eos> token is met.
 * @param eos_token_id token_id of <eos> (end of sentence)
 * @param min_new_tokens set 0 probability for eos_token_id for the first eos_token_id generated tokens. Ignored for non continuous batching.
<<<<<<< HEAD
 *
=======
 * @param stop_strings vector of strings that will cause pipeline to stop generating further tokens. Ignored for non continuous batching.
 * @param include_stop_str_in_output if set to true stop string that matched generation will be included in generation output (default: false)
 * @param stop_token_ids vector of tokens that will cause pipeline to stop generating further tokens. Ignored for non continuous batching.
 * 
>>>>>>> 5d147185
 * Beam search specific parameters:
 * @param num_beams number of beams for beam search. 1 disables beam search.
 * @param num_beam_groups number of groups to divide `num_beams` into in order to ensure diversity among different groups of beams.
 * @param diversity_penalty this value is subtracted from a beam's score if it generates the same token as any beam from other group at a
 *        particular time. See https://arxiv.org/pdf/1909.05858.
 * @param length_penalty exponential penalty to the length that is used with beam-based generation. It is applied as an exponent to
 *        the sequence length, which in turn is used to divide the score of the sequence. Since the score is the log
 *        likelihood of the sequence (i.e. negative), `length_penalty` > 0.0 promotes longer sequences, while
 *        `length_penalty` < 0.0 encourages shorter sequences.
 * @param num_return_sequences the number of sequences to return for grouped beam search decoding per batch element. num_return_sequences must be less or equel to num_beams.
 * @param no_repeat_ngram_size if set to int > 0, all ngrams of that size can only occur once.
 * @param stop_criteria controls the stopping condition for grouped beam search. It accepts the following values:
 *        "EARLY", where the generation stops as soon as there are `num_beams` complete candidates; "HEURISTIC", where an
 *        "HEURISTIC" is applied and the generation stops when is it very unlikely to find better candidates;
 *        "NEVER", where the beam search procedure only stops when there cannot be better candidates (canonical beam search algorithm).
 *
 * Random sampling parameters:
 * @param temperature the value used to modulate token probabilities for random sampling.
 * @param top_p - if set to float < 1, only the smallest set of most probable tokens with probabilities that add up to top_p or higher are kept for generation.
 * @param top_k the number of highest probability vocabulary tokens to keep for top-k-filtering.
 * @param do_sample whether or not to use multinomial random sampling that add up to `top_p` or higher are kept.
 * @param repetition_penalty the parameter for repetition penalty. 1.0 means no penalty.
 * @param presence_penalty reduces absolute log prob if the token was generated at least once. Ignored for non continuous batching.
 * @param frequency_penalty reduces absolute log prob as many times as the token was generated. Ignored for non continuous batching.
 * @param rng_seed initializes random generator. Ignored for non continuous batching.
 */

class OPENVINO_GENAI_EXPORTS GenerationConfig {

public:
    GenerationConfig() = default;
    explicit GenerationConfig(const std::string& json_path);

    // Generic
    size_t max_new_tokens = SIZE_MAX;
    size_t max_length = SIZE_MAX;
    bool ignore_eos = false;
    size_t min_new_tokens = 0;
    
    std::set<std::string> stop_strings;
    // Default setting in vLLM (and OpenAI API) is not to include stop string in the output
    bool include_stop_str_in_output = false;
    std::set<int64_t> stop_token_ids;

    // Beam search specific
    size_t num_beam_groups = 1;
    size_t num_beams = 1;
    float diversity_penalty = 1.0f;
    float length_penalty = 1.0f;
    size_t num_return_sequences = 1;
    size_t no_repeat_ngram_size = std::numeric_limits<size_t>::max();
    StopCriteria stop_criteria = StopCriteria::HEURISTIC;

    // Multinomial
    float temperature = 1.0f;
    float top_p = 1.0f;
    size_t top_k = std::numeric_limits<size_t>::max();
    bool do_sample = false;
    float repetition_penalty = 1.0f;
    float presence_penalty = 0.0;
    float frequency_penalty = 0.0f;
    size_t rng_seed = 0;

    // EOS special token
    int64_t eos_token_id = -1;

    // Optional adapters
    AdapterConfig adapters;

    /** @brief sets eos_token_id to tokenizer_eos_token_id if eos_token_id is less than 0.
     * Otherwise verifies eos_token_id == tokenizer_eos_token_id.
     */
    void set_eos_token_id(size_t tokenizer_eos_token_id);
    size_t get_max_new_tokens(size_t prompt_length = 0) const;

    bool is_greedy_decoding() const;
    bool is_beam_search() const;
    bool is_multinomial() const;
    void update_generation_config(const ov::AnyMap& config_map = {});

    template <typename... Properties>
    util::EnableIfAllStringAny<void, Properties...> update_generation_config(Properties&&... properties) {
        return update_generation_config(AnyMap{std::forward<Properties>(properties)...});
    }

    /// @brief checks that are no conflicting parameters, e.g. do_sample=true and num_beams > 1.
    /// @throws Exception if config is invalid.
    void validate() const;
};

/*
 * utils that allow to use generate and operator() in the following way:
 * pipe.generate(input_ids, ov::genai::max_new_tokens(200), ov::genai::temperature(1.0f),...)
 * pipe(text, ov::genai::max_new_tokens(200), ov::genai::temperature(1.0f),...)
*/
static constexpr ov::Property<size_t> max_new_tokens{"max_new_tokens"};
static constexpr ov::Property<size_t> max_length{"max_length"};
static constexpr ov::Property<bool> ignore_eos{"ignore_eos"};
static constexpr ov::Property<size_t> min_new_tokens{"min_new_tokens"};
static constexpr ov::Property<std::vector<std::string>> stop_strings{"stop_strings"};
static constexpr ov::Property<bool> include_stop_str_in_output{"include_stop_str_in_output"};
static constexpr ov::Property<std::vector<std::vector<int64_t>>> stop_token_ids{"stop_token_ids"};

static constexpr ov::Property<size_t> num_beam_groups{"num_beam_groups"};
static constexpr ov::Property<size_t> num_beams{"num_beams"};
static constexpr ov::Property<float> diversity_penalty{"diversity_penalty"};
static constexpr ov::Property<float> length_penalty{"length_penalty"};
static constexpr ov::Property<size_t> num_return_sequences{"num_return_sequences"};
static constexpr ov::Property<size_t> no_repeat_ngram_size{"no_repeat_ngram_size"};
static constexpr ov::Property<StopCriteria> stop_criteria{"stop_criteria"};

static constexpr ov::Property<float> temperature{"temperature"};
static constexpr ov::Property<float> top_p{"top_p"};
static constexpr ov::Property<int> top_k{"top_k"};
static constexpr ov::Property<bool> do_sample{"do_sample"};
static constexpr ov::Property<float> repetition_penalty{"repetition_penalty"};
static constexpr ov::Property<int64_t> eos_token_id{"eos_token_id"};
static constexpr ov::Property<float> presence_penalty{"presence_penalty"};
static constexpr ov::Property<float> frequency_penalty{"frequency_penalty"};
static constexpr ov::Property<size_t> rng_seed{"rng_seed"};

static constexpr ov::Property<AdapterConfig> adapters("adapters");

// Predefined Configs
OPENVINO_GENAI_EXPORTS GenerationConfig beam_search();
OPENVINO_GENAI_EXPORTS GenerationConfig greedy();
OPENVINO_GENAI_EXPORTS GenerationConfig multinomial();
}  // namespace genai
}  // namespace ov<|MERGE_RESOLUTION|>--- conflicted
+++ resolved
@@ -35,14 +35,11 @@
  * @param ignore_eos if set to true, then generation will not stop even if <eos> token is met.
  * @param eos_token_id token_id of <eos> (end of sentence)
  * @param min_new_tokens set 0 probability for eos_token_id for the first eos_token_id generated tokens. Ignored for non continuous batching.
-<<<<<<< HEAD
  *
-=======
  * @param stop_strings vector of strings that will cause pipeline to stop generating further tokens. Ignored for non continuous batching.
  * @param include_stop_str_in_output if set to true stop string that matched generation will be included in generation output (default: false)
  * @param stop_token_ids vector of tokens that will cause pipeline to stop generating further tokens. Ignored for non continuous batching.
- * 
->>>>>>> 5d147185
+ *
  * Beam search specific parameters:
  * @param num_beams number of beams for beam search. 1 disables beam search.
  * @param num_beam_groups number of groups to divide `num_beams` into in order to ensure diversity among different groups of beams.
@@ -81,7 +78,7 @@
     size_t max_length = SIZE_MAX;
     bool ignore_eos = false;
     size_t min_new_tokens = 0;
-    
+
     std::set<std::string> stop_strings;
     // Default setting in vLLM (and OpenAI API) is not to include stop string in the output
     bool include_stop_str_in_output = false;
