// Copyright (C) 2023-2025 Intel Corporation
// SPDX-License-Identifier: Apache-2.0

#pragma once

#include <filesystem>
#include <memory>
#include <string>
#include <optional>

#include <openvino/runtime/tensor.hpp>

#include "openvino/genai/scheduler_config.hpp"
#include "openvino/genai/tokenizer.hpp"
#include "openvino/genai/generation_config.hpp"
#include "openvino/genai/generation_handle.hpp"
#include "openvino/genai/llm_pipeline.hpp"
#include "openvino/genai/streamer_base.hpp"
#include "openvino/genai/visibility.hpp"
#include "openvino/genai/visual_language/pipeline.hpp"

#include "openvino/genai/cache_eviction.hpp"

namespace ov::genai {

/**
 * @brief Contains general pipeline metrics, either aggregated throughout the lifetime of the generation pipeline
 * or measured at the previous generation step.
 */
struct PipelineMetrics {
    /**
     * Number of requests to be processed by the pipeline.
     */
    size_t requests = 0;

    /**
     * Number of requests that were scheduled for processing at the previous step of the pipeline.
     */
    size_t scheduled_requests = 0;

    /**
    * Percentage of KV cache usage in the last generation step.
    */
    float cache_usage = 0.0;

    /**
    * Max KV cache usage during the last .generate() call in %
    */
    float max_cache_usage = 0.0;

    /**
    * Running average of the KV cache usage during the last .generate() call, with max window size of 1000 internal model inferences
    */
    float avg_cache_usage = 0.0;

    /**
     * Duration of the last generation step in microseconds.
     */
    float inference_duration = 0.0;
};

class OPENVINO_GENAI_EXPORTS ContinuousBatchingPipeline {
protected:
    class IContinuousBatchingPipeline;
    class ContinuousBatchingImpl;

    class ContinuousBatchingForSpeculativeDecodingImpl;
    class ContinuousBatchingForPromptLookupImpl;
    class SpeculativeDecodingImpl;
    class PromptLookupImpl;

    friend class ContinuousBatchingForSpeculativeDecodingImpl;
    friend class ContinuousBatchingForPromptLookupImpl;
    friend class SpeculativeDecodingImpl;
    friend class PromptLookupImpl;

    std::shared_ptr<IContinuousBatchingPipeline> m_impl;

    ContinuousBatchingPipeline() = default;

public:
    ContinuousBatchingPipeline(const std::filesystem::path& models_path,
                               const SchedulerConfig& scheduler_config,
                               const std::string& device,
                               const ov::AnyMap& properties = {},
                               const ov::AnyMap& tokenizer_properties = {},
                               const ov::AnyMap& vision_encoder_properties = {});

    /**
    * @brief Constructs a ContinuousBatchingPipeline when ov::genai::Tokenizer is initialized manually using file from the different dirs.
    *
    * @param models_path Path to the dir with model, tokenizer .xml/.bin files, and generation_configs.json
    * @param scheduler_config
    * @param tokenizer manually initialized ov::genai::Tokenizer
    * @param device optional device
    * @param properties optional properties
    */
    ContinuousBatchingPipeline(
        const std::filesystem::path& models_path,
        const ov::genai::Tokenizer& tokenizer,
        const SchedulerConfig& scheduler_config,
        const std::string& device,
        const ov::AnyMap& properties = {}
    );

    /**
     * @brief Constructs a ContinuousBatchingPipeline from already existing model and tokenizer.
     * 
     * This constructor allows for the creation of a ContinuousBatchingPipeline using an existing model
     * represented as a string and a weights tensor, along with a manually initialized tokenizer.
     * This is useful when the model and tokenizer are already loaded or created in memory and do not
     * need to be loaded from files.
     *
     * @param model_str A string representation of the model.
     * @param weights_tensor A tensor containing the weights of the model.
     * @param tokenizer A manually initialized ov::genai::Tokenizer.
     * @param scheduler_config Configuration for the scheduler.
     * @param device The device to run the pipeline on (e.g., CPU, GPU).
     * @param properties Optional properties for the pipeline.
     * @param generation_config Optional generation configuration for the pipeline.
     */
    ContinuousBatchingPipeline(
        const std::string& model_str,
        const ov::Tensor& weights_tensor,
        const ov::genai::Tokenizer& tokenizer,
        const SchedulerConfig& scheduler_config,
        const std::string& device,
        const ov::AnyMap& properties = {},
        const ov::genai::GenerationConfig& generation_config = {}
    );

    /**
    * @brief Constructs a ContinuousBatchingPipeline from models map.
    *
    * @param models_map  A map where key is model name (e.g. "vision_embeddings", "text_embeddings", "language", "resampler") 
    * and value is a pair of model IR as string and weights as tensor.
    * @param tokenizer A manually initialized ov::genai::Tokenizer.
    * @param scheduler_config Configuration for the scheduler.
    * @param device The device to run the pipeline on (e.g., CPU, GPU).
    * @param embedder_config_dir_path Optional path to a directory containing embedder config.
    * @param properties Optional properties for the pipeline.
    * @param generation_config Optional generation configuration for the pipeline.
    */
    ContinuousBatchingPipeline(
        const ModelsMap& models_map,
        const ov::genai::Tokenizer& tokenizer,
        const SchedulerConfig& scheduler_config,
        const std::string& device,
        std::optional<std::filesystem::path> embedder_config_dir_path = std::nullopt,
        const ov::AnyMap& properties = {},
        const ov::genai::GenerationConfig& generation_config = {}
    );

    ov::genai::Tokenizer get_tokenizer() const;

    ov::genai::GenerationConfig get_config() const;
    void set_config(const ov::genai::GenerationConfig& config);

    /**
     * Allows to get the current pipeline metrics.
     * @return The struct with pipeline metrics for the previous generation step.
     */
    ov::genai::PipelineMetrics get_metrics() const;

    /// @param request_id must be unique for every add_request() call.
    GenerationHandle add_request(uint64_t request_id, const ov::Tensor& input_ids, const ov::genai::GenerationConfig& sampling_params);
    GenerationHandle add_request(uint64_t request_id, const std::string& prompt, const ov::genai::GenerationConfig& sampling_params);
<<<<<<< HEAD
    GenerationHandle add_request(uint64_t request_id,
                                 const std::string& prompt,
                                 const std::vector<ov::Tensor>& images,
                                 const ov::genai::GenerationConfig& sampling_params);

    GenerationHandle add_request(uint64_t request_id,
                                 const std::string& prompt,
                                 const std::vector<ov::Tensor>& images,
                                 const std::vector<ov::Tensor>& videos,
                                 const ov::genai::GenerationConfig& sampling_params);
=======
    GenerationHandle add_request(uint64_t request_id, const std::string& prompt, const std::vector<ov::Tensor>& images, const std::vector<ov::Tensor>& videos, const ov::genai::GenerationConfig& sampling_params);
    GenerationHandle add_request(uint64_t request_id, const std::string& prompt, const std::vector<ov::Tensor>& images, const ov::genai::GenerationConfig& sampling_params);
>>>>>>> 12f850c6

    void step();

    bool has_non_finished_requests();

    /// Higher level interface, which can process multiple prompts in continuous batching manner
    std::vector<EncodedGenerationResult> generate(const std::vector<ov::Tensor>& input_ids, const std::vector<ov::genai::GenerationConfig>& sampling_params, const ov::genai::StreamerVariant& streamer=std::monostate{});
    std::vector<GenerationResult> generate(const std::vector<std::string>& prompts, const std::vector<ov::genai::GenerationConfig>& sampling_params, const ov::genai::StreamerVariant& streamer=std::monostate{});
    std::vector<VLMDecodedResults> generate(
             const std::vector<std::string>& prompts,
             const std::vector<std::vector<ov::Tensor>>& images,
             const std::vector<GenerationConfig>& sampling_params,
             const StreamerVariant& streamer=std::monostate{});

    std::vector<VLMDecodedResults> generate(
<<<<<<< HEAD
            const std::vector<std::string>& prompts,
            const std::vector<std::vector<ov::Tensor>>& images,
            const std::vector<std::vector<ov::Tensor>>& videos,
            const std::vector<GenerationConfig>& sampling_params,
            const StreamerVariant& streamer=std::monostate{});
=======
        const std::vector<std::string>& prompts,
        const std::vector<std::vector<ov::Tensor>>& images,
        const std::vector<std::vector<ov::Tensor>>& videos,
        const std::vector<GenerationConfig>& sampling_params,
        const StreamerVariant& streamer=std::monostate{});
>>>>>>> 12f850c6

    /**
    * @brief start chat with keeping history in kv cache.
    * @param system_message optional system message.
    */
    void start_chat(const std::string& system_message = {});

    /**
    * @brief finish chat and clear kv cache.
    */
    void finish_chat();
};
}<|MERGE_RESOLUTION|>--- conflicted
+++ resolved
@@ -165,21 +165,8 @@
     /// @param request_id must be unique for every add_request() call.
     GenerationHandle add_request(uint64_t request_id, const ov::Tensor& input_ids, const ov::genai::GenerationConfig& sampling_params);
     GenerationHandle add_request(uint64_t request_id, const std::string& prompt, const ov::genai::GenerationConfig& sampling_params);
-<<<<<<< HEAD
-    GenerationHandle add_request(uint64_t request_id,
-                                 const std::string& prompt,
-                                 const std::vector<ov::Tensor>& images,
-                                 const ov::genai::GenerationConfig& sampling_params);
-
-    GenerationHandle add_request(uint64_t request_id,
-                                 const std::string& prompt,
-                                 const std::vector<ov::Tensor>& images,
-                                 const std::vector<ov::Tensor>& videos,
-                                 const ov::genai::GenerationConfig& sampling_params);
-=======
     GenerationHandle add_request(uint64_t request_id, const std::string& prompt, const std::vector<ov::Tensor>& images, const std::vector<ov::Tensor>& videos, const ov::genai::GenerationConfig& sampling_params);
     GenerationHandle add_request(uint64_t request_id, const std::string& prompt, const std::vector<ov::Tensor>& images, const ov::genai::GenerationConfig& sampling_params);
->>>>>>> 12f850c6
 
     void step();
 
@@ -195,19 +182,11 @@
              const StreamerVariant& streamer=std::monostate{});
 
     std::vector<VLMDecodedResults> generate(
-<<<<<<< HEAD
-            const std::vector<std::string>& prompts,
-            const std::vector<std::vector<ov::Tensor>>& images,
-            const std::vector<std::vector<ov::Tensor>>& videos,
-            const std::vector<GenerationConfig>& sampling_params,
-            const StreamerVariant& streamer=std::monostate{});
-=======
         const std::vector<std::string>& prompts,
         const std::vector<std::vector<ov::Tensor>>& images,
         const std::vector<std::vector<ov::Tensor>>& videos,
         const std::vector<GenerationConfig>& sampling_params,
         const StreamerVariant& streamer=std::monostate{});
->>>>>>> 12f850c6
 
     /**
     * @brief start chat with keeping history in kv cache.
