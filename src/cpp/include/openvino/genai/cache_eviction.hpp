--- conflicted
+++ resolved
@@ -26,22 +26,18 @@
 public:
     CacheEvictionConfig() = default;
 
-<<<<<<< HEAD
     CacheEvictionConfig(size_t start_size,
                         size_t recent_size,
                         size_t max_cache_size,
                         AggregationMode aggregation_mode_,
-                        bool apply_rotation_ = false,
+                        bool apply_rotation_ = false, size_t snapkv_window_size_ = 8,
                         const KVCrushConfig& kvcrush_config_ = KVCrushConfig(128, KVCrushAnchorPointMode::RANDOM))
         : aggregation_mode(aggregation_mode_),
-          apply_rotation(apply_rotation_),
+          apply_rotation(apply_rotation_), snapkv_window_size(snapkv_window_size_),
           m_start_size(start_size),
           m_recent_size(recent_size),
           m_max_cache_size(max_cache_size),
           kvcrush_config(kvcrush_config_) {
-=======
-    CacheEvictionConfig(size_t start_size, size_t recent_size, size_t max_cache_size, AggregationMode aggregation_mode_, bool apply_rotation_ = false, size_t snapkv_window_size_ = 8) : aggregation_mode(aggregation_mode_), apply_rotation(apply_rotation_), snapkv_window_size(snapkv_window_size_), m_start_size(start_size), m_recent_size(recent_size), m_max_cache_size(max_cache_size) {
->>>>>>> 9e277dae
         OPENVINO_ASSERT(start_size, "CacheEvictionConfig.start_size must be non-zero");
         OPENVINO_ASSERT(recent_size, "CacheEvictionConfig.recent_size must be non-zero");
         OPENVINO_ASSERT(max_cache_size, "CacheEvictionConfig.max_cache_size must be non-zero");
@@ -99,15 +95,16 @@
      *  original llama model and you experience accuracy issues with cache eviction enabled
      *  and apply_rotation=true.**/
     bool apply_rotation = false;
-    /** KVCrush configuration for this cache eviction algorithm.
-     * KVCrush is an additional mechanism that allows to retain some tokens in the cache
-     * even if they are not among the most important ones.*/
-    KVCrushConfig kvcrush_config;
 
     /** The size of the importance score aggregation window (in token positions from the end of the prompt) for
      * computing initial importance scores at the beginning of the generation phase for purposes of eviction,
      * following the SnapKV article approach (https://arxiv.org/abs/2404.14469). **/
     size_t snapkv_window_size = 8;
+
+    /** KVCrush configuration for this cache eviction algorithm.
+     * KVCrush is an additional mechanism that allows to retain some tokens in the cache
+     * even if they are not among the most important ones.*/
+    KVCrushConfig kvcrush_config;
 
 private:
     /** Number of tokens in the *beginning* of KV cache that should be retained
