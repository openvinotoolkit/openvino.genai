--- conflicted
+++ resolved
@@ -66,8 +66,6 @@
     /** TRISHAPE mode only - The number of most recent tokens in cache to be retained when
      * applying sparse attention. Must be a multiple of block size. */
     size_t num_retained_recent_tokens_in_cache = 1920;
-<<<<<<< HEAD
-=======
 
     /** XATTENTION mode only - Cumulative importance score threshold to be compared against when determining blocks to
      * exclude from the attention calculations in the block-sparse approach. Only the attention matrix blocks with
@@ -87,19 +85,5 @@
      *  overhead. */
     size_t xattention_stride = 8;
 };
->>>>>>> 26b2cb61
 
-    std::string to_string() const {
-        std::ostringstream oss;
-        oss << "SparseAttentionConfig { " << "\n";
-        if (SparseAttentionModeToString.count(mode) > 0) {
-            oss << "  sparseAttentionMode: " << SparseAttentionModeToString.at(mode) << "\n";
-        }
-        oss << "  num_last_dense_tokens_in_prefill: " << num_last_dense_tokens_in_prefill << "\n";
-        oss << "  num_retained_start_tokens_in_cache: " << num_retained_start_tokens_in_cache << "\n";
-        oss << "  num_retained_recent_tokens_in_cache: " << num_retained_recent_tokens_in_cache << "\n";
-        oss << " }";
-        return oss.str();
-    }
-};
 }  // namespace ov::genai