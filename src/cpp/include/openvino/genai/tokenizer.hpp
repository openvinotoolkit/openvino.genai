// Copyright (C) 2023-2025 Intel Corporation
// SPDX-License-Identifier: Apache-2.0

#pragma once

#include <string>
#include <vector>
#include <initializer_list>
#include <filesystem>
#include <optional>

#include "openvino/runtime/tensor.hpp"
#include "openvino/genai/visibility.hpp"
#include <openvino/runtime/properties.hpp>

namespace ov {
namespace genai {

using ChatHistory = std::vector<std::unordered_map<std::string, std::string>>;
using Vocab = std::unordered_map<std::string, int64_t>;  // similar to huggingface .get_vocab() output format

struct TokenizedInputs {
    ov::Tensor input_ids;
    ov::Tensor attention_mask;
<<<<<<< HEAD
    std::optional<ov::Tensor> token_type_ids;  // optional tensor for token type ids, used in some models
=======
    std::optional<ov::Tensor> token_type_ids;
>>>>>>> 2affe917
};

/**
 * @brief The class is used to encode prompts and decode resulting tokens
 *
 * Chat template is initialized from sources in the following order
 * overriding the previous value:
 * 1. chat_template entry from tokenizer_config.json
 * 2. chat_template entry from processor_config.json
 * 3. chat_template entry from chat_template.json
 * 4. chat_template entry from rt_info section of ov::Model
 * 5. If the template is known to be not supported by GenAI, it's
 *     replaced with a simplified supported version.
 * 6. If the template was not in the list of not supported GenAI
 *     templates from (5), it's replaced with simplified_chat_template entry
 *     from rt_info section of ov::Model.
 * 7. Replace not supported instructions with equivalents.
*/
class OPENVINO_GENAI_EXPORTS Tokenizer {
public:
    /**
     * @brief ov::genai::Tokenizer constructor.
     * @param tokenizer_path openvino_tokenizer.xml and openvino_detokenizer.xml should be located in the tokenizer_path
     * @param properties Properties passed to ov::Core::compile_model
     */
    explicit Tokenizer(const std::filesystem::path& tokenizer_path, const ov::AnyMap& properties = {});

    /**
     * @brief ov::genai::Tokenizer constructor to initialize directly from model and weights
     *
     * This constructor is used when tokenizer and detokenizer are separate models already loaded into memory.
     * When this constructor is used bos, eos, pad token ids are expected to be in IR.
     * If an IR is older (< 2024.3) then this tokens are default initialized to be ignored.
     * @param tokenizer_model_str tokenizer model string
     * @param tokenizer_weights_tensor ov::Tensor with tokenizer weights
     * @param detokenizer_model_str detokenizer model string
     * @param detokenizer_weights_tensor ov::Tensor with detokenizer weights
     * @param properties Properties passed to ov::Core::compile_model
     */
    Tokenizer(
        const std::string& tokenizer_model_str,
        const ov::Tensor& tokenizer_weights_tensor,
        const std::string& detokenizer_model_str,
        const ov::Tensor& detokenizer_weights_tensor,
        const ov::AnyMap& properties = {}
    );

    /**
     * @brief ov::genai::Tokenizer constructor to initialize directly from model and weights.
     *
     * This constructor is used when tokenizer (or detokenizer) already loaded into memory. Whether it's
     * tokenizer or detokenizer is defined from model input signature. When this constructor is used bos, eos, pad token ids
     * are expected to be in IR. If an IR is older (< 2024.3) then this tokens are default initialized to be ignored.
     * @param model_str model string
     * @param weights_tensor ov::Tensor with model weights
     * @param properties Properties passed to ov::Core::compile_model
     */
    Tokenizer(const std::string& model_str, ov::Tensor& weights_tensor, const ov::AnyMap& properties = {});

    /**
     * @brief ov::genai::Tokenizer constructor with variable number of properties
     * @param tokenizer_model_str tokenizer model string
     * @param tokenizer_weights_tensor ov::Tensor with tokenizer weights
     * @param detokenizer_model_str detokenizer model string
     * @param detokenizer_weights_tensor ov::Tensor with detokenizer weights
     * @param properties optional properties
     */
    template <typename... Properties, typename std::enable_if<ov::util::StringAny<Properties...>::value, bool>::type = true>
    Tokenizer(
        const std::string& tokenizer_model_str,
        ov::Tensor& tokenizer_weights_tensor,
        std::string& detokenizer_model_str,
        ov::Tensor& detokenizer_weights_tensor,
        Properties&&... properties
        ) : Tokenizer(tokenizer_model_str, tokenizer_weights_tensor, detokenizer_model_str, detokenizer_weights_tensor, ov::AnyMap{std::forward<Properties>(properties)...}) { }

    /**
     * @brief ov::genai::Tokenizer constructor with variable number of properties
     * @param model_str model string
     * @param weights_tensor ov::Tensor with model weights
     * @param properties optional properties
     */
    template <typename... Properties, typename std::enable_if<ov::util::StringAny<Properties...>::value, bool>::type = true>
    Tokenizer(const std::string& model_str, ov::Tensor& weights_tensor,
              Properties&&... properties)
        : Tokenizer(model_str, weights_tensor, ov::AnyMap{std::forward<Properties>(properties)...}) { }

    /**
     * @brief ov::genai::Tokenizer constructor with variable number of properties
     * @param tokenizer_path openvino_tokenizer.xml and openvino_detokenizer.xml should be located in the tokenizer_path
     * @param properties optional properties
     */
    template <typename... Properties, typename std::enable_if<ov::util::StringAny<Properties...>::value, bool>::type = true>
    Tokenizer(const std::filesystem::path& tokenizer_path,
              Properties&&... properties)
        : Tokenizer(tokenizer_path, ov::AnyMap{std::forward<Properties>(properties)...}) { }

    /**
    * @brief encode a single prompt
    * @param prompt std::string with input prompt
    * @param tokenization_params AnyMap with tokenization parameters, e.g. {{"add_special_tokens", false}, {"max_length", 128}}
    * @return pair of [input_ids, attention_mask]
    */
    TokenizedInputs encode(const std::string& prompt, const ov::AnyMap& tokenization_params = {});

    /**
    * @brief encode batch of prompts.
    * @param prompts vector storing batch of prompts
    * @param tokenization_params AnyMap with tokenization parameters, e.g. {{"add_special_tokens", false}, {"max_length", 128}}
    * @return pair of [input_ids, attention_mask]
    */
    TokenizedInputs encode(const std::vector<std::string>& prompt, const ov::AnyMap& tokenization_params = {});
    TokenizedInputs encode(const std::initializer_list<std::string>& prompts, const ov::AnyMap& tokenization_params = {});
   
    /**
    * @brief encode paired prompts.
    * 
    * This overload copies prompts to the the pair of vectors, thus is less efficient than encode(prompts_1, prompts_2).
    * In case if efficiency is important, please use encode(prompts_1, prompts_2).
    * @param prompts vector storing batch of prompts
    * @param tokenization_params AnyMap with tokenization parameters, e.g. {{"add_special_tokens", false}, {"max_length", 128}}
    * @return pair of [input_ids, attention_mask]
    */
   TokenizedInputs encode(const std::vector<std::pair<std::string, std::string>>& prompts, const ov::AnyMap& tokenization_params = {});

   /**
   * @brief encode paired prompts.
   * 
   * Prompts should be of the same length, or one of them should be of length 1. In the latest case, the prompt will be
   * broadcasted to the length of the other prompt.
   * @param prompts vector storing batch of prompts
   * @param tokenization_params AnyMap with tokenization parameters, e.g. {{"add_special_tokens", false}, {"max_length", 128}}
   * @return pair of [input_ids, attention_mask]
   */
    TokenizedInputs encode(const std::vector<std::string>& prompts_1, const std::vector<std::string>& prompts_2, const ov::AnyMap& tokenization_params = {});

    /**
    * @brief encode a single prompt
    * @param prompt std::string with input prompt
    * @param add_special_tokens whether to add special tokens
    * @param max_length optional maximum length to which output will be truncated and/or padded. If not defined, taken from IR.
    * @param pad_to_max_length either pad to max_length, or pad to the longest sequence in the batch. Default is false.
    * @return pair of [input_ids, attention_mask]
    */
    template <typename... Properties>
    util::EnableIfAllStringAny<TokenizedInputs, Properties...> encode(const std::string& prompt, Properties&&... properties) {
        return encode(prompt, AnyMap{std::forward<Properties>(properties)...});
    }

    /**
    * @brief encode batch of prompts.
    * @param prompts vector storing batch of prompts
    * @param add_special_tokens whether to add special tokens
    * @param max_length optional maximum length to which output will be truncated and/or padded. If not defined, taken from IR.
    * @param pad_to_max_length either pad to max_length, or pad to the longest sequence in the batch. Default is false.
    * @return pair of [input_ids, attention_mask]
    */
    template <typename... Properties>
    util::EnableIfAllStringAny<TokenizedInputs, Properties...> encode(const std::vector<std::string>& prompts, Properties&&... properties) {
        return encode(prompts, AnyMap{std::forward<Properties>(properties)...});
    }

    /**
    * @brief decode sequence of tokens
    * @param tokens vector storing tokens
    * @param detokenization_params AnyMap with detokenization parameters, e.g. {"skip_special_tokens", false}
    * @return sequence string
    */
    std::string decode(const std::vector<int64_t>& tokens, const ov::AnyMap& detokenization_params = {});

    /**
    * @brief decode sequence of tokens
    * @param tokens vector storing tokens
    * @param detokenization_params detokenization parameters,  e.g. ov::genai::skip_special_tokens(true)
    * @return sequence string
    */
    template <typename... Properties>
    util::EnableIfAllStringAny<std::string, Properties...> decode(const std::vector<int64_t>& tokens, Properties&&... detokenization_params) {
        return decode(tokens, AnyMap{std::forward<Properties>(detokenization_params)...});
    }

    /**
    * @brief decode tokens.
    * @param tokens ov::Tensor with tokens with shape [batch_size, seq_len]
    * @param detokenization_params AnyMap with detokenization parameters, e.g. {"skip_special_tokens", false}
    * @return vector of std::string, with size = batch_size
    */
    std::vector<std::string> decode(const ov::Tensor& tokens, const ov::AnyMap& detokenization_params = {});

    /**
    * @brief decode sequence of tokens
    * @param tokens ov::Tensor with tokens with shape [batch_size, seq_len]
    * @param detokenization_params detokenization parameters,  e.g. ov::genai::skip_special_tokens(true)
    * @return vector of std::string, with size = batch_size
    */
    template <typename... Properties>
    util::EnableIfAllStringAny<std::vector<std::string>, Properties...> decode(const ov::Tensor& tokens, Properties&&... detokenization_params) {
        return decode(tokens, AnyMap{std::forward<Properties>(detokenization_params)...});
    }

    /**
    * @brief batched decoding of tokens.
    * @param tokens vector of vectors with tokens, tokens.size() is equal to batch_size
    * @param detokenization_params AnyMap with detokenization parameters, e.g. {"skip_special_tokens", false}
    * @return vector of std::string, with size equal to batch_size
    */
    std::vector<std::string> decode(const std::vector<std::vector<int64_t>>& tokens, const ov::AnyMap& detokenization_params = {});

    /**
    * @brief decode sequence of tokens
    * @param tokens ov::Tensor with tokens with shape [batch_size, seq_len]
    * @param detokenization_params detokenization parameters,  e.g. ov::genai::skip_special_tokens(true)
    * @return vector of std::string, with size = batch_size
    */
    template <typename... Properties>
    util::EnableIfAllStringAny<std::vector<std::string>, Properties...> decode(const std::vector<std::vector<int64_t>>& tokens, Properties&&... detokenization_params) {
        return decode(tokens, AnyMap{std::forward<Properties>(detokenization_params)...});
    }

    /**
     * @brief Embeds input prompts with special tags for a chat scenario.
     *
     * For example, for Qwen family models, the prompt "1+1=" would be transformed into
     * <|im_start|>user\n1+1=<|im_end|>\n<|im_start|>assistant\n.
     *
     * @param history A vector of maps, with chat history, e.g. [{"role": "user", "content": "prompt"}, ...].
     * @param add_generation_prompt Whether to add an ending that indicates the start of generation.
     * @param chat_template An optional chat template string, if not specified will be taken from the tokenizer.
     * @return A string with the transformed and concatenated prompts from the chat history.
     * @throws Exception if the chat template was unable to parse the input history.
     */
    std::string apply_chat_template(ChatHistory history,
                                    bool add_generation_prompt,
                                    const std::string& chat_template = {}) const;

    /// @brief Override a chat_template read from tokenizer_config.json.
    /// @param chat_template The new template to override with.
    void set_chat_template(const std::string& chat_template);

    // get information about a chat template to check its status, for example whether it is empty
    std::string get_chat_template() const;

    // information about <bos>, <eos> tokens should be public,
    // they are used at least in StreamerBase descendants
    int64_t get_bos_token_id() const;
    int64_t get_eos_token_id() const;
    int64_t get_pad_token_id() const;

    std::string get_bos_token() const;
    std::string get_eos_token() const;
    std::string get_pad_token() const;

    /**
     * @brief Get the vocabulary of the tokenizer.
     *
     * This function retrieves the vocabulary from the detokenizer, which maps
     * token strings to their corresponding integer IDs. Note that some token strings
     * may not be valid UTF-8 encoded. The resulting vocabulary may differ from the
     * original tokenizer's vocabulary due to optimizations during conversion (space symbol
     * swaps, byte fallback reverse, and other preprocessing changes).
     *
     * @return A map of string tokens to int64_t IDs.
     * @throws Exception if the detokenizer is not available.
     */
    Vocab get_vocab() const;

    /**
     * @brief Get the vocabulary vector of the tokenizer.
     *
     * This function retrieves the vocabulary from the detokenizer, which maps
     * token indices to their corresponding string. Note that some token strings
     * may not be valid UTF-8 encoded. The resulting vocabulary may differ from the
     * original tokenizer's vocabulary due to optimizations during conversion (space symbol
     * swaps, byte fallback reverse, and other preprocessing changes).
     *
     * @return A vector of string tokens.
     * @throws Exception if the detokenizer is not available.
     */
    const std::vector<std::string>& get_vocab_vector() const;

    Tokenizer() = default;
    ~Tokenizer();
private:
    class TokenizerImpl;
    std::shared_ptr<TokenizerImpl> m_pimpl;
};

static constexpr ov::Property<bool> add_special_tokens{"add_special_tokens"};
static constexpr ov::Property<bool> skip_special_tokens{"skip_special_tokens"};
static constexpr ov::Property<bool> pad_to_max_length{"pad_to_max_length"};

}  // namespace genai
}  // namespace ov<|MERGE_RESOLUTION|>--- conflicted
+++ resolved
@@ -22,11 +22,7 @@
 struct TokenizedInputs {
     ov::Tensor input_ids;
     ov::Tensor attention_mask;
-<<<<<<< HEAD
-    std::optional<ov::Tensor> token_type_ids;  // optional tensor for token type ids, used in some models
-=======
     std::optional<ov::Tensor> token_type_ids;
->>>>>>> 2affe917
 };
 
 /**
