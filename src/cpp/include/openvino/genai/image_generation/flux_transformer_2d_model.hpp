// Copyright (C) 2023-2024 Intel Corporation
// SPDX-License-Identifier: Apache-2.0

#pragma once

#include <filesystem>
#include <string>

#include "openvino/core/any.hpp"
#include "openvino/runtime/infer_request.hpp"
#include "openvino/runtime/properties.hpp"
#include "openvino/runtime/tensor.hpp"
#include "openvino/genai/lora_adapter.hpp"

#include "openvino/genai/visibility.hpp"

namespace ov {
namespace genai {

class OPENVINO_GENAI_EXPORTS FluxTransformer2DModel {
public:
    struct Config {
        size_t in_channels = 64;
        bool guidance_embeds = false;
<<<<<<< HEAD

=======
>>>>>>> d465c5bc
        size_t m_default_sample_size = 128;
        std::vector<std::string> m_model_input_names;

        explicit Config(const std::filesystem::path& config_path);
    };

    explicit FluxTransformer2DModel(const std::filesystem::path& root_dir);

    FluxTransformer2DModel(const std::filesystem::path& root_dir,
                           const std::string& device,
                           const ov::AnyMap& properties = {});

    FluxTransformer2DModel(const std::string& model,
                           const Tensor& weights,
                           const Config& config,
                           const size_t vae_scale_factor);

    FluxTransformer2DModel(const std::string& model,
                           const Tensor& weights,
                           const Config& config,
                           const size_t vae_scale_factor,
                           const std::string& device,
                           const ov::AnyMap& properties = {});

    template <typename... Properties,
              typename std::enable_if<ov::util::StringAny<Properties...>::value, bool>::type = true>
    FluxTransformer2DModel(const std::filesystem::path& root_dir, const std::string& device, Properties&&... properties)
        : FluxTransformer2DModel(root_dir, device, ov::AnyMap{std::forward<Properties>(properties)...}) {}

    template <typename... Properties,
              typename std::enable_if<ov::util::StringAny<Properties...>::value, bool>::type = true>
    FluxTransformer2DModel(const std::string& model,
                           const Tensor& weights,
                           const Config& config,
                           const size_t vae_scale_factor,
                           const std::string& device,
                           Properties&&... properties)
        : FluxTransformer2DModel(model, weights, config, vae_scale_factor, device, ov::AnyMap{std::forward<Properties>(properties)...}) {}

    FluxTransformer2DModel(const FluxTransformer2DModel&);

    const Config& get_config() const;

    FluxTransformer2DModel& reshape(int batch_size, int height, int width, int tokenizer_model_max_length);

    FluxTransformer2DModel& compile(const std::string& device, const ov::AnyMap& properties = {});

    template <typename... Properties>
    ov::util::EnableIfAllStringAny<FluxTransformer2DModel&, Properties...> compile(const std::string& device,
                                                                                  Properties&&... properties) {
        return compile(device, ov::AnyMap{std::forward<Properties>(properties)...});
    }

    void set_hidden_states(const std::string& tensor_name, ov::Tensor encoder_hidden_states);

    void set_adapters(const std::optional<AdapterConfig>& adapters);

    ov::Tensor infer(const ov::Tensor latent, const ov::Tensor timestep);

private:
    Config m_config;
    AdapterController m_adapter_controller;
    ov::InferRequest m_request;
    std::shared_ptr<ov::Model> m_model;
    size_t m_vae_scale_factor;
};

}  // namespace genai
}  // namespace ov<|MERGE_RESOLUTION|>--- conflicted
+++ resolved
@@ -22,10 +22,6 @@
     struct Config {
         size_t in_channels = 64;
         bool guidance_embeds = false;
-<<<<<<< HEAD
-
-=======
->>>>>>> d465c5bc
         size_t m_default_sample_size = 128;
         std::vector<std::string> m_model_input_names;
 
