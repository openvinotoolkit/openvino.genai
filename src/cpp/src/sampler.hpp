--- conflicted
+++ resolved
@@ -63,15 +63,12 @@
 
     SamplerOutput sample(std::vector<SequenceGroup::Ptr> & sequence_groups, ov::Tensor logits, bool is_validation_mode_enabled = false);
     void set_seed(size_t seed) { rng_engine.seed(seed); }
-<<<<<<< HEAD
     void clear_request_info(uint64_t request_id);
 
     LogitProcessor& get_logit_processor(uint64_t request_id);
     void create_logit_processor(uint64_t request_id, const GenerationConfig& sampling_parameters, const TokenIds& prompt);
-=======
-    void clear_beam_search_info(uint64_t request_id);
+
     std::vector<int32_t> get_beam_idxs(SequenceGroup::CPtr sequence_group);
->>>>>>> 90b1ab1f
 };
 
 class Sampler::GroupBeamSearcher {
