--- conflicted
+++ resolved
@@ -21,23 +21,6 @@
 #include "sequence_group.hpp"
 
 namespace ov::genai {
-// Modifyed Knuth–Morris–Pratt algorithm which returns tokens following after every needle occurance in haystack
-std::vector<int64_t> kmp_search(const std::vector<int64_t>& haystack, const std::vector<int64_t>& needle);
-
-std::vector<Token> log_softmax(const ov::Tensor& logits, size_t batch_idx);
-
-std::vector<int64_t> wrap_tokens(const std::vector<int64_t>& tokens, const std::vector<int64_t>& prefix_tokens, const std::vector<int64_t>& suffix_tokens);
-
-std::string clean_wrapped_text(const std::string& wrapped_text, const std::string& prefix, const std::string& suffix);
-
-// Return number of last tokens that match one of the stop_strings. If there's no match 0 is returned.
-int match_stop_string(Tokenizer & tokenizer, const TokenIds & generated_tokens, const std::set<std::string> & stop_strings);
-
-// Return number of last tokens that match one of the stop_strings. If there's no match 0 is returned.
-// Number of tokens might not be exact as if there's no direct token match, we decode generated tokens incrementally expanding decoding scope
-// with 4 next tokens with each iteration until we check all tokens.
-int match_stop_string2(Tokenizer & tokenizer, const TokenIds & generated_tokens, const std::set<std::string> & stop_strings);
-
 // Handle stop_token_ids
 inline bool is_stop_token_id_hit(int64_t generated_token, const std::set<int64_t> & stop_token_ids) {
     for (auto & stop_token_id : stop_token_ids) {
@@ -47,38 +30,6 @@
     return false;
 }
 
-struct Beam {
-    Sequence::Ptr m_sequence;
-    size_t m_global_beam_idx = 0;
-
-    // beam is made on top of sequence
-    float m_log_prob = 0.0f;
-    int64_t m_token_id = -1;
-
-    // cumulative log probabilities
-    float m_score = -std::numeric_limits<float>::infinity();
-
-    Beam(Sequence::Ptr sequence)
-        : m_sequence(std::move(sequence)) { }
-
-    size_t get_generated_len() const {
-        return m_sequence->get_generated_len();
-    }
-};
-
-inline bool greater(const Beam& left, const Beam& right) {
-    return left.m_score > right.m_score;
-}
-
-struct Group {
-    std::vector<Beam> ongoing;  // Best beams in front
-    std::vector<Beam> min_heap;  // The worst of the best completed beams is the first
-    bool done = false;
-
-    int64_t finish(Beam beam, const ov::genai::GenerationConfig& sampling_params);
-    void is_done(const ov::genai::GenerationConfig& sampling_params);
-};
-
 struct SamplerOutput {
     // IDs of sequences that need to be dropped
     std::vector<uint64_t> m_dropped_sequences;
@@ -87,118 +38,13 @@
     std::unordered_map<uint64_t, std::list<uint64_t>> m_forked_sequences;
 };
 
-class GroupBeamSearcher {
-    SequenceGroup::Ptr m_sequence_group;
-    ov::genai::GenerationConfig m_parameters;
-    std::vector<Group> m_groups;
-    Tokenizer m_tokenizer;
-public:
-    explicit GroupBeamSearcher(SequenceGroup::Ptr sequence_group, Tokenizer tokenizer);
+class Sampler {
+    class GroupBeamSearcher;
 
-    void select_next_tokens(const ov::Tensor& logits, SamplerOutput& sampler_output);
-    void finalize(SamplerOutput& sampler_output);
-};
-
-class Sampler {
-<<<<<<< HEAD
     Logits _get_logit_vector(ov::Tensor logits, size_t batch_idx = 1);
     Token _greedy_sample(const Logits& logits) const;
     std::vector<Token> _multinomial_sample(const Logits& logits, size_t num_tokens_per_sequence);
     std::vector<int64_t> _try_finish_generation(SequenceGroup::Ptr & sequence_group);
-=======
-
-    Logits _get_logit_vector(ov::Tensor logits, size_t batch_idx = 1) {
-        ov::Shape logits_shape = logits.get_shape();
-        size_t batch_size = logits_shape[0], seq_len = logits_shape[1], vocab_size = logits_shape[2];
-        OPENVINO_ASSERT(batch_idx <= batch_size);
-        size_t batch_offset = batch_idx * seq_len * vocab_size;
-        size_t sequence_offset = (seq_len - 1) * vocab_size;
-        float* logits_data = logits.data<float>() + batch_offset + sequence_offset;
-
-        return Logits{logits_data, vocab_size};
-    }
-
-    Token _greedy_sample(const Logits& logits) const {
-        // For greedy sampling we do not expect sorting or shrinking considered tokens
-        // so we can operate directly on the data buffer
-        float max_value = -std::numeric_limits<float>::infinity();
-        size_t max_index = 0;
-        for (size_t i = 0; i < logits.m_size; ++i) {
-            if (logits.m_data[i] > max_value) {
-                max_value = logits.m_data[i];
-                max_index = i;
-            }
-        }
-
-        // apply log softmax to max value
-        float log_sum = std::log(std::accumulate(
-            logits.m_data, logits.m_data + logits.m_size, 0.0f, [max_value](float accumulated, float to_add) {
-                return accumulated + std::exp(to_add - max_value);
-        }));
-        max_value = -log_sum;
-
-        return Token(max_value, max_index);
-    }
-
-    std::vector<Token> _multinomial_sample(const Logits& logits, size_t num_tokens_per_sequence) {
-        // If top_p or top_k was applied we use sorted vector, if not we go with original buffer.
-        std::vector<float> multinomial_weights;
-        multinomial_weights.reserve(logits.m_size);
-        if (logits.is_vector_initialized())
-            for (auto& logit: logits.m_vector) multinomial_weights.emplace_back(logit.m_log_prob);
-        else
-            multinomial_weights.assign(logits.m_data, logits.m_data + logits.m_size);
-
-        auto dist = std::discrete_distribution<size_t>(multinomial_weights.begin(), multinomial_weights.end()); // equivalent to multinomial with number of trials == 1
-        
-        std::vector<Token> out_tokens;
-        for (size_t token_idx = 0; token_idx < num_tokens_per_sequence; ++token_idx) {
-            size_t element_to_pick = dist(rng_engine);
-            if (logits.is_vector_initialized()) {
-                auto logit = logits.m_vector[element_to_pick];
-                logit.m_log_prob = std::log(logit.m_log_prob);
-                out_tokens.push_back(logit);
-            }
-            else
-                out_tokens.emplace_back(std::log(logits.m_data[element_to_pick]), element_to_pick);
-        }
-        return out_tokens;
-    }
-
-    std::vector<int64_t> _try_finish_generation(SequenceGroup::Ptr & sequence_group) {
-        auto sampling_params = sequence_group->get_sampling_parameters();
-        std::vector<int64_t> dropped_seq_ids;
-        for (auto& running_sequence : sequence_group->get_running_sequences()) {
-            const auto generated_len = running_sequence->get_generated_len();
-            if (sampling_params.max_new_tokens == generated_len || 
-                is_stop_token_id_hit(running_sequence->get_generated_ids().back(), sampling_params.stop_token_ids) && !sampling_params.ignore_eos) {
-                // stop sequence by max_new_tokens or stop token (eos included)
-                running_sequence->set_status(SequenceStatus::FINISHED);
-
-                if (is_stop_token_id_hit(running_sequence->get_generated_ids().back(), sampling_params.stop_token_ids) && !sampling_params.ignore_eos) {
-                    running_sequence->set_finish_reason(GenerationFinishReason::STOP);
-                } else if (sampling_params.max_new_tokens == generated_len) {
-                    running_sequence->set_finish_reason(GenerationFinishReason::LENGTH);
-                }
-                
-                dropped_seq_ids.push_back(running_sequence->get_id());
-                continue;
-            }
-
-            if (!sampling_params.stop_strings.empty()) {
-                int num_matched_last_tokens = match_stop_string(m_tokenizer, running_sequence->get_generated_ids(), sampling_params.stop_strings);
-                if (num_matched_last_tokens) {
-                    if (!sampling_params.include_stop_str_in_output)
-                        running_sequence->remove_last_tokens(num_matched_last_tokens);
-                    running_sequence->set_status(SequenceStatus::FINISHED);
-                    running_sequence->set_finish_reason(GenerationFinishReason::STOP);
-                    dropped_seq_ids.push_back(running_sequence->get_id());
-                }
-            }
-        }
-        return dropped_seq_ids;
-    }
->>>>>>> e9d4caee
 
     // request ID => beam search tracking information
     std::map<uint64_t, GroupBeamSearcher> m_beam_search_info;
@@ -210,14 +56,54 @@
     Tokenizer m_tokenizer;
 
 public:
-
     Sampler(Tokenizer & tokenizer) : m_tokenizer(tokenizer) {};
 
     SamplerOutput sample(std::vector<SequenceGroup::Ptr> & sequence_groups, ov::Tensor logits);
-
     void set_seed(size_t seed) { rng_engine.seed(seed); }
-
     void clear_beam_search_info(uint64_t request_id);
 };
 
+class Sampler::GroupBeamSearcher {
+    struct Beam {
+        Sequence::Ptr m_sequence;
+        size_t m_global_beam_idx = 0;
+
+        // beam is made on top of sequence
+        float m_log_prob = 0.0f;
+        int64_t m_token_id = -1;
+
+        // cumulative log probabilities
+        float m_score = -std::numeric_limits<float>::infinity();
+
+        Beam(Sequence::Ptr sequence)
+            : m_sequence(std::move(sequence)) { }
+
+        size_t get_generated_len() const {
+            return m_sequence->get_generated_len();
+        }
+    };
+    
+    static bool greater(const Beam& left, const Beam& right) {
+        return left.m_score > right.m_score;
+    }
+
+    struct Group {
+        std::vector<Beam> ongoing;  // Best beams in front
+        std::vector<Beam> min_heap;  // The worst of the best completed beams is the first
+        bool done = false;
+
+        int64_t finish(Beam beam, const ov::genai::GenerationConfig& sampling_params);
+        void is_done(const ov::genai::GenerationConfig& sampling_params);
+    };
+
+    SequenceGroup::Ptr m_sequence_group;
+    ov::genai::GenerationConfig m_parameters;
+    std::vector<Group> m_groups;
+    Tokenizer m_tokenizer;
+public:
+    explicit GroupBeamSearcher(SequenceGroup::Ptr sequence_group, Tokenizer tokenizer);
+
+    void select_next_tokens(const ov::Tensor& logits, SamplerOutput& sampler_output);
+    void finalize(SamplerOutput& sampler_output);
+};
 }