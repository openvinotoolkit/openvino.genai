--- conflicted
+++ resolved
@@ -266,16 +266,11 @@
 public:
     SamplerOutput sample(std::vector<SequenceGroup::Ptr> & sequence_groups, ov::Tensor logits);
 
-<<<<<<< HEAD
     void set_seed(size_t seed) { 
         rng_engine.seed(seed);
         rng_engine2.seed(seed);
     }
-=======
-    void set_seed(size_t seed) { rng_engine.seed(seed); }
-
     void clear_beam_search_info(uint64_t request_id);
->>>>>>> 3cbd691e
 };
 
 SamplerOutput Sampler::sample(std::vector<SequenceGroup::Ptr> & sequence_groups, ov::Tensor logits) {
