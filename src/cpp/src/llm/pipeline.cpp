// Copyright (C) 2023-2025 Intel Corporation
// SPDX-License-Identifier: Apache-2.0

#include <fstream>

#include <nlohmann/json.hpp>

#include "openvino/core/visibility.hpp"
#include "openvino/genai/llm_pipeline.hpp"
#include "openvino/genai/perf_metrics.hpp"

#include "llm/pipeline_static.hpp"
#include "llm/pipeline_stateful.hpp"
#include "llm/pipeline_continuous_batching_adapter.hpp"
#include "speculative_decoding/speculative_decoding_impl.hpp"
#include "utils.hpp"

namespace ov {
<<<<<<< HEAD
namespace genai {

=======

namespace genai {

namespace {

const std::string PA_BACKEND = "PA";
const std::string SDPA_BACKEND = "SDPA";

inline bool is_paged_attention_available() {
#if defined(OPENVINO_ARCH_X86_64) || defined(OPENVINO_ARCH_ARM64)
    return true;
#else
    return false;
#endif
}

SchedulerConfig get_latency_oriented_scheduler_config() {
    SchedulerConfig default_config;
    default_config.max_num_batched_tokens = std::numeric_limits<size_t>::max(); // don't limit total batch size
    default_config.enable_prefix_caching = true; // for better TTFT in chat scenarios
    return default_config;
}

bool explicitly_requires_paged_attention(const ov::AnyMap& properties) {
    auto attention_backend_it = properties.find("ATTENTION_BACKEND");

    if (properties.find(ov::genai::scheduler_config.name()) != properties.end() ||
        (attention_backend_it != properties.end() && attention_backend_it->second.as<std::string>() == PA_BACKEND)) {
        if (is_paged_attention_available()) {
            return true;
        } else {
            OPENVINO_THROW("Continuous batching backend requires PagedAttention operation support, which is available on x86_64 or ARM64 platforms only");
        }
    }
    if (properties.find(utils::DRAFT_MODEL_ARG_NAME) != properties.end()) {
        if (is_paged_attention_available()) {
            return true;
        } else {
            OPENVINO_THROW("Speculative decoding requires PagedAttention operation support, which is available on x86_64 or ARM64 platforms only");
        }
    }
    if (properties.find(ov::genai::prompt_lookup.name()) != properties.end()) {
        if (is_paged_attention_available()) {
            return true;
        } else {
            OPENVINO_THROW("Prompt lookup decoding requires PagedAttention operation support, which is available on x86_64 or ARM64 platforms only");
        }
    }
    return false;
}

std::pair<ov::AnyMap, std::string> extract_attention_backend(const ov::AnyMap& external_properties) {
    std::string attention_backend = PA_BACKEND;
    ov::AnyMap properties = external_properties;

    auto it = properties.find("ATTENTION_BACKEND");
    if (it != properties.end()) {
        attention_backend = it->second.as<std::string>();
        OPENVINO_ASSERT(attention_backend == PA_BACKEND || attention_backend == SDPA_BACKEND,
            "Attention backend must be either '", PA_BACKEND, "' or '", SDPA_BACKEND, "', got '", attention_backend, "'");
        properties.erase(it);
    }

    if (explicitly_requires_paged_attention(external_properties)) {
        OPENVINO_ASSERT(attention_backend == PA_BACKEND,
            "User properties are conflicting: some of them requires PagedAttention backend, while 'ATTENTION_BACKEND' is set to 'SDPA'");
    }

    return {properties, attention_backend};
};


} // namespace


>>>>>>> 10251d90
std::pair<std::string, Any> streamer(StreamerVariant func) {
    if (auto streamer_obj = std::get_if<std::shared_ptr<StreamerBase>>(&func)) {
        return {utils::STREAMER_ARG_NAME, Any::make<std::shared_ptr<StreamerBase>>(*streamer_obj)};
    } else if (auto streamer_obj = std::get_if<std::function<StreamingStatus(std::string)>>(&func)) {
        return {utils::STREAMER_ARG_NAME, Any::make<std::function<StreamingStatus(std::string)>>(*streamer_obj)};
    } else {
        auto callback = std::get<std::function<bool(std::string)>>(func);
        return {utils::STREAMER_ARG_NAME, Any::make<std::function<bool(std::string)>>(callback)};
    }
}

std::pair<std::string, Any> generation_config(const GenerationConfig& config) {
    return {utils::CONFIG_ARG_NAME, Any::make<GenerationConfig>(config)};
}

std::pair<std::string, Any> draft_model(
    const std::filesystem::path& models_path,
    const std::string& device,
    const ov::AnyMap& properties) {
    auto [plugin_config, scheduler_config] = utils::extract_scheduler_config(properties);

    std::filesystem::path openvino_model_name = "openvino_model.xml";
    auto model = utils::singleton_core().read_model(models_path / openvino_model_name, {}, plugin_config);
    auto generation_config = utils::from_config_json_if_exists(models_path);
    auto tokenizer = ov::genai::Tokenizer(models_path);
    return { utils::DRAFT_MODEL_ARG_NAME, Any::make<ModelDesc>(model, tokenizer, device, plugin_config, scheduler_config, generation_config) };
}

std::pair<std::string, Any> draft_model(
    std::string& model_str,
    ov::Tensor& weights_tensor,
    const ov::genai::Tokenizer& tokenizer,
    const std::string& device,
    const ov::AnyMap& properties,
    const ov::genai::GenerationConfig& generation_config) {
    auto [plugin_config, scheduler_config] = utils::extract_scheduler_config(properties);

    auto model = utils::singleton_core().read_model(model_str, weights_tensor);
    return { utils::DRAFT_MODEL_ARG_NAME, Any::make<ModelDesc>(model, tokenizer, device, plugin_config, scheduler_config, generation_config) };
}

// Public LLMPipeline

ov::genai::LLMPipeline::LLMPipeline(
    const ov::InferRequest& request,
    const ov::genai::Tokenizer& tokenizer,
    OptionalGenerationConfig generation_config) {
    auto start_time = std::chrono::steady_clock::now();
    m_pimpl = std::make_unique<StatefulLLMPipeline>(request, tokenizer, generation_config);
    m_pimpl->save_load_time(start_time);
}

ov::genai::LLMPipeline::LLMPipeline(
    const std::filesystem::path& models_path,
    const ov::genai::Tokenizer& tokenizer,
    const std::string& device,
    const ov::AnyMap& user_properties) {
    auto start_time = std::chrono::steady_clock::now();
    auto [properties, attention_backend] = utils::extract_attention_backend(user_properties);

    // If CB is invoked explicitly, create CB adapter as is and re-throw in case if internal issues
    if (utils::explicitly_requires_paged_attention(user_properties)) {
        auto [device_properties, scheduler_config] = utils::extract_scheduler_config(properties, utils::get_latency_oriented_scheduler_config());
        m_pimpl = std::make_unique<ContinuousBatchingAdapter>(models_path, tokenizer, scheduler_config, device, device_properties);
    }

    if (m_pimpl == nullptr && device == "NPU") {
        m_pimpl = properties.count("STATIC_PIPELINE")
            ? static_llm::LLMPipelineFactory::create(models_path, tokenizer, properties)
            : std::make_unique<StatefulLLMPipeline>(models_path, tokenizer, device, properties);
    }

    // try to call CB adapter one more time, but with safe guard to silent exception
    if (m_pimpl == nullptr && attention_backend == PA_BACKEND) {
        try {
            // we need use CB only for x86, as for other architectures like arm64 or risc-v we can create Paged Attention based model
            // but cannot perform its inference later
#ifdef OPENVINO_ARCH_X86_64
            m_pimpl = std::make_unique<ContinuousBatchingAdapter>(models_path, tokenizer, utils::get_latency_oriented_scheduler_config(), device, properties);
#endif
        } catch (ov::Exception&) {
            // ignore exceptions from PA
        }
    }

    if (m_pimpl == nullptr) {
        m_pimpl = std::make_unique<StatefulLLMPipeline>(models_path, tokenizer, device, properties);
    }

    m_pimpl->save_load_time(start_time);
}

ov::genai::LLMPipeline::LLMPipeline(
    const std::filesystem::path& models_path,
    const std::string& device,
    const ov::AnyMap& user_properties) {
    auto start_time = std::chrono::steady_clock::now();

    auto [properties, attention_backend] = utils::extract_attention_backend(user_properties);

    // If CB is invoked explicitly, create CB adapter as is and re-throw in case if internal issues
    if (utils::explicitly_requires_paged_attention(user_properties)) {
        auto [device_properties, scheduler_config] = utils::extract_scheduler_config(properties, utils::get_latency_oriented_scheduler_config());
        m_pimpl = std::make_unique<ContinuousBatchingAdapter>(models_path, scheduler_config, device, device_properties);
    }

    if (m_pimpl == nullptr && device == "NPU") {
        m_pimpl = properties.count("STATIC_PIPELINE")
            ? static_llm::LLMPipelineFactory::create(models_path, properties)
            : std::make_unique<StatefulLLMPipeline>(models_path, device, properties);
    }

    // try to call CB adapter one more time, but with safe guard to silent exception
    if (m_pimpl == nullptr && attention_backend == PA_BACKEND) {
        try {
            // we need use CB only for x86, as for other architectures like arm64 or risc-v we can create Paged Attention based model
            // but cannot perform its inference later
#ifdef OPENVINO_ARCH_X86_64
            m_pimpl = std::make_unique<ContinuousBatchingAdapter>(models_path, utils::get_latency_oriented_scheduler_config(), device, properties);
#endif
        } catch (ov::Exception&) {
            // ignore exceptions from PA
        }
    }

    if (m_pimpl == nullptr) {
        m_pimpl = std::make_unique<StatefulLLMPipeline>(models_path, device, properties);
    }

    m_pimpl->save_load_time(start_time);
}

ov::genai::LLMPipeline::LLMPipeline(
    const std::string& model_str,
    const ov::Tensor& weights_tensor,
    const ov::genai::Tokenizer& tokenizer,
    const std::string& device,
    const ov::AnyMap& user_properties,
    const ov::genai::GenerationConfig& generation_config) {
    auto start_time = std::chrono::steady_clock::now();

    auto [properties, attention_backend] = utils::extract_attention_backend(user_properties);

    // If CB is invoked explicitly, create CB adapter as is and re-throw in case if internal issues
    if (utils::explicitly_requires_paged_attention(user_properties)) {
        auto [device_properties, scheduler_config] = utils::extract_scheduler_config(properties, utils::get_latency_oriented_scheduler_config());
        m_pimpl = std::make_unique<ContinuousBatchingAdapter>(model_str, weights_tensor,
                                                              tokenizer, scheduler_config, device, device_properties, generation_config);
    }

    if (m_pimpl == nullptr && device == "NPU") {
        m_pimpl = properties.count("STATIC_PIPELINE")
            ? static_llm::LLMPipelineFactory::create(
                  utils::singleton_core().read_model(model_str, weights_tensor),
                  tokenizer,
                  properties,
                  generation_config)
            : std::make_unique<StatefulLLMPipeline>(
                utils::singleton_core().read_model(model_str, weights_tensor),
                tokenizer,
                device,
                properties,
                generation_config);
    }

    // try to call CB adapter one more time, but with safe guard to silent exception
    if (m_pimpl == nullptr && attention_backend == PA_BACKEND) {
        try {
            // we need use CB only for x86, as for other architectures like arm64 or risc-v we can create Paged Attention based model
            // but cannot perform its inference later
#ifdef OPENVINO_ARCH_X86_64
            m_pimpl = std::make_unique<ContinuousBatchingAdapter>(model_str, weights_tensor, tokenizer,
                                                                  utils::get_latency_oriented_scheduler_config(), device, properties, generation_config);
#endif
        } catch (ov::Exception&) {
            // ignore exceptions from PA
        }
    }

    if (m_pimpl == nullptr) {
        m_pimpl = std::make_unique<StatefulLLMPipeline>(
            utils::singleton_core().read_model(model_str, weights_tensor),
            tokenizer,
            device,
            properties,
            generation_config);
    }

    m_pimpl->save_load_time(start_time);
}

DecodedResults LLMPipeline::generate(
        StringInputs inputs,
        OptionalGenerationConfig generation_config,
        StreamerVariant streamer) {
    return m_pimpl->generate(inputs, generation_config, streamer);
}

DecodedResults LLMPipeline::generate(StringInputs text, const ov::AnyMap& config_map) {
    auto config_arg = utils::get_config_from_map(config_map);
    GenerationConfig config = (config_arg.has_value()) ? *config_arg : get_generation_config();
    config.update_generation_config(config_map);

    return m_pimpl->generate(text, config, utils::get_streamer_from_map(config_map));
}

EncodedResults LLMPipeline::generate(
    const EncodedInputs& inputs,
    OptionalGenerationConfig generation_config,
    StreamerVariant streamer) {
    return m_pimpl->generate(inputs, generation_config, streamer);
}

EncodedResults LLMPipeline::generate(const EncodedInputs& inputs, const ov::AnyMap& config_map) {
    auto config_arg = utils::get_config_from_map(config_map);
    GenerationConfig config = (config_arg.has_value()) ? *config_arg : get_generation_config();
    config.update_generation_config(config_map);

    return m_pimpl->generate(inputs, config, utils::get_streamer_from_map(config_map));
}

ov::genai::GenerationConfig ov::genai::LLMPipeline::get_generation_config() const {
    return m_pimpl->get_generation_config();
}

ov::genai::Tokenizer ov::genai::LLMPipeline::get_tokenizer() {
    return m_pimpl->get_tokenizer();
}

void ov::genai::LLMPipeline::start_chat(const std::string& system_message) {
    m_pimpl->start_chat(system_message);
}

void ov::genai::LLMPipeline::finish_chat() {
    m_pimpl->finish_chat();
}

void ov::genai::LLMPipeline::set_generation_config(const GenerationConfig& config) {
    m_pimpl->set_generation_config(config);
}

ov::genai::LLMPipeline::~LLMPipeline() = default;

} // namespace genai
} // namespace ov<|MERGE_RESOLUTION|>--- conflicted
+++ resolved
@@ -16,86 +16,6 @@
 #include "utils.hpp"
 
 namespace ov {
-<<<<<<< HEAD
-namespace genai {
-
-=======
-
-namespace genai {
-
-namespace {
-
-const std::string PA_BACKEND = "PA";
-const std::string SDPA_BACKEND = "SDPA";
-
-inline bool is_paged_attention_available() {
-#if defined(OPENVINO_ARCH_X86_64) || defined(OPENVINO_ARCH_ARM64)
-    return true;
-#else
-    return false;
-#endif
-}
-
-SchedulerConfig get_latency_oriented_scheduler_config() {
-    SchedulerConfig default_config;
-    default_config.max_num_batched_tokens = std::numeric_limits<size_t>::max(); // don't limit total batch size
-    default_config.enable_prefix_caching = true; // for better TTFT in chat scenarios
-    return default_config;
-}
-
-bool explicitly_requires_paged_attention(const ov::AnyMap& properties) {
-    auto attention_backend_it = properties.find("ATTENTION_BACKEND");
-
-    if (properties.find(ov::genai::scheduler_config.name()) != properties.end() ||
-        (attention_backend_it != properties.end() && attention_backend_it->second.as<std::string>() == PA_BACKEND)) {
-        if (is_paged_attention_available()) {
-            return true;
-        } else {
-            OPENVINO_THROW("Continuous batching backend requires PagedAttention operation support, which is available on x86_64 or ARM64 platforms only");
-        }
-    }
-    if (properties.find(utils::DRAFT_MODEL_ARG_NAME) != properties.end()) {
-        if (is_paged_attention_available()) {
-            return true;
-        } else {
-            OPENVINO_THROW("Speculative decoding requires PagedAttention operation support, which is available on x86_64 or ARM64 platforms only");
-        }
-    }
-    if (properties.find(ov::genai::prompt_lookup.name()) != properties.end()) {
-        if (is_paged_attention_available()) {
-            return true;
-        } else {
-            OPENVINO_THROW("Prompt lookup decoding requires PagedAttention operation support, which is available on x86_64 or ARM64 platforms only");
-        }
-    }
-    return false;
-}
-
-std::pair<ov::AnyMap, std::string> extract_attention_backend(const ov::AnyMap& external_properties) {
-    std::string attention_backend = PA_BACKEND;
-    ov::AnyMap properties = external_properties;
-
-    auto it = properties.find("ATTENTION_BACKEND");
-    if (it != properties.end()) {
-        attention_backend = it->second.as<std::string>();
-        OPENVINO_ASSERT(attention_backend == PA_BACKEND || attention_backend == SDPA_BACKEND,
-            "Attention backend must be either '", PA_BACKEND, "' or '", SDPA_BACKEND, "', got '", attention_backend, "'");
-        properties.erase(it);
-    }
-
-    if (explicitly_requires_paged_attention(external_properties)) {
-        OPENVINO_ASSERT(attention_backend == PA_BACKEND,
-            "User properties are conflicting: some of them requires PagedAttention backend, while 'ATTENTION_BACKEND' is set to 'SDPA'");
-    }
-
-    return {properties, attention_backend};
-};
-
-
-} // namespace
-
-
->>>>>>> 10251d90
 std::pair<std::string, Any> streamer(StreamerVariant func) {
     if (auto streamer_obj = std::get_if<std::shared_ptr<StreamerBase>>(&func)) {
         return {utils::STREAMER_ARG_NAME, Any::make<std::shared_ptr<StreamerBase>>(*streamer_obj)};
