// Copyright (C) 2023-2024 Intel Corporation
// SPDX-License-Identifier: Apache-2.0

#pragma once

#include "icontinuous_batching.hpp"

#include "openvino/genai/lora_adapter.hpp"
#include "cache_eviction.hpp"

namespace ov::genai {

class ContinuousBatchingPipeline::ContinuousBatchingImpl : public ContinuousBatchingPipeline::IContinuousBatchingPipeline {
protected:
    std::shared_ptr<Scheduler> m_scheduler;
    std::shared_ptr<CacheManager> m_cache_manager;
    std::shared_ptr<ModelRunner> m_model_runner;
    std::optional<AdapterController> m_adapter_controller;
    std::shared_ptr<Sampler> m_sampler;

    // current requests to process
    std::vector<SequenceGroup::Ptr> m_requests;
    // requests added to the pipeline that will be added to m_requests in the next iteration
    std::vector<SequenceGroup::Ptr> m_awaiting_requests;
    // Mutex protecting access to m_awaiting_requests, so add_request and step methods can be called from different threads
    std::mutex m_awaiting_requests_mutex;

    std::map<size_t, CacheEvictionAlgorithm> m_seq_group_id_to_cache_eviction_algo_map;

    static const size_t AVG_CACHE_USAGE_WINDOW_SIZE_IN_STEPS = 1000;
    std::deque<float> m_previous_step_cache_usages;

    // flag to enable validation mode for sampler
    bool m_is_validation_mode_enabled = false;

#ifdef DEBUG_CACHE_STATE_DUMP
    size_t step_count = 0;
#endif

    // used by tests only
    ContinuousBatchingImpl() = default;

    void initialize_pipeline(std::shared_ptr<ov::Model> model,
                             const SchedulerConfig& scheduler_config,
                             const ov::AnyMap& plugin_config,
                             const DeviceConfig& device_config,
                             ov::Core& core);

    /**
     * Pulls requests from awaiting queue to running queue
     * Should be called within each call of step()
     */
    virtual void _pull_awaiting_requests();

    /**
     * Releases non-running (finished, dropped or OOM) requests from running queue
     */
    void _free_non_running_requests();

    /**
     * Notify dropped requests by pushing empty output
     */
    void _notify_requests_dropped_by_handle();

    /**
     * Handles 'echo' generation parameter
     */
    void _fill_prompt_log_probs(std::vector<SequenceGroup::Ptr>& sequence_groups, ov::Tensor& logits);

    /**
     * Performs KV cache eviction is enabled / requireed
     */
    void _maybe_evict_cache_blocks(const SchedulerConfig& sched_config);

    void _register_step_cache_usage(float step_cache_usage);
    float _get_current_running_average_cache_usage() const;

public:
    ContinuousBatchingImpl(const std::shared_ptr<ov::Model>& model,
                           const Tokenizer& tokenizer,
                           const SchedulerConfig& scheduler_config,
                           const std::string& device,
                           const ov::AnyMap& properties,
                           const ov::genai::GenerationConfig& generation_config,
                           bool is_validation_mode_enabled = false);

    GenerationHandle add_request(uint64_t request_id,
                                 const ov::Tensor& input_ids,
                                 ov::genai::GenerationConfig sampling_params) override;

    GenerationHandle add_request(uint64_t request_id,
                                 const std::string& prompt,
                                 ov::genai::GenerationConfig sampling_params) override;

    bool has_non_finished_requests() override;

    void step() override;

    std::vector<EncodedGenerationResult>
    generate(const std::vector<ov::Tensor>& input_ids,
             const std::vector<GenerationConfig>& sampling_params,
             const StreamerVariant& streamer) override;

<<<<<<< HEAD
    void get_infer_duration(float& duration, int& number);
    void reset_infer_duration();

=======
    /**
     * Updates LoRA adapters for current generation call
     */
    void set_adapters(const std::optional<AdapterConfig>& adapters);
>>>>>>> 482fa791
};

} // namespace ov::genai<|MERGE_RESOLUTION|>--- conflicted
+++ resolved
@@ -101,16 +101,13 @@
              const std::vector<GenerationConfig>& sampling_params,
              const StreamerVariant& streamer) override;
 
-<<<<<<< HEAD
     void get_infer_duration(float& duration, int& number);
     void reset_infer_duration();
 
-=======
     /**
      * Updates LoRA adapters for current generation call
      */
     void set_adapters(const std::optional<AdapterConfig>& adapters);
->>>>>>> 482fa791
 };
 
 } // namespace ov::genai