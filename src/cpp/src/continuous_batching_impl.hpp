--- conflicted
+++ resolved
@@ -94,16 +94,12 @@
                            const std::string& device,
                            const ov::AnyMap& llm_plugin_config,
                            const ov::AnyMap& tokenizer_plugin_config)
-<<<<<<< HEAD
-    : ContinuousBatchingImpl{models_path, Tokenizer(models_path, tokenizer_plugin_config), scheduler_config, device, llm_plugin_config} {}
-=======
     : ContinuousBatchingImpl{ models_path,
                               Tokenizer(models_path, tokenizer_plugin_config),
                               scheduler_config,
                               device,
                               llm_plugin_config } {};
 
->>>>>>> dcb23365
 
     GenerationHandle add_request(uint64_t request_id,
                                  const ov::Tensor& input_ids,
