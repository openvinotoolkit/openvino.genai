--- conflicted
+++ resolved
@@ -24,9 +24,6 @@
     // Mutex protecting access to m_awaiting_requests, so add_request and step methods can be called from different threads
     std::mutex m_awaiting_requests_mutex;
 
-<<<<<<< HEAD
-    bool m_is_validation_mode_enabled = false;
-=======
     std::map<size_t, CacheEvictionAlgorithm> m_seq_group_id_to_cache_eviction_algo_map;
 
     static const size_t AVG_CACHE_USAGE_WINDOW_SIZE_IN_STEPS = 1000;
@@ -35,7 +32,8 @@
 #ifdef DEBUG_CACHE_STATE_DUMP
     size_t step_count = 0;
 #endif
->>>>>>> 2ed98897
+
+    bool m_is_validation_mode_enabled = false;
 
     void _free_non_running_requests();
     void _notify_requests_dropped_by_handle();
