// Copyright (C) 2024 Intel Corporation
// SPDX-License-Identifier: Apache-2.0

#include "llm_pipeline_static.hpp"

#include <fstream>
#include <regex>

#include "openvino/pass/stateful_to_stateless.hpp"

// NB: decompose SDPA
#include "openvino/pass/matcher_pass.hpp"
#include "openvino/pass/manager.hpp"
#include "openvino/pass/graph_rewrite.hpp"
#include "openvino/pass/pattern/op/wrap_type.hpp"

#include "openvino/runtime/core.hpp"
#include "openvino/opsets/opset13.hpp"
#include "openvino/core/preprocess/pre_post_process.hpp"
#include "openvino/runtime/properties.hpp"
#include "openvino/runtime/intel_npu/properties.hpp"
#include "openvino/core/parallel.hpp"

#include <jinja2cpp/user_callable.h>

#include "text_callback_streamer.hpp"
#include "json_utils.hpp"
#include "utils.hpp"

namespace {

namespace opp = ov::pass::pattern;
class TransposeValueTensors : public ov::pass::MatcherPass {
public:
    struct Context {
        std::vector<std::shared_ptr<ov::opset13::Parameter>> new_params;
        std::vector<std::shared_ptr<ov::opset13::Parameter>> old_params;
        using Ref = std::reference_wrapper<Context>;
    };

    TransposeValueTensors(Context::Ref ctx) {
        auto param = opp::wrap_type<ov::op::v0::Parameter>();
        auto transpose = opp::wrap_type<ov::op::v1::Transpose>({opp::any_input(), opp::any_input()});
        auto concat = opp::wrap_type<ov::op::v0::Concat>({param, transpose});
        auto softmax = opp::wrap_type<ov::op::v8::Softmax>({opp::any_input()});
        auto matmul = opp::wrap_type<ov::op::v0::MatMul>({softmax, concat});

        auto callback = [=](ov::pass::pattern::Matcher& m) {
            auto& node_to_output = m.get_pattern_value_map();

            auto matched_node_param     = node_to_output.at(param).get_node_shared_ptr();
            auto matched_node_concat    = node_to_output.at(concat).get_node_shared_ptr();
            auto matched_node_transpose = node_to_output.at(transpose).get_node_shared_ptr();
            auto matched_node_matmul    = node_to_output.at(matmul).get_node_shared_ptr();

            auto matched_param     = std::static_pointer_cast<ov::op::v0::Parameter>(matched_node_param);
            auto matched_concat    = std::static_pointer_cast<ov::op::v0::Concat>(matched_node_concat);
            auto matched_transpose = std::static_pointer_cast<ov::op::v1::Transpose>(matched_node_transpose);
            auto matched_matmul    = std::static_pointer_cast<ov::op::v0::MatMul>(matched_node_matmul);

            auto shape = matched_param->get_partial_shape();
            OPENVINO_ASSERT(shape.size() == 4u);
            // NB: Transpose Parameter that correspond to V-tensor it will
            // speed-up its multiplication with attention scores
            std::swap(shape[2], shape[3]);
            auto new_param = std::make_shared<ov::opset13::Parameter>(matched_param->get_element_type(), shape);
            new_param->set_friendly_name(matched_param->get_friendly_name());
            new_param->outputs().begin()->get_tensor().set_names(matched_param->outputs().begin()->get_tensor().get_names());
            ov::replace_node(matched_param, new_param);
            // NB: Save in order to add/remove to the model later on
            ctx.get().new_params.push_back(new_param);
            ctx.get().old_params.push_back(matched_param);

            auto order_cst = ov::op::v0::Constant::create(ov::element::i32, ov::Shape{4}, {0, 2, 3, 1});
            auto new_transpose = std::make_shared<ov::opset13::Transpose>(matched_transpose->input_value(0),
                                                                          order_cst->output(0));
            new_transpose->set_friendly_name(matched_transpose->get_friendly_name());
            ov::replace_node(matched_transpose, new_transpose);

            auto new_concat = std::make_shared<ov::opset13::Concat>(
                ov::OutputVector{new_param->output(0), new_transpose->output(0)}, 3u
            );
            new_concat->set_friendly_name(matched_concat->get_friendly_name());
            ov::replace_node(matched_concat, new_concat);

            matched_matmul->set_transpose_b(true);

            return true;
        };
        register_matcher(std::make_shared<opp::Matcher>(matmul, "TransposeValueTensors"), std::move(callback));
    }
};

class ScaledDotProductAttentionDecomposition : public ov::pass::MatcherPass {
public:
    OPENVINO_RTTI("ScaledDotProductAttentionDecomposition", "0");
    ScaledDotProductAttentionDecomposition() {
        auto pattern_node = ov::pass::pattern::wrap_type<ov::op::v13::ScaledDotProductAttention>();

        ov::matcher_pass_callback callback = [=](ov::pass::pattern::Matcher& m) {
            auto& pattern_to_output = m.get_pattern_value_map();
            auto node = ov::as_type_ptr<ov::op::v13::ScaledDotProductAttention>(
                    pattern_to_output.at(pattern_node).get_node_shared_ptr());

            if (node == nullptr || transformation_callback(node)) {
                return false;
            }

            auto new_output_node = decompose(node);
            ov::replace_node(node, new_output_node);
            return true;
        };

        auto m = std::make_shared<ov::pass::pattern::Matcher>(pattern_node, "ScaledDotProductAttentionDecomposition");
        register_matcher(m, std::move(callback));
    }
    std::shared_ptr<ov::Node> decompose(std::shared_ptr<ov::op::v13::ScaledDotProductAttention> node) {
        using namespace ov::op;
        using namespace ov;
        auto query = node->input_value(0);
        auto key = node->input_value(1);
        auto value = node->input_value(2);
        auto q_shape = register_new_node<v3::ShapeOf>(query, element::i32);
        auto k_shape = register_new_node<v3::ShapeOf>(key, element::i32);
        auto minus_one = register_new_node(v0::Constant::create(element::i32, Shape{}, {-1}));
        auto minus_two = register_new_node(v0::Constant::create(element::i32, Shape{}, {-2}));
        auto zero_i = register_new_node(v0::Constant::create(element::i32, Shape{}, {0}));
        auto one_i = register_new_node(v0::Constant::create(element::i32, Shape{}, {1}));
        auto one_f = register_new_node<v1::ConvertLike>(one_i, query);
        auto zero_f = register_new_node<v1::ConvertLike>(zero_i, query);

        Output<Node> scale;
        if (node->get_input_size() < 5) {
            scale = register_new_node<v8::Gather>(q_shape, minus_one, zero_i)->output(0);
            scale = register_new_node<v1::ConvertLike>(scale, query);
            auto sqrt_scale = register_new_node<v0::Sqrt>(scale);
            scale = register_new_node<v1::Divide>(one_f, sqrt_scale);
        } else {
            scale = node->input_value(4);
        }

        auto q_scaled = register_new_node<v1::Multiply>(query, scale);
        auto k_rank = register_new_node<v3::ShapeOf>(k_shape, element::i32)->output(0);
        auto k_last_dim = register_new_node<v1::Add>(k_rank, minus_one);
        auto k_next_dim = register_new_node<v1::Add>(k_rank, minus_two)->output(0);
        k_rank = register_new_node<v0::Squeeze>(k_rank, zero_i);
        auto minus_inf =
            register_new_node(v0::Constant::create(element::f32, Shape{}, {-std::numeric_limits<float>::infinity()}))
            ->output(0);
        auto keep_dim_last = register_new_node<v0::Squeeze>(k_next_dim, zero_i);
        auto k_dims_before_transpose = register_new_node<v4::Range>(zero_i, keep_dim_last, one_i, element::i32);

        auto scaled_atten = register_new_node<v0::MatMul>(q_scaled, key, false, true)->output(0);
        minus_inf = register_new_node<v1::ConvertLike>(minus_inf, scaled_atten);

        if (node->get_causal() || node->get_input_size() > 3) {
            Output<Node> mask;
            Output<Node> atten_mask;
            if (!node->get_causal()) {
                mask = node->input_value(3);

                // two types of masks are supported. A boolean mask where a value of True indicates that the element should
                // take part in attention. A float mask of the same type as query, key, value that is added to the attention
                // score.
                if (mask.get_element_type() == element::boolean) {
                    atten_mask = register_new_node<v1::ConvertLike>(mask, scaled_atten);
                    auto inv_mask = register_new_node<v1::LogicalNot>(mask);
                    atten_mask = register_new_node<v1::Select>(inv_mask, atten_mask, minus_inf);
                } else {
                    atten_mask = mask;
                }
            } else {
                auto target_s_len = register_new_node<v8::Gather>(q_shape, minus_two, zero_i);
                auto source_s_len = register_new_node<v8::Gather>(k_shape, minus_two, zero_i);
                auto ssl = register_new_node<v0::Unsqueeze>(source_s_len, zero_i);
                auto tsl = register_new_node<v0::Unsqueeze>(target_s_len, zero_i);
                auto mask_shape = register_new_node<v0::Concat>(OutputVector{tsl, ssl}, 0);
                mask = register_new_node<v1::Broadcast>(minus_inf, mask_shape);
                auto horizontal_range = register_new_node<v4::Range>(zero_i, source_s_len, one_i, element::i32)->output(0);
                horizontal_range = register_new_node<v0::Unsqueeze>(horizontal_range, zero_i);
                auto stop = register_new_node<v1::Add>(target_s_len, one_i);
                auto vertical_range = register_new_node<v4::Range>(one_i, stop, one_i, element::i32)->output(0);
                vertical_range = register_new_node<v0::Unsqueeze>(vertical_range, one_i);
                auto triu = register_new_node<v1::GreaterEqual>(horizontal_range, vertical_range);
                atten_mask = register_new_node<v1::Select>(triu, mask, zero_f);
            }
            scaled_atten = register_new_node<v1::Add>(scaled_atten, atten_mask);
        }

        scaled_atten = register_new_node<v8::Softmax>(scaled_atten, -1);
        auto result = register_new_node<v0::MatMul>(scaled_atten, value);
        result->set_friendly_name(node->get_friendly_name());
        copy_runtime_info(node, get_new_nodes());
        return result;
    }
};

std::shared_ptr<ov::Model> cvt_value_tensors_layout(std::shared_ptr<ov::Model> model) {
    ov::preprocess::PrePostProcessor ppp(model);
    for (auto tensor : model->outputs()) {
        if (tensor.get_any_name().find("value") != std::string::npos) {
            // NB: [batch, num_heads, seq_len, emb_size] -> [batch, num_heads, emb_size, seq_len]
            ppp.output(tensor.get_any_name()).model().set_layout(ov::Layout("BHSE"));
            ppp.output(tensor.get_any_name()).tensor().set_layout(ov::Layout("BHES"));
        }
    }
    return ppp.build();
}

bool optimize_value_tensors(std::shared_ptr<ov::Model> model) {
    ov::pass::GraphRewrite rewr;
    rewr.add_matcher<ScaledDotProductAttentionDecomposition>();
    TransposeValueTensors::Context ctx;
    rewr.add_matcher<TransposeValueTensors>(std::ref(ctx));
    rewr.run_on_model(model);

    model->add_parameters(ctx.new_params);
    for (auto old_param : ctx.old_params) {
        model->remove_parameter(old_param);
    }
    ov::pass::Validate().run_on_model(model);

    // NB: if new_params is not empty - pass has been applied
    return !ctx.new_params.empty();
}

uint32_t align_to(uint32_t value, uint32_t alignment) {
    return (value + alignment - 1) & ~(alignment - 1);
}

enum class GenerateHint {
    FAST_COMPILE,
    BEST_PERF
};

std::string to_string(GenerateHint h) {
    switch(h) {
        case GenerateHint::FAST_COMPILE : 
            return "FAST_COMPILE";
        case GenerateHint::BEST_PERF : 
            return "BEST_PERF";
        default:
            OPENVINO_THROW("Unsupported value for type GenerateHint provided");        
    }
}

GenerateHint str_to_hint(const std::string& str) {
    if (str == to_string(GenerateHint::FAST_COMPILE)) {
        return GenerateHint::FAST_COMPILE;
    }
    if (str == to_string(GenerateHint::BEST_PERF)) {
        return GenerateHint::BEST_PERF;
    }
    OPENVINO_THROW("Unsupported \"GENERATE_HINT\" provided: " +
                   str + ". Please select either \"" + to_string(GenerateHint::BEST_PERF) + "\" or \"" + to_string(GenerateHint::FAST_COMPILE) +"\".");
}

std::shared_ptr<ov::Model> cvt_kvcache_to_fp16(const std::shared_ptr<ov::Model>& model) {
    ov::preprocess::PrePostProcessor ppp(model);

    for (auto tensor : model->inputs()) {
        if (tensor.get_any_name().find("past_key") != std::string::npos) {
            ppp.input(tensor.get_any_name()).tensor().set_element_type(ov::element::Type_t::f16);
        }
    }

    for (auto tensor : model->outputs()) {
        if (tensor.get_any_name().find("present") != std::string::npos) {
            ppp.output(tensor.get_any_name()).tensor().set_element_type(ov::element::Type_t::f16);
        }
    }

    return ppp.build();
}

void align_u4_zp_constants(const std::shared_ptr<ov::Model>& model) {
    for (auto op : model->get_ops()) {
        if (ov::op::util::is_constant(op)) {
            auto cst_op = std::dynamic_pointer_cast<ov::op::v0::Constant>(op);
            const auto cst_op_out = cst_op->output(0);
            if (cst_op_out.get_element_type() == ov::element::u4 && ov::shape_size(cst_op_out.get_shape()) == 1u) {
                ov::Tensor cst_tensor(ov::element::u4, cst_op_out.get_shape());
                *static_cast<uint8_t*>(cst_tensor.data()) = cst_op->get_vector<uint8_t>()[0] & 0x0f;
                auto new_cst_op = std::make_shared<ov::op::v0::Constant>(cst_tensor);
                for (auto target_input : cst_op_out.get_target_inputs()) {
                    target_input.replace_source_output(new_cst_op);
                }
            }
        }
    }
}

bool is_cw_compressed(const std::shared_ptr<ov::Model>& model) {
    std::vector<std::string> rt_info_path = {"nncf", "weight_compression", "group_size"};
    if (!model->has_rt_info(rt_info_path)) {
        // NB: Model isn't compressed by NNCF - skip
        return false;
    }
    auto group_size = model->get_rt_info<int>(rt_info_path);
    if (group_size == -1) {
        // NB: Enable DQ for CW quantized models
        return true;
    }
    return false;
}

std::optional<ov::Any> pop_option(ov::AnyMap& config, const std::string& option_name) {
    if (auto it = config.find(option_name); it != config.end()) {
        std::optional<ov::Any> found = std::make_optional(it->second);
        config.erase(it);
        return found;
    }
    return std::nullopt;
}

template <typename T>
std::optional<T> get_option(const ov::AnyMap& config, const std::string& option_name) {
    if (auto it = config.find(option_name); it != config.end()) {
        return std::make_optional(it->second.as<T>());
    }
    return std::nullopt;
}

std::shared_ptr<ov::Model> redirect_new_kv_to_output(const std::shared_ptr<ov::Model>& model) {
    const auto kStartOutputKVCacheLayers = 1u;
    for (int i = kStartOutputKVCacheLayers; i < model->outputs().size(); ++i) {
        auto kvout  = model->output(i);
        auto kvrslt = kvout.get_node();
        auto kvcat  = kvrslt->inputs()[0].get_source_output().get_node();
        auto kvval  = kvcat->inputs()[1].get_source_output();
        kvval.set_names({kvout.get_any_name()});
        kvrslt->inputs()[0].replace_source_output(kvval);
    }
    model->validate_nodes_and_infer_types();
    return model;
}

std::shared_ptr<ov::Model> add_slices_to_kvcache_inputs(const std::shared_ptr<ov::Model>& model) {
    const auto kvcache_name_pattern = "past_key_values";
    std::vector<std::shared_ptr<ov::opset13::Parameter>> new_params;
    for (auto param : model->get_parameters()) {
        auto tensor_name = param->get_output_tensor(0).get_any_name();
        if (tensor_name.find(kvcache_name_pattern) == std::string::npos) {
            new_params.push_back(param);
            continue;
        }
        auto shape = param->get_output_shape(0);
        shape[2] += 1;

        auto new_param = std::make_shared<ov::opset13::Parameter>(param->get_element_type(), shape);
        new_param->set_friendly_name(tensor_name);
        new_param->outputs().begin()->get_tensor().set_names(param->outputs().begin()->get_tensor().get_names());

        auto slice_start = std::make_shared<ov::opset13::Constant>(
            ov::element::Type_t::i32, ov::Shape{1}, std::vector<int32_t>{1}
        );
        auto slice_stop = std::make_shared<ov::opset13::Constant>(
            ov::element::Type_t::i32, ov::Shape{1}, std::vector<int32_t>{static_cast<int32_t>(shape[2])}
        );
        auto slice_step = std::make_shared<ov::opset13::Constant>(
            ov::element::Type_t::i32, ov::Shape{1}, std::vector<int32_t>{1}
        );
        auto slice_axes = std::make_shared<ov::opset13::Constant>(
            ov::element::Type_t::i32, ov::Shape{1}, std::vector<int32_t>{2}
        );
        auto slice_node = std::make_shared<ov::opset13::Slice>(
            new_param, slice_start->output(0), slice_stop->output(0), slice_step->output(0), slice_axes->output(0)
        );
        slice_node->set_friendly_name(tensor_name + "_Slice");
        for (auto target_input : param->output(0).get_target_inputs()) {
            target_input.replace_source_output(slice_node->output(0));
        }
        new_params.push_back(new_param);
    }
    return std::make_shared<ov::Model>(model->get_results(), ov::SinkVector{}, new_params);
}

struct KVAxesPosition {
    uint32_t batch;
    uint32_t seq_len;
};

KVAxesPosition get_kv_axes(const std::string& model_type) {
    KVAxesPosition axes;
    if (model_type == "chatglm") {
        axes.batch = 1u;
        axes.seq_len = 0u;
    } else if (model_type == "qwen") {
        // Note, qwen2 does not fall into this category and conforms to default layout
        axes.batch = 0u;
        axes.seq_len = 1u;
    } else {
        axes.batch = 0u;
        axes.seq_len = 2u;
    }
    return axes;
}

ov::genai::ModelConfigDesc get_modeldesc_from_json(const std::filesystem::path& filepath) {
    std::ifstream file(filepath);
    OPENVINO_ASSERT(file.is_open(), "Could not open file: " + filepath.string());
    nlohmann::json config_data = nlohmann::json::parse(file);

    ov::genai::ModelConfigDesc desc;
    desc.type = config_data["model_type"].get<std::string>();
    // NB: In case _name_or_path field isn't presented in config.json
    if (config_data.contains("_name_or_path")) {
        desc.name_or_path = config_data["_name_or_path"].get<std::string>();
    }
    desc.num_key_value_heads = config_data["num_key_value_heads"].get<int>();
    return desc;
}

void reshape_to_static(std::shared_ptr<ov::Model> model,
                       const uint32_t input_size,
                       const uint32_t kvcache_size,
                       const KVAxesPosition& kv_axes_position) {
    std::map<std::string, ov::PartialShape> new_shapes;
    for (auto input : model->inputs()) {
        const auto& input_name = input.get_any_name();
        ov::PartialShape new_shape;
        if (input_name.find("input_ids") != std::string::npos) {
            new_shape = ov::PartialShape({1, input_size});
        } else if (input_name.find("attention_mask") != std::string::npos) {
            new_shape = ov::PartialShape({1, kvcache_size});
        } else if (input_name.find("position_ids") != std::string::npos) {
            new_shape = ov::PartialShape({1, input_size});
        } else {
            const auto& partial_shape = input.get_partial_shape();
            new_shape = partial_shape;
            new_shape[kv_axes_position.batch] = 1;
            new_shape[kv_axes_position.seq_len] = kvcache_size - input_size;
        }
        new_shapes.emplace(input_name, new_shape);
    }
    model->reshape(new_shapes);
}

template <typename T>
void fill_tensor(ov::Tensor tensor, T fill_val, size_t offset = 0u) {
    T* tensor_data = tensor.data<T>();
    std::fill(tensor_data + offset, tensor_data + tensor.get_size(), fill_val);
}

void copy_with_offset(const ov::Tensor& orig, const std::size_t offset, ov::Tensor& padded) {
    int64_t* orig_data = orig.data<int64_t>();
    int64_t* padded_data = padded.data<int64_t>();
    std::copy(orig_data, orig_data + orig.get_size(), padded_data + offset);
}

void merge_config_with(ov::AnyMap& lhs, const ov::AnyMap& rhs) {
    for (const auto& [key, value] : rhs) {
        // NB: Overwrite the value if key already exists
        if (auto it = lhs.find(key); it != lhs.end()) {
            it->second = value;
        } else {
            lhs.emplace(key, value);
        }
    }
}

struct NPUDesc {
    std::string arch;
    int64_t max_tiles;
    bool compiler_dq;
};

std::optional<NPUDesc> extract_npu_descriptor(ov::Core& core) {
    const auto all_devices = core.get_available_devices();
    if (std::find(all_devices.begin(), all_devices.end(), "NPU") == all_devices.end()) {
        return std::nullopt;
    }
    const auto arch = core.get_property("NPU", ov::device::architecture);
    const auto max_tiles = core.get_property("NPU", ov::intel_npu::max_tiles);

    bool compiler_dq = false;
    const auto device_caps = core.get_property("NPU", ov::device::capabilities);
    if (std::find(device_caps.begin(), device_caps.end(),
                  "COMPILER_DYNAMIC_QUANTIZATION") != device_caps.end()) {
        compiler_dq = true;
    }
    return std::make_optional(NPUDesc{arch, max_tiles, compiler_dq});
}

ov::AnyMap get_baseline_common_config() {
    ov::AnyMap config = {
        { "NPU_COMPILATION_MODE_PARAMS", "compute-layers-with-higher-precision=Sqrt,Power,ReduceMean,Add_RMSNorm" },
        { "NPUW_DEVICES", "NPU" },
        { "NPU_USE_NPUW",  "YES" },
        { "NPUW_FOLD", "YES" },
        { "NPUW_DCOFF_TYPE", "f16" },
        { "NPUW_DCOFF_SCALE", "YES"},
        { "NPUW_WEIGHTS_BANK", "shared" },
        { "NPUW_SLICE_OUT", "YES" },
        { "NPUW_FUNCALL_ASYNC", "YES" }
    };
    return config;
}

ov::AnyMap get_default_common_config(const std::shared_ptr<ov::Model>& model) {
    auto config = get_baseline_common_config();
    const char* npu_l0 = std::getenv("DISABLE_OPENVINO_GENAI_NPU_L0");
    if (npu_l0 && std::atoi(npu_l0) == 1) {
        config.emplace("NPUW_WEIGHTS_BANK_ALLOC", "CPU");
    } else {
        config.emplace("NPUW_FUNCALL_FOR_ALL", "YES");
    }
    return config;
}

ov::AnyMap get_default_prefill_config(const std::shared_ptr<ov::Model>& model,
                                      const std::optional<NPUDesc>& npudesc) {
    auto config = get_default_common_config(model);
    if (is_cw_compressed(model)) {
        config.emplace("NPUW_DQ", "YES");
    } else {
        config.emplace("NPUW_PMM", "NO");
    }
    if (npudesc.has_value() &&
        npudesc->arch == "4000" &&
        npudesc->max_tiles != -1) {
        config.emplace("NPU_DPU_GROUPS", npudesc->max_tiles);
    }
    if (npudesc.has_value() && npudesc->compiler_dq) {
        config.emplace("NPUW_DQ_FULL", "NO");
    }
    return config;
}

ov::AnyMap get_default_generate_config(const std::shared_ptr<ov::Model>& model,
                                       const std::optional<NPUDesc>& npudesc,
                                       const GenerateHint hint) {
    auto config = get_default_common_config(model);
    if (hint == GenerateHint::BEST_PERF) {
        config.emplace("NPUW_ONLINE_PIPELINE", "NONE");
    }
    // NB: Unconditionally set for generation model
    config.emplace("NPUW_DQ", "YES");
    if (npudesc.has_value() && npudesc->arch == "4000") {
        config.emplace("NPU_DPU_GROUPS", 4);
    }
    if (hint == GenerateHint::FAST_COMPILE) {
        config.emplace("NPUW_UNFOLD_IREQS", "YES");
    }
    if (npudesc.has_value() && npudesc->compiler_dq) {
        config.emplace("NPUW_DQ_FULL", "NO");
    }
    return config;
}

template <typename T>
T pop_or_default(ov::AnyMap& config, const std::string& key, const T& default_value) {
    auto anyopt = pop_option(config, key);
    if (anyopt.has_value()) {
        return anyopt.value().as<T>();
    }
    return default_value;
}

std::optional<uint32_t> pop_int_and_cast(ov::AnyMap& config, const std::string& key) {
    auto anyopt = pop_option(config, key);
    if (anyopt.has_value()) {
        const auto any = anyopt.value();
        int64_t value;
        // NB: Integer value coming from python has int64_t datatype
        if (any.is<int64_t>()) {
            value = any.as<int64_t>();
        } else if (any.is<int>()) {
            value = any.as<int>();
        } else {
            OPENVINO_THROW("Failed to extract " + key + ". Type mismatch: expected types: int or int64_t");
        }
        if (value < 0) {
            OPENVINO_THROW(key + " cannot be negative!");
        }
        return std::make_optional(static_cast<uint32_t>(value));
    }
    return std::nullopt;
}

ov::Tensor make_tensor_slice(ov::Tensor tensor, size_t dim, size_t start_pos, size_t end_pos) {
    ov::Shape start_shape(std::vector<size_t>(tensor.get_shape().size(), 0u));
    start_shape[dim] = start_pos;
    ov::Shape end_shape = tensor.get_shape();
    end_shape[dim] = end_pos;
    return ov::Tensor(tensor, start_shape, end_shape);
}

void set_npuw_cache_dir(ov::AnyMap& config) {
    std::optional<std::string> cache_dir = get_option<std::string>(config, "CACHE_DIR");
    if (config.count("NPU_USE_NPUW") != 0u && cache_dir) {
        config.emplace("NPUW_CACHE_DIR", cache_dir.value());
        pop_option(config, "CACHE_DIR");
    }
}

void copy_columns_by_row_chunks(const ov::Tensor& src, ov::Tensor& dst) {
    const auto src_shape = src.get_shape();

    OPENVINO_ASSERT(src_shape.size() == 4u);
    OPENVINO_ASSERT(src_shape == dst.get_shape());
    OPENVINO_ASSERT(src.get_byte_size() == dst.get_byte_size());

    const auto src_strides = src.get_strides();
    const auto dst_strides = dst.get_strides();
    const auto elem_size   = src.get_byte_size() / src.get_size();

    const auto C = src_shape[1];
    const auto H = src_shape[2];
    const auto W = src_shape[3];

    const auto IS_H = src_strides[2];
    const auto OS_H = dst_strides[2];

    const size_t chunk_byte_size = W * elem_size;

    const auto* src_p  = static_cast<uint8_t*>(src.data());
          auto* dst_p  = static_cast<uint8_t*>(dst.data());

    for (size_t i = 0; i < C*H; ++i) {
        const size_t src_offset = i * IS_H;
        const size_t dst_offset = i * OS_H;
        std::copy_n(src_p + src_offset, chunk_byte_size, dst_p + dst_offset);
    }
}

} // anonymous namespace

namespace ov {
namespace genai {

StaticLLMPipeline::StaticLLMPipeline(
    const std::filesystem::path& models_path,
    const ov::genai::Tokenizer& tokenizer,
    const std::string& device,
    const ov::AnyMap& config
) : LLMPipelineImplBase(tokenizer,
                        utils::from_config_json_if_exists(models_path)) {
    auto properties = config;
    /* NB: Static LLM pipeline consists of two models,
       first to process the input prompt (prefill),
       second to use in generation loop (kvcache)

       There are two ways of how these models can be created
       and user chooses one or another via configuration option
       "USE_BLOBS":
        1. When both models are created from the provided .xml one,
           that is "USE_BLOBS=NO" default way.
        2. When both models are directly imported from provided prefill
           and generation precompiled blobs, that is "USE_BLOBS=YES" way.
    */
    const auto use_blobs = pop_or_default(properties, "USE_BLOBS", false);
    if (!use_blobs) {
        ModelConfigDesc model_desc = get_modeldesc_from_json(models_path / "config.json");
        auto model = genai::utils::singleton_core().read_model((models_path / "openvino_model.xml").string());
        setupAndCompileModels(model, device, model_desc, properties);
    } else {
        setupAndImportModels(models_path, device, properties);
    }
    // Initialize tensors
    prepare_for_new_conversation();

    // If eos_token_id was not provided, take value
    if (m_generation_config.eos_token_id == -1) {
        m_generation_config.set_eos_token_id(m_tokenizer.get_eos_token_id());
    }
};

StaticLLMPipeline::StaticLLMPipeline(
    const std::filesystem::path& models_path,
    const std::string& device,
    const ov::AnyMap& properties
) : StaticLLMPipeline(models_path, Tokenizer(models_path), device, properties) {
}

StaticLLMPipeline::StaticLLMPipeline(
    const std::shared_ptr<ov::Model>& model,
    const ModelConfigDesc& model_desc,
    const ov::genai::Tokenizer& tokenizer,
    const std::string& device,
    const ov::AnyMap& properties,
    const ov::genai::GenerationConfig& generation_config
) : LLMPipelineImplBase(tokenizer, generation_config) {
    
    bool use_blobs = false;
    auto anyopt = get_option<bool>(properties, "USE_BLOBS");
    if (anyopt.has_value()) {
        use_blobs = *anyopt;
    }
    // Using model_str and weights_tesnor with blobs is meaningless.
    OPENVINO_ASSERT(!use_blobs, "blobs cannot be used with model string and weights tensor");

    auto properties_ = properties;
    setupAndCompileModels(model, device, model_desc, properties_);

    // Initialize tensors
    prepare_for_new_conversation();

    // If eos_token_id was not provided, take value
    if (m_generation_config.eos_token_id == -1) {
        m_generation_config.set_eos_token_id(m_tokenizer.get_eos_token_id());
    }
}

void StaticLLMPipeline::setupAndCompileModels(
    const std::shared_ptr<ov::Model>& model,
    const std::string& device,
    const ModelConfigDesc& model_desc,
    ov::AnyMap& properties) {
    /* Initialization assumes multiple steps if user passes "USE_BLOBS=NO":
        1) Read the template model - this will be kvcache model
        2) Expose KV-cache input and output layers from kvcache model
        3) Align u4 ZP constants - TODO: get rid of this step in future
        4) Clone the model - this will be prefill
        5) Reshape both models to static shape
        6) Apply layout optimization if applicable
        7) Replace KV-cache tensors for the entire cache to tensors only for new token (before concat)
        8) Convert kv-cache tensors to f16 precision
        9) Compile both models
    */

    ov::Core core;

    // NB: Get information about NPU if available
    auto npudesc = extract_npu_descriptor(core);
    // (1) Read the template model - this will be kvcache model
<<<<<<< HEAD
    auto m_kvcache_model = model;
=======
    auto kvcache_model = core.read_model((models_path / "openvino_model.xml").string());
>>>>>>> 8bef5a31
    // (2) Expose KV-cache input and output layers from kvcache model
    ov::pass::StatefulToStateless().run_on_model(kvcache_model);
    // (3) Align u4 ZP constants
    align_u4_zp_constants(kvcache_model);
    // (4) Clone the model - this will be prefill
    auto prefill_model = kvcache_model->clone();
    prefill_model->set_friendly_name(kvcache_model->get_friendly_name() + "_prefill");
    // (5) Reshape both models to static shape
    const uint32_t kMaxPromptLen = align_to(pop_int_and_cast(properties, "MAX_PROMPT_LEN").value_or(1024u), 64u);
    const uint32_t kMinResponseLen = align_to(pop_int_and_cast(properties, "MIN_RESPONSE_LEN").value_or(128u), 64u);

    KVAxesPosition axes = get_kv_axes(model_desc.type);
    m_kvcache_desc = KVCacheDesc { kMaxPromptLen, kMaxPromptLen + kMinResponseLen, 0u, axes.seq_len, false};
    reshape_to_static(prefill_model, m_kvcache_desc.max_prompt_size, m_kvcache_desc.max_prompt_size, axes);
    reshape_to_static(kvcache_model, 1u, m_kvcache_desc.total_size, axes);
    // (6) Apply opt layout if applicable
    // NB: Try to apply opt transpose only for Llama-2-7b-chat-hf model
    if ( model_desc.name_or_path == "meta-llama/Llama-2-7b-chat-hf" ||
        (model_desc.type == "llama" && model_desc.num_key_value_heads == 32)) {
        if (optimize_value_tensors(kvcache_model)) {
            // NB: Check if TransposeValueTensors transformation was applied
            m_kvcache_desc.v_tensors_transposed = true;
            prefill_model = cvt_value_tensors_layout(prefill_model);
        }
    }
    // (7) Replace KV-cache tensors for the entire cache to tensors only for new token (before concat)
    kvcache_model = redirect_new_kv_to_output(kvcache_model);
    // (8) Convert kvcache tensors to fp16 precision
    kvcache_model = cvt_kvcache_to_fp16(kvcache_model);
    prefill_model = cvt_kvcache_to_fp16(prefill_model);
    // (9) Compile both model
    auto prefill_config = pop_or_default(
        properties, "PREFILL_CONFIG", get_default_prefill_config(prefill_model, npudesc)
    );
    // NB: GENERATE_HINT is only applicable for default generate config!
    auto generate_hint = str_to_hint(pop_or_default<std::string>(properties, "GENERATE_HINT", to_string(GenerateHint::FAST_COMPILE)));
    auto generate_config = pop_or_default(
        properties, "GENERATE_CONFIG", get_default_generate_config(kvcache_model, npudesc, generate_hint)
    );
    merge_config_with(prefill_config, properties);
    merge_config_with(generate_config, properties);
    // Replace CACHE_DIR option if NPUW is enabled
    set_npuw_cache_dir(prefill_config);
    set_npuw_cache_dir(generate_config);

    m_kvcache_request = core.compile_model(
        kvcache_model, device, generate_config
    ).create_infer_request();
    m_prefill_request = core.compile_model(
        prefill_model, device, prefill_config
    ).create_infer_request();
}

void StaticLLMPipeline::setupAndImportModels(
    const std::filesystem::path& models_path,
    const std::string& device,
    ov::AnyMap& properties) {
    /* To initialize pipeline in case when user passes "USE_BLOBS=YES",
       next steps are required:
        1) Check that neither MAX_PROMPT_LEN nor MIN_RESPONSE_LEN is
           exposed in the config. These parameters will be retrieved
           from blobs
        2) Import prefill model from model directory or specified path
        3) Import generate model from model directory or specified path
        4) Fill in m_kvcache_desc
    */
    ov::Core core;

    auto import_blob = [this,
                        &models_path,
                        &properties,
                        &core,
                        &device](const std::string& model_name,
                                 ov::AnyMap& model_config) {
        auto blob_path = pop_or_default(model_config, "BLOB_PATH", std::string{});

        if (blob_path.empty()) {
            blob_path = (models_path /
                (std::string("openvino_") + model_name + ".blob")).string();
        }

        if (!std::filesystem::exists(blob_path)) {
            OPENVINO_THROW("Blob for " + model_name + " model is not found at: "
                + blob_path);
        }

        merge_config_with(model_config, properties);

        std::fstream fs(blob_path, std::ios::in | std::ios::binary);

        return core.import_model(
            fs, device, model_config);

    };

    auto get_kvcache_size = [](ov::CompiledModel& model) {
        for (auto input : model.inputs()) {
            const auto& input_name = input.get_any_name();
            if (input_name.find("attention_mask") != std::string::npos) {
                return static_cast<uint32_t>(input.get_shape()[1]);
            }
        }
        OPENVINO_THROW("No attention_mask input is found! Such model isn't supported.");
    };

    // (1) Check that neither MAX_PROMPT_LEN nor MIN_RESPONSE_LEN is
    //     exposed in the config
    if (properties.count("MAX_PROMPT_LEN") ||
        properties.count("MIN_RESPONSE_LEN")) {
        OPENVINO_THROW("Neither \"MAX_PROMPT_LEN\" nor \"MIN_RESPONSE_LEN\""
           " can be specified in \"USE_BLOBS=YES\" configuration!");
    }
    // (2) Import prefill model from model directory or specified path
    auto prefill_config = pop_or_default(properties, "PREFILL_CONFIG", ov::AnyMap());
    auto prefill_model = import_blob("prefill", prefill_config);
    m_prefill_request = prefill_model.create_infer_request();
    // (3) Import generate model from model directory or specified path
    auto generate_config = pop_or_default(properties, "GENERATE_CONFIG", ov::AnyMap());
    auto generate_model = import_blob("generate", generate_config);
    m_kvcache_request = generate_model.create_infer_request();
    // (4) Fill in m_kvcache_desc
    const uint32_t kMaxPromptLen = get_kvcache_size(prefill_model);
    const uint32_t kMinResponseLen = get_kvcache_size(generate_model) - kMaxPromptLen;
    // FIXME For some models KV-cache dim != 2u
    m_kvcache_desc = KVCacheDesc { kMaxPromptLen, kMaxPromptLen + kMinResponseLen, 0u, 2u };
}

void StaticLLMPipeline::start_chat(const std::string& system_message) {
    if (!system_message.empty()) {
        m_history.push_back({{"role", "system"}, {"content", system_message}});
    }
    m_is_chat_conversation = true;
};

void StaticLLMPipeline::finish_chat() {
    m_is_chat_conversation = false;
    m_history.clear();
};

void StaticLLMPipeline::prepare_for_new_conversation() {
    fill_tensor<int64_t>(m_prefill_request.get_tensor("input_ids"), m_tokenizer.get_pad_token_id());
    fill_tensor<int64_t>(m_prefill_request.get_tensor("position_ids"), 0u);
    fill_tensor<int64_t>(m_prefill_request.get_tensor("attention_mask"), 0u);
    fill_tensor<int64_t>(m_kvcache_request.get_tensor("attention_mask"), 0u);
    m_kvcache_desc.num_stored_tokens = 0u;
}

DecodedResults StaticLLMPipeline::generate(
    StringInputs inputs,
    OptionalGenerationConfig generation_config,
    StreamerVariant streamer
) {
    auto start_time = std::chrono::steady_clock::now();

    GenerationConfig config = (generation_config.has_value()) ? *generation_config : m_generation_config;
    std::string prompt;
    if (auto input_vector = std::get_if<std::vector<std::string>>(&inputs)) {
        if (input_vector->size() > 1u) {
            OPENVINO_THROW("Currently only batch size=1 is supported");
        }
        OPENVINO_ASSERT(!input_vector->empty());
        prompt = std::move(input_vector->front());
    } else {
        OPENVINO_ASSERT(std::holds_alternative<std::string>(inputs));
        prompt = std::get<std::string>(inputs);
    }

    ov::genai::TokenizedInputs tokenized_input;
    if (m_is_chat_conversation) {
        m_history.push_back({{"role", "user"}, {"content", prompt}});
        constexpr bool add_generation_prompt = true;
        prompt = m_tokenizer.apply_chat_template(m_history, add_generation_prompt);
        // for chat ov::genai::add_special_tokens(false) is aligned with stateful pipeline and HF
        tokenized_input = m_tokenizer.encode(prompt, ov::genai::add_special_tokens(false));
    } else {
        tokenized_input = m_tokenizer.encode(prompt);
    }

    auto encode_stop_time =  std::chrono::steady_clock::now();
    auto encoded_results = generate(tokenized_input, config, streamer);

    auto decode_start_time =  std::chrono::steady_clock::now();
    DecodedResults decoded_results = {m_tokenizer.decode(encoded_results.tokens), encoded_results.scores};
    auto decode_stop_time =  std::chrono::steady_clock::now();

    if (m_is_chat_conversation) {
        auto answer = decoded_results.texts[0];
        m_history.push_back({{"role", "assistant"}, {"content", answer}});
    }
    // generate_durations
    decoded_results.perf_metrics = encoded_results.perf_metrics;
    auto& raw_counters = decoded_results.perf_metrics.raw_metrics;
    auto stop_time = std::chrono::steady_clock::now();
    raw_counters.generate_durations = std::vector<MicroSeconds>();
    raw_counters.generate_durations.emplace_back(PerfMetrics::get_microsec(stop_time - start_time));
    raw_counters.tokenization_durations.emplace_back(PerfMetrics::get_microsec(encode_stop_time - start_time));
    raw_counters.detokenization_durations.emplace_back(PerfMetrics::get_microsec(decode_stop_time - decode_start_time));
    decoded_results.perf_metrics.m_evaluated = false;
    decoded_results.perf_metrics.evaluate_statistics(start_time);
    return decoded_results;
}

EncodedResults StaticLLMPipeline::generate(
    const EncodedInputs& inputs,
    OptionalGenerationConfig generation_config,
    StreamerVariant streamer
) {
    auto start_time = std::chrono::steady_clock::now();
    ov::Tensor input_ids;
    ov::Tensor attention_mask;

    if (auto data = std::get_if<ov::Tensor>(&inputs)) {
        input_ids = *data;
        attention_mask = ov::genai::utils::init_attention_mask(input_ids);
    } else if (auto data = std::get_if<TokenizedInputs>(&inputs)) {
        input_ids = data->input_ids;
        attention_mask = data->attention_mask;
    }

    if (input_ids.get_shape().at(0) > 1u) {
        OPENVINO_THROW("Currently only batch size=1 is supported");
    }

    GenerationConfig config = (generation_config.has_value()) ? *generation_config : m_generation_config;
    // If eos_token_id was not provided, take value from default m_generation_config
    if (config.eos_token_id == -1)
        config.set_eos_token_id(m_generation_config.eos_token_id);
    config.validate();

    std::shared_ptr<StreamerBase> streamer_ptr;
    if (auto streamer_obj = std::get_if<std::monostate>(&streamer)) {
        streamer_ptr = nullptr;
    } else if (auto streamer_obj = std::get_if<std::shared_ptr<StreamerBase>>(&streamer)) {
        streamer_ptr = *streamer_obj;
    } else if (auto callback = std::get_if<std::function<bool(std::string)>>(&streamer)) {
        streamer_ptr = std::make_shared<TextCallbackStreamer>(m_tokenizer, *callback);
    }

    if (!config.is_greedy_decoding()) {
        OPENVINO_THROW("Currently only greedy decoding is supported");
    }

    ov::Shape prompts_shape = input_ids.get_shape();
    const size_t batch_size = prompts_shape[0];
    ov::genai::EncodedResults results;
    auto& raw_perf_counters = results.perf_metrics.raw_metrics;
    // NB: Only batch=1 is supported now
    results.scores.resize(1u);
    results.scores[0] = 0u;
    results.tokens.resize(1u);

    // NB: Check if there is enough space in KV-cache to process input prompt
    auto prompt_len = input_ids.get_size();
    if (prompt_len > m_kvcache_desc.max_prompt_size) {
        OPENVINO_THROW("Static LLM pipeline may only process prompts up to "
                       + std::to_string(m_kvcache_desc.max_prompt_size) + " tokens. "
                       + "Set the \"MAX_PROMPT_LEN\" config option to increase the limit.");
    }

    // NB: From the "generate" perspective, every call is treated as start of new conversation,
    // but if continuation is needed, prompt contains information about the entire conversation.
    prepare_for_new_conversation();

    auto padded_input_ids = m_prefill_request.get_tensor("input_ids");
    const size_t offset = padded_input_ids.get_size() - input_ids.get_size();
    copy_with_offset(input_ids, offset, padded_input_ids);

    auto padded_attention_mask = m_prefill_request.get_tensor("attention_mask");
    fill_tensor<int64_t>(padded_attention_mask, 1u, offset);

    auto padded_position_ids = m_prefill_request.get_tensor("position_ids");
    auto* padded_pos_data = padded_position_ids.data<int64_t>();
    std::iota(padded_pos_data + offset, padded_pos_data + padded_position_ids.get_size(), 0u);

    m_prefill_request.infer();
    raw_perf_counters.m_new_token_times.emplace_back(std::chrono::steady_clock::now());
    raw_perf_counters.m_batch_sizes.emplace_back(batch_size);

    // NB: Now there are prompt_len tokens in KV-cache
    m_kvcache_desc.num_stored_tokens += static_cast<uint32_t>(prompt_len);
    int64_t last_token = utils::argmax(m_prefill_request.get_tensor("logits"), 0);
    results.tokens[0].push_back(last_token);
    if (streamer_ptr && streamer_ptr->put(last_token)) {
        return results;
    }

    // Outputs: logits, ...
    const auto kStartOutputKVCacheLayers = 1u;
    // NB: Copy KV-cache tensors from prefill model to kvcache model
    const auto& kvcache_compiled = m_kvcache_request.get_compiled_model();

    ov::parallel_for(kvcache_compiled.outputs().size() - 1, [&](size_t i) {
        const auto& output_name = kvcache_compiled.outputs()[kStartOutputKVCacheLayers + i].get_any_name();
        const auto  input_name = std::regex_replace(output_name, std::regex("present"), "past_key_values");

        const auto kv_dim = (output_name.find("value") != std::string::npos &&
            m_kvcache_desc.v_tensors_transposed) ? 3u : m_kvcache_desc.seq_len;

        auto prefill_out_tensor = m_prefill_request.get_tensor(output_name);
        auto prefill_out_slice = make_tensor_slice(
            prefill_out_tensor, kv_dim, m_kvcache_desc.max_prompt_size - m_kvcache_desc.num_stored_tokens, m_kvcache_desc.max_prompt_size
        );

        auto kvcache_in_tensor = m_kvcache_request.get_tensor(input_name);
        fill_tensor<ov::float16>(kvcache_in_tensor, 0);

        auto kvcache_in_slice = make_tensor_slice(
            kvcache_in_tensor, kv_dim, 0u, m_kvcache_desc.num_stored_tokens
        );

        if (kv_dim == 3u) {
            copy_columns_by_row_chunks(prefill_out_slice, kvcache_in_slice);
        } else {
            prefill_out_slice.copy_to(kvcache_in_slice);
        }
    });

    auto* input_ids_data = m_kvcache_request.get_tensor("input_ids").data<int64_t>();
    auto* position_ids_data = m_kvcache_request.get_tensor("position_ids").data<int64_t>();
    auto* attention_mask_data = m_kvcache_request.get_tensor("attention_mask").data<int64_t>();

    // NB: Fill attention mask in the correct format [1, 1 ... 1, 0, 0 ... 0, 1]
    std::fill(attention_mask_data, attention_mask_data + m_kvcache_desc.num_stored_tokens - 1u, 1u);
    attention_mask_data[m_kvcache_desc.total_size - 1] = 1u;

    const size_t max_tokens = config.get_max_new_tokens(prompt_len);
    for (int i = 0; i < max_tokens - 1; ++i) {
        input_ids_data[0] = last_token;
        position_ids_data[0] = m_kvcache_desc.num_stored_tokens;
        attention_mask_data[m_kvcache_desc.num_stored_tokens - 1] = 1u;

        m_kvcache_request.infer();
        m_kvcache_desc.num_stored_tokens += 1;

        last_token = utils::argmax(m_kvcache_request.get_tensor("logits"), 0);
        results.tokens[0].push_back(last_token);

        raw_perf_counters.m_new_token_times.emplace_back(std::chrono::steady_clock::now());
        raw_perf_counters.m_batch_sizes.emplace_back(batch_size);
        if (streamer_ptr && streamer_ptr->put(last_token)) {
            break;
        }

        if (last_token == config.eos_token_id && !config.ignore_eos) {
            break;
        }

        // NB: KV-cache is full, further generation is impossible
        if (m_kvcache_desc.num_stored_tokens == m_kvcache_desc.total_size) {
            break;
        }

        // NB: Write KV-cache for the new token to the correct input position for the next iteration
        for (int i = 0; i < kvcache_compiled.outputs().size() - 1; ++i) {
            const auto& output_name = kvcache_compiled.outputs()[kStartOutputKVCacheLayers + i].get_any_name();
            std::string input_name = std::regex_replace(output_name, std::regex("present"), "past_key_values");

            const auto kv_dim = (output_name.find("value") != std::string::npos &&
                m_kvcache_desc.v_tensors_transposed) ? 3u : m_kvcache_desc.seq_len;

            auto kvcache_in_tensor = m_kvcache_request.get_tensor(input_name);
            auto kvcache_in_slice = make_tensor_slice(
                kvcache_in_tensor, kv_dim, m_kvcache_desc.num_stored_tokens - 1, m_kvcache_desc.num_stored_tokens
            );
            m_kvcache_request.get_tensor(output_name).copy_to(kvcache_in_slice);
        }
    }
    auto stop_time = std::chrono::steady_clock::now();
    // If is called without tokenization then that stat will not be reported.
    auto& metrics = results.perf_metrics;
    metrics.num_input_tokens = batch_size * input_ids.get_shape().at(1);
    metrics.load_time = this->m_load_time_ms;
    metrics.raw_metrics.generate_durations.emplace_back(PerfMetrics::get_microsec(stop_time - start_time));
    metrics.evaluate_statistics(start_time);
    return results;
}

std::pair<ov::AnyMap, ov::genai::ModelConfigDesc> split_model_descr(const ov::AnyMap& properties) {
    ov::AnyMap main_properties = properties;
    ov::genai::ModelConfigDesc model_descr;

    auto pop_property = [](ov::AnyMap& orig_propertis, const std::string& key, auto& value) {
        if (orig_propertis.find(key) != orig_propertis.end()) {
            value = orig_propertis.at(key).as<std::decay_t<decltype(value)>>();
            orig_propertis.erase(key);
        }
    };
    pop_property(main_properties, "name_or_path", model_descr.name_or_path);
    pop_property(main_properties, "type", model_descr.type);
    pop_property(main_properties, "num_key_value_heads", model_descr.num_key_value_heads);
    
    return {main_properties, model_descr};
}

}  // namespace genai
}  // namespace ov<|MERGE_RESOLUTION|>--- conflicted
+++ resolved
@@ -724,11 +724,7 @@
     // NB: Get information about NPU if available
     auto npudesc = extract_npu_descriptor(core);
     // (1) Read the template model - this will be kvcache model
-<<<<<<< HEAD
-    auto m_kvcache_model = model;
-=======
-    auto kvcache_model = core.read_model((models_path / "openvino_model.xml").string());
->>>>>>> 8bef5a31
+    auto kvcache_model = model;
     // (2) Expose KV-cache input and output layers from kvcache model
     ov::pass::StatefulToStateless().run_on_model(kvcache_model);
     // (3) Align u4 ZP constants
