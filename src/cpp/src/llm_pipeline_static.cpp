// Copyright (C) 2024 Intel Corporation
// SPDX-License-Identifier: Apache-2.0

#include "llm_pipeline_static.hpp"

#include "openvino/opsets/opset13.hpp"

#include "text_callback_streamer.hpp"
#include "utils.hpp"

#include <openvino/pass/stateful_to_stateless.hpp>
#include <jinja2cpp/user_callable.h>
#include <fstream>

namespace {

void align_u4_zp_constants(const std::shared_ptr<ov::Model>& model) {
    for (auto op : model->get_ops()) {
        if (ov::op::util::is_constant(op)) {
            auto cst_op = std::dynamic_pointer_cast<ov::op::v0::Constant>(op);
            const auto cst_op_out = cst_op->output(0);
            if (cst_op_out.get_element_type() == ov::element::u4 && ov::shape_size(cst_op_out.get_shape()) == 1u) {
                ov::Tensor cst_tensor(ov::element::u4, cst_op_out.get_shape());
                *static_cast<uint8_t*>(cst_tensor.data()) = cst_op->get_vector<uint8_t>()[0] & 0x0f;
                auto new_cst_op = std::make_shared<ov::op::v0::Constant>(cst_tensor);
                for (auto target_input : cst_op_out.get_target_inputs()) {
                    target_input.replace_source_output(new_cst_op);
                }
            }
        }
    }
}

std::shared_ptr<ov::Model> redirect_new_kv_to_output(const std::shared_ptr<ov::Model>& model) {
    const auto kStartOutputKVCacheLayers = 1u;
    for (int i = kStartOutputKVCacheLayers; i < model->outputs().size(); ++i) {
        auto kvout  = model->output(i);
        auto kvrslt = kvout.get_node();
        auto kvcat  = kvrslt->inputs()[0].get_source_output().get_node();
        auto kvval  = kvcat->inputs()[1].get_source_output();
        kvval.set_names({kvout.get_any_name()});
        kvrslt->inputs()[0].replace_source_output(kvval);
    }
    model->validate_nodes_and_infer_types();
    return model;
}

std::shared_ptr<ov::Model> add_slices_to_kvcache_inputs(const std::shared_ptr<ov::Model>& model) {
    const auto kvcache_name_pattern = "past_key_values";
    std::vector<std::shared_ptr<ov::opset13::Parameter>> new_params;
    for (auto param : model->get_parameters()) {
        auto tensor_name = param->get_output_tensor(0).get_any_name();
        if (tensor_name.find(kvcache_name_pattern) == std::string::npos) {
            new_params.push_back(param);
            continue;
        }
        auto shape = param->get_output_shape(0);
        shape[2] += 1;

        auto new_param = std::make_shared<ov::opset13::Parameter>(param->get_element_type(), shape);
        new_param->set_friendly_name(tensor_name);
        new_param->outputs().begin()->get_tensor().set_names(param->outputs().begin()->get_tensor().get_names());

        auto slice_start = std::make_shared<ov::opset13::Constant>(
            ov::element::Type_t::i32, ov::Shape{1}, std::vector<int32_t>{1}
        );
        auto slice_stop = std::make_shared<ov::opset13::Constant>(
            ov::element::Type_t::i32, ov::Shape{1}, std::vector<int32_t>{static_cast<int32_t>(shape[2])}
        );
        auto slice_step = std::make_shared<ov::opset13::Constant>(
            ov::element::Type_t::i32, ov::Shape{1}, std::vector<int32_t>{1}
        );
        auto slice_axes = std::make_shared<ov::opset13::Constant>(
            ov::element::Type_t::i32, ov::Shape{1}, std::vector<int32_t>{2}
        );
        auto slice_node = std::make_shared<ov::opset13::Slice>(
            new_param, slice_start->output(0), slice_stop->output(0), slice_step->output(0), slice_axes->output(0)
        );
        slice_node->set_friendly_name(tensor_name + "_Slice");
        for (auto target_input : param->output(0).get_target_inputs()) {
            target_input.replace_source_output(slice_node->output(0));
        }
        new_params.push_back(new_param);
    }
    return std::make_shared<ov::Model>(model->get_results(), ov::SinkVector{}, new_params);
}

struct KVAxesPosition {
    uint32_t batch;
    uint32_t seq_len;
};

KVAxesPosition get_kv_axes(const std::string& model_type) {
    if (model_type == "chatglm")
        return {1, 0};
    else if (model_type == "Qwen")
        return {0, 1};
    else
        return {0, 2};
}

std::string get_model_type(const std::filesystem::path& filepath) {
    std::ifstream file(filepath);
    if (!file.is_open()) {
        throw std::runtime_error("Could not open file: " + filepath.string());
    }
    nlohmann::json config_data = nlohmann::json::parse(file);
    std::string model_type = config_data["model_type"].get<std::string>();
    return model_type;
}

void reshape_to_static(std::shared_ptr<ov::Model> model,
                       const uint32_t input_size,
                       const uint32_t kvcache_size,
                       const std::filesystem::path& path) {
    auto config_file_path = path / "config.json";
    std::map<std::string, ov::PartialShape> new_shapes;
    for (auto input : model->inputs()) {
        const auto& input_name = input.get_any_name();
        ov::PartialShape new_shape;
        if (input_name.find("input_ids") != std::string::npos) {
            new_shape = ov::PartialShape({1, input_size});
        } else if (input_name.find("attention_mask") != std::string::npos) {
            new_shape = ov::PartialShape({1, kvcache_size});
        } else if (input_name.find("position_ids") != std::string::npos) {
            new_shape = ov::PartialShape({1, input_size});
        } else {
            const auto& partial_shape = input.get_partial_shape();
            new_shape = partial_shape;
            std::string model_type = get_model_type(config_file_path.string());
            KVAxesPosition kv_axes_position = get_kv_axes(model_type);
            new_shape[kv_axes_position.batch] = 1;
            new_shape[kv_axes_position.seq_len] = kvcache_size - input_size;
        }
        new_shapes.emplace(input_name, new_shape);
    }
    model->reshape(new_shapes);
}

void fill_tensor(ov::Tensor tensor, int64_t fill_val, size_t offset = 0u) {
    int64_t* tensor_data = tensor.data<int64_t>();
    std::fill(tensor_data + offset, tensor_data + tensor.get_size(), fill_val);
}

void copy_with_offset(const ov::Tensor& orig, const int32_t offset, ov::Tensor& padded) {
    int64_t* orig_data = orig.data<int64_t>();
    int64_t* padded_data = padded.data<int64_t>();
    std::copy(orig_data, orig_data + orig.get_size(), padded_data + offset);
}

void merge_config_with(ov::AnyMap& lhs, const ov::AnyMap& rhs) {
    for (const auto& [key, value] : rhs) {
        // NB: Overwrite the value if key already exists
        if (auto it = lhs.find(key); it != lhs.end()) {
            it->second = value;
        } else {
            lhs.emplace(key, value);
        }
    }
}

ov::AnyMap get_default_prefill_config() {
    std::map<std::string, std::string> config = {
        { "NPU_USE_NPUW", "YES" },
        { "NPUW_FOLD", "YES" },
        { "NPUW_DCOFF_TYPE", "f16" },
        { "NPUW_DCOFF_SCALE",  "YES" },
        { "NPUW_ONLINE_AVOID", "P:RMSNorm/NPU" }
    };
    return { config.begin(), config.end() };
}

ov::AnyMap get_default_generate_config() {
    std::map<std::string, std::string> config = {
        { "NPU_USE_NPUW", "YES" },
        { "NPUW_FOLD", "YES" },
        { "NPUW_DCOFF_TYPE", "f16" },
        { "NPUW_DCOFF_SCALE", "YES" },
        { "NPU_COMPILATION_MODE_PARAMS", "compute-layers-with-higher-precision=Sqrt,Power,ReduceMean,Add" },
        { "NPUW_PARALLEL_COMPILE", "YES" },
        { "NPUW_FUNCALL_ASYNC", "YES" },
        { "NPUW_ONLINE_AVOID", "P:RMSNorm/NPU" }
    };
    return { config.begin(), config.end() };
}

template <typename T>
T pop_or_default(ov::AnyMap& config, const std::string& key, const T& default_value) {
    if (auto it = config.find(key); it != config.end()) {
        auto value = it->second;
        config.erase(it);
        return value.as<T>();
    }
    return default_value;
}

ov::Tensor make_tensor_slice(ov::Tensor tensor, size_t dim, size_t start_pos, size_t end_pos) {
    ov::Shape start_shape(std::vector<size_t>(tensor.get_shape().size(), 0u));
    start_shape[dim] = start_pos;
    ov::Shape end_shape = tensor.get_shape();
    end_shape[dim] = end_pos;
    return ov::Tensor(tensor, start_shape, end_shape);
}

void drop_cache_dir(ov::AnyMap& config) {
    if (config.count("NPU_USE_NPUW") != 0u) {
        if (auto it = config.find("CACHE_DIR"); it != config.end()) {
            config.erase(it);
        }
    }
}

} // anonymous namespace

namespace ov {
namespace genai {

StaticLLMPipeline::StaticLLMPipeline(
    const std::filesystem::path& path,
    const ov::genai::Tokenizer& tokenizer,
    const std::string& device,
    const ov::AnyMap& config
) : LLMPipelineImplBase(tokenizer,
                        utils::from_config_json_if_exists(path)) {
    auto pipeline_config = config;
    /* NB: Static LLM pipeline consists of two models,
       first to process the input prompt (prefill), second to use in generation loop (kvcache)

       Initialization assumes multiple steps:
       1) Read the template model - this will be kvcache model
       2) Expose KV-cache input and output layers from kvcache model
       3) Align u4 ZP constants - TODO: get rid of this step in future
       4) Replace KV-cache tensors for the entire cache to tensors only for new token (before concat)
       5) Clone the model - this will be prefill
       6) Reshape both models to static shape
       7) Compile both models
       8) Initialize input tensors for kvcache and prefill models
    */
    ov::Core core;
    // (1) Read the template model - this will be kvcache model
    m_kvcache_model = core.read_model(path / "openvino_model.xml");
    // (2) Expose KV-cache input and output layers from kvcache model
    ov::pass::StatefulToStateless().run_on_model(m_kvcache_model);
    // (3) Align u4 ZP constants
    align_u4_zp_constants(m_kvcache_model);
    // (4) Replace KV-tensors for the entire cache to tensors only for new token
    m_kvcache_model = redirect_new_kv_to_output(m_kvcache_model);
    // (5) Clone the model - this will be prefill
    m_prefill_model = m_kvcache_model->clone();
    m_prefill_model->set_friendly_name(m_kvcache_model->get_friendly_name() + "_prefill");
<<<<<<< HEAD
    std::string model_type = get_model_type(path / "config.json");
    uint32_t kv_dims;
    if (model_type == "chatglm")
        kv_dims = 0u;
    else if (model_type == "Qwen")
        kv_dims = 1u;
    else
        kv_dims = 2u;
    m_kvcache_desc = KVCacheDesc { 1024u, 0u, kv_dims };
    // (6) Reshape both models to static shape
    const uint32_t max_prompt_size = m_kvcache_desc.total_size;
    const uint32_t max_kvcache_size = m_kvcache_desc.total_size;
    reshape_to_static(m_prefill_model, max_prompt_size, max_kvcache_size, path);
    reshape_to_static(m_kvcache_model, 1u, max_kvcache_size, path);
=======
    // (6) Reshape both models to static shape
    const auto kMaxPromptLen = pop_or_default(pipeline_config, "MAX_PROMPT_LEN", 1024u);
    const auto kMinResponseLen = pop_or_default(pipeline_config, "MIN_RESPONSE_LEN", 150u);
    // FIXME For some models KV-cache dim != 2u
    m_kvcache_desc = KVCacheDesc { kMaxPromptLen, kMaxPromptLen + kMinResponseLen, 0u, 2u };
    reshape_to_static(m_prefill_model, m_kvcache_desc.max_prompt_size, m_kvcache_desc.max_prompt_size);
    reshape_to_static(m_kvcache_model, 1u, m_kvcache_desc.total_size);
>>>>>>> 795bb00f
    // (7) Compile both model
    auto prefill_config = pop_or_default(pipeline_config, "PREFILL_CONFIG", get_default_prefill_config());
    auto generate_config = pop_or_default(pipeline_config, "GENERATE_CONFIG", get_default_generate_config());
    merge_config_with(prefill_config, pipeline_config);
    merge_config_with(generate_config, pipeline_config);
    // FIXME: Drop CACHE_DIR option if NPUW is enabled
    drop_cache_dir(prefill_config);
    drop_cache_dir(generate_config);
    m_prefill_request = core.compile_model(
        m_prefill_model, device, prefill_config
    ).create_infer_request();
    m_kvcache_request = core.compile_model(
        m_kvcache_model, device, generate_config
    ).create_infer_request();
    // (8) Initialize tensors
    prepare_for_new_conversation();
};

StaticLLMPipeline::StaticLLMPipeline(
    const std::filesystem::path& path,
    const std::string& device,
    const ov::AnyMap& config
) : StaticLLMPipeline(path, path.string(), device, config) {
}

void StaticLLMPipeline::start_chat(const std::string& system_message) {
    if (!system_message.empty()) {
        m_history.push_back({{"role", "system"}, {"content", system_message}});
    }
    m_is_chat_conversation = true;
};

void StaticLLMPipeline::finish_chat() {
    m_is_chat_conversation = false;
    m_history.clear();
};

void StaticLLMPipeline::prepare_for_new_conversation() {
    fill_tensor(m_prefill_request.get_tensor("input_ids"), m_tokenizer.get_pad_token_id());
    fill_tensor(m_prefill_request.get_tensor("position_ids"), 0u);
    fill_tensor(m_prefill_request.get_tensor("attention_mask"), 0u);
    fill_tensor(m_kvcache_request.get_tensor("attention_mask"), 0u);
    m_kvcache_desc.num_stored_tokens = 0u;
}

DecodedResults StaticLLMPipeline::generate(
    StringInputs inputs,
    OptionalGenerationConfig generation_config,
    StreamerVariant streamer
) {
    GenerationConfig config = (generation_config.has_value()) ? *generation_config : m_generation_config;
    if (std::holds_alternative<std::vector<std::string>>(inputs)) {
        OPENVINO_THROW("Currently only batch size=1 is supported");
    }

    OPENVINO_ASSERT(std::holds_alternative<std::string>(inputs));
    auto& prompt = std::get<std::string>(inputs);

    if (m_is_chat_conversation) {
        m_history.push_back({{"role", "user"}, {"content", prompt}});
        constexpr bool add_generation_prompt = true;
        prompt = m_tokenizer.apply_chat_template(m_history, add_generation_prompt);
    }

    auto tokenized_input = m_tokenizer.encode(prompt);
    auto encoded_results = generate(tokenized_input, config, streamer);
    DecodedResults decoded_results = {m_tokenizer.decode(encoded_results.tokens), encoded_results.scores};

    if (m_is_chat_conversation) {
        auto answer = decoded_results.texts[0];
        m_history.push_back({{"role", "assistant"}, {"content", answer}});
    }
    return decoded_results;
}

EncodedResults StaticLLMPipeline::generate(
    const EncodedInputs& inputs,
    OptionalGenerationConfig generation_config,
    StreamerVariant streamer
) {
    ov::Tensor input_ids;
    ov::Tensor attention_mask;

    if (auto data = std::get_if<ov::Tensor>(&inputs)) {
        input_ids = *data;
        attention_mask = ov::genai::utils::init_attention_mask(input_ids);
    } else if (auto data = std::get_if<TokenizedInputs>(&inputs)) {
        input_ids = data->input_ids;
        attention_mask = data->attention_mask;
    }

    if (input_ids.get_shape().at(0) > 1u) {
        OPENVINO_THROW("Currently only batch size=1 is supported");
    }

    GenerationConfig config = (generation_config.has_value()) ? *generation_config : m_generation_config;
    // If eos_token_id was not provided, take value from default m_generation_config
    if (config.eos_token_id == -1)
        config.set_eos_token_id(m_generation_config.eos_token_id);
    config.validate();

    std::shared_ptr<StreamerBase> streamer_ptr;
    if (auto streamer_obj = std::get_if<std::monostate>(&streamer)) {
        streamer_ptr = nullptr;
    } else if (auto streamer_obj = std::get_if<std::shared_ptr<StreamerBase>>(&streamer)) {
        streamer_ptr = *streamer_obj;
    } else if (auto callback = std::get_if<std::function<bool(std::string)>>(&streamer)) {
        streamer_ptr = std::make_shared<TextCallbackStreamer>(m_tokenizer, *callback);
    }

    if (!config.is_greedy_decoding()) {
        OPENVINO_THROW("Currently only greedy decoding is supported");
    }

    ov::genai::EncodedResults results;
    // NB: Only batch=1 is supported now
    results.scores.resize(1u);
    results.scores[0] = 0u;
    results.tokens.resize(1u);

    // NB: Check if there is enough space in KV-cache to process input prompt
    auto prompt_len = input_ids.get_size();
    if (prompt_len > m_kvcache_desc.max_prompt_size) {
        OPENVINO_THROW("Static LLM pipeline may only process prompts up to "
                       + std::to_string(m_kvcache_desc.max_prompt_size) + " tokens. "
                       + "Set the \"MAX_PROMPT_LEN\" config option to increase the limit.");
    }

    // NB: From the "generate" perspective, every call is treated as start of new conversation,
    // but if continuation is needed, prompt contains information about the entire conversation.
    prepare_for_new_conversation();

    auto padded_input_ids = m_prefill_request.get_tensor("input_ids");
    const size_t offset = padded_input_ids.get_size() - input_ids.get_size();
    copy_with_offset(input_ids, offset, padded_input_ids);

    auto padded_attention_mask = m_prefill_request.get_tensor("attention_mask");
    fill_tensor(padded_attention_mask, 1u, offset);

    auto padded_position_ids = m_prefill_request.get_tensor("position_ids");
    auto* padded_pos_data = padded_position_ids.data<int64_t>();
    std::iota(padded_pos_data + offset, padded_pos_data + padded_position_ids.get_size(), 0u);

    m_prefill_request.infer();

    // NB: Now there are prompt_len tokens in KV-cache
    m_kvcache_desc.num_stored_tokens += prompt_len;
    int64_t last_token = utils::argmax(m_prefill_request.get_tensor("logits"), 0);
    results.tokens[0].push_back(last_token);
    if (streamer_ptr && streamer_ptr->put(last_token)) {
        return results;
    }

    // Inputs: input_ids, attention_mask, position_ids, ...
    // Outputs: logits, ...
    const auto kStartInputKVCacheLayers = 3u;
    const auto kStartOutputKVCacheLayers = 1u;

    // NB: Copy KV-cache tensors from prefill model to kvcache model
    const auto& kvcache_compiled = m_kvcache_request.get_compiled_model();
    for (int i = 0; i < kvcache_compiled.outputs().size() - 1; ++i) {

        const auto& output_name = kvcache_compiled.outputs()[kStartOutputKVCacheLayers + i].get_any_name();
        auto prefill_out_tensor = m_prefill_request.get_tensor(output_name);
        auto prefill_out_slice = make_tensor_slice(
            prefill_out_tensor, m_kvcache_desc.dim, m_kvcache_desc.max_prompt_size - m_kvcache_desc.num_stored_tokens, m_kvcache_desc.max_prompt_size
        );

        const auto& input_name = kvcache_compiled.inputs()[kStartInputKVCacheLayers + i].get_any_name();
        auto kvcache_in_tensor = m_kvcache_request.get_tensor(input_name);
        auto kvcache_in_slice = make_tensor_slice(
            kvcache_in_tensor, m_kvcache_desc.dim, 0u, m_kvcache_desc.num_stored_tokens
        );

        prefill_out_slice.copy_to(kvcache_in_slice);
    }

    auto* input_ids_data = m_kvcache_request.get_tensor("input_ids").data<int64_t>();
    auto* position_ids_data = m_kvcache_request.get_tensor("position_ids").data<int64_t>();
    auto* attention_mask_data = m_kvcache_request.get_tensor("attention_mask").data<int64_t>();

    // NB: Fill attention mask in the correct format [1, 1 ... 1, 0, 0 ... 0, 1]
    std::fill(attention_mask_data, attention_mask_data + m_kvcache_desc.num_stored_tokens - 1u, 1u);
    attention_mask_data[m_kvcache_desc.total_size - 1] = 1u;

    const size_t max_tokens = config.get_max_new_tokens(prompt_len);
    for (int i = 0; i < max_tokens - 1; ++i) {
        input_ids_data[0] = last_token;
        position_ids_data[0] = m_kvcache_desc.num_stored_tokens;
        attention_mask_data[m_kvcache_desc.num_stored_tokens - 1] = 1u;

        m_kvcache_request.infer();
        m_kvcache_desc.num_stored_tokens += 1;

        last_token = utils::argmax(m_kvcache_request.get_tensor("logits"), 0);
        results.tokens[0].push_back(last_token);

        if (streamer_ptr && streamer_ptr->put(last_token)) {
            break;
        }

        if (last_token == config.eos_token_id && !config.ignore_eos) {
            break;
        }

        // NB: KV-cache is full, further generation is impossible
        if (m_kvcache_desc.num_stored_tokens == m_kvcache_desc.total_size) {
            break;
        }

        // NB: Write KV-cache for the new token to the correct input position for the next iteration
        for (int i = 0; i < kvcache_compiled.outputs().size() - 1; ++i) {
            const auto& input_name = kvcache_compiled.inputs()[kStartInputKVCacheLayers + i].get_any_name();
            auto kvcache_in_tensor = m_kvcache_request.get_tensor(input_name);
            auto kvcache_in_slice = make_tensor_slice(
                kvcache_in_tensor, m_kvcache_desc.dim, m_kvcache_desc.num_stored_tokens - 1, m_kvcache_desc.num_stored_tokens
            );
            const auto& output_name = kvcache_compiled.outputs()[kStartOutputKVCacheLayers + i].get_any_name();
            m_kvcache_request.get_tensor(output_name).copy_to(kvcache_in_slice);
        }
    }
    return results;
}

}  // namespace genai
}  // namespace ov<|MERGE_RESOLUTION|>--- conflicted
+++ resolved
@@ -248,7 +248,6 @@
     // (5) Clone the model - this will be prefill
     m_prefill_model = m_kvcache_model->clone();
     m_prefill_model->set_friendly_name(m_kvcache_model->get_friendly_name() + "_prefill");
-<<<<<<< HEAD
     std::string model_type = get_model_type(path / "config.json");
     uint32_t kv_dims;
     if (model_type == "chatglm")
@@ -263,15 +262,7 @@
     const uint32_t max_kvcache_size = m_kvcache_desc.total_size;
     reshape_to_static(m_prefill_model, max_prompt_size, max_kvcache_size, path);
     reshape_to_static(m_kvcache_model, 1u, max_kvcache_size, path);
-=======
-    // (6) Reshape both models to static shape
-    const auto kMaxPromptLen = pop_or_default(pipeline_config, "MAX_PROMPT_LEN", 1024u);
-    const auto kMinResponseLen = pop_or_default(pipeline_config, "MIN_RESPONSE_LEN", 150u);
-    // FIXME For some models KV-cache dim != 2u
-    m_kvcache_desc = KVCacheDesc { kMaxPromptLen, kMaxPromptLen + kMinResponseLen, 0u, 2u };
-    reshape_to_static(m_prefill_model, m_kvcache_desc.max_prompt_size, m_kvcache_desc.max_prompt_size);
-    reshape_to_static(m_kvcache_model, 1u, m_kvcache_desc.total_size);
->>>>>>> 795bb00f
+
     // (7) Compile both model
     auto prefill_config = pop_or_default(pipeline_config, "PREFILL_CONFIG", get_default_prefill_config());
     auto generate_config = pop_or_default(pipeline_config, "GENERATE_CONFIG", get_default_generate_config());
