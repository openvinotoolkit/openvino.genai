// Copyright (C) 2024-2025 Intel Corporation
// SPDX-License-Identifier: Apache-2.0

#include "llm_pipeline_static.hpp"

#include "sampler.hpp"

#include <fstream>
#include <regex>

#include "openvino/pass/stateful_to_stateless.hpp"

// NB: decompose SDPA
#include "openvino/pass/matcher_pass.hpp"
#include "openvino/pass/manager.hpp"
#include "openvino/pass/graph_rewrite.hpp"
#include "openvino/pass/pattern/op/wrap_type.hpp"

#include "openvino/runtime/core.hpp"
#include "openvino/opsets/opset13.hpp"
#include "openvino/core/preprocess/pre_post_process.hpp"
#include "openvino/runtime/properties.hpp"
#include "openvino/runtime/intel_npu/properties.hpp"
#include "openvino/core/parallel.hpp"

#include <jinja2cpp/user_callable.h>

#include "text_callback_streamer.hpp"
#include "json_utils.hpp"
#include "utils.hpp"

namespace {

namespace opp = ov::pass::pattern;
class TransposeValueTensors : public ov::pass::MatcherPass {
public:
    struct Context {
        std::vector<std::shared_ptr<ov::opset13::Parameter>> new_params;
        std::vector<std::shared_ptr<ov::opset13::Parameter>> old_params;
        using Ref = std::reference_wrapper<Context>;
    };

    TransposeValueTensors(Context::Ref ctx) {
        auto param = opp::wrap_type<ov::op::v0::Parameter>();
        auto transpose = opp::wrap_type<ov::op::v1::Transpose>({opp::any_input(), opp::any_input()});
        auto concat = opp::wrap_type<ov::op::v0::Concat>({param, transpose});
        auto softmax = opp::wrap_type<ov::op::v8::Softmax>({opp::any_input()});
        auto matmul = opp::wrap_type<ov::op::v0::MatMul>({softmax, concat});

        auto callback = [=](ov::pass::pattern::Matcher& m) {
            auto& node_to_output = m.get_pattern_value_map();

            auto matched_node_param     = node_to_output.at(param).get_node_shared_ptr();
            auto matched_node_concat    = node_to_output.at(concat).get_node_shared_ptr();
            auto matched_node_transpose = node_to_output.at(transpose).get_node_shared_ptr();
            auto matched_node_matmul    = node_to_output.at(matmul).get_node_shared_ptr();

            auto matched_param     = std::static_pointer_cast<ov::op::v0::Parameter>(matched_node_param);
            auto matched_concat    = std::static_pointer_cast<ov::op::v0::Concat>(matched_node_concat);
            auto matched_transpose = std::static_pointer_cast<ov::op::v1::Transpose>(matched_node_transpose);
            auto matched_matmul    = std::static_pointer_cast<ov::op::v0::MatMul>(matched_node_matmul);

            auto shape = matched_param->get_partial_shape();
            OPENVINO_ASSERT(shape.size() == 4u);
            // NB: Transpose Parameter that correspond to V-tensor it will
            // speed-up its multiplication with attention scores
            std::swap(shape[2], shape[3]);
            auto new_param = std::make_shared<ov::opset13::Parameter>(matched_param->get_element_type(), shape);
            new_param->set_friendly_name(matched_param->get_friendly_name());
            new_param->outputs().begin()->get_tensor().set_names(matched_param->outputs().begin()->get_tensor().get_names());
            ov::replace_node(matched_param, new_param);
            // NB: Save in order to add/remove to the model later on
            ctx.get().new_params.push_back(new_param);
            ctx.get().old_params.push_back(matched_param);

            auto order_cst = ov::op::v0::Constant::create(ov::element::i32, ov::Shape{4}, {0, 2, 3, 1});
            auto new_transpose = std::make_shared<ov::opset13::Transpose>(matched_transpose->input_value(0),
                                                                          order_cst->output(0));
            new_transpose->set_friendly_name(matched_transpose->get_friendly_name());
            ov::replace_node(matched_transpose, new_transpose);

            auto new_concat = std::make_shared<ov::opset13::Concat>(
                ov::OutputVector{new_param->output(0), new_transpose->output(0)}, 3u
            );
            new_concat->set_friendly_name(matched_concat->get_friendly_name());
            ov::replace_node(matched_concat, new_concat);

            matched_matmul->set_transpose_b(true);

            return true;
        };
        register_matcher(std::make_shared<opp::Matcher>(matmul, "TransposeValueTensors"), std::move(callback));
    }
};

class ScaledDotProductAttentionDecomposition : public ov::pass::MatcherPass {
public:
    OPENVINO_RTTI("ScaledDotProductAttentionDecomposition", "0");
    ScaledDotProductAttentionDecomposition() {
        auto pattern_node = ov::pass::pattern::wrap_type<ov::op::v13::ScaledDotProductAttention>();

        ov::matcher_pass_callback callback = [=](ov::pass::pattern::Matcher& m) {
            auto& pattern_to_output = m.get_pattern_value_map();
            auto node = ov::as_type_ptr<ov::op::v13::ScaledDotProductAttention>(
                    pattern_to_output.at(pattern_node).get_node_shared_ptr());

            if (node == nullptr || transformation_callback(node)) {
                return false;
            }

            auto new_output_node = decompose(node);
            ov::replace_node(node, new_output_node);
            return true;
        };

        auto m = std::make_shared<ov::pass::pattern::Matcher>(pattern_node, "ScaledDotProductAttentionDecomposition");
        register_matcher(m, std::move(callback));
    }
    std::shared_ptr<ov::Node> decompose(std::shared_ptr<ov::op::v13::ScaledDotProductAttention> node) {
        using namespace ov::op;
        using namespace ov;
        auto query = node->input_value(0);
        auto key = node->input_value(1);
        auto value = node->input_value(2);
        auto q_shape = register_new_node<v3::ShapeOf>(query, element::i32);
        auto k_shape = register_new_node<v3::ShapeOf>(key, element::i32);
        auto minus_one = register_new_node(v0::Constant::create(element::i32, Shape{}, {-1}));
        auto minus_two = register_new_node(v0::Constant::create(element::i32, Shape{}, {-2}));
        auto zero_i = register_new_node(v0::Constant::create(element::i32, Shape{}, {0}));
        auto one_i = register_new_node(v0::Constant::create(element::i32, Shape{}, {1}));
        auto one_f = register_new_node<v1::ConvertLike>(one_i, query);
        auto zero_f = register_new_node<v1::ConvertLike>(zero_i, query);

        Output<Node> scale;
        if (node->get_input_size() < 5) {
            scale = register_new_node<v8::Gather>(q_shape, minus_one, zero_i)->output(0);
            scale = register_new_node<v1::ConvertLike>(scale, query);
            auto sqrt_scale = register_new_node<v0::Sqrt>(scale);
            scale = register_new_node<v1::Divide>(one_f, sqrt_scale);
        } else {
            scale = node->input_value(4);
        }

        auto q_scaled = register_new_node<v1::Multiply>(query, scale);
        auto k_rank = register_new_node<v3::ShapeOf>(k_shape, element::i32)->output(0);
        auto k_last_dim = register_new_node<v1::Add>(k_rank, minus_one);
        auto k_next_dim = register_new_node<v1::Add>(k_rank, minus_two)->output(0);
        k_rank = register_new_node<v0::Squeeze>(k_rank, zero_i);
        auto minus_inf =
            register_new_node(v0::Constant::create(element::f32, Shape{}, {-std::numeric_limits<float>::infinity()}))
            ->output(0);
        auto keep_dim_last = register_new_node<v0::Squeeze>(k_next_dim, zero_i);
        auto k_dims_before_transpose = register_new_node<v4::Range>(zero_i, keep_dim_last, one_i, element::i32);

        auto scaled_atten = register_new_node<v0::MatMul>(q_scaled, key, false, true)->output(0);
        minus_inf = register_new_node<v1::ConvertLike>(minus_inf, scaled_atten);

        if (node->get_causal() || node->get_input_size() > 3) {
            Output<Node> mask;
            Output<Node> atten_mask;
            if (!node->get_causal()) {
                mask = node->input_value(3);

                // two types of masks are supported. A boolean mask where a value of True indicates that the element should
                // take part in attention. A float mask of the same type as query, key, value that is added to the attention
                // score.
                if (mask.get_element_type() == element::boolean) {
                    atten_mask = register_new_node<v1::ConvertLike>(mask, scaled_atten);
                    auto inv_mask = register_new_node<v1::LogicalNot>(mask);
                    atten_mask = register_new_node<v1::Select>(inv_mask, atten_mask, minus_inf);
                } else {
                    atten_mask = mask;
                }
            } else {
                auto target_s_len = register_new_node<v8::Gather>(q_shape, minus_two, zero_i);
                auto source_s_len = register_new_node<v8::Gather>(k_shape, minus_two, zero_i);
                auto ssl = register_new_node<v0::Unsqueeze>(source_s_len, zero_i);
                auto tsl = register_new_node<v0::Unsqueeze>(target_s_len, zero_i);
                auto mask_shape = register_new_node<v0::Concat>(OutputVector{tsl, ssl}, 0);
                mask = register_new_node<v1::Broadcast>(minus_inf, mask_shape);
                auto horizontal_range = register_new_node<v4::Range>(zero_i, source_s_len, one_i, element::i32)->output(0);
                horizontal_range = register_new_node<v0::Unsqueeze>(horizontal_range, zero_i);
                auto stop = register_new_node<v1::Add>(target_s_len, one_i);
                auto vertical_range = register_new_node<v4::Range>(one_i, stop, one_i, element::i32)->output(0);
                vertical_range = register_new_node<v0::Unsqueeze>(vertical_range, one_i);
                auto triu = register_new_node<v1::GreaterEqual>(horizontal_range, vertical_range);
                atten_mask = register_new_node<v1::Select>(triu, mask, zero_f);
            }
            scaled_atten = register_new_node<v1::Add>(scaled_atten, atten_mask);
        }

        scaled_atten = register_new_node<v8::Softmax>(scaled_atten, -1);
        auto result = register_new_node<v0::MatMul>(scaled_atten, value);
        result->set_friendly_name(node->get_friendly_name());
        copy_runtime_info(node, get_new_nodes());
        return result;
    }
};

std::shared_ptr<ov::Model> cvt_value_tensors_layout(std::shared_ptr<ov::Model> model) {
    ov::preprocess::PrePostProcessor ppp(model);
    for (auto tensor : model->outputs()) {
        if (tensor.get_any_name().find("value") != std::string::npos) {
            // NB: [batch, num_heads, seq_len, emb_size] -> [batch, num_heads, emb_size, seq_len]
            ppp.output(tensor.get_any_name()).model().set_layout(ov::Layout("BHSE"));
            ppp.output(tensor.get_any_name()).tensor().set_layout(ov::Layout("BHES"));
        }
    }
    return ppp.build();
}

bool optimize_value_tensors(std::shared_ptr<ov::Model> model) {
    ov::pass::GraphRewrite rewr;
    rewr.add_matcher<ScaledDotProductAttentionDecomposition>();
    TransposeValueTensors::Context ctx;
    rewr.add_matcher<TransposeValueTensors>(std::ref(ctx));
    rewr.run_on_model(model);

    model->add_parameters(ctx.new_params);
    for (auto old_param : ctx.old_params) {
        model->remove_parameter(old_param);
    }
    ov::pass::Validate().run_on_model(model);

    // NB: if new_params is not empty - pass has been applied
    return !ctx.new_params.empty();
}

uint32_t align_to(uint32_t value, uint32_t alignment) {
    return (value + alignment - 1) & ~(alignment - 1);
}

enum class GenerateHint {
    FAST_COMPILE,
    BEST_PERF
};

std::string to_string(GenerateHint h) {
    switch(h) {
        case GenerateHint::FAST_COMPILE :
            return "FAST_COMPILE";
        case GenerateHint::BEST_PERF :
            return "BEST_PERF";
        default:
            OPENVINO_THROW("Unsupported value for type GenerateHint provided");
    }
}

GenerateHint str_to_hint(const std::string& str) {
    if (str == to_string(GenerateHint::FAST_COMPILE)) {
        return GenerateHint::FAST_COMPILE;
    }
    if (str == to_string(GenerateHint::BEST_PERF)) {
        return GenerateHint::BEST_PERF;
    }
    OPENVINO_THROW("Unsupported \"GENERATE_HINT\" provided: " +
                   str + ". Please select either \"" + to_string(GenerateHint::BEST_PERF) + "\" or \"" + to_string(GenerateHint::FAST_COMPILE) +"\".");
}

std::shared_ptr<ov::Model> cvt_kvcache_to_fp16(const std::shared_ptr<ov::Model>& model) {
    ov::preprocess::PrePostProcessor ppp(model);

    for (auto tensor : model->inputs()) {
        if (tensor.get_any_name().find("past_key") != std::string::npos) {
            ppp.input(tensor.get_any_name()).tensor().set_element_type(ov::element::Type_t::f16);
        }
    }

    for (auto tensor : model->outputs()) {
        if (tensor.get_any_name().find("present") != std::string::npos) {
            ppp.output(tensor.get_any_name()).tensor().set_element_type(ov::element::Type_t::f16);
        }
    }

    return ppp.build();
}

void align_u4_zp_constants(const std::shared_ptr<ov::Model>& model) {
    for (auto op : model->get_ops()) {
        if (ov::op::util::is_constant(op)) {
            auto cst_op = std::dynamic_pointer_cast<ov::op::v0::Constant>(op);
            const auto cst_op_out = cst_op->output(0);
            if (cst_op_out.get_element_type() == ov::element::u4 && ov::shape_size(cst_op_out.get_shape()) == 1u) {
                ov::Tensor cst_tensor(ov::element::u4, cst_op_out.get_shape());
                *static_cast<uint8_t*>(cst_tensor.data()) = cst_op->get_vector<uint8_t>()[0] & 0x0f;
                auto new_cst_op = std::make_shared<ov::op::v0::Constant>(cst_tensor);
                for (auto target_input : cst_op_out.get_target_inputs()) {
                    target_input.replace_source_output(new_cst_op);
                }
            }
        }
    }
}

bool is_cw_compressed(const std::shared_ptr<ov::Model>& model) {
    std::vector<std::string> rt_info_path = {"nncf", "weight_compression", "group_size"};
    if (!model->has_rt_info(rt_info_path)) {
        // NB: Model isn't compressed by NNCF - skip
        return false;
    }
    auto group_size = model->get_rt_info<int>(rt_info_path);
    if (group_size == -1) {
        // NB: Enable DQ for CW quantized models
        return true;
    }
    return false;
}

std::optional<ov::Any> pop_option(ov::AnyMap& config, const std::string& option_name) {
    if (auto it = config.find(option_name); it != config.end()) {
        std::optional<ov::Any> found = std::make_optional(it->second);
        config.erase(it);
        return found;
    }
    return std::nullopt;
}

template <typename T>
std::optional<T> get_option(const ov::AnyMap& config, const std::string& option_name) {
    if (auto it = config.find(option_name); it != config.end()) {
        return std::make_optional(it->second.as<T>());
    }
    return std::nullopt;
}

std::shared_ptr<ov::Model> redirect_new_kv_to_output(const std::shared_ptr<ov::Model>& model) {
    const auto kStartOutputKVCacheLayers = 1u;
    for (int i = kStartOutputKVCacheLayers; i < model->outputs().size(); ++i) {
        auto kvout  = model->output(i);
        auto kvrslt = kvout.get_node();
        auto kvcat  = kvrslt->inputs()[0].get_source_output().get_node();
        auto kvval  = kvcat->inputs()[1].get_source_output();
        kvval.set_names({kvout.get_any_name()});
        kvrslt->inputs()[0].replace_source_output(kvval);
    }
    model->validate_nodes_and_infer_types();
    return model;
}

std::shared_ptr<ov::Model> add_slices_to_kvcache_inputs(const std::shared_ptr<ov::Model>& model) {
    const auto kvcache_name_pattern = "past_key_values";
    std::vector<std::shared_ptr<ov::opset13::Parameter>> new_params;
    for (auto param : model->get_parameters()) {
        auto tensor_name = param->get_output_tensor(0).get_any_name();
        if (tensor_name.find(kvcache_name_pattern) == std::string::npos) {
            new_params.push_back(param);
            continue;
        }
        auto shape = param->get_output_shape(0);
        shape[2] += 1;

        auto new_param = std::make_shared<ov::opset13::Parameter>(param->get_element_type(), shape);
        new_param->set_friendly_name(tensor_name);
        new_param->outputs().begin()->get_tensor().set_names(param->outputs().begin()->get_tensor().get_names());

        auto slice_start = std::make_shared<ov::opset13::Constant>(
            ov::element::Type_t::i32, ov::Shape{1}, std::vector<int32_t>{1}
        );
        auto slice_stop = std::make_shared<ov::opset13::Constant>(
            ov::element::Type_t::i32, ov::Shape{1}, std::vector<int32_t>{static_cast<int32_t>(shape[2])}
        );
        auto slice_step = std::make_shared<ov::opset13::Constant>(
            ov::element::Type_t::i32, ov::Shape{1}, std::vector<int32_t>{1}
        );
        auto slice_axes = std::make_shared<ov::opset13::Constant>(
            ov::element::Type_t::i32, ov::Shape{1}, std::vector<int32_t>{2}
        );
        auto slice_node = std::make_shared<ov::opset13::Slice>(
            new_param, slice_start->output(0), slice_stop->output(0), slice_step->output(0), slice_axes->output(0)
        );
        slice_node->set_friendly_name(tensor_name + "_Slice");
        for (auto target_input : param->output(0).get_target_inputs()) {
            target_input.replace_source_output(slice_node->output(0));
        }
        new_params.push_back(new_param);
    }
    return std::make_shared<ov::Model>(model->get_results(), ov::SinkVector{}, new_params);
}

struct KVAxesPosition {
    uint32_t batch;
    uint32_t seq_len;
};

KVAxesPosition get_kv_axes(const std::string& model_type) {
    KVAxesPosition axes;
    if (model_type == "chatglm") {
        axes.batch = 1u;
        axes.seq_len = 0u;
    } else if (model_type == "qwen") {
        // Note, qwen2 does not fall into this category and conforms to default layout
        axes.batch = 0u;
        axes.seq_len = 1u;
    } else {
        axes.batch = 0u;
        axes.seq_len = 2u;
    }
    return axes;
}

ov::genai::static_llm::ModelConfigDesc get_modeldesc_from_json(const std::filesystem::path& filepath) {
    std::ifstream file(filepath);
    OPENVINO_ASSERT(file.is_open(), "Could not open file: ", filepath);
    nlohmann::json config_data = nlohmann::json::parse(file);

    ov::genai::static_llm::ModelConfigDesc desc;
    desc.type = config_data["model_type"].get<std::string>();
    // NB: In case _name_or_path field isn't presented in config.json
    if (config_data.contains("_name_or_path")) {
        desc.name_or_path = config_data["_name_or_path"].get<std::string>();
    }
    desc.num_key_value_heads = config_data.contains("num_key_value_heads")
        ? config_data["num_key_value_heads"].get<int>() : -1;
    return desc;
}

void reshape_to_static(std::shared_ptr<ov::Model> model,
                       const uint32_t input_size,
                       const uint32_t kvcache_size,
                       const KVAxesPosition& kv_axes_position) {
    std::map<std::string, ov::PartialShape> new_shapes;
    for (auto input : model->inputs()) {
        const auto& input_name = input.get_any_name();
        ov::PartialShape new_shape;
        if (input_name.find("input_ids") != std::string::npos) {
            new_shape = ov::PartialShape({1, input_size});
        } else if (input_name.find("attention_mask") != std::string::npos) {
            new_shape = ov::PartialShape({1, kvcache_size});
        } else if (input_name.find("position_ids") != std::string::npos) {
            new_shape = ov::PartialShape({1, input_size});
        } else {
            const auto& partial_shape = input.get_partial_shape();
            new_shape = partial_shape;
            new_shape[kv_axes_position.batch] = 1;
            new_shape[kv_axes_position.seq_len] = kvcache_size - input_size;
        }
        new_shapes.emplace(input_name, new_shape);
    }
    model->reshape(new_shapes);
}

template <typename T>
void fill_tensor(ov::Tensor tensor, T fill_val, size_t offset = 0u) {
    T* tensor_data = tensor.data<T>();
    std::fill(tensor_data + offset, tensor_data + tensor.get_size(), fill_val);
}

void copy_with_offset(const ov::Tensor& orig, const std::size_t offset, ov::Tensor& padded) {
    int64_t* orig_data = orig.data<int64_t>();
    int64_t* padded_data = padded.data<int64_t>();
    std::copy(orig_data, orig_data + orig.get_size(), padded_data + offset);
}

void merge_config_with(ov::AnyMap& lhs, const ov::AnyMap& rhs) {
    for (const auto& [key, value] : rhs) {
        // NB: Overwrite the value if key already exists
        if (auto it = lhs.find(key); it != lhs.end()) {
            it->second = value;
        } else {
            lhs.emplace(key, value);
        }
    }
}

struct NPUDesc {
    std::string arch;
    int64_t max_tiles;
    bool compiler_dq;
};

std::optional<NPUDesc> extract_npu_descriptor(ov::Core& core) {
    const auto all_devices = core.get_available_devices();
    if (std::find(all_devices.begin(), all_devices.end(), "NPU") == all_devices.end()) {
        return std::nullopt;
    }
    const auto arch = core.get_property("NPU", ov::device::architecture);
    const auto max_tiles = core.get_property("NPU", ov::intel_npu::max_tiles);

    bool compiler_dq = false;
    const auto device_caps = core.get_property("NPU", ov::device::capabilities);
    if (std::find(device_caps.begin(), device_caps.end(),
                  "COMPILER_DYNAMIC_QUANTIZATION") != device_caps.end()) {
        compiler_dq = true;
    }
    return std::make_optional(NPUDesc{arch, max_tiles, compiler_dq});
}

ov::AnyMap get_baseline_common_config() {
    ov::AnyMap config = {
        { "NPU_COMPILATION_MODE_PARAMS", "compute-layers-with-higher-precision=Sqrt,Power,ReduceMean,Add_RMSNorm" },
        { "NPUW_DEVICES", "NPU" },
        { "NPU_USE_NPUW",  "YES" },
        { "NPUW_FOLD", "YES" },
        { "NPUW_DCOFF_TYPE", "f16" },
        { "NPUW_DCOFF_SCALE", "YES"},
        { "NPUW_WEIGHTS_BANK", "shared" },
        { "NPUW_SLICE_OUT", "YES" },
        { "NPUW_FUNCALL_ASYNC", "YES" }
    };
    return config;
}

ov::AnyMap get_default_common_config(const std::shared_ptr<ov::Model>& model) {
    auto config = get_baseline_common_config();
    const char* npu_l0 = std::getenv("DISABLE_OPENVINO_GENAI_NPU_L0");
    if (npu_l0 && std::atoi(npu_l0) == 1) {
        config.emplace("NPUW_WEIGHTS_BANK_ALLOC", "CPU");
    } else {
        config.emplace("NPUW_FUNCALL_FOR_ALL", "YES");
    }
    return config;
}

ov::AnyMap get_default_prefill_config(const std::shared_ptr<ov::Model>& model,
                                      const std::optional<NPUDesc>& npudesc) {
    auto config = get_default_common_config(model);
    if (is_cw_compressed(model)) {
        config.emplace("NPUW_DQ", "YES");
    } else {
        config.emplace("NPUW_PMM", "NO");
    }
    if (npudesc.has_value() &&
        npudesc->arch == "4000" &&
        npudesc->max_tiles != -1) {
        config.emplace("NPU_DPU_GROUPS", npudesc->max_tiles);
    }
    if (npudesc.has_value() && npudesc->compiler_dq) {
        config.emplace("NPUW_DQ_FULL", "NO");
    }
    return config;
}

ov::AnyMap get_default_generate_config(const std::shared_ptr<ov::Model>& model,
                                       const std::optional<NPUDesc>& npudesc,
                                       const GenerateHint hint) {
    auto config = get_default_common_config(model);
    if (hint == GenerateHint::BEST_PERF) {
        config.emplace("NPUW_ONLINE_PIPELINE", "NONE");
    }
    // NB: Unconditionally set for generation model
    config.emplace("NPUW_DQ", "YES");
    if (npudesc.has_value() && npudesc->arch == "4000") {
        config.emplace("NPU_DPU_GROUPS", 4);
    }
    if (hint == GenerateHint::FAST_COMPILE) {
        config.emplace("NPUW_UNFOLD_IREQS", "YES");
    }
    if (npudesc.has_value() && npudesc->compiler_dq) {
        config.emplace("NPUW_DQ_FULL", "NO");
    }
    return config;
}

template <typename T>
T pop_or_default(ov::AnyMap& config, const std::string& key, const T& default_value) {
    auto anyopt = pop_option(config, key);
    if (anyopt.has_value()) {
        if (anyopt.value().empty()) {
            if (ov::genai::utils::is_container<T>)
                return T{};
            else {
                OPENVINO_THROW("Got empty ov::Any for key: " + key);
            }
        }
        return anyopt.value().as<T>();
    }
    return default_value;
}

std::optional<uint32_t> pop_int_and_cast(ov::AnyMap& config, const std::string& key) {
    auto anyopt = pop_option(config, key);
    if (anyopt.has_value()) {
        const auto any = anyopt.value();
        int64_t value;
        // NB: Integer value coming from python has int64_t datatype
        if (any.is<int64_t>()) {
            value = any.as<int64_t>();
        } else if (any.is<int>()) {
            value = any.as<int>();
        } else {
            OPENVINO_THROW("Failed to extract " + key + ". Type mismatch: expected types: int or int64_t");
        }
        if (value < 0) {
            OPENVINO_THROW(key + " cannot be negative!");
        }
        return std::make_optional(static_cast<uint32_t>(value));
    }
    return std::nullopt;
}

void update_config(ov::AnyMap& config, const std::pair<std::string, ov::Any>& pair) {
    if (config.count(pair.first) == 0) {
        config.insert(pair);
    }
}

void rename_key(ov::AnyMap& config, const std::string& old_key, const std::string& new_key) {
    if (config.count(old_key) != 0) {
        auto opt_value = pop_option(config, old_key);
        config[new_key] = opt_value.value();
    }
}

ov::Tensor make_tensor_slice(ov::Tensor tensor, size_t dim, size_t start_pos, size_t end_pos) {
    ov::Shape start_shape(std::vector<size_t>(tensor.get_shape().size(), 0u));
    start_shape[dim] = start_pos;
    ov::Shape end_shape = tensor.get_shape();
    end_shape[dim] = end_pos;
    return ov::Tensor(tensor, start_shape, end_shape);
}

void set_npuw_cache_dir(ov::AnyMap& config) {
    std::optional<std::string> cache_dir = get_option<std::string>(config, "CACHE_DIR");
    if (config.count("NPU_USE_NPUW") != 0u && cache_dir) {
        config.emplace("NPUW_CACHE_DIR", cache_dir.value());
        pop_option(config, "CACHE_DIR");
    }
}

void copy_columns_by_row_chunks(const ov::Tensor& src, ov::Tensor& dst) {
    const auto src_shape = src.get_shape();

    OPENVINO_ASSERT(src_shape.size() == 4u);
    OPENVINO_ASSERT(src_shape == dst.get_shape());
    OPENVINO_ASSERT(src.get_byte_size() == dst.get_byte_size());

    const auto src_strides = src.get_strides();
    const auto dst_strides = dst.get_strides();
    const auto elem_size   = src.get_byte_size() / src.get_size();

    const auto C = src_shape[1];
    const auto H = src_shape[2];
    const auto W = src_shape[3];

    const auto IS_H = src_strides[2];
    const auto OS_H = dst_strides[2];

    const size_t chunk_byte_size = W * elem_size;

    const auto* src_p  = static_cast<uint8_t*>(src.data());
          auto* dst_p  = static_cast<uint8_t*>(dst.data());

    for (size_t i = 0; i < C*H; ++i) {
        const size_t src_offset = i * IS_H;
        const size_t dst_offset = i * OS_H;
        std::copy_n(src_p + src_offset, chunk_byte_size, dst_p + dst_offset);
    }
}

void stream_generated_tokens(std::shared_ptr<ov::genai::StreamerBase> streamer_ptr,
                             ov::genai::GenerationHandle& handle) {
    if (streamer_ptr && handle->can_read()) {
        std::unordered_map<uint64_t, ov::genai::GenerationOutput> token = handle->back();
        for (const auto& gen_token : token.begin()->second.generated_ids) {
            if (streamer_ptr->put(gen_token)) {
                handle->drop();
                break;
            }
        }
    }
}

enum StaticPipelineKind {
    STATEFUL,
    STATELESS
};
StaticPipelineKind str_to_pipeline(const std::string& str) {
    if (str == "STATEFUL") {
        return StaticPipelineKind::STATEFUL;
    }
    if (str == "STATELESS") {
        return StaticPipelineKind::STATELESS;
    }
    OPENVINO_THROW("Unsupported \"PIPELINE\" provided: ",
                   str, ". Please select either \"STATEFUL\" or \"STATELESS\".");
}
} // anonymous namespace

namespace ov {
namespace genai {
namespace static_llm {

StatefulLLMPipeline::StatefulLLMPipeline(
    const std::filesystem::path& models_path,
    const ov::genai::Tokenizer& tokenizer,
    const std::string& device,
    const ov::AnyMap& config
) : LLMPipelineImplBase(tokenizer,
<<<<<<< HEAD
                        utils::from_config_json_if_exists(models_path)) {
=======
                        utils::from_config_json_if_exists(models_path)),
    m_sampler(m_tokenizer) {

    auto model = genai::utils::singleton_core().read_model(models_path / "openvino_model.xml", {}, config);
    ModelConfigDesc model_desc = get_modeldesc_from_json(models_path / "config.json");
>>>>>>> 7ec42d04
    ov::AnyMap properties = config;
    const auto use_blobs = pop_or_default(properties, "USE_BLOBS", false);
    if (use_blobs) {
        auto blob_path = pop_or_default(properties, "BLOB_PATH", std::string{});
        if (blob_path.empty()) {
            blob_path = (models_path / "openvino_model.blob").string();
        }
        if (!std::filesystem::exists(blob_path)) {
            OPENVINO_THROW("Blob file is not found at: " + blob_path);
        }
        std::ifstream fin(blob_path, std::ios::in | std::ios::binary);
        if (!fin.is_open()) {
            OPENVINO_THROW("Blob file can't be opened: " + blob_path);
        }
        auto compiled = genai::utils::singleton_core().import_model(fin, device, {});
        m_request = compiled.create_infer_request();
    } else {
        auto model = genai::utils::singleton_core().read_model(models_path / "openvino_model.xml", {}, config);
        ModelConfigDesc model_desc = get_modeldesc_from_json(models_path / "config.json");
        ov::AnyMap properties = config;

<<<<<<< HEAD
        auto compiled = setupAndCompileModel(model, model_desc, properties);
        m_request = compiled->create_infer_request();
    }
=======
    auto compiled = setupAndCompileModel(model, model_desc, properties);
    m_request = compiled->create_infer_request();
    m_sampler.set_seed(m_generation_config.rng_seed);
>>>>>>> 7ec42d04
}


StatefulLLMPipeline::StatefulLLMPipeline(
    const std::shared_ptr<ov::Model>& model,
    const ModelConfigDesc& model_desc,
    const ov::genai::Tokenizer& tokenizer,
    const std::string&,
    const ov::AnyMap& properties,
    const ov::genai::GenerationConfig& generation_config
) : LLMPipelineImplBase(tokenizer, generation_config),
    m_sampler(m_tokenizer) {
    ov::AnyMap properties_copy = properties;
    auto compiled = setupAndCompileModel(model, model_desc, properties_copy);
    m_request = compiled->create_infer_request();
    m_sampler.set_seed(m_generation_config.rng_seed);
}

void StatefulLLMPipeline::updateStatefulConfig(
    const ModelConfigDesc& model_desc,
    ov::AnyMap& pipeline_config) {
    const uint32_t kMaxPromptLen = pop_int_and_cast(pipeline_config, "MAX_PROMPT_LEN").value_or(1024u);
    const uint32_t kMinResponseLen = pop_int_and_cast(pipeline_config, "MIN_RESPONSE_LEN").value_or(128u);
    m_max_prompt_len = kMaxPromptLen;
    m_kvcache_total = kMaxPromptLen + kMinResponseLen;

    update_config(pipeline_config, {"NPU_USE_NPUW", "YES"});
    update_config(pipeline_config, {"NPUW_LLM", "YES"});

    KVAxesPosition axes = get_kv_axes(model_desc.type);
    update_config(pipeline_config, {"NPUW_LLM_BATCH_DIM", axes.batch});
    update_config(pipeline_config, {"NPUW_LLM_SEQ_LEN_DIM", axes.seq_len});

    update_config(pipeline_config, {"NPUW_LLM_MAX_PROMPT_LEN", kMaxPromptLen});
    update_config(pipeline_config, {"NPUW_LLM_MIN_RESPONSE_LEN", kMinResponseLen});

    // NB: Try to apply opt transpose only for Llama-2-7b-chat-hf model
    if ( model_desc.name_or_path == "meta-llama/Llama-2-7b-chat-hf" ||
        (model_desc.type == "llama" && model_desc.num_key_value_heads == 32)) {
            update_config(pipeline_config, {"NPUW_LLM_OPTIMIZE_V_TENSORS", true});
    }

    rename_key(pipeline_config, "++PREFILL_CONFIG", "++NPUW_LLM_PREFILL_CONFIG");
    rename_key(pipeline_config, "++GENERATE_CONFIG", "++NPUW_LLM_GENERATE_CONFIG");
    rename_key(pipeline_config, "PREFILL_CONFIG", "NPUW_LLM_PREFILL_CONFIG");
    rename_key(pipeline_config, "GENERATE_CONFIG", "NPUW_LLM_GENERATE_CONFIG");
    rename_key(pipeline_config, "GENERATE_HINT", "NPUW_LLM_GENERATE_HINT");

    // Replace CACHE_DIR option if NPUW is enabled
    set_npuw_cache_dir(pipeline_config);
}

std::shared_ptr<ov::CompiledModel> StatefulLLMPipeline::setupAndCompileModel(
    const std::shared_ptr<ov::Model>& model,
    const ModelConfigDesc& model_desc,
    ov::AnyMap& pipeline_config) {
    updateStatefulConfig(model_desc, pipeline_config);

    return std::make_shared<ov::CompiledModel>(genai::utils::singleton_core().compile_model(model, "NPU", pipeline_config));
}

DecodedResults StatefulLLMPipeline::generate(
    StringInputs inputs,
    OptionalGenerationConfig generation_config,
    StreamerVariant streamer
) {
    auto start_time = std::chrono::steady_clock::now();

    GenerationConfig config = (generation_config.has_value()) ? *generation_config : m_generation_config;
    std::string prompt;
    if (auto input_vector = std::get_if<std::vector<std::string>>(&inputs)) {
        OPENVINO_ASSERT(input_vector->size() == 1u, "Currently only batch size=1 is supported");
        prompt = std::move(input_vector->front());
    } else {
        OPENVINO_ASSERT(std::holds_alternative<std::string>(inputs));
        prompt = std::get<std::string>(inputs);
    }

    ov::genai::TokenizedInputs tokenized_input;
    if (m_is_chat_conversation) {
        m_history.push_back({{"role", "user"}, {"content", prompt}});
        constexpr bool add_generation_prompt = true;
        prompt = m_tokenizer.apply_chat_template(m_history, add_generation_prompt);
        // for chat ov::genai::add_special_tokens(false) is aligned with stateful pipeline and HF
        tokenized_input = m_tokenizer.encode(prompt, ov::genai::add_special_tokens(false));
    } else {
        tokenized_input = m_tokenizer.encode(prompt);
    }

    auto encode_stop_time =  std::chrono::steady_clock::now();
    auto encoded_results = generate(tokenized_input, config, streamer);

    auto decode_start_time =  std::chrono::steady_clock::now();
    DecodedResults decoded_results = {m_tokenizer.decode(encoded_results.tokens), encoded_results.scores};
    auto decode_stop_time =  std::chrono::steady_clock::now();

    if (m_is_chat_conversation) {
        auto answer = decoded_results.texts[0];
        m_history.push_back({{"role", "assistant"}, {"content", answer}});
    }

    // generate_durations
    decoded_results.perf_metrics = encoded_results.perf_metrics;
    auto& raw_counters = decoded_results.perf_metrics.raw_metrics;
    auto stop_time = std::chrono::steady_clock::now();
    raw_counters.generate_durations.clear();
    raw_counters.generate_durations.emplace_back(PerfMetrics::get_microsec(stop_time - start_time));
    raw_counters.tokenization_durations.emplace_back(PerfMetrics::get_microsec(encode_stop_time - start_time));
    raw_counters.detokenization_durations.emplace_back(PerfMetrics::get_microsec(decode_stop_time - decode_start_time));
    decoded_results.perf_metrics.m_evaluated = false;
    decoded_results.perf_metrics.evaluate_statistics(start_time);
    return decoded_results;
}

EncodedResults StatefulLLMPipeline::generate(
    const EncodedInputs& inputs,
    OptionalGenerationConfig generation_config,
    StreamerVariant streamer
) {
    auto start_time = std::chrono::steady_clock::now();
    ov::Tensor input_ids;
    ov::Tensor attention_mask;

    if (auto data = std::get_if<ov::Tensor>(&inputs)) {
        input_ids = *data;
        attention_mask = ov::genai::utils::init_attention_mask(input_ids);
    } else if (auto data = std::get_if<TokenizedInputs>(&inputs)) {
        input_ids = data->input_ids;
        attention_mask = data->attention_mask;
    }

    ov::Shape prompts_shape = input_ids.get_shape();
    const size_t batch_size = prompts_shape[0];
    OPENVINO_ASSERT(batch_size == 1u, "Currently only batch size=1 is supported");

    GenerationConfig config = (generation_config.has_value()) ? *generation_config : m_generation_config;
    // If eos_token_id was not provided, take value from default m_generation_config
    if (config.eos_token_id == -1)
        config.set_eos_token_id(m_generation_config.eos_token_id);
    config.validate();

    std::shared_ptr<StreamerBase> streamer_ptr;
    if (auto streamer_obj = std::get_if<std::monostate>(&streamer)) {
        streamer_ptr = nullptr;
    } else if (auto streamer_obj = std::get_if<std::shared_ptr<StreamerBase>>(&streamer)) {
        streamer_ptr = *streamer_obj;
    } else if (auto callback = std::get_if<std::function<bool(std::string)>>(&streamer)) {
        streamer_ptr = std::make_shared<TextCallbackStreamer>(m_tokenizer, *callback);
    }

    OPENVINO_ASSERT(config.is_greedy_decoding() || config.is_multinomial(),
        "Currently only greedy and multinomial decoding are supported");

    OPENVINO_ASSERT(config.num_return_sequences == 1u,
        "Currently only \"num_return_sequences\" equal to 1 is supported!");

    ov::genai::EncodedResults results;
    auto& raw_perf_counters = results.perf_metrics.raw_metrics;
    // NB: Only batch=1 is supported now
    results.scores.resize(1u);
    results.scores[0] = 0u;
    results.tokens.resize(1u);

    // NB: Check if there is enough space in KV-cache to process input prompt
    auto prompt_len = input_ids.get_size();
    if (prompt_len > m_max_prompt_len) {
        OPENVINO_THROW("Static Stateful LLM pipeline may only process prompts up to "
                       + std::to_string(m_max_prompt_len) + " tokens. "
                       + "Set the \"MAX_PROMPT_LEN\" config option to increase the limit.");
    }

    ov::Tensor position_ids{ov::element::i64, input_ids.get_shape()};
    utils::initialize_position_ids(position_ids, attention_mask);

    m_request.set_tensor("input_ids", input_ids);
    m_request.set_tensor("attention_mask", attention_mask);
    m_request.set_tensor("position_ids", position_ids);

    m_request.infer();

    auto padded_logits = m_request.get_tensor("logits");
    // FIXME: Here is workaround to get only useful units of returned logits.
    //        If SliceOut is applied, there will be only 1 useful logit returned,
    //        nothing is required here.
    //        Other way, model will return logits of full context length,
    //        as internally prefill model is specially reshaped to return them.
    //        Fix should be done on OpenVINO side, so the model should return only
    //        useful logits of input prompt length, dropping the implementation-related
    //        padding ones.
    auto logits = padded_logits;
    auto padded_sequence_len = padded_logits.get_shape()[1];
    if (padded_sequence_len > 1) {
        // If SliceOut is not applied:
        logits = make_tensor_slice(padded_logits, 1, padded_sequence_len - prompt_len, padded_sequence_len);
    }
    int64_t output_sequence_len = logits.get_shape().at(1);

    auto sequence_group = std::make_shared<SequenceGroup>(
        0 /* request_id */, input_ids, config, 1 /* block_size */);
    sequence_group->update_processed_tokens_num(sequence_group->get_prompt_len() - output_sequence_len);
    sequence_group->schedule_tokens(output_sequence_len);

    // NB: Controls what tokens are ready to be pushed into the streamer
    GenerationHandle handle = std::make_shared<GenerationHandleImpl>(
        sequence_group->get_generation_stream(), sequence_group->get_sampling_parameters());

    SamplerOutput sampler_output = m_sampler.sample({sequence_group}, logits);
    stream_generated_tokens(streamer_ptr, handle);

    int64_t input_ids_data = -1;
    int64_t position_ids_data = prompt_len - 1;
    std::vector<int64_t> attention_mask_data(prompt_len - 1, 1);
    m_request.set_tensor("input_ids", ov::Tensor(ov::element::i64, ov::Shape{1,1},  reinterpret_cast<void*>(&input_ids_data)));
    m_request.set_tensor("position_ids", ov::Tensor(ov::element::i64, ov::Shape{1,1}, reinterpret_cast<void*>(&position_ids_data)));

    while (sequence_group->is_running()) {
        // KV Cache is full, no further generation is possible
        if (position_ids_data + 1 == m_kvcache_total) {
            sequence_group->set_out_of_memory();
            break;
        }

        sequence_group->schedule_tokens(1);
        const auto running_sequences = sequence_group->get_running_sequences();
        OPENVINO_ASSERT(running_sequences.size() == 1u);
        auto last_token = running_sequences.front()->get_generated_ids().back();

        // Just change the variables here, as pointers to them are already set to corresponding tensors
        input_ids_data = last_token;
        ++position_ids_data;
        // However, attention_mask changes its shape on each iteration, it should be re-set explicitly
        attention_mask_data.push_back(1);
        m_request.set_tensor("attention_mask", ov::Tensor(ov::element::i64, ov::Shape{1,attention_mask_data.size()}, (void*)&attention_mask_data[0]));

        m_request.infer();

        raw_perf_counters.m_new_token_times.emplace_back(std::chrono::steady_clock::now());
        raw_perf_counters.m_batch_sizes.emplace_back(batch_size);

        SamplerOutput sampler_output = m_sampler.sample(
            {sequence_group}, m_request.get_tensor("logits"));
        stream_generated_tokens(streamer_ptr, handle);
    }

    if (streamer_ptr) {
        streamer_ptr->end();
    }

    OPENVINO_ASSERT(sequence_group->get_finished_sequences().size() == 1u);
    auto sequence = sequence_group->get_finished_sequences().front();
    results.tokens[0] = sequence->get_generated_ids();
    results.scores[0] = sequence->get_cumulative_log_prob();
    m_sampler.clear_request_info(sequence_group->get_request_id());

    auto stop_time = std::chrono::steady_clock::now();
    // If is called without tokenization then that stat will not be reported.
    auto& metrics = results.perf_metrics;
    metrics.num_input_tokens = batch_size * input_ids.get_shape().at(1);
    metrics.load_time = this->m_load_time_ms;
    metrics.raw_metrics.generate_durations.emplace_back(PerfMetrics::get_microsec(stop_time - start_time));
    metrics.evaluate_statistics(start_time);
    return results;
}

void StatefulLLMPipeline::start_chat(const std::string& system_message) {
    if (!system_message.empty()) {
        m_history.push_back({{"role", "system"}, {"content", system_message}});
    }
    m_is_chat_conversation = true;
};

void StatefulLLMPipeline::finish_chat() {
    m_is_chat_conversation = false;
    m_history.clear();
};

StatelessLLMPipeline::StatelessLLMPipeline(
    const std::filesystem::path& models_path,
    const ov::genai::Tokenizer& tokenizer,
    const std::string& device,
    const ov::AnyMap& config
) : LLMPipelineImplBase(tokenizer,
                        utils::from_config_json_if_exists(models_path)),
    m_sampler(m_tokenizer) {
    auto properties = config;
    /* NB: Static LLM pipeline consists of two models,
       first to process the input prompt (prefill),
       second to use in generation loop (kvcache)

       There are two ways of how these models can be created
       and user chooses one or another via configuration option
       "USE_BLOBS":
        1. When both models are created from the provided .xml one,
           that is "USE_BLOBS=NO" default way.
        2. When both models are directly imported from provided prefill
           and generation precompiled blobs, that is "USE_BLOBS=YES" way.
    */
    const auto use_blobs = pop_or_default(properties, "USE_BLOBS", false);
    if (!use_blobs) {
        ModelConfigDesc model_desc = get_modeldesc_from_json(models_path / "config.json");
        auto model = genai::utils::singleton_core().read_model(models_path / "openvino_model.xml", {}, properties);
        setupAndCompileModels(model, device, model_desc, properties);
    } else {
        setupAndImportModels(models_path, device, properties);
    }
    // Initialize tensors
    prepare_for_new_conversation();

    // If eos_token_id was not provided, take value
    if (m_generation_config.eos_token_id == -1) {
        m_generation_config.set_eos_token_id(m_tokenizer.get_eos_token_id());
    }

    m_sampler.set_seed(m_generation_config.rng_seed);
};

StatelessLLMPipeline::StatelessLLMPipeline(
    const std::filesystem::path& models_path,
    const std::string& device,
    const ov::AnyMap& properties
) : StatelessLLMPipeline(models_path, Tokenizer(models_path), device, properties) {
}

StatelessLLMPipeline::StatelessLLMPipeline(
    const std::shared_ptr<ov::Model>& model,
    const ModelConfigDesc& model_desc,
    const ov::genai::Tokenizer& tokenizer,
    const std::string& device,
    const ov::AnyMap& properties,
    const ov::genai::GenerationConfig& generation_config
) : LLMPipelineImplBase(tokenizer, generation_config), m_sampler(m_tokenizer) {
    bool use_blobs = false;
    auto anyopt = get_option<bool>(properties, "USE_BLOBS");
    if (anyopt.has_value()) {
        use_blobs = *anyopt;
    }
    // Using model_str and weights_tesnor with blobs is meaningless.
    OPENVINO_ASSERT(!use_blobs, "blobs cannot be used with model string and weights tensor");

    auto properties_ = properties;
    setupAndCompileModels(model, device, model_desc, properties_);

    // Initialize tensors
    prepare_for_new_conversation();

    // If eos_token_id was not provided, take value
    if (m_generation_config.eos_token_id == -1) {
        m_generation_config.set_eos_token_id(m_tokenizer.get_eos_token_id());
    }

    m_sampler.set_seed(m_generation_config.rng_seed);
}

void StatelessLLMPipeline::setupAndCompileModels(
    const std::shared_ptr<ov::Model>& model,
    const std::string& device,
    const ModelConfigDesc& model_desc,
    ov::AnyMap& properties) {
    /* Initialization assumes multiple steps if user passes "USE_BLOBS=NO":
        1) Read the template model - this will be kvcache model
        2) Expose KV-cache input and output layers from kvcache model
        3) Align u4 ZP constants - TODO: get rid of this step in future
        4) Clone the model - this will be prefill
        5) Reshape both models to static shape
        6) Apply layout optimization if applicable
        7) Replace KV-cache tensors for the entire cache to tensors only for new token (before concat)
        8) Convert kv-cache tensors to f16 precision
        9) Compile both models
    */

    ov::Core core = utils::singleton_core();

    // NB: Get information about NPU if available
    auto npudesc = extract_npu_descriptor(core);
    // (1) Read the template model - this will be kvcache model
    auto kvcache_model = model;
    // (2) Expose KV-cache input and output layers from kvcache model
    ov::pass::StatefulToStateless().run_on_model(kvcache_model);
    // (3) Align u4 ZP constants
    align_u4_zp_constants(kvcache_model);
    // (4) Clone the model - this will be prefill
    auto prefill_model = kvcache_model->clone();
    prefill_model->set_friendly_name(kvcache_model->get_friendly_name() + "_prefill");
    // (5) Reshape both models to static shape
    const uint32_t kMaxPromptLen = align_to(pop_int_and_cast(properties, "MAX_PROMPT_LEN").value_or(1024u), 64u);
    const uint32_t kMinResponseLen = align_to(pop_int_and_cast(properties, "MIN_RESPONSE_LEN").value_or(128u), 64u);

    KVAxesPosition axes = get_kv_axes(model_desc.type);
    m_kvcache_desc = KVCacheDesc { kMaxPromptLen, kMaxPromptLen + kMinResponseLen, 0u, axes.seq_len, false};
    reshape_to_static(prefill_model, m_kvcache_desc.max_prompt_size, m_kvcache_desc.max_prompt_size, axes);
    reshape_to_static(kvcache_model, 1u, m_kvcache_desc.total_size, axes);
    // (6) Apply opt layout if applicable
    // NB: Try to apply opt transpose only for Llama-2-7b-chat-hf model
    if ( model_desc.name_or_path == "meta-llama/Llama-2-7b-chat-hf" ||
        (model_desc.type == "llama" && model_desc.num_key_value_heads == 32)) {
        if (optimize_value_tensors(kvcache_model)) {
            // NB: Check if TransposeValueTensors transformation was applied
            m_kvcache_desc.v_tensors_transposed = true;
            prefill_model = cvt_value_tensors_layout(prefill_model);
        }
    }
    // (7) Replace KV-cache tensors for the entire cache to tensors only for new token (before concat)
    kvcache_model = redirect_new_kv_to_output(kvcache_model);
    // (8) Convert kvcache tensors to fp16 precision
    kvcache_model = cvt_kvcache_to_fp16(kvcache_model);
    prefill_model = cvt_kvcache_to_fp16(prefill_model);
    // (9) Compile both model
    auto prefill_config = pop_or_default(
        properties, "PREFILL_CONFIG", get_default_prefill_config(prefill_model, npudesc)
    );
    // NB: GENERATE_HINT is only applicable for default generate config!
    auto generate_hint = str_to_hint(pop_or_default<std::string>(properties, "GENERATE_HINT", to_string(GenerateHint::FAST_COMPILE)));
    auto generate_config = pop_or_default(
        properties, "GENERATE_CONFIG", get_default_generate_config(kvcache_model, npudesc, generate_hint)
    );
    merge_config_with(prefill_config, properties);
    merge_config_with(generate_config, properties);
    // Replace CACHE_DIR option if NPUW is enabled
    set_npuw_cache_dir(prefill_config);
    set_npuw_cache_dir(generate_config);

    auto kv_compiled_model = core.compile_model(
        kvcache_model, device, generate_config
    );
    ov::genai::utils::print_compiled_model_properties(kv_compiled_model, "Static LLM kv compiled model");
    m_kvcache_request = kv_compiled_model.create_infer_request();

    auto prefill_compiled_model = core.compile_model(prefill_model, device, prefill_config);
    m_prefill_request = prefill_compiled_model.create_infer_request();
    ov::genai::utils::print_compiled_model_properties(prefill_compiled_model, "Static LLM prefill compiled model");
}

void StatelessLLMPipeline::setupAndImportModels(
    const std::filesystem::path& models_path,
    const std::string& device,
    ov::AnyMap& properties) {
    /* To initialize pipeline in case when user passes "USE_BLOBS=YES",
       next steps are required:
        1) Check that neither MAX_PROMPT_LEN nor MIN_RESPONSE_LEN is
           exposed in the config. These parameters will be retrieved
           from blobs
        2) Import prefill model from model directory or specified path
        3) Import generate model from model directory or specified path
        4) Fill in m_kvcache_desc
    */
    ov::Core core = utils::singleton_core();

    auto import_blob = [this,
                        &models_path,
                        &properties,
                        &core,
                        &device](const std::string& model_name,
                                 ov::AnyMap& model_config) {
        auto blob_path = pop_or_default(model_config, "BLOB_PATH", std::string{});

        if (blob_path.empty()) {
            blob_path = (models_path /
                (std::string("openvino_") + model_name + ".blob")).string();
        }

        if (!std::filesystem::exists(blob_path)) {
            OPENVINO_THROW("Blob for " + model_name + " model is not found at: "
                + blob_path);
        }

        merge_config_with(model_config, properties);

        std::fstream fs(blob_path, std::ios::in | std::ios::binary);

        return core.import_model(
            fs, device, model_config);

    };

    auto get_kvcache_size = [](ov::CompiledModel& model) {
        for (auto input : model.inputs()) {
            const auto& input_name = input.get_any_name();
            if (input_name.find("attention_mask") != std::string::npos) {
                return static_cast<uint32_t>(input.get_shape()[1]);
            }
        }
        OPENVINO_THROW("No attention_mask input is found! Such model isn't supported.");
    };

    // (1) Check that neither MAX_PROMPT_LEN nor MIN_RESPONSE_LEN is
    //     exposed in the config
    if (properties.count("MAX_PROMPT_LEN") ||
        properties.count("MIN_RESPONSE_LEN")) {
        OPENVINO_THROW("Neither \"MAX_PROMPT_LEN\" nor \"MIN_RESPONSE_LEN\""
           " can be specified in \"USE_BLOBS=YES\" configuration!");
    }
    // (2) Import prefill model from model directory or specified path
    auto prefill_config = pop_or_default(properties, "PREFILL_CONFIG", ov::AnyMap());
    auto prefill_model = import_blob("prefill", prefill_config);
    m_prefill_request = prefill_model.create_infer_request();
    // (3) Import generate model from model directory or specified path
    auto generate_config = pop_or_default(properties, "GENERATE_CONFIG", ov::AnyMap());
    auto generate_model = import_blob("generate", generate_config);
    m_kvcache_request = generate_model.create_infer_request();
    // (4) Fill in m_kvcache_desc
    const uint32_t kMaxPromptLen = get_kvcache_size(prefill_model);
    const uint32_t kMinResponseLen = get_kvcache_size(generate_model) - kMaxPromptLen;
    // FIXME For some models KV-cache dim != 2u
    m_kvcache_desc = KVCacheDesc { kMaxPromptLen, kMaxPromptLen + kMinResponseLen, 0u, 2u };
}

void StatelessLLMPipeline::start_chat(const std::string& system_message) {
    if (!system_message.empty()) {
        m_history.push_back({{"role", "system"}, {"content", system_message}});
    }
    m_is_chat_conversation = true;
};

void StatelessLLMPipeline::finish_chat() {
    m_is_chat_conversation = false;
    m_history.clear();
};

void StatelessLLMPipeline::prepare_for_new_conversation() {
    fill_tensor<int64_t>(m_prefill_request.get_tensor("input_ids"), m_tokenizer.get_pad_token_id());
    fill_tensor<int64_t>(m_prefill_request.get_tensor("position_ids"), 0u);
    fill_tensor<int64_t>(m_prefill_request.get_tensor("attention_mask"), 0u);
    fill_tensor<int64_t>(m_kvcache_request.get_tensor("attention_mask"), 0u);
    m_kvcache_desc.num_stored_tokens = 0u;
}

DecodedResults StatelessLLMPipeline::generate(
    StringInputs inputs,
    OptionalGenerationConfig generation_config,
    StreamerVariant streamer
) {
    auto start_time = std::chrono::steady_clock::now();

    GenerationConfig config = (generation_config.has_value()) ? *generation_config : m_generation_config;
    std::string prompt;
    if (auto input_vector = std::get_if<std::vector<std::string>>(&inputs)) {
        if (input_vector->size() > 1u) {
            OPENVINO_THROW("Currently only batch size=1 is supported");
        }
        OPENVINO_ASSERT(!input_vector->empty());
        prompt = std::move(input_vector->front());
    } else {
        OPENVINO_ASSERT(std::holds_alternative<std::string>(inputs));
        prompt = std::get<std::string>(inputs);
    }

    ov::genai::TokenizedInputs tokenized_input;
    if (m_is_chat_conversation) {
        m_history.push_back({{"role", "user"}, {"content", prompt}});
        constexpr bool add_generation_prompt = true;
        prompt = m_tokenizer.apply_chat_template(m_history, add_generation_prompt);
        // for chat ov::genai::add_special_tokens(false) is aligned with stateful pipeline and HF
        tokenized_input = m_tokenizer.encode(prompt, ov::genai::add_special_tokens(false));
    } else {
        tokenized_input = m_tokenizer.encode(prompt);
    }

    auto encode_stop_time =  std::chrono::steady_clock::now();
    auto encoded_results = generate(tokenized_input, config, streamer);

    auto decode_start_time =  std::chrono::steady_clock::now();
    DecodedResults decoded_results = {m_tokenizer.decode(encoded_results.tokens), encoded_results.scores};
    auto decode_stop_time =  std::chrono::steady_clock::now();

    if (m_is_chat_conversation) {
        auto answer = decoded_results.texts[0];
        m_history.push_back({{"role", "assistant"}, {"content", answer}});
    }
    // generate_durations
    decoded_results.perf_metrics = encoded_results.perf_metrics;
    auto& raw_counters = decoded_results.perf_metrics.raw_metrics;
    auto stop_time = std::chrono::steady_clock::now();
    raw_counters.generate_durations.clear();
    raw_counters.generate_durations.emplace_back(PerfMetrics::get_microsec(stop_time - start_time));
    raw_counters.tokenization_durations.emplace_back(PerfMetrics::get_microsec(encode_stop_time - start_time));
    raw_counters.detokenization_durations.emplace_back(PerfMetrics::get_microsec(decode_stop_time - decode_start_time));
    decoded_results.perf_metrics.m_evaluated = false;
    decoded_results.perf_metrics.evaluate_statistics(start_time);
    return decoded_results;
}

EncodedResults StatelessLLMPipeline::generate(
    const EncodedInputs& inputs,
    OptionalGenerationConfig generation_config,
    StreamerVariant streamer
) {
    auto start_time = std::chrono::steady_clock::now();
    ov::Tensor input_ids;
    ov::Tensor attention_mask;

    if (auto data = std::get_if<ov::Tensor>(&inputs)) {
        input_ids = *data;
        attention_mask = ov::genai::utils::init_attention_mask(input_ids);
    } else if (auto data = std::get_if<TokenizedInputs>(&inputs)) {
        input_ids = data->input_ids;
        attention_mask = data->attention_mask;
    }

    ov::Shape prompts_shape = input_ids.get_shape();
    const size_t batch_size = prompts_shape[0];

    if (batch_size > 1u) {
        OPENVINO_THROW("Currently only batch size=1 is supported");
    }

    GenerationConfig config = (generation_config.has_value()) ? *generation_config : m_generation_config;
    // If eos_token_id was not provided, take value from default m_generation_config
    if (config.eos_token_id == -1)
        config.set_eos_token_id(m_generation_config.eos_token_id);
    config.validate();

    std::shared_ptr<StreamerBase> streamer_ptr;
    if (auto streamer_obj = std::get_if<std::monostate>(&streamer)) {
        streamer_ptr = nullptr;
    } else if (auto streamer_obj = std::get_if<std::shared_ptr<StreamerBase>>(&streamer)) {
        streamer_ptr = *streamer_obj;
    } else if (auto callback = std::get_if<std::function<bool(std::string)>>(&streamer)) {
        streamer_ptr = std::make_shared<TextCallbackStreamer>(m_tokenizer, *callback);
    }

    if (!config.is_greedy_decoding() && !config.is_multinomial()) {
        OPENVINO_THROW("Currently only greedy and multinomial decoding are supported");
    }

    if (config.num_return_sequences != 1u) {
        OPENVINO_THROW("Currently only \"num_return_sequences\" equal to 1 is supported!");
    }

    ov::genai::EncodedResults results;
    auto& raw_perf_counters = results.perf_metrics.raw_metrics;
    // NB: Only batch=1 is supported now
    results.scores.resize(1u);
    results.scores[0] = 0u;
    results.tokens.resize(1u);

    // NB: Check if there is enough space in KV-cache to process input prompt
    auto prompt_len = input_ids.get_size();
    if (prompt_len > m_kvcache_desc.max_prompt_size) {
        OPENVINO_THROW("Static Stateless LLM pipeline may only process prompts up to "
                       + std::to_string(m_kvcache_desc.max_prompt_size) + " tokens. "
                       + "Set the \"MAX_PROMPT_LEN\" config option to increase the limit.");
    }

    // NB: From the "generate" perspective, every call is treated as start of new conversation,
    // but if continuation is needed, prompt contains information about the entire conversation.
    prepare_for_new_conversation();

    auto padded_input_ids = m_prefill_request.get_tensor("input_ids");
    const size_t offset = padded_input_ids.get_size() - input_ids.get_size();
    copy_with_offset(input_ids, offset, padded_input_ids);

    auto padded_attention_mask = m_prefill_request.get_tensor("attention_mask");
    fill_tensor<int64_t>(padded_attention_mask, 1u, offset);

    auto padded_position_ids = m_prefill_request.get_tensor("position_ids");
    auto* padded_pos_data = padded_position_ids.data<int64_t>();
    std::iota(padded_pos_data + offset, padded_pos_data + padded_position_ids.get_size(), 0u);

    m_prefill_request.infer();
    raw_perf_counters.m_new_token_times.emplace_back(std::chrono::steady_clock::now());
    raw_perf_counters.m_batch_sizes.emplace_back(batch_size);

    // NB: Now there are prompt_len tokens in KV-cache
    m_kvcache_desc.num_stored_tokens += static_cast<uint32_t>(prompt_len);

    auto logits = m_prefill_request.get_tensor("logits");
    int64_t output_sequence_len = logits.get_shape().at(1);

    // TODO: Pass input_ids to say that there is room for generation.
    //       Retrive only useful logits and work only with them here.
    auto sequence_group = std::make_shared<SequenceGroup>(
        0 /* request_id */, padded_input_ids, config, 1 /* block_size */);
    sequence_group->update_processed_tokens_num(m_kvcache_desc.max_prompt_size - output_sequence_len);
    sequence_group->schedule_tokens(output_sequence_len);

    // NB: Controls what tokens are ready to be pushed into the streamer
    GenerationHandle handle = std::make_shared<GenerationHandleImpl>(
        sequence_group->get_generation_stream(), sequence_group->get_sampling_parameters());

    SamplerOutput sampler_output = m_sampler.sample({sequence_group}, logits);
    stream_generated_tokens(streamer_ptr, handle);

    // Outputs: logits, ...
    const auto kStartOutputKVCacheLayers = 1u;
    // NB: Copy KV-cache tensors from prefill model to kvcache model
    const auto& kvcache_compiled = m_kvcache_request.get_compiled_model();

    ov::parallel_for(kvcache_compiled.outputs().size() - 1, [&](size_t i) {
        const auto& output_name = kvcache_compiled.outputs()[kStartOutputKVCacheLayers + i].get_any_name();
        const auto  input_name = std::regex_replace(output_name, std::regex("present"), "past_key_values");

        const auto kv_dim = (output_name.find("value") != std::string::npos &&
            m_kvcache_desc.v_tensors_transposed) ? 3u : m_kvcache_desc.seq_len;

        auto prefill_out_tensor = m_prefill_request.get_tensor(output_name);
        auto prefill_out_slice = make_tensor_slice(
            prefill_out_tensor, kv_dim, m_kvcache_desc.max_prompt_size - m_kvcache_desc.num_stored_tokens, m_kvcache_desc.max_prompt_size
        );

        auto kvcache_in_tensor = m_kvcache_request.get_tensor(input_name);
        fill_tensor<ov::float16>(kvcache_in_tensor, 0);

        auto kvcache_in_slice = make_tensor_slice(
            kvcache_in_tensor, kv_dim, 0u, m_kvcache_desc.num_stored_tokens
        );

        if (kv_dim == 3u) {
            copy_columns_by_row_chunks(prefill_out_slice, kvcache_in_slice);
        } else {
            prefill_out_slice.copy_to(kvcache_in_slice);
        }
    });

    auto* input_ids_data = m_kvcache_request.get_tensor("input_ids").data<int64_t>();
    auto* position_ids_data = m_kvcache_request.get_tensor("position_ids").data<int64_t>();
    auto* attention_mask_data = m_kvcache_request.get_tensor("attention_mask").data<int64_t>();

    // NB: Fill attention mask in the correct format [1, 1 ... 1, 0, 0 ... 0, 1]
    std::fill(attention_mask_data, attention_mask_data + m_kvcache_desc.num_stored_tokens - 1u, 1u);
    attention_mask_data[m_kvcache_desc.total_size - 1] = 1u;

    while (sequence_group->is_running()) {
        sequence_group->schedule_tokens(1);
        const auto running_sequences = sequence_group->get_running_sequences();
        OPENVINO_ASSERT(running_sequences.size() == 1u);

        input_ids_data[0] = running_sequences.front()->get_generated_ids().back();
        position_ids_data[0] = m_kvcache_desc.num_stored_tokens;
        attention_mask_data[m_kvcache_desc.num_stored_tokens - 1] = 1u;

        m_kvcache_request.infer();
        m_kvcache_desc.num_stored_tokens += 1;

        raw_perf_counters.m_new_token_times.emplace_back(std::chrono::steady_clock::now());
        raw_perf_counters.m_batch_sizes.emplace_back(batch_size);

        SamplerOutput sampler_output = m_sampler.sample(
            {sequence_group}, m_kvcache_request.get_tensor("logits"));
        stream_generated_tokens(streamer_ptr, handle);

        // NB: KV-cache is full, further generation is impossible
        if (m_kvcache_desc.num_stored_tokens == m_kvcache_desc.total_size) {
            sequence_group->set_out_of_memory();
            break;
        }

        // NB: Write KV-cache for the new token to the correct input position for the next iteration
        for (int i = 0; i < kvcache_compiled.outputs().size() - 1; ++i) {
            const auto& output_name = kvcache_compiled.outputs()[kStartOutputKVCacheLayers + i].get_any_name();
            std::string input_name = std::regex_replace(output_name, std::regex("present"), "past_key_values");

            const auto kv_dim = (output_name.find("value") != std::string::npos &&
                m_kvcache_desc.v_tensors_transposed) ? 3u : m_kvcache_desc.seq_len;

            auto kvcache_in_tensor = m_kvcache_request.get_tensor(input_name);
            auto kvcache_in_slice = make_tensor_slice(
                kvcache_in_tensor, kv_dim, m_kvcache_desc.num_stored_tokens - 1, m_kvcache_desc.num_stored_tokens
            );
            m_kvcache_request.get_tensor(output_name).copy_to(kvcache_in_slice);
        }
    }

    if (streamer_ptr) {
        streamer_ptr->end();
    }

    OPENVINO_ASSERT(sequence_group->get_finished_sequences().size() == 1u);
    auto sequence = sequence_group->get_finished_sequences().front();
    results.tokens[0] = sequence->get_generated_ids();
    results.scores[0] = sequence->get_cumulative_log_prob();
    m_sampler.clear_request_info(sequence_group->get_request_id());

    auto stop_time = std::chrono::steady_clock::now();
    // If is called without tokenization then that stat will not be reported.
    auto& metrics = results.perf_metrics;
    metrics.num_input_tokens = batch_size * input_ids.get_shape().at(1);
    metrics.load_time = this->m_load_time_ms;
    metrics.raw_metrics.generate_durations.emplace_back(PerfMetrics::get_microsec(stop_time - start_time));
    metrics.evaluate_statistics(start_time);
    return results;
}

std::unique_ptr<LLMPipelineImplBase>
LLMPipelineFactory::create(const std::filesystem::path& models_path,
                           const ov::genai::Tokenizer& tokenizer,
                           const std::string& device,
                           const ov::AnyMap& config) {
    auto properties = config;
    const auto pipeline_mode = str_to_pipeline(pop_or_default(properties, "STATIC_PIPELINE", std::string("STATELESS")));
    if (pipeline_mode == StaticPipelineKind::STATEFUL) {
        return std::make_unique<ov::genai::static_llm::StatefulLLMPipeline>(models_path, tokenizer, device, properties);
    }
    return std::make_unique<ov::genai::static_llm::StatelessLLMPipeline>(models_path, tokenizer, device, properties);
}

std::unique_ptr<LLMPipelineImplBase>
LLMPipelineFactory::create(const std::filesystem::path& models_path,
                                 const std::string& device,
                                 const ov::AnyMap& config) {
    return create(models_path, Tokenizer(models_path), device, config);
}

std::unique_ptr<LLMPipelineImplBase> LLMPipelineFactory::create(const std::shared_ptr<ov::Model>& model,
                                                                const ModelConfigDesc& model_desc,
                                                                const ov::genai::Tokenizer& tokenizer,
                                                                const std::string& device,
                                                                const ov::AnyMap& properties,
                                                                const ov::genai::GenerationConfig& generation_config) {
    auto properties_copy = properties;
    const auto pipeline_mode = str_to_pipeline(pop_or_default(properties_copy, "STATIC_PIPELINE", std::string("STATELESS")));
    if (pipeline_mode == StaticPipelineKind::STATEFUL) {
        return std::make_unique<ov::genai::static_llm::StatefulLLMPipeline>(model,
                                                                            model_desc,
                                                                            tokenizer,
                                                                            device,
                                                                            properties_copy,
                                                                            generation_config);
    }
    return std::make_unique<ov::genai::static_llm::StatelessLLMPipeline>(model,
                                                                         model_desc,
                                                                         tokenizer,
                                                                         device,
                                                                         properties_copy,
                                                                         generation_config);
}
}  // namespace static_llm
}  // namespace genai
}  // namespace ov<|MERGE_RESOLUTION|>--- conflicted
+++ resolved
@@ -686,15 +686,8 @@
     const std::string& device,
     const ov::AnyMap& config
 ) : LLMPipelineImplBase(tokenizer,
-<<<<<<< HEAD
-                        utils::from_config_json_if_exists(models_path)) {
-=======
                         utils::from_config_json_if_exists(models_path)),
     m_sampler(m_tokenizer) {
-
-    auto model = genai::utils::singleton_core().read_model(models_path / "openvino_model.xml", {}, config);
-    ModelConfigDesc model_desc = get_modeldesc_from_json(models_path / "config.json");
->>>>>>> 7ec42d04
     ov::AnyMap properties = config;
     const auto use_blobs = pop_or_default(properties, "USE_BLOBS", false);
     if (use_blobs) {
@@ -715,16 +708,10 @@
         auto model = genai::utils::singleton_core().read_model(models_path / "openvino_model.xml", {}, config);
         ModelConfigDesc model_desc = get_modeldesc_from_json(models_path / "config.json");
         ov::AnyMap properties = config;
-
-<<<<<<< HEAD
         auto compiled = setupAndCompileModel(model, model_desc, properties);
         m_request = compiled->create_infer_request();
-    }
-=======
-    auto compiled = setupAndCompileModel(model, model_desc, properties);
-    m_request = compiled->create_infer_request();
-    m_sampler.set_seed(m_generation_config.rng_seed);
->>>>>>> 7ec42d04
+        m_sampler.set_seed(m_generation_config.rng_seed);
+    }
 }
 
 
