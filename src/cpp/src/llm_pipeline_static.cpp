--- conflicted
+++ resolved
@@ -411,11 +411,7 @@
     reshape_to_static(m_kvcache_model, 1u, m_kvcache_desc.total_size, axes);
     // (8) Compile both model
     auto prefill_config = pop_or_default(
-<<<<<<< HEAD
-        properties, "PREFILL_CONFIG", get_default_prefill_config(m_prefill_model)
-=======
-        pipeline_config, "PREFILL_CONFIG", get_default_prefill_config(m_prefill_model, npudesc)
->>>>>>> 72be4ade
+        properties, "PREFILL_CONFIG", get_default_prefill_config(m_prefill_model, npudesc)
     );
     auto generate_config = pop_or_default(
         properties, "GENERATE_CONFIG", get_default_generate_config(m_kvcache_model)
