// Copyright (C) 2024 Intel Corporation
// SPDX-License-Identifier: Apache-2.0

#include "llm_pipeline_static.hpp"

#include "openvino/opsets/opset13.hpp"

#include "text_callback_streamer.hpp"
#include "utils.hpp"

#include <openvino/pass/stateful_to_stateless.hpp>
#include <jinja2cpp/user_callable.h>
#include <fstream>

namespace {

void align_u4_zp_constants(const std::shared_ptr<ov::Model>& model) {
    for (auto op : model->get_ops()) {
        if (ov::op::util::is_constant(op)) {
            auto cst_op = std::dynamic_pointer_cast<ov::op::v0::Constant>(op);
            const auto cst_op_out = cst_op->output(0);
            if (cst_op_out.get_element_type() == ov::element::u4 && ov::shape_size(cst_op_out.get_shape()) == 1u) {
                ov::Tensor cst_tensor(ov::element::u4, cst_op_out.get_shape());
                *static_cast<uint8_t*>(cst_tensor.data()) = cst_op->get_vector<uint8_t>()[0] & 0x0f;
                auto new_cst_op = std::make_shared<ov::op::v0::Constant>(cst_tensor);
                for (auto target_input : cst_op_out.get_target_inputs()) {
                    target_input.replace_source_output(new_cst_op);
                }
            }
        }
    }
}

std::shared_ptr<ov::Model> redirect_new_kv_to_output(const std::shared_ptr<ov::Model>& model) {
    const auto kStartOutputKVCacheLayers = 1u;
    for (int i = kStartOutputKVCacheLayers; i < model->outputs().size(); ++i) {
        auto kvout  = model->output(i);
        auto kvrslt = kvout.get_node();
        auto kvcat  = kvrslt->inputs()[0].get_source_output().get_node();
        auto kvval  = kvcat->inputs()[1].get_source_output();
        kvval.set_names({kvout.get_any_name()});
        kvrslt->inputs()[0].replace_source_output(kvval);
    }
    model->validate_nodes_and_infer_types();
    return model;
}

std::shared_ptr<ov::Model> add_slices_to_kvcache_inputs(const std::shared_ptr<ov::Model>& model) {
    const auto kvcache_name_pattern = "past_key_values";
    std::vector<std::shared_ptr<ov::opset13::Parameter>> new_params;
    for (auto param : model->get_parameters()) {
        auto tensor_name = param->get_output_tensor(0).get_any_name();
        if (tensor_name.find(kvcache_name_pattern) == std::string::npos) {
            new_params.push_back(param);
            continue;
        }
        auto shape = param->get_output_shape(0);
        shape[2] += 1;

        auto new_param = std::make_shared<ov::opset13::Parameter>(param->get_element_type(), shape);
        new_param->set_friendly_name(tensor_name);
        new_param->outputs().begin()->get_tensor().set_names(param->outputs().begin()->get_tensor().get_names());

        auto slice_start = std::make_shared<ov::opset13::Constant>(
            ov::element::Type_t::i32, ov::Shape{1}, std::vector<int32_t>{1}
        );
        auto slice_stop = std::make_shared<ov::opset13::Constant>(
            ov::element::Type_t::i32, ov::Shape{1}, std::vector<int32_t>{static_cast<int32_t>(shape[2])}
        );
        auto slice_step = std::make_shared<ov::opset13::Constant>(
            ov::element::Type_t::i32, ov::Shape{1}, std::vector<int32_t>{1}
        );
        auto slice_axes = std::make_shared<ov::opset13::Constant>(
            ov::element::Type_t::i32, ov::Shape{1}, std::vector<int32_t>{2}
        );
        auto slice_node = std::make_shared<ov::opset13::Slice>(
            new_param, slice_start->output(0), slice_stop->output(0), slice_step->output(0), slice_axes->output(0)
        );
        slice_node->set_friendly_name(tensor_name + "_Slice");
        for (auto target_input : param->output(0).get_target_inputs()) {
            target_input.replace_source_output(slice_node->output(0));
        }
        new_params.push_back(new_param);
    }
    return std::make_shared<ov::Model>(model->get_results(), ov::SinkVector{}, new_params);
}

struct KVAxesPosition {
    uint32_t batch;
    uint32_t seq_len;
};

KVAxesPosition get_kv_axes(const std::string& model_type) {
    KVAxesPosition axes;
    if (model_type == "chatglm") {
        axes.batch = 1u;
        axes.seq_len = 0u;
    } else if (model_type == "qwen") {
        // Note, qwen2 does not fall into this category and conforms to default layout
        axes.batch = 0u;
        axes.seq_len = 1u;
    } else {
        axes.batch = 0u;
        axes.seq_len = 2u;
    }
    return axes;
}

std::string get_model_type_from_json(const std::filesystem::path& filepath) {
    std::ifstream file(filepath);
    OPENVINO_ASSERT(file.is_open(), "Could not open file: " + filepath.string());
    nlohmann::json config_data = nlohmann::json::parse(file);
    std::string model_type = config_data["model_type"].get<std::string>();
    return model_type;
}

void reshape_to_static(std::shared_ptr<ov::Model> model,
                       const uint32_t input_size,
                       const uint32_t kvcache_size,
                       const KVAxesPosition& kv_axes_position) {
    std::map<std::string, ov::PartialShape> new_shapes;
    for (auto input : model->inputs()) {
        const auto& input_name = input.get_any_name();
        ov::PartialShape new_shape;
        if (input_name.find("input_ids") != std::string::npos) {
            new_shape = ov::PartialShape({1, input_size});
        } else if (input_name.find("attention_mask") != std::string::npos) {
            new_shape = ov::PartialShape({1, kvcache_size});
        } else if (input_name.find("position_ids") != std::string::npos) {
            new_shape = ov::PartialShape({1, input_size});
        } else {
            const auto& partial_shape = input.get_partial_shape();
            new_shape = partial_shape;
            new_shape[kv_axes_position.batch] = 1;
            new_shape[kv_axes_position.seq_len] = kvcache_size - input_size;
        }
        new_shapes.emplace(input_name, new_shape);
    }
    model->reshape(new_shapes);
}

void fill_tensor(ov::Tensor tensor, int64_t fill_val, size_t offset = 0u) {
    int64_t* tensor_data = tensor.data<int64_t>();
    std::fill(tensor_data + offset, tensor_data + tensor.get_size(), fill_val);
}

void copy_with_offset(const ov::Tensor& orig, const int32_t offset, ov::Tensor& padded) {
    int64_t* orig_data = orig.data<int64_t>();
    int64_t* padded_data = padded.data<int64_t>();
    std::copy(orig_data, orig_data + orig.get_size(), padded_data + offset);
}

void merge_config_with(ov::AnyMap& lhs, const ov::AnyMap& rhs) {
    for (const auto& [key, value] : rhs) {
        // NB: Overwrite the value if key already exists
        if (auto it = lhs.find(key); it != lhs.end()) {
            it->second = value;
        } else {
            lhs.emplace(key, value);
        }
    }
}

ov::AnyMap get_default_prefill_config() {
    std::map<std::string, std::string> config = {
        { "NPU_USE_NPUW", "YES" },
        { "NPUW_FOLD", "YES" },
        { "NPUW_DCOFF_TYPE", "f16" },
        { "NPUW_DCOFF_SCALE",  "YES" },
        { "NPUW_ONLINE_AVOID", "P:RMSNorm/NPU" }
    };
    return { config.begin(), config.end() };
}

ov::AnyMap get_default_generate_config() {
    std::map<std::string, std::string> config = {
        { "NPU_USE_NPUW", "YES" },
        { "NPUW_FOLD", "YES" },
        { "NPUW_DCOFF_TYPE", "f16" },
        { "NPUW_DCOFF_SCALE", "YES" },
        { "NPU_COMPILATION_MODE_PARAMS", "compute-layers-with-higher-precision=Sqrt,Power,ReduceMean,Add" },
        { "NPUW_PARALLEL_COMPILE", "YES" },
        { "NPUW_FUNCALL_ASYNC", "YES" },
        { "NPUW_ONLINE_AVOID", "P:RMSNorm/NPU" }
    };
    return { config.begin(), config.end() };
}

template <typename T>
T pop_or_default(ov::AnyMap& config, const std::string& key, const T& default_value) {
    if (auto it = config.find(key); it != config.end()) {
        auto value = it->second;
        config.erase(it);
        return value.as<T>();
    }
    return default_value;
}

ov::Tensor make_tensor_slice(ov::Tensor tensor, size_t dim, size_t start_pos, size_t end_pos) {
    ov::Shape start_shape(std::vector<size_t>(tensor.get_shape().size(), 0u));
    start_shape[dim] = start_pos;
    ov::Shape end_shape = tensor.get_shape();
    end_shape[dim] = end_pos;
    return ov::Tensor(tensor, start_shape, end_shape);
}

void drop_cache_dir(ov::AnyMap& config) {
    if (config.count("NPU_USE_NPUW") != 0u) {
        if (auto it = config.find("CACHE_DIR"); it != config.end()) {
            config.erase(it);
        }
    }
}

} // anonymous namespace

namespace ov {
namespace genai {

StaticLLMPipeline::StaticLLMPipeline(
    const std::filesystem::path& path,
    const ov::genai::Tokenizer& tokenizer,
    const std::string& device,
    const ov::AnyMap& config
) : LLMPipelineImplBase(tokenizer,
                        utils::from_config_json_if_exists(path)) {
    auto pipeline_config = config;
    /* NB: Static LLM pipeline consists of two models,
       first to process the input prompt (prefill), second to use in generation loop (kvcache)

       Initialization assumes multiple steps:
       1) Read the template model - this will be kvcache model
       2) Expose KV-cache input and output layers from kvcache model
       3) Align u4 ZP constants - TODO: get rid of this step in future
       4) Replace KV-cache tensors for the entire cache to tensors only for new token (before concat)
       5) Clone the model - this will be prefill
       6) Reshape both models to static shape
       7) Compile both models
       8) Initialize input tensors for kvcache and prefill models
    */
    ov::Core core;
    // (1) Read the template model - this will be kvcache model
    m_kvcache_model = core.read_model(path / "openvino_model.xml");
    // (2) Expose KV-cache input and output layers from kvcache model
    ov::pass::StatefulToStateless().run_on_model(m_kvcache_model);
    // (3) Align u4 ZP constants
    align_u4_zp_constants(m_kvcache_model);
    // (4) Replace KV-tensors for the entire cache to tensors only for new token
    m_kvcache_model = redirect_new_kv_to_output(m_kvcache_model);
    // (5) Clone the model - this will be prefill
    m_prefill_model = m_kvcache_model->clone();
    m_prefill_model->set_friendly_name(m_kvcache_model->get_friendly_name() + "_prefill");
    // (6) Reshape both models to static shape
    const auto kMaxPromptLen = pop_or_default(pipeline_config, "MAX_PROMPT_LEN", 1024u);
    const auto kMinResponseLen = pop_or_default(pipeline_config, "MIN_RESPONSE_LEN", 150u);
    KVAxesPosition axes = get_kv_axes(get_model_type_from_json(path / "config.json"));
    m_kvcache_desc = KVCacheDesc { kMaxPromptLen, kMaxPromptLen + kMinResponseLen, 0u, axes.seq_len };
    reshape_to_static(m_prefill_model, m_kvcache_desc.max_prompt_size, m_kvcache_desc.max_prompt_size, axes);
    reshape_to_static(m_kvcache_model, 1u, m_kvcache_desc.total_size, axes);
    // (7) Compile both model
    auto prefill_config = pop_or_default(pipeline_config, "PREFILL_CONFIG", get_default_prefill_config());
    auto generate_config = pop_or_default(pipeline_config, "GENERATE_CONFIG", get_default_generate_config());
    merge_config_with(prefill_config, pipeline_config);
    merge_config_with(generate_config, pipeline_config);
    // FIXME: Drop CACHE_DIR option if NPUW is enabled
    drop_cache_dir(prefill_config);
    drop_cache_dir(generate_config);
    m_prefill_request = core.compile_model(
        m_prefill_model, device, prefill_config
    ).create_infer_request();
    m_kvcache_request = core.compile_model(
        m_kvcache_model, device, generate_config
    ).create_infer_request();
    // (8) Initialize tensors
    prepare_for_new_conversation();
};

StaticLLMPipeline::StaticLLMPipeline(
    const std::filesystem::path& path,
    const std::string& device,
    const ov::AnyMap& config
) : StaticLLMPipeline(path, path.string(), device, config) {
}

void StaticLLMPipeline::start_chat(const std::string& system_message) {
    if (!system_message.empty()) {
        m_history.push_back({{"role", "system"}, {"content", system_message}});
    }
    m_is_chat_conversation = true;
};

void StaticLLMPipeline::finish_chat() {
    m_is_chat_conversation = false;
    m_history.clear();
};

void StaticLLMPipeline::prepare_for_new_conversation() {
    fill_tensor(m_prefill_request.get_tensor("input_ids"), m_tokenizer.get_pad_token_id());
    fill_tensor(m_prefill_request.get_tensor("position_ids"), 0u);
    fill_tensor(m_prefill_request.get_tensor("attention_mask"), 0u);
    fill_tensor(m_kvcache_request.get_tensor("attention_mask"), 0u);
    m_kvcache_desc.num_stored_tokens = 0u;
}

DecodedResults StaticLLMPipeline::generate(
    StringInputs inputs,
    OptionalGenerationConfig generation_config,
    StreamerVariant streamer
) {
    auto start_time = std::chrono::steady_clock::now();

    GenerationConfig config = (generation_config.has_value()) ? *generation_config : m_generation_config;
<<<<<<< HEAD

=======
>>>>>>> 5df42fb8
    std::string prompt;
    if (auto input_vector = std::get_if<std::vector<std::string>>(&inputs)) {
        if (input_vector->size() > 1u) {
            OPENVINO_THROW("Currently only batch size=1 is supported");
        }
        OPENVINO_ASSERT(!input_vector->empty());
        prompt = std::move(input_vector->front());
    } else {
        OPENVINO_ASSERT(std::holds_alternative<std::string>(inputs));
        prompt = std::get<std::string>(inputs);
    }

    if (m_is_chat_conversation) {
        m_history.push_back({{"role", "user"}, {"content", prompt}});
        constexpr bool add_generation_prompt = true;
        prompt = m_tokenizer.apply_chat_template(m_history, add_generation_prompt);
    }
    auto tokenized_input = m_tokenizer.encode(prompt);

    auto tokenized_input = m_tokenizer.encode(prompt);
    auto encoded_results = generate(tokenized_input, config, streamer);

    auto decode_start_time =  std::chrono::steady_clock::now();
    DecodedResults decoded_results = {m_tokenizer.decode(encoded_results.tokens), encoded_results.scores};
    auto decode_stop_time =  std::chrono::steady_clock::now();

    if (m_is_chat_conversation) {
        auto answer = decoded_results.texts[0];
        m_history.push_back({{"role", "assistant"}, {"content", answer}});
    }
    // generate_durations
    decoded_results.perf_metrics = encoded_results.perf_metrics;
    auto& raw_counters = decoded_results.perf_metrics.raw_metrics;
    auto stop_time = std::chrono::steady_clock::now();
    raw_counters.generate_durations = std::vector<MicroSeconds>();
    raw_counters.generate_durations.emplace_back(PerfMetrics::get_microsec(stop_time - start_time));
    raw_counters.tokenization_durations.emplace_back(PerfMetrics::get_microsec(encode_stop_time - start_time));
    raw_counters.detokenization_durations.emplace_back(PerfMetrics::get_microsec(decode_stop_time - decode_start_time));
    decoded_results.perf_metrics.evaluate_statistics(start_time);
    return decoded_results;
}

EncodedResults StaticLLMPipeline::generate(
    const EncodedInputs& inputs,
    OptionalGenerationConfig generation_config,
    StreamerVariant streamer
) {
    auto start_time = std::chrono::steady_clock::now();
    ov::Tensor input_ids;
    ov::Tensor attention_mask;

    if (auto data = std::get_if<ov::Tensor>(&inputs)) {
        input_ids = *data;
        attention_mask = ov::genai::utils::init_attention_mask(input_ids);
    } else if (auto data = std::get_if<TokenizedInputs>(&inputs)) {
        input_ids = data->input_ids;
        attention_mask = data->attention_mask;
    }

    if (input_ids.get_shape().at(0) > 1u) {
        OPENVINO_THROW("Currently only batch size=1 is supported");
    }

    GenerationConfig config = (generation_config.has_value()) ? *generation_config : m_generation_config;
    // If eos_token_id was not provided, take value from default m_generation_config
    if (config.eos_token_id == -1)
        config.set_eos_token_id(m_generation_config.eos_token_id);
    config.validate();

    std::shared_ptr<StreamerBase> streamer_ptr;
    if (auto streamer_obj = std::get_if<std::monostate>(&streamer)) {
        streamer_ptr = nullptr;
    } else if (auto streamer_obj = std::get_if<std::shared_ptr<StreamerBase>>(&streamer)) {
        streamer_ptr = *streamer_obj;
    } else if (auto callback = std::get_if<std::function<bool(std::string)>>(&streamer)) {
        streamer_ptr = std::make_shared<TextCallbackStreamer>(m_tokenizer, *callback);
    }

    if (!config.is_greedy_decoding()) {
        OPENVINO_THROW("Currently only greedy decoding is supported");
    }

    ov::Shape prompts_shape = input_ids.get_shape();
    const size_t batch_size = prompts_shape[0];
    ov::genai::EncodedResults results;
    auto& raw_perf_counters = results.perf_metrics.raw_metrics;
    // NB: Only batch=1 is supported now
    results.scores.resize(1u);
    results.scores[0] = 0u;
    results.tokens.resize(1u);

    // NB: Check if there is enough space in KV-cache to process input prompt
    auto prompt_len = input_ids.get_size();
    if (prompt_len > m_kvcache_desc.max_prompt_size) {
        OPENVINO_THROW("Static LLM pipeline may only process prompts up to "
                       + std::to_string(m_kvcache_desc.max_prompt_size) + " tokens. "
                       + "Set the \"MAX_PROMPT_LEN\" config option to increase the limit.");
    }

    // NB: From the "generate" perspective, every call is treated as start of new conversation,
    // but if continuation is needed, prompt contains information about the entire conversation.
    prepare_for_new_conversation();

    auto padded_input_ids = m_prefill_request.get_tensor("input_ids");
    const size_t offset = padded_input_ids.get_size() - input_ids.get_size();
    copy_with_offset(input_ids, offset, padded_input_ids);

    auto padded_attention_mask = m_prefill_request.get_tensor("attention_mask");
    fill_tensor(padded_attention_mask, 1u, offset);

    auto padded_position_ids = m_prefill_request.get_tensor("position_ids");
    auto* padded_pos_data = padded_position_ids.data<int64_t>();
    std::iota(padded_pos_data + offset, padded_pos_data + padded_position_ids.get_size(), 0u);

    m_prefill_request.infer();
    raw_perf_counters.m_new_token_times.emplace_back(std::chrono::steady_clock::now());
    raw_perf_counters.m_batch_sizes.emplace_back(batch_size);

    // NB: Now there are prompt_len tokens in KV-cache
    m_kvcache_desc.num_stored_tokens += prompt_len;
    int64_t last_token = utils::argmax(m_prefill_request.get_tensor("logits"), 0);
    results.tokens[0].push_back(last_token);
    if (streamer_ptr && streamer_ptr->put(last_token)) {
        return results;
    }

    // Inputs: input_ids, attention_mask, position_ids, ...
    // Outputs: logits, ...
    const auto kStartInputKVCacheLayers = 3u;
    const auto kStartOutputKVCacheLayers = 1u;

    // NB: Copy KV-cache tensors from prefill model to kvcache model
    const auto& kvcache_compiled = m_kvcache_request.get_compiled_model();
    for (int i = 0; i < kvcache_compiled.outputs().size() - 1; ++i) {

        const auto& output_name = kvcache_compiled.outputs()[kStartOutputKVCacheLayers + i].get_any_name();
        auto prefill_out_tensor = m_prefill_request.get_tensor(output_name);
        auto prefill_out_slice = make_tensor_slice(
            prefill_out_tensor, m_kvcache_desc.dim, m_kvcache_desc.max_prompt_size - m_kvcache_desc.num_stored_tokens, m_kvcache_desc.max_prompt_size
        );

        const auto& input_name = kvcache_compiled.inputs()[kStartInputKVCacheLayers + i].get_any_name();
        auto kvcache_in_tensor = m_kvcache_request.get_tensor(input_name);
        auto kvcache_in_slice = make_tensor_slice(
            kvcache_in_tensor, m_kvcache_desc.dim, 0u, m_kvcache_desc.num_stored_tokens
        );

        prefill_out_slice.copy_to(kvcache_in_slice);
    }

    auto* input_ids_data = m_kvcache_request.get_tensor("input_ids").data<int64_t>();
    auto* position_ids_data = m_kvcache_request.get_tensor("position_ids").data<int64_t>();
    auto* attention_mask_data = m_kvcache_request.get_tensor("attention_mask").data<int64_t>();

    // NB: Fill attention mask in the correct format [1, 1 ... 1, 0, 0 ... 0, 1]
    std::fill(attention_mask_data, attention_mask_data + m_kvcache_desc.num_stored_tokens - 1u, 1u);
    attention_mask_data[m_kvcache_desc.total_size - 1] = 1u;

    const size_t max_tokens = config.get_max_new_tokens(prompt_len);
    for (int i = 0; i < max_tokens - 1; ++i) {
        input_ids_data[0] = last_token;
        position_ids_data[0] = m_kvcache_desc.num_stored_tokens;
        attention_mask_data[m_kvcache_desc.num_stored_tokens - 1] = 1u;

        m_kvcache_request.infer();
        m_kvcache_desc.num_stored_tokens += 1;

        last_token = utils::argmax(m_kvcache_request.get_tensor("logits"), 0);
        results.tokens[0].push_back(last_token);

        raw_perf_counters.m_new_token_times.emplace_back(std::chrono::steady_clock::now());
        raw_perf_counters.m_batch_sizes.emplace_back(batch_size);
        if (streamer_ptr && streamer_ptr->put(last_token)) {
            break;
        }

        if (last_token == config.eos_token_id && !config.ignore_eos) {
            break;
        }

        // NB: KV-cache is full, further generation is impossible
        if (m_kvcache_desc.num_stored_tokens == m_kvcache_desc.total_size) {
            break;
        }

        // NB: Write KV-cache for the new token to the correct input position for the next iteration
        for (int i = 0; i < kvcache_compiled.outputs().size() - 1; ++i) {
            const auto& input_name = kvcache_compiled.inputs()[kStartInputKVCacheLayers + i].get_any_name();
            auto kvcache_in_tensor = m_kvcache_request.get_tensor(input_name);
            auto kvcache_in_slice = make_tensor_slice(
                kvcache_in_tensor, m_kvcache_desc.dim, m_kvcache_desc.num_stored_tokens - 1, m_kvcache_desc.num_stored_tokens
            );
            const auto& output_name = kvcache_compiled.outputs()[kStartOutputKVCacheLayers + i].get_any_name();
            m_kvcache_request.get_tensor(output_name).copy_to(kvcache_in_slice);
        }
    }
    auto stop_time = std::chrono::steady_clock::now();
    // If is called without tokenization then that stat will not be reported.
    auto& metrics = results.perf_metrics;
    metrics.num_input_tokens = batch_size * input_ids.get_shape().at(1);
    metrics.load_time = this->m_load_time_ms;
    metrics.raw_metrics.generate_durations.emplace_back(PerfMetrics::get_microsec(stop_time - start_time));
    metrics.evaluate_statistics(start_time);
    return results;
}

}  // namespace genai
}  // namespace ov<|MERGE_RESOLUTION|>--- conflicted
+++ resolved
@@ -310,10 +310,6 @@
     auto start_time = std::chrono::steady_clock::now();
 
     GenerationConfig config = (generation_config.has_value()) ? *generation_config : m_generation_config;
-<<<<<<< HEAD
-
-=======
->>>>>>> 5df42fb8
     std::string prompt;
     if (auto input_vector = std::get_if<std::vector<std::string>>(&inputs)) {
         if (input_vector->size() > 1u) {
@@ -333,7 +329,7 @@
     }
     auto tokenized_input = m_tokenizer.encode(prompt);
 
-    auto tokenized_input = m_tokenizer.encode(prompt);
+    auto encode_stop_time =  std::chrono::steady_clock::now();
     auto encoded_results = generate(tokenized_input, config, streamer);
 
     auto decode_start_time =  std::chrono::steady_clock::now();
