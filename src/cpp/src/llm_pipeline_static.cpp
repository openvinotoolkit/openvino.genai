// Copyright (C) 2024-2025 Intel Corporation
// SPDX-License-Identifier: Apache-2.0

#include "llm_pipeline_static.hpp"

#include "sampler.hpp"

#include <fstream>
#include <regex>

#include "openvino/pass/stateful_to_stateless.hpp"

// NB: decompose SDPA
#include "openvino/pass/matcher_pass.hpp"
#include "openvino/pass/manager.hpp"
#include "openvino/pass/graph_rewrite.hpp"
#include "openvino/pass/pattern/op/wrap_type.hpp"

#include "openvino/runtime/core.hpp"
#include "openvino/opsets/opset13.hpp"
#include "openvino/core/preprocess/pre_post_process.hpp"
#include "openvino/runtime/properties.hpp"
#include "openvino/runtime/intel_npu/properties.hpp"
#include "openvino/core/parallel.hpp"
#include "openvino/genai/text_streamer.hpp"

#include <jinja2cpp/user_callable.h>


#include "json_utils.hpp"
#include "utils.hpp"

namespace {

namespace opp = ov::pass::pattern;
class TransposeValueTensors : public ov::pass::MatcherPass {
public:
    OPENVINO_MATCHER_PASS_RTTI("TransposeValueTensors");
    struct Context {
        std::vector<std::shared_ptr<ov::opset13::Parameter>> new_params;
        std::vector<std::shared_ptr<ov::opset13::Parameter>> old_params;
        using Ref = std::reference_wrapper<Context>;
    };

    TransposeValueTensors(Context::Ref ctx) {
        auto param = opp::wrap_type<ov::op::v0::Parameter>();
        auto transpose = opp::wrap_type<ov::op::v1::Transpose>({opp::any_input(), opp::any_input()});
        auto concat = opp::wrap_type<ov::op::v0::Concat>({param, transpose});
        auto softmax = opp::wrap_type<ov::op::v8::Softmax>({opp::any_input()});
        auto matmul = opp::wrap_type<ov::op::v0::MatMul>({softmax, concat});

        auto callback = [=](ov::pass::pattern::Matcher& m) {
            auto& node_to_output = m.get_pattern_value_map();

            auto matched_node_param     = node_to_output.at(param).get_node_shared_ptr();
            auto matched_node_concat    = node_to_output.at(concat).get_node_shared_ptr();
            auto matched_node_transpose = node_to_output.at(transpose).get_node_shared_ptr();
            auto matched_node_matmul    = node_to_output.at(matmul).get_node_shared_ptr();

            auto matched_param     = std::static_pointer_cast<ov::op::v0::Parameter>(matched_node_param);
            auto matched_concat    = std::static_pointer_cast<ov::op::v0::Concat>(matched_node_concat);
            auto matched_transpose = std::static_pointer_cast<ov::op::v1::Transpose>(matched_node_transpose);
            auto matched_matmul    = std::static_pointer_cast<ov::op::v0::MatMul>(matched_node_matmul);

            auto shape = matched_param->get_partial_shape();
            OPENVINO_ASSERT(shape.size() == 4u);
            // NB: Transpose Parameter that correspond to V-tensor it will
            // speed-up its multiplication with attention scores
            std::swap(shape[2], shape[3]);
            auto new_param = std::make_shared<ov::opset13::Parameter>(matched_param->get_element_type(), shape);
            new_param->set_friendly_name(matched_param->get_friendly_name());
            new_param->outputs().begin()->get_tensor().set_names(matched_param->outputs().begin()->get_tensor().get_names());
            ov::replace_node(matched_param, new_param);
            // NB: Save in order to add/remove to the model later on
            ctx.get().new_params.push_back(new_param);
            ctx.get().old_params.push_back(matched_param);

            auto order_cst = ov::op::v0::Constant::create(ov::element::i32, ov::Shape{4}, {0, 2, 3, 1});
            auto new_transpose = std::make_shared<ov::opset13::Transpose>(matched_transpose->input_value(0),
                                                                          order_cst->output(0));
            new_transpose->set_friendly_name(matched_transpose->get_friendly_name());
            ov::replace_node(matched_transpose, new_transpose);

            auto new_concat = std::make_shared<ov::opset13::Concat>(
                ov::OutputVector{new_param->output(0), new_transpose->output(0)}, 3u
            );
            new_concat->set_friendly_name(matched_concat->get_friendly_name());
            ov::replace_node(matched_concat, new_concat);

            matched_matmul->set_transpose_b(true);

            return true;
        };
        register_matcher(std::make_shared<opp::Matcher>(matmul, "TransposeValueTensors"), std::move(callback));
    }
};

class ScaledDotProductAttentionDecomposition : public ov::pass::MatcherPass {
public:
    OPENVINO_MATCHER_PASS_RTTI("ScaledDotProductAttentionDecomposition");
    ScaledDotProductAttentionDecomposition() {
        auto pattern_node = ov::pass::pattern::wrap_type<ov::op::v13::ScaledDotProductAttention>();

        ov::matcher_pass_callback callback = [=](ov::pass::pattern::Matcher& m) {
            auto& pattern_to_output = m.get_pattern_value_map();
            auto node = ov::as_type_ptr<ov::op::v13::ScaledDotProductAttention>(
                    pattern_to_output.at(pattern_node).get_node_shared_ptr());

            if (node == nullptr || transformation_callback(node)) {
                return false;
            }

            auto new_output_node = decompose(node);
            ov::replace_node(node, new_output_node);
            return true;
        };

        auto m = std::make_shared<ov::pass::pattern::Matcher>(pattern_node, "ScaledDotProductAttentionDecomposition");
        register_matcher(m, std::move(callback));
    }
    std::shared_ptr<ov::Node> decompose(std::shared_ptr<ov::op::v13::ScaledDotProductAttention> node) {
        using namespace ov::op;
        using namespace ov;
        auto query = node->input_value(0);
        auto key = node->input_value(1);
        auto value = node->input_value(2);
        auto q_shape = register_new_node<v3::ShapeOf>(query, element::i32);
        auto k_shape = register_new_node<v3::ShapeOf>(key, element::i32);
        auto minus_one = register_new_node(v0::Constant::create(element::i32, Shape{}, {-1}));
        auto minus_two = register_new_node(v0::Constant::create(element::i32, Shape{}, {-2}));
        auto zero_i = register_new_node(v0::Constant::create(element::i32, Shape{}, {0}));
        auto one_i = register_new_node(v0::Constant::create(element::i32, Shape{}, {1}));
        auto one_f = register_new_node<v1::ConvertLike>(one_i, query);
        auto zero_f = register_new_node<v1::ConvertLike>(zero_i, query);

        Output<Node> scale;
        if (node->get_input_size() < 5) {
            scale = register_new_node<v8::Gather>(q_shape, minus_one, zero_i)->output(0);
            scale = register_new_node<v1::ConvertLike>(scale, query);
            auto sqrt_scale = register_new_node<v0::Sqrt>(scale);
            scale = register_new_node<v1::Divide>(one_f, sqrt_scale);
        } else {
            scale = node->input_value(4);
        }

        auto q_scaled = register_new_node<v1::Multiply>(query, scale);
        auto k_rank = register_new_node<v3::ShapeOf>(k_shape, element::i32)->output(0);
        auto k_last_dim = register_new_node<v1::Add>(k_rank, minus_one);
        auto k_next_dim = register_new_node<v1::Add>(k_rank, minus_two)->output(0);
        k_rank = register_new_node<v0::Squeeze>(k_rank, zero_i);
        auto minus_inf =
            register_new_node(v0::Constant::create(element::f32, Shape{}, {-std::numeric_limits<float>::infinity()}))
            ->output(0);
        auto keep_dim_last = register_new_node<v0::Squeeze>(k_next_dim, zero_i);
        auto k_dims_before_transpose = register_new_node<v4::Range>(zero_i, keep_dim_last, one_i, element::i32);

        auto scaled_atten = register_new_node<v0::MatMul>(q_scaled, key, false, true)->output(0);
        minus_inf = register_new_node<v1::ConvertLike>(minus_inf, scaled_atten);

        if (node->get_causal() || node->get_input_size() > 3) {
            Output<Node> mask;
            Output<Node> atten_mask;
            if (!node->get_causal()) {
                mask = node->input_value(3);

                // two types of masks are supported. A boolean mask where a value of True indicates that the element should
                // take part in attention. A float mask of the same type as query, key, value that is added to the attention
                // score.
                if (mask.get_element_type() == element::boolean) {
                    atten_mask = register_new_node<v1::ConvertLike>(mask, scaled_atten);
                    auto inv_mask = register_new_node<v1::LogicalNot>(mask);
                    atten_mask = register_new_node<v1::Select>(inv_mask, atten_mask, minus_inf);
                } else {
                    atten_mask = mask;
                }
            } else {
                auto target_s_len = register_new_node<v8::Gather>(q_shape, minus_two, zero_i);
                auto source_s_len = register_new_node<v8::Gather>(k_shape, minus_two, zero_i);
                auto ssl = register_new_node<v0::Unsqueeze>(source_s_len, zero_i);
                auto tsl = register_new_node<v0::Unsqueeze>(target_s_len, zero_i);
                auto mask_shape = register_new_node<v0::Concat>(OutputVector{tsl, ssl}, 0);
                mask = register_new_node<v1::Broadcast>(minus_inf, mask_shape);
                auto horizontal_range = register_new_node<v4::Range>(zero_i, source_s_len, one_i, element::i32)->output(0);
                horizontal_range = register_new_node<v0::Unsqueeze>(horizontal_range, zero_i);
                auto stop = register_new_node<v1::Add>(target_s_len, one_i);
                auto vertical_range = register_new_node<v4::Range>(one_i, stop, one_i, element::i32)->output(0);
                vertical_range = register_new_node<v0::Unsqueeze>(vertical_range, one_i);
                auto triu = register_new_node<v1::GreaterEqual>(horizontal_range, vertical_range);
                atten_mask = register_new_node<v1::Select>(triu, mask, zero_f);
            }
            scaled_atten = register_new_node<v1::Add>(scaled_atten, atten_mask);
        }

        scaled_atten = register_new_node<v8::Softmax>(scaled_atten, -1);
        auto result = register_new_node<v0::MatMul>(scaled_atten, value);
        result->set_friendly_name(node->get_friendly_name());
        copy_runtime_info(node, get_new_nodes());
        return result;
    }
};

std::shared_ptr<ov::Model> cvt_value_tensors_layout(std::shared_ptr<ov::Model> model) {
    ov::preprocess::PrePostProcessor ppp(model);
    for (auto tensor : model->outputs()) {
        if (tensor.get_any_name().find("value") != std::string::npos) {
            // NB: [batch, num_heads, seq_len, emb_size] -> [batch, num_heads, emb_size, seq_len]
            ppp.output(tensor.get_any_name()).model().set_layout(ov::Layout("BHSE"));
            ppp.output(tensor.get_any_name()).tensor().set_layout(ov::Layout("BHES"));
        }
    }
    return ppp.build();
}

bool optimize_value_tensors(std::shared_ptr<ov::Model> model) {
    ov::pass::GraphRewrite rewr;
    rewr.add_matcher<ScaledDotProductAttentionDecomposition>();
    TransposeValueTensors::Context ctx;
    rewr.add_matcher<TransposeValueTensors>(std::ref(ctx));
    rewr.run_on_model(model);

    model->add_parameters(ctx.new_params);
    for (auto old_param : ctx.old_params) {
        model->remove_parameter(old_param);
    }
    ov::pass::Validate().run_on_model(model);

    // NB: if new_params is not empty - pass has been applied
    return !ctx.new_params.empty();
}

uint32_t align_to(uint32_t value, uint32_t alignment) {
    return (value + alignment - 1) & ~(alignment - 1);
}

enum class GenerateHint {
    FAST_COMPILE,
    BEST_PERF
};

std::string to_string(GenerateHint h) {
    switch(h) {
        case GenerateHint::FAST_COMPILE :
            return "FAST_COMPILE";
        case GenerateHint::BEST_PERF :
            return "BEST_PERF";
        default:
            OPENVINO_THROW("Unsupported value for type GenerateHint provided");
    }
}

GenerateHint str_to_hint(const std::string& str) {
    if (str == to_string(GenerateHint::FAST_COMPILE)) {
        return GenerateHint::FAST_COMPILE;
    }
    if (str == to_string(GenerateHint::BEST_PERF)) {
        return GenerateHint::BEST_PERF;
    }
    OPENVINO_THROW("Unsupported \"GENERATE_HINT\" provided: " +
                   str + ". Please select either \"" + to_string(GenerateHint::BEST_PERF) + "\" or \"" + to_string(GenerateHint::FAST_COMPILE) +"\".");
}

std::shared_ptr<ov::Model> cvt_kvcache_to_fp16(const std::shared_ptr<ov::Model>& model) {
    ov::preprocess::PrePostProcessor ppp(model);

    for (auto tensor : model->inputs()) {
        if (tensor.get_any_name().find("past_key") != std::string::npos) {
            ppp.input(tensor.get_any_name()).tensor().set_element_type(ov::element::Type_t::f16);
        }
    }

    for (auto tensor : model->outputs()) {
        if (tensor.get_any_name().find("present") != std::string::npos) {
            ppp.output(tensor.get_any_name()).tensor().set_element_type(ov::element::Type_t::f16);
        }
    }

    return ppp.build();
}

void align_u4_zp_constants(const std::shared_ptr<ov::Model>& model) {
    for (auto op : model->get_ops()) {
        if (ov::op::util::is_constant(op)) {
            auto cst_op = std::dynamic_pointer_cast<ov::op::v0::Constant>(op);
            const auto cst_op_out = cst_op->output(0);
            if (cst_op_out.get_element_type() == ov::element::u4 && ov::shape_size(cst_op_out.get_shape()) == 1u) {
                ov::Tensor cst_tensor(ov::element::u4, cst_op_out.get_shape());
                *static_cast<uint8_t*>(cst_tensor.data()) = cst_op->get_vector<uint8_t>()[0] & 0x0f;
                auto new_cst_op = std::make_shared<ov::op::v0::Constant>(cst_tensor);
                for (auto target_input : cst_op_out.get_target_inputs()) {
                    target_input.replace_source_output(new_cst_op);
                }
            }
        }
    }
}

bool is_cw_compressed(const std::shared_ptr<ov::Model>& model) {
    std::vector<std::string> rt_info_path = {"nncf", "weight_compression", "group_size"};
    if (!model->has_rt_info(rt_info_path)) {
        // NB: Model isn't compressed by NNCF - skip
        return false;
    }
    auto group_size = model->get_rt_info<int>(rt_info_path);
    if (group_size == -1) {
        // NB: Enable DQ for CW quantized models
        return true;
    }
    return false;
}

std::optional<ov::Any> pop_option(ov::AnyMap& config, const std::string& option_name) {
    if (auto it = config.find(option_name); it != config.end()) {
        std::optional<ov::Any> found = std::make_optional(it->second);
        config.erase(it);
        return found;
    }
    return std::nullopt;
}

template <typename T>
std::optional<T> get_option(const ov::AnyMap& config, const std::string& option_name) {
    if (auto it = config.find(option_name); it != config.end()) {
        return std::make_optional(it->second.as<T>());
    }
    return std::nullopt;
}

std::shared_ptr<ov::Model> redirect_new_kv_to_output(const std::shared_ptr<ov::Model>& model) {
    const auto kStartOutputKVCacheLayers = 1u;
    for (int i = kStartOutputKVCacheLayers; i < model->outputs().size(); ++i) {
        auto kvout  = model->output(i);
        auto kvrslt = kvout.get_node();
        auto kvcat  = kvrslt->inputs()[0].get_source_output().get_node();
        auto kvval  = kvcat->inputs()[1].get_source_output();
        kvval.set_names({kvout.get_any_name()});
        kvrslt->inputs()[0].replace_source_output(kvval);
    }
    model->validate_nodes_and_infer_types();
    return model;
}

std::shared_ptr<ov::Model> add_slices_to_kvcache_inputs(const std::shared_ptr<ov::Model>& model) {
    const auto kvcache_name_pattern = "past_key_values";
    std::vector<std::shared_ptr<ov::opset13::Parameter>> new_params;
    for (auto param : model->get_parameters()) {
        auto tensor_name = param->get_output_tensor(0).get_any_name();
        if (tensor_name.find(kvcache_name_pattern) == std::string::npos) {
            new_params.push_back(param);
            continue;
        }
        auto shape = param->get_output_shape(0);
        shape[2] += 1;

        auto new_param = std::make_shared<ov::opset13::Parameter>(param->get_element_type(), shape);
        new_param->set_friendly_name(tensor_name);
        new_param->outputs().begin()->get_tensor().set_names(param->outputs().begin()->get_tensor().get_names());

        auto slice_start = std::make_shared<ov::opset13::Constant>(
            ov::element::Type_t::i32, ov::Shape{1}, std::vector<int32_t>{1}
        );
        auto slice_stop = std::make_shared<ov::opset13::Constant>(
            ov::element::Type_t::i32, ov::Shape{1}, std::vector<int32_t>{static_cast<int32_t>(shape[2])}
        );
        auto slice_step = std::make_shared<ov::opset13::Constant>(
            ov::element::Type_t::i32, ov::Shape{1}, std::vector<int32_t>{1}
        );
        auto slice_axes = std::make_shared<ov::opset13::Constant>(
            ov::element::Type_t::i32, ov::Shape{1}, std::vector<int32_t>{2}
        );
        auto slice_node = std::make_shared<ov::opset13::Slice>(
            new_param, slice_start->output(0), slice_stop->output(0), slice_step->output(0), slice_axes->output(0)
        );
        slice_node->set_friendly_name(tensor_name + "_Slice");
        for (auto target_input : param->output(0).get_target_inputs()) {
            target_input.replace_source_output(slice_node->output(0));
        }
        new_params.push_back(new_param);
    }
    return std::make_shared<ov::Model>(model->get_results(), ov::SinkVector{}, new_params);
}

struct KVAxesPosition {
    uint32_t batch;
    uint32_t seq_len;
};

void reshape_to_static(std::shared_ptr<ov::Model> model,
                       const uint32_t input_size,
                       const uint32_t kvcache_size,
                       const KVAxesPosition& kv_axes_position) {
    std::map<std::string, ov::PartialShape> new_shapes;
    for (auto input : model->inputs()) {
        const auto& input_name = input.get_any_name();
        ov::PartialShape new_shape;
        if (input_name.find("input_ids") != std::string::npos) {
            new_shape = ov::PartialShape({1, input_size});
        } else if (input_name.find("attention_mask") != std::string::npos) {
            new_shape = ov::PartialShape({1, kvcache_size});
        } else if (input_name.find("position_ids") != std::string::npos) {
            new_shape = ov::PartialShape({1, input_size});
        } else {
            const auto& partial_shape = input.get_partial_shape();
            new_shape = partial_shape;
            new_shape[kv_axes_position.batch] = 1;
            new_shape[kv_axes_position.seq_len] = kvcache_size - input_size;
        }
        new_shapes.emplace(input_name, new_shape);
    }
    model->reshape(new_shapes);
}

template <typename T>
void fill_tensor(ov::Tensor tensor, T fill_val, size_t offset = 0u) {
    T* tensor_data = tensor.data<T>();
    std::fill(tensor_data + offset, tensor_data + tensor.get_size(), fill_val);
}

void copy_with_offset(const ov::Tensor& orig, const std::size_t offset, ov::Tensor& padded) {
    int64_t* orig_data = orig.data<int64_t>();
    int64_t* padded_data = padded.data<int64_t>();
    std::copy(orig_data, orig_data + orig.get_size(), padded_data + offset);
}

void merge_config_with(ov::AnyMap& lhs, const ov::AnyMap& rhs) {
    for (const auto& [key, value] : rhs) {
        // NB: Overwrite the value if key already exists
        if (auto it = lhs.find(key); it != lhs.end()) {
            it->second = value;
        } else {
            lhs.emplace(key, value);
        }
    }
}

struct NPUDesc {
    std::string arch;
    int64_t max_tiles;
    bool compiler_dq;
};

std::optional<NPUDesc> extract_npu_descriptor(ov::Core& core) {
    const auto all_devices = core.get_available_devices();
    if (std::find(all_devices.begin(), all_devices.end(), "NPU") == all_devices.end()) {
        return std::nullopt;
    }
    const auto arch = core.get_property("NPU", ov::device::architecture);
    const auto max_tiles = core.get_property("NPU", ov::intel_npu::max_tiles);
    bool compiler_dq = false;
    const auto supported_properties = core.get_property("NPU", ov::supported_properties);
    if (std::find(supported_properties.begin(), supported_properties.end(),
                  "NPU_COMPILER_DYNAMIC_QUANTIZATION") != supported_properties.end()) {
        compiler_dq = true;
    }
    return std::make_optional(NPUDesc{arch, max_tiles, compiler_dq});
}

ov::AnyMap get_baseline_common_config(const std::optional<NPUDesc>& npudesc) {
    ov::AnyMap config = {
        { "NPU_COMPILATION_MODE_PARAMS", "compute-layers-with-higher-precision=Sqrt,Power,ReduceMean,Add_RMSNorm" },
        { "NPUW_DEVICES", "NPU" },
        { "NPU_USE_NPUW",  "YES" },
        { "NPUW_FOLD", "YES" },
        { "NPUW_DCOFF_TYPE", "f16" },
        { "NPUW_DCOFF_SCALE", "YES"},
        { "NPUW_WEIGHTS_BANK", "shared" },
        { "NPUW_SLICE_OUT", "YES" },
        { "NPUW_FUNCALL_ASYNC", "YES" }
    };
    // FIXME: this config logic is getting more and more complex
    if (npudesc.has_value() && npudesc->compiler_dq) {
        config.emplace("NPUW_DQ", "YES");
        config.emplace("NPUW_DQ_FULL", "NO");
        config.emplace("NPU_COMPILER_DYNAMIC_QUANTIZATION", "YES");
        config.erase("NPUW_DCOFF_TYPE");
        config.erase("NPUW_DCOFF_SCALE");
    }
    return config;
}

ov::AnyMap get_default_common_config(const std::shared_ptr<ov::Model>& model,
                                     const std::optional<NPUDesc>& npudesc) {
    auto config = get_baseline_common_config(npudesc);
    const char* npu_l0 = std::getenv("DISABLE_OPENVINO_GENAI_NPU_L0");
    if (npu_l0 && std::atoi(npu_l0) == 1) {
        config.emplace("NPUW_WEIGHTS_BANK_ALLOC", "CPU");
    } else {
        config.emplace("NPUW_FUNCALL_FOR_ALL", "YES");
    }
    return config;
}

ov::AnyMap get_default_prefill_config(const std::shared_ptr<ov::Model>& model,
                                      const std::optional<NPUDesc>& npudesc) {
    auto config = get_default_common_config(model, npudesc);
    if (npudesc.has_value() &&
        npudesc->arch == "4000" &&
        npudesc->max_tiles != -1) {
        config.emplace("NPU_DPU_GROUPS", npudesc->max_tiles);
    }
    // Specify NPUW DQ if Compiler DQ is not enabled
    if (!npudesc.has_value() || !npudesc->compiler_dq) {
        if (is_cw_compressed(model)) {
            config.emplace("NPUW_DQ", "YES");
        } else {
            config.emplace("NPUW_PMM", "NO");
        }
    }
    return config;
}

ov::AnyMap get_default_generate_config(const std::shared_ptr<ov::Model>& model,
                                       const std::optional<NPUDesc>& npudesc,
                                       const GenerateHint hint) {
    auto config = get_default_common_config(model, npudesc);
    if (hint == GenerateHint::BEST_PERF) {
        config.emplace("NPUW_ONLINE_PIPELINE", "NONE");
    }
    if (npudesc.has_value() && npudesc->arch == "4000") {
        config.emplace("NPU_DPU_GROUPS", 4);
    }
    if (hint == GenerateHint::FAST_COMPILE) {
        config.emplace("NPUW_UNFOLD_IREQS", "YES");
    }
    // Specify NPUW DQ if Compiler DQ is not enabled
    if (!npudesc.has_value() || !npudesc->compiler_dq) {
        config.emplace("NPUW_DQ", "YES");
    }
    return config;
}

template <typename T>
T pop_or_default(ov::AnyMap& config, const std::string& key, const T& default_value) {
    auto anyopt = pop_option(config, key);
    if (anyopt.has_value()) {
        if (anyopt.value().empty()) {
            if (ov::genai::utils::is_container<T>)
                return T{};
            else {
                OPENVINO_THROW("Got empty ov::Any for key: " + key);
            }
        }
        return anyopt.value().as<T>();
    }
    return default_value;
}

std::optional<uint32_t> pop_int_and_cast(ov::AnyMap& config, const std::string& key) {
    auto anyopt = pop_option(config, key);
    if (anyopt.has_value()) {
        const auto any = anyopt.value();
        int64_t value;
        // NB: Integer value coming from python has int64_t datatype
        if (any.is<int64_t>()) {
            value = any.as<int64_t>();
        } else if (any.is<int>()) {
            value = any.as<int>();
        } else {
            OPENVINO_THROW("Failed to extract " + key + ". Type mismatch: expected types: int or int64_t");
        }
        if (value < 0) {
            OPENVINO_THROW(key + " cannot be negative!");
        }
        return std::make_optional(static_cast<uint32_t>(value));
    }
    return std::nullopt;
}

void update_config(ov::AnyMap& config, const std::pair<std::string, ov::Any>& pair) {
    if (config.count(pair.first) == 0) {
        config.insert(pair);
    }
}

void rename_key(ov::AnyMap& config, const std::string& old_key, const std::string& new_key) {
    if (config.count(old_key) != 0) {
        auto opt_value = pop_option(config, old_key);
        config[new_key] = opt_value.value();
    }
}

ov::Tensor make_tensor_slice(ov::Tensor tensor, size_t dim, size_t start_pos, size_t end_pos) {
    ov::Shape start_shape(std::vector<size_t>(tensor.get_shape().size(), 0u));
    start_shape[dim] = start_pos;
    ov::Shape end_shape = tensor.get_shape();
    end_shape[dim] = end_pos;
    return ov::Tensor(tensor, start_shape, end_shape);
}

void set_npuw_cache_dir(ov::AnyMap& config) {
    std::optional<std::string> cache_dir = get_option<std::string>(config, "CACHE_DIR");
    if (config.count("NPU_USE_NPUW") != 0u && cache_dir) {
        config.emplace("NPUW_CACHE_DIR", cache_dir.value());
        pop_option(config, "CACHE_DIR");
    }
}

void copy_columns_by_row_chunks(const ov::Tensor& src, ov::Tensor& dst) {
    const auto src_shape = src.get_shape();

    OPENVINO_ASSERT(src_shape.size() == 4u);
    OPENVINO_ASSERT(src_shape == dst.get_shape());
    OPENVINO_ASSERT(src.get_byte_size() == dst.get_byte_size());

    const auto src_strides = src.get_strides();
    const auto dst_strides = dst.get_strides();
    const auto elem_size   = src.get_byte_size() / src.get_size();

    const auto C = src_shape[1];
    const auto H = src_shape[2];
    const auto W = src_shape[3];

    const auto IS_H = src_strides[2];
    const auto OS_H = dst_strides[2];

    const size_t chunk_byte_size = W * elem_size;

    const auto* src_p  = static_cast<uint8_t*>(src.data());
          auto* dst_p  = static_cast<uint8_t*>(dst.data());

    for (size_t i = 0; i < C*H; ++i) {
        const size_t src_offset = i * IS_H;
        const size_t dst_offset = i * OS_H;
        std::copy_n(src_p + src_offset, chunk_byte_size, dst_p + dst_offset);
    }
}

void stream_generated_tokens(std::shared_ptr<ov::genai::StreamerBase> streamer_ptr,
                             ov::genai::GenerationHandle& handle) {
    if (streamer_ptr && handle->can_read()) {
        std::unordered_map<uint64_t, ov::genai::GenerationOutput> token = handle->read();
        for (const auto& gen_token : token.begin()->second.generated_ids) {
            auto streaming_status = streamer_ptr->write(gen_token);
            if (streaming_status != ov::genai::StreamingStatus::RUNNING) {
                streaming_status == ov::genai::StreamingStatus::CANCEL ? handle->cancel() : handle->stop();
                break;
            }
        }
    }
}

enum StaticPipelineKind {
    STATEFUL,
    STATELESS
};

StaticPipelineKind str_to_pipeline(const std::string& str) {
    if (str == "STATEFUL") {
        return StaticPipelineKind::STATEFUL;
    }
    OPENVINO_THROW("Unsupported \"PIPELINE\" provided: ",
                   str, ". Please select \"STATEFUL\".");
}
} // anonymous namespace

namespace ov {
namespace genai {
namespace static_llm {

StatefulLLMPipeline::StatefulLLMPipeline(
    const std::filesystem::path& models_path,
    const ov::genai::Tokenizer& tokenizer,
    const std::string& device,
    const ov::AnyMap& config
) : LLMPipelineImplBase(tokenizer,
                        utils::from_config_json_if_exists(models_path)),
    m_sampler(m_tokenizer) {
    ov::AnyMap properties = config;

    auto blob_path = pop_or_default(properties, "BLOB_PATH", std::string{});
    const auto export_blob = pop_or_default(properties, "EXPORT_BLOB", false);

    bool do_import = (!blob_path.empty() && !export_blob);

    if (do_import) {
        if (!std::filesystem::exists(blob_path)) {
            OPENVINO_THROW("Blob file is not found at: " + blob_path);
        }
        std::ifstream fin(blob_path, std::ios::in | std::ios::binary);
        if (!fin.is_open()) {
            OPENVINO_THROW("Blob file can't be opened: " + blob_path);
        }
        auto compiled = genai::utils::singleton_core().import_model(fin, device, config);
        m_max_prompt_len = compiled.get_property("NPUW_LLM_MAX_PROMPT_LEN").as<uint32_t>();
        auto min_resp_len = compiled.get_property("NPUW_LLM_MIN_RESPONSE_LEN").as<uint32_t>();
        m_kvcache_total = m_max_prompt_len + min_resp_len;
        m_request = compiled.create_infer_request();
    } else {
<<<<<<< HEAD
        auto model = genai::utils::singleton_core().read_model(models_path / "openvino_model.xml", {}, config);
        ov::AnyMap properties = config;
        auto compiled = setupAndCompileModel(model, properties);
=======
        ModelConfigDesc model_desc = get_modeldesc_from_json(models_path / "config.json");
        ov::AnyMap properties = config;
        std::shared_ptr<ov::CompiledModel> compiled;
        // CACHE_DIR + weightless flow support
        auto cache_mode = get_option<CacheMode>(config, "CACHE_MODE");
        if (cache_mode.has_value() && *cache_mode == CacheMode::OPTIMIZE_SPEED) {
            auto model = genai::utils::singleton_core().read_model(models_path / "openvino_model.xml", {}, config);
            compiled = setupAndCompileModel(model, model_desc, properties);
        } else {
            compiled = setupAndCompileModel(models_path / "openvino_model.xml", model_desc, properties);
        }
>>>>>>> a7511d30
        // Also export compiled model if required
        if (export_blob) {
            if (blob_path.empty()) {
                blob_path = (models_path / "openvino_model.blob").string();
            }
            // Check the path is full
            const int EXT_SIZE = 5; // ".blob"
            if (blob_path.size() < EXT_SIZE) {
                OPENVINO_THROW("Please provide a full path to blob file in BLOB_PATH: " + blob_path);
            }
            if (strncmp(".blob", &blob_path[blob_path.size() - EXT_SIZE], EXT_SIZE) != 0) {
                OPENVINO_THROW("Please provide a full path to blob file in BLOB_PATH: " + blob_path);
            }
            std::ofstream fout(blob_path, std::ios::out | std::ios::binary);
            if (!fout.is_open()) {
                OPENVINO_THROW("Blob file can't be exported to: " + blob_path);
            }
            compiled->export_model(fout);
        }
        m_request = compiled->create_infer_request();
        m_sampler.set_seed(m_generation_config.rng_seed);
    }
}


StatefulLLMPipeline::StatefulLLMPipeline(
    const std::shared_ptr<ov::Model>& model,
    const ov::genai::Tokenizer& tokenizer,
    const std::string&,
    const ov::AnyMap& properties,
    const ov::genai::GenerationConfig& generation_config
) : LLMPipelineImplBase(tokenizer, generation_config),
    m_sampler(m_tokenizer) {
    ov::AnyMap properties_copy = properties;
    auto compiled = setupAndCompileModel(model, properties_copy);
    m_request = compiled->create_infer_request();
    m_sampler.set_seed(m_generation_config.rng_seed);
}

void StatefulLLMPipeline::updateStatefulConfig(ov::AnyMap& pipeline_config,
                                               const std::shared_ptr<ov::Model>& model) {
    const uint32_t kMaxPromptLen = pop_int_and_cast(pipeline_config, "MAX_PROMPT_LEN").value_or(1024u);
    const uint32_t kMinResponseLen = pop_int_and_cast(pipeline_config, "MIN_RESPONSE_LEN").value_or(128u);
    m_max_prompt_len = kMaxPromptLen;
    m_kvcache_total = kMaxPromptLen + kMinResponseLen;

    update_config(pipeline_config, {"NPU_USE_NPUW", "YES"});
    update_config(pipeline_config, {"NPUW_LLM", "YES"});

    auto axes = ov::genai::utils::get_seq_len_axis(model);

    update_config(pipeline_config, {"NPUW_LLM_BATCH_DIM", axes.batch});
    update_config(pipeline_config, {"NPUW_LLM_SEQ_LEN_DIM", axes.seq_len});

    update_config(pipeline_config, {"NPUW_LLM_MAX_PROMPT_LEN", kMaxPromptLen});
    update_config(pipeline_config, {"NPUW_LLM_MIN_RESPONSE_LEN", kMinResponseLen});

    rename_key(pipeline_config, "++PREFILL_CONFIG", "++NPUW_LLM_PREFILL_CONFIG");
    rename_key(pipeline_config, "++GENERATE_CONFIG", "++NPUW_LLM_GENERATE_CONFIG");
    rename_key(pipeline_config, "PREFILL_CONFIG", "NPUW_LLM_PREFILL_CONFIG");
    rename_key(pipeline_config, "GENERATE_CONFIG", "NPUW_LLM_GENERATE_CONFIG");
    rename_key(pipeline_config, "GENERATE_HINT", "NPUW_LLM_GENERATE_HINT");
}

std::shared_ptr<ov::CompiledModel> StatefulLLMPipeline::setupAndCompileModel(
    const std::shared_ptr<ov::Model>& model,
    ov::AnyMap& pipeline_config) {
    updateStatefulConfig(pipeline_config, model);

    return std::make_shared<ov::CompiledModel>(genai::utils::singleton_core().compile_model(model, "NPU", pipeline_config));
}

std::shared_ptr<ov::CompiledModel> StatefulLLMPipeline::setupAndCompileModel(
    const std::filesystem::path& model_path,
    const ModelConfigDesc& model_desc,
    ov::AnyMap& pipeline_config) {
    updateStatefulConfig(model_desc, pipeline_config);

    return std::make_shared<ov::CompiledModel>(genai::utils::singleton_core().compile_model(model_path, "NPU", pipeline_config));
}

DecodedResults StatefulLLMPipeline::generate(
    StringInputs inputs,
    OptionalGenerationConfig generation_config,
    StreamerVariant streamer
) {
    auto start_time = std::chrono::steady_clock::now();

    GenerationConfig config = (generation_config.has_value()) ? *generation_config : m_generation_config;
    std::string prompt;
    if (auto input_vector = std::get_if<std::vector<std::string>>(&inputs)) {
        OPENVINO_ASSERT(input_vector->size() == 1u, "Currently only batch size=1 is supported");
        prompt = std::move(input_vector->front());
    } else {
        OPENVINO_ASSERT(std::holds_alternative<std::string>(inputs));
        prompt = std::get<std::string>(inputs);
    }

    ov::genai::TokenizedInputs tokenized_input;
    if (m_is_chat_conversation) {
        m_history.push_back({{"role", "user"}, {"content", prompt}});
        constexpr bool add_generation_prompt = true;
        prompt = m_tokenizer.apply_chat_template(m_history, add_generation_prompt);
        // for chat ov::genai::add_special_tokens(false) is aligned with stateful pipeline and HF
        tokenized_input = m_tokenizer.encode(prompt, ov::genai::add_special_tokens(false));
    } else {
        if (config.apply_chat_template && !m_tokenizer.get_chat_template().empty()) {
            ChatHistory history({{{"role", "user"}, {"content", prompt}}});
            constexpr bool add_generation_prompt = true;
            auto templated_prompt = m_tokenizer.apply_chat_template(history, add_generation_prompt);
            tokenized_input = m_tokenizer.encode(templated_prompt, ov::genai::add_special_tokens(false));
        } else {
            // in case when chat_template was not found in tokenizer_config.json or set
            tokenized_input = m_tokenizer.encode(prompt, ov::genai::add_special_tokens(true));
        }
    }

    auto encode_stop_time =  std::chrono::steady_clock::now();
    auto encoded_results = generate(tokenized_input, config, streamer);

    auto decode_start_time =  std::chrono::steady_clock::now();
    DecodedResults decoded_results = {m_tokenizer.decode(encoded_results.tokens), encoded_results.scores};
    auto decode_stop_time =  std::chrono::steady_clock::now();

    if (m_is_chat_conversation) {
        auto answer = decoded_results.texts[0];
        if (m_chat_generation_finish_status == GenerationStatus::CANCEL)
            // If chat generation process was cancelled by user, let's rollback to previous state of history
            m_history.pop_back();
        else
            m_history.push_back({{"role", "assistant"}, {"content", answer}});
    }

    // generate_durations
    decoded_results.perf_metrics = encoded_results.perf_metrics;
    auto& raw_counters = decoded_results.perf_metrics.raw_metrics;
    auto stop_time = std::chrono::steady_clock::now();
    raw_counters.generate_durations.clear();
    raw_counters.generate_durations.emplace_back(PerfMetrics::get_microsec(stop_time - start_time));
    raw_counters.tokenization_durations.emplace_back(PerfMetrics::get_microsec(encode_stop_time - start_time));
    raw_counters.detokenization_durations.emplace_back(PerfMetrics::get_microsec(decode_stop_time - decode_start_time));
    decoded_results.perf_metrics.m_evaluated = false;
    decoded_results.perf_metrics.evaluate_statistics(start_time);
    return decoded_results;
}

EncodedResults StatefulLLMPipeline::generate(
    const EncodedInputs& inputs,
    OptionalGenerationConfig generation_config,
    StreamerVariant streamer
) {
    auto start_time = std::chrono::steady_clock::now();
    ov::Tensor input_ids;
    ov::Tensor attention_mask;

    if (auto data = std::get_if<ov::Tensor>(&inputs)) {
        input_ids = *data;
        attention_mask = ov::genai::utils::init_attention_mask(input_ids);
    } else if (auto data = std::get_if<TokenizedInputs>(&inputs)) {
        input_ids = data->input_ids;
        attention_mask = data->attention_mask;
    }

    ov::Shape prompts_shape = input_ids.get_shape();
    const size_t batch_size = prompts_shape[0];
    OPENVINO_ASSERT(batch_size == 1u, "Currently only batch size=1 is supported");

    GenerationConfig config = (generation_config.has_value()) ? *generation_config : m_generation_config;
    // If stop_token_ids were not provided, take value from default m_generation_config
    if (config.stop_token_ids.empty())
        config.stop_token_ids = m_generation_config.stop_token_ids;
    // If eos_token_id was not provided, take value from default m_generation_config
    if (config.eos_token_id == -1)
        config.set_eos_token_id(m_generation_config.eos_token_id);
    config.validate();

    std::shared_ptr<StreamerBase> streamer_ptr = ov::genai::utils::create_streamer(streamer, m_tokenizer);

    OPENVINO_ASSERT(config.is_greedy_decoding() || config.is_multinomial(),
        "Currently only greedy and multinomial decoding are supported");

    OPENVINO_ASSERT(config.num_return_sequences == 1u,
        "Currently only \"num_return_sequences\" equal to 1 is supported!");

    ov::genai::EncodedResults results;
    auto& raw_perf_counters = results.perf_metrics.raw_metrics;
    // NB: Only batch=1 is supported now
    results.scores.resize(1u);
    results.scores[0] = 0u;
    results.tokens.resize(1u);

    // NB: Check if there is enough space in KV-cache to process input prompt
    auto prompt_len = input_ids.get_size();
    if (prompt_len > m_max_prompt_len) {
        OPENVINO_THROW("Static Stateful LLM pipeline may only process prompts up to "
                       + std::to_string(m_max_prompt_len) + " tokens. "
                       + "Set the \"MAX_PROMPT_LEN\" config option to increase the limit.");
    }

    ov::Tensor position_ids{ov::element::i64, input_ids.get_shape()};
    utils::initialize_position_ids(position_ids, attention_mask);

    m_request.set_tensor("input_ids", input_ids);
    m_request.set_tensor("attention_mask", attention_mask);
    m_request.set_tensor("position_ids", position_ids);

    m_request.infer();

    auto padded_logits = m_request.get_tensor("logits");
    // FIXME: Here is workaround to get only useful units of returned logits.
    //        If SliceOut is applied, there will be only 1 useful logit returned,
    //        nothing is required here.
    //        Other way, model will return logits of full context length,
    //        as internally prefill model is specially reshaped to return them.
    //        Fix should be done on OpenVINO side, so the model should return only
    //        useful logits of input prompt length, dropping the implementation-related
    //        padding ones.
    auto logits = padded_logits;
    auto padded_sequence_len = padded_logits.get_shape()[1];
    if (padded_sequence_len > 1) {
        // If SliceOut is not applied:
        logits = make_tensor_slice(padded_logits, 1, padded_sequence_len - prompt_len, padded_sequence_len);
    }
    int64_t output_sequence_len = logits.get_shape().at(1);

    auto sequence_group = std::make_shared<SequenceGroup>(
        0 /* request_id */, input_ids, config, 1 /* block_size */);
    sequence_group->schedule_tokens(sequence_group->get_prompt_len());
    sequence_group->set_output_seq_len(output_sequence_len);

    // NB: Controls what tokens are ready to be pushed into the streamer
    GenerationHandle handle = std::make_shared<GenerationHandleImpl>(
        sequence_group->get_generation_stream(), sequence_group->get_sampling_parameters());

    SamplerOutput sampler_output = m_sampler.sample({sequence_group}, logits);
    stream_generated_tokens(streamer_ptr, handle);

    int64_t input_ids_data = -1;
    int64_t position_ids_data = prompt_len - 1;
    std::vector<int64_t> attention_mask_data(prompt_len - 1, 1);
    m_request.set_tensor("input_ids", ov::Tensor(ov::element::i64, ov::Shape{1,1},  reinterpret_cast<void*>(&input_ids_data)));
    m_request.set_tensor("position_ids", ov::Tensor(ov::element::i64, ov::Shape{1,1}, reinterpret_cast<void*>(&position_ids_data)));

    while (sequence_group->is_running() && !sequence_group->handle_stopped() && !sequence_group->handle_cancelled()) {
        // KV Cache is full, no further generation is possible
        if (position_ids_data + 1 == m_kvcache_total) {
            sequence_group->set_out_of_memory();
            break;
        }

        sequence_group->schedule_tokens(1);
        const auto running_sequences = sequence_group->get_running_sequences();
        OPENVINO_ASSERT(running_sequences.size() == 1u);
        auto last_token = running_sequences.front()->get_generated_ids().back();

        // Just change the variables here, as pointers to them are already set to corresponding tensors
        input_ids_data = last_token;
        ++position_ids_data;
        // However, attention_mask changes its shape on each iteration, it should be re-set explicitly
        attention_mask_data.push_back(1);
        m_request.set_tensor("attention_mask", ov::Tensor(ov::element::i64, ov::Shape{1,attention_mask_data.size()}, (void*)&attention_mask_data[0]));

        m_request.infer();

        raw_perf_counters.m_new_token_times.emplace_back(std::chrono::steady_clock::now());
        raw_perf_counters.m_batch_sizes.emplace_back(batch_size);

        SamplerOutput sampler_output = m_sampler.sample({sequence_group}, m_request.get_tensor("logits"));
        stream_generated_tokens(streamer_ptr, handle);
    }

    if (streamer_ptr) { // push streamer's cache
        streamer_ptr->end();
    }

    OPENVINO_ASSERT(sequence_group->get_finished_sequences().size() == 1u);
    auto sequence = sequence_group->get_finished_sequences().front();
    results.tokens[0] = sequence->get_generated_ids();
    results.scores[0] = sequence->get_cumulative_log_prob();
    m_chat_generation_finish_status = sequence_group->get_generation_stream()->get_status();
    m_sampler.clear_request_info(sequence_group->get_request_id());

    auto stop_time = std::chrono::steady_clock::now();
    // If is called without tokenization then that stat will not be reported.
    auto& metrics = results.perf_metrics;
    metrics.num_input_tokens = batch_size * input_ids.get_shape().at(1);
    metrics.load_time = this->m_load_time_ms;
    metrics.raw_metrics.generate_durations.emplace_back(PerfMetrics::get_microsec(stop_time - start_time));
    metrics.evaluate_statistics(start_time);
    return results;
}

void StatefulLLMPipeline::start_chat(const std::string& system_message) {
    if (!system_message.empty()) {
        m_history.push_back({{"role", "system"}, {"content", system_message}});
    }
    m_is_chat_conversation = true;
};

void StatefulLLMPipeline::finish_chat() {
    m_is_chat_conversation = false;
    m_history.clear();
};


std::unique_ptr<LLMPipelineImplBase>
LLMPipelineFactory::create(const std::filesystem::path& models_path,
                                 const std::string& device,
                                 const ov::AnyMap& config) {
    return create(models_path, Tokenizer(models_path), device, config);
}

std::unique_ptr<LLMPipelineImplBase> LLMPipelineFactory::create(const std::shared_ptr<ov::Model>& model,
                                                                const ov::genai::Tokenizer& tokenizer,
                                                                const std::string& device,
                                                                const ov::AnyMap& properties,
                                                                const ov::genai::GenerationConfig& generation_config) {
    auto properties_copy = properties;
    const auto pipeline_mode = str_to_pipeline(pop_or_default(properties_copy, "STATIC_PIPELINE", std::string("STATEFUL")));
    if (pipeline_mode == StaticPipelineKind::STATEFUL) {
        return std::make_unique<ov::genai::static_llm::StatefulLLMPipeline>(model,
                                                                            tokenizer,
                                                                            device,
                                                                            properties_copy,
                                                                            generation_config);
    }
    OPENVINO_ASSERT(false);
}

std::unique_ptr<LLMPipelineImplBase>
LLMPipelineFactory::create(const std::filesystem::path& models_path,
                           const ov::genai::Tokenizer& tokenizer,
                           const std::string& device,
                           const ov::AnyMap& config) {
    auto properties = config;
    const auto pipeline_mode = str_to_pipeline(pop_or_default(properties, "STATIC_PIPELINE", std::string("STATEFUL")));
    if (pipeline_mode == StaticPipelineKind::STATEFUL) {
        return std::make_unique<ov::genai::static_llm::StatefulLLMPipeline>(models_path, tokenizer, device, properties);
    }
    OPENVINO_ASSERT(false);
}

}  // namespace static_llm
}  // namespace genai
}  // namespace ov<|MERGE_RESOLUTION|>--- conflicted
+++ resolved
@@ -685,23 +685,16 @@
         m_kvcache_total = m_max_prompt_len + min_resp_len;
         m_request = compiled.create_infer_request();
     } else {
-<<<<<<< HEAD
-        auto model = genai::utils::singleton_core().read_model(models_path / "openvino_model.xml", {}, config);
-        ov::AnyMap properties = config;
-        auto compiled = setupAndCompileModel(model, properties);
-=======
-        ModelConfigDesc model_desc = get_modeldesc_from_json(models_path / "config.json");
         ov::AnyMap properties = config;
         std::shared_ptr<ov::CompiledModel> compiled;
         // CACHE_DIR + weightless flow support
         auto cache_mode = get_option<CacheMode>(config, "CACHE_MODE");
         if (cache_mode.has_value() && *cache_mode == CacheMode::OPTIMIZE_SPEED) {
             auto model = genai::utils::singleton_core().read_model(models_path / "openvino_model.xml", {}, config);
-            compiled = setupAndCompileModel(model, model_desc, properties);
+            compiled = setupAndCompileModel(model, properties);
         } else {
-            compiled = setupAndCompileModel(models_path / "openvino_model.xml", model_desc, properties);
-        }
->>>>>>> a7511d30
+            compiled = setupAndCompileModel(models_path / "openvino_model.xml", properties);
+        }
         // Also export compiled model if required
         if (export_blob) {
             if (blob_path.empty()) {
@@ -742,7 +735,7 @@
 }
 
 void StatefulLLMPipeline::updateStatefulConfig(ov::AnyMap& pipeline_config,
-                                               const std::shared_ptr<ov::Model>& model) {
+                                               const ov::genai::utils::KVAxesPosition& kv_pos) {
     const uint32_t kMaxPromptLen = pop_int_and_cast(pipeline_config, "MAX_PROMPT_LEN").value_or(1024u);
     const uint32_t kMinResponseLen = pop_int_and_cast(pipeline_config, "MIN_RESPONSE_LEN").value_or(128u);
     m_max_prompt_len = kMaxPromptLen;
@@ -751,10 +744,8 @@
     update_config(pipeline_config, {"NPU_USE_NPUW", "YES"});
     update_config(pipeline_config, {"NPUW_LLM", "YES"});
 
-    auto axes = ov::genai::utils::get_seq_len_axis(model);
-
-    update_config(pipeline_config, {"NPUW_LLM_BATCH_DIM", axes.batch});
-    update_config(pipeline_config, {"NPUW_LLM_SEQ_LEN_DIM", axes.seq_len});
+    update_config(pipeline_config, {"NPUW_LLM_BATCH_DIM", kv_pos.batch});
+    update_config(pipeline_config, {"NPUW_LLM_SEQ_LEN_DIM", kv_pos.seq_len});
 
     update_config(pipeline_config, {"NPUW_LLM_MAX_PROMPT_LEN", kMaxPromptLen});
     update_config(pipeline_config, {"NPUW_LLM_MIN_RESPONSE_LEN", kMinResponseLen});
@@ -769,17 +760,19 @@
 std::shared_ptr<ov::CompiledModel> StatefulLLMPipeline::setupAndCompileModel(
     const std::shared_ptr<ov::Model>& model,
     ov::AnyMap& pipeline_config) {
-    updateStatefulConfig(pipeline_config, model);
-
+    auto kv_pos = ov::genai::utils::get_kv_axes_pos(model);
+    updateStatefulConfig(pipeline_config, kv_pos);
     return std::make_shared<ov::CompiledModel>(genai::utils::singleton_core().compile_model(model, "NPU", pipeline_config));
 }
 
 std::shared_ptr<ov::CompiledModel> StatefulLLMPipeline::setupAndCompileModel(
     const std::filesystem::path& model_path,
-    const ModelConfigDesc& model_desc,
     ov::AnyMap& pipeline_config) {
-    updateStatefulConfig(model_desc, pipeline_config);
-
+    auto kv_pos = ov::genai::utils::get_kv_axes_pos(
+        // NB: Only read model to identify seq_len and batch axes
+        genai::utils::singleton_core().read_model(model_path)
+    );
+    updateStatefulConfig(pipeline_config, kv_pos);
     return std::make_shared<ov::CompiledModel>(genai::utils::singleton_core().compile_model(model_path, "NPU", pipeline_config));
 }
 
