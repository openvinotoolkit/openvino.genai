--- conflicted
+++ resolved
@@ -980,58 +980,32 @@
     const auto kStartOutputKVCacheLayers = 1u;
     // NB: Copy KV-cache tensors from prefill model to kvcache model
     const auto& kvcache_compiled = m_kvcache_request.get_compiled_model();
-<<<<<<< HEAD
-    for (int i = 0; i < kvcache_compiled.outputs().size() - 1; ++i) {
-        const auto& input_name = kvcache_compiled.inputs()[kStartInputKVCacheLayers + i].get_any_name();
+    ov::parallel_for(kvcache_compiled.outputs().size() - 1, [&](size_t i) {
+        const auto& output_name = kvcache_compiled.outputs()[kStartOutputKVCacheLayers + i].get_any_name();
+        const auto input_name = std::regex_replace(output_name, std::regex("present"), "past_key_values");
+
+        const auto kv_dim = (output_name.find("value") != std::string::npos &&
+            m_kvcache_desc.v_tensors_transposed) ? 3u : m_kvcache_desc.seq_len;
+
+        auto prefill_out_tensor = m_prefill_request.get_tensor(output_name);
         auto kvcache_in_tensor = m_kvcache_request.get_tensor(input_name);
         fill_tensor<ov::float16>(kvcache_in_tensor, 0);
-=======
->>>>>>> 18e8d5b5
-
-    ov::parallel_for(kvcache_compiled.outputs().size() - 1, [&](size_t i) {
-        const auto& output_name = kvcache_compiled.outputs()[kStartOutputKVCacheLayers + i].get_any_name();
-        const auto  input_name = std::regex_replace(output_name, std::regex("present"), "past_key_values");
-
-        const auto kv_dim = (output_name.find("value") != std::string::npos &&
-            m_kvcache_desc.v_tensors_transposed) ? 3u : m_kvcache_desc.seq_len;
-
-        auto prefill_out_tensor = m_prefill_request.get_tensor(output_name);
-<<<<<<< HEAD
-
-        auto prefill_out_dim_step = get_step_for(prefill_out_tensor.get_shape(), m_kvcache_desc.dim);
+
+        auto prefill_out_dim_step = get_step_for(prefill_out_tensor.get_shape(), kv_dim);
         auto prefill_out_dim_offset = prefill_out_dim_step * (m_kvcache_desc.max_prompt_size - m_kvcache_desc.num_stored_tokens);
-        auto src_full_dim_size = prefill_out_dim_step * prefill_out_tensor.get_shape()[m_kvcache_desc.dim];
+        auto src_full_dim_size = prefill_out_dim_step * prefill_out_tensor.get_shape()[kv_dim];
         uint16_t* src_ptr = (uint16_t*)prefill_out_tensor.data() + prefill_out_dim_offset;
 
-        auto kvcache_in_dim_step = get_step_for(kvcache_in_tensor.get_shape(), m_kvcache_desc.dim);
-        auto dst_full_dim_size = kvcache_in_dim_step * kvcache_in_tensor.get_shape()[m_kvcache_desc.dim];
+        auto kvcache_in_dim_step = get_step_for(kvcache_in_tensor.get_shape(), kv_dim);
+        auto dst_full_dim_size = kvcache_in_dim_step * kvcache_in_tensor.get_shape()[kv_dim];
         uint16_t* dst_ptr = (uint16_t*)kvcache_in_tensor.data();
 
-        auto num_dim_repeats = m_kvcache_desc.dim > 0 ? kvcache_in_tensor.get_shape().at(m_kvcache_desc.dim - 1) : 1;
+        auto num_dim_repeats = kv_dim > 0 ? kvcache_in_tensor.get_shape().at(kv_dim - 1) : 1;
         size_t bytes_to_copy = prefill_out_dim_step * sizeof(ov::float16) * m_kvcache_desc.num_stored_tokens;
         for(int k = 0; k < num_dim_repeats; k++) {
             memcpy(dst_ptr + k * dst_full_dim_size, src_ptr + k * src_full_dim_size, bytes_to_copy);
         }
-    }
-=======
-        auto prefill_out_slice = make_tensor_slice(
-            prefill_out_tensor, kv_dim, m_kvcache_desc.max_prompt_size - m_kvcache_desc.num_stored_tokens, m_kvcache_desc.max_prompt_size
-        );
-
-        auto kvcache_in_tensor = m_kvcache_request.get_tensor(input_name);
-        fill_tensor<ov::float16>(kvcache_in_tensor, 0);
-
-        auto kvcache_in_slice = make_tensor_slice(
-            kvcache_in_tensor, kv_dim, 0u, m_kvcache_desc.num_stored_tokens
-        );
-
-        if (kv_dim == 3u) {
-            copy_columns_by_row_chunks(prefill_out_slice, kvcache_in_slice);
-        } else {
-            prefill_out_slice.copy_to(kvcache_in_slice);
-        }
     });
->>>>>>> 18e8d5b5
 
     auto* input_ids_data = m_kvcache_request.get_tensor("input_ids").data<int64_t>();
     auto* position_ids_data = m_kvcache_request.get_tensor("position_ids").data<int64_t>();
@@ -1076,32 +1050,23 @@
             const auto kv_dim = (output_name.find("value") != std::string::npos &&
                 m_kvcache_desc.v_tensors_transposed) ? 3u : m_kvcache_desc.seq_len;
 
+            auto kvcache_out_tensor = m_kvcache_request.get_tensor(output_name);
             auto kvcache_in_tensor = m_kvcache_request.get_tensor(input_name);
-<<<<<<< HEAD
-
-            const auto& output_name = kvcache_compiled.outputs()[kStartOutputKVCacheLayers + i].get_any_name();
-            auto kvcache_out_tensor = m_kvcache_request.get_tensor(output_name);
-
-            auto kvcache_out_dim_step = get_step_for(kvcache_out_tensor.get_shape(), m_kvcache_desc.dim);
-            auto src_full_dim_size = kvcache_out_dim_step * kvcache_out_tensor.get_shape()[m_kvcache_desc.dim];
+
+            auto kvcache_out_dim_step = get_step_for(kvcache_out_tensor.get_shape(), kv_dim);
+            auto src_full_dim_size = kvcache_out_dim_step * kvcache_out_tensor.get_shape()[kv_dim];
             uint16_t* src_ptr = (uint16_t*)kvcache_out_tensor.data();
 
-            auto kvcache_in_dim_step = get_step_for(kvcache_in_tensor.get_shape(), m_kvcache_desc.dim);
+            auto kvcache_in_dim_step = get_step_for(kvcache_in_tensor.get_shape(), kv_dim);
             auto kvcache_in_dim_offset = kvcache_in_dim_step * (m_kvcache_desc.num_stored_tokens - 1);
-            auto dst_full_dim_size = kvcache_in_dim_step * kvcache_in_tensor.get_shape()[m_kvcache_desc.dim];
+            auto dst_full_dim_size = kvcache_in_dim_step * kvcache_in_tensor.get_shape()[kv_dim];
             uint16_t* dst_ptr = (uint16_t*)kvcache_in_tensor.data() + kvcache_in_dim_offset;
 
-            auto num_dim_repeats = m_kvcache_desc.dim > 0 ? kvcache_in_tensor.get_shape().at(m_kvcache_desc.dim - 1) : 1;
+            auto num_dim_repeats = kv_dim > 0 ? kvcache_in_tensor.get_shape().at(kv_dim- 1) : 1;
             size_t bytes_to_copy = kvcache_out_dim_step * sizeof(ov::float16);
             for(int k = 0; k < num_dim_repeats; k++) {
                 memcpy(dst_ptr + k * dst_full_dim_size, src_ptr + k * src_full_dim_size, bytes_to_copy);
             }
-=======
-            auto kvcache_in_slice = make_tensor_slice(
-                kvcache_in_tensor, kv_dim, m_kvcache_desc.num_stored_tokens - 1, m_kvcache_desc.num_stored_tokens
-            );
-            m_kvcache_request.get_tensor(output_name).copy_to(kvcache_in_slice);
->>>>>>> 18e8d5b5
         }
     }
     auto stop_time = std::chrono::steady_clock::now();
