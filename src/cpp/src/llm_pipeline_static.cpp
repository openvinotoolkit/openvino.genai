// Copyright (C) 2024 Intel Corporation
// SPDX-License-Identifier: Apache-2.0

#include "llm_pipeline_static.hpp"

#include "openvino/opsets/opset13.hpp"

#include "text_callback_streamer.hpp"
#include "utils.hpp"

#include <openvino/pass/stateful_to_stateless.hpp>
#include <jinja2cpp/user_callable.h>
#include <fstream>

namespace {

void align_u4_zp_constants(const std::shared_ptr<ov::Model>& model) {
    for (auto op : model->get_ops()) {
        if (ov::op::util::is_constant(op)) {
            auto cst_op = std::dynamic_pointer_cast<ov::op::v0::Constant>(op);
            const auto cst_op_out = cst_op->output(0);
            if (cst_op_out.get_element_type() == ov::element::u4 && ov::shape_size(cst_op_out.get_shape()) == 1u) {
                ov::Tensor cst_tensor(ov::element::u4, cst_op_out.get_shape());
                *static_cast<uint8_t*>(cst_tensor.data()) = cst_op->get_vector<uint8_t>()[0] & 0x0f;
                auto new_cst_op = std::make_shared<ov::op::v0::Constant>(cst_tensor);
                for (auto target_input : cst_op_out.get_target_inputs()) {
                    target_input.replace_source_output(new_cst_op);
                }
            }
        }
    }
}

std::shared_ptr<ov::Model> redirect_new_kv_to_output(const std::shared_ptr<ov::Model>& model) {
    const auto kStartOutputKVCacheLayers = 1u;
    for (int i = kStartOutputKVCacheLayers; i < model->outputs().size(); ++i) {
        auto kvout  = model->output(i);
        auto kvrslt = kvout.get_node();
        auto kvcat  = kvrslt->inputs()[0].get_source_output().get_node();
        auto kvval  = kvcat->inputs()[1].get_source_output();
        kvval.set_names({kvout.get_any_name()});
        kvrslt->inputs()[0].replace_source_output(kvval);
    }
    model->validate_nodes_and_infer_types();
    return model;
}

std::shared_ptr<ov::Model> add_slices_to_kvcache_inputs(const std::shared_ptr<ov::Model>& model) {
    const auto kvcache_name_pattern = "past_key_values";
    std::vector<std::shared_ptr<ov::opset13::Parameter>> new_params;
    for (auto param : model->get_parameters()) {
        auto tensor_name = param->get_output_tensor(0).get_any_name();
        if (tensor_name.find(kvcache_name_pattern) == std::string::npos) {
            new_params.push_back(param);
            continue;
        }
        auto shape = param->get_output_shape(0);
        shape[2] += 1;

        auto new_param = std::make_shared<ov::opset13::Parameter>(param->get_element_type(), shape);
        new_param->set_friendly_name(tensor_name);
        new_param->outputs().begin()->get_tensor().set_names(param->outputs().begin()->get_tensor().get_names());

        auto slice_start = std::make_shared<ov::opset13::Constant>(
            ov::element::Type_t::i32, ov::Shape{1}, std::vector<int32_t>{1}
        );
        auto slice_stop = std::make_shared<ov::opset13::Constant>(
            ov::element::Type_t::i32, ov::Shape{1}, std::vector<int32_t>{static_cast<int32_t>(shape[2])}
        );
        auto slice_step = std::make_shared<ov::opset13::Constant>(
            ov::element::Type_t::i32, ov::Shape{1}, std::vector<int32_t>{1}
        );
        auto slice_axes = std::make_shared<ov::opset13::Constant>(
            ov::element::Type_t::i32, ov::Shape{1}, std::vector<int32_t>{2}
        );
        auto slice_node = std::make_shared<ov::opset13::Slice>(
            new_param, slice_start->output(0), slice_stop->output(0), slice_step->output(0), slice_axes->output(0)
        );
        slice_node->set_friendly_name(tensor_name + "_Slice");
        for (auto target_input : param->output(0).get_target_inputs()) {
            target_input.replace_source_output(slice_node->output(0));
        }
        new_params.push_back(new_param);
    }
    return std::make_shared<ov::Model>(model->get_results(), ov::SinkVector{}, new_params);
}

struct KVAxesPosition {
    uint32_t batch;
    uint32_t seq_len;
};

KVAxesPosition get_kv_axes(const std::string& model_type) {
    KVAxesPosition axes;
    if (model_type == "chatglm") {
        axes.batch = 1u;
        axes.seq_len = 0u;
    } else if (model_type == "qwen") {
        // Note, qwen2 does not fall into this category and conforms to default layout
        axes.batch = 0u;
        axes.seq_len = 1u;
    } else {
        axes.batch = 0u;
        axes.seq_len = 2u;
    }
    return axes;
}

std::string get_model_type_from_json(const std::filesystem::path& filepath) {
    std::ifstream file(filepath);
    OPENVINO_ASSERT(file.is_open(), "Could not open file: " + filepath.string());
    nlohmann::json config_data = nlohmann::json::parse(file);
    std::string model_type = config_data["model_type"].get<std::string>();
    return model_type;
}

void reshape_to_static(std::shared_ptr<ov::Model> model,
                       const uint32_t input_size,
                       const uint32_t kvcache_size,
                       const KVAxesPosition& kv_axes_position) {
    std::map<std::string, ov::PartialShape> new_shapes;
    for (auto input : model->inputs()) {
        const auto& input_name = input.get_any_name();
        ov::PartialShape new_shape;
        if (input_name.find("input_ids") != std::string::npos) {
            new_shape = ov::PartialShape({1, input_size});
        } else if (input_name.find("attention_mask") != std::string::npos) {
            new_shape = ov::PartialShape({1, kvcache_size});
        } else if (input_name.find("position_ids") != std::string::npos) {
            new_shape = ov::PartialShape({1, input_size});
        } else {
            const auto& partial_shape = input.get_partial_shape();
            new_shape = partial_shape;
            new_shape[kv_axes_position.batch] = 1;
            new_shape[kv_axes_position.seq_len] = kvcache_size - input_size;
        }
        new_shapes.emplace(input_name, new_shape);
    }
    model->reshape(new_shapes);
}

void fill_tensor(ov::Tensor tensor, int64_t fill_val, size_t offset = 0u) {
    int64_t* tensor_data = tensor.data<int64_t>();
    std::fill(tensor_data + offset, tensor_data + tensor.get_size(), fill_val);
}

void copy_with_offset(const ov::Tensor& orig, const int32_t offset, ov::Tensor& padded) {
    int64_t* orig_data = orig.data<int64_t>();
    int64_t* padded_data = padded.data<int64_t>();
    std::copy(orig_data, orig_data + orig.get_size(), padded_data + offset);
}

void merge_config_with(ov::AnyMap& lhs, const ov::AnyMap& rhs) {
    for (const auto& [key, value] : rhs) {
        // NB: Overwrite the value if key already exists
        if (auto it = lhs.find(key); it != lhs.end()) {
            it->second = value;
        } else {
            lhs.emplace(key, value);
        }
    }
}

ov::AnyMap get_default_prefill_config() {
    std::map<std::string, std::string> config = {
        { "NPU_USE_NPUW", "YES" },
        { "NPUW_FOLD", "YES" },
        { "NPUW_DCOFF_TYPE", "f16" },
        { "NPUW_DCOFF_SCALE",  "YES" },
        { "NPUW_ONLINE_AVOID", "P:RMSNorm/NPU" }
    };
    return { config.begin(), config.end() };
}

ov::AnyMap get_default_generate_config() {
    std::map<std::string, std::string> config = {
        { "NPU_USE_NPUW", "YES" },
        { "NPUW_FOLD", "YES" },
        { "NPUW_DCOFF_TYPE", "f16" },
        { "NPUW_DCOFF_SCALE", "YES" },
        { "NPU_COMPILATION_MODE_PARAMS", "compute-layers-with-higher-precision=Sqrt,Power,ReduceMean,Add" },
        { "NPUW_PARALLEL_COMPILE", "YES" },
        { "NPUW_FUNCALL_ASYNC", "YES" },
        { "NPUW_ONLINE_AVOID", "P:RMSNorm/NPU" }
    };
    return { config.begin(), config.end() };
}

template <typename T>
T pop_or_default(ov::AnyMap& config, const std::string& key, const T& default_value) {
    if (auto it = config.find(key); it != config.end()) {
        auto value = it->second;
        config.erase(it);
        return value.as<T>();
    }
    return default_value;
}

ov::Tensor make_tensor_slice(ov::Tensor tensor, size_t dim, size_t start_pos, size_t end_pos) {
    ov::Shape start_shape(std::vector<size_t>(tensor.get_shape().size(), 0u));
    start_shape[dim] = start_pos;
    ov::Shape end_shape = tensor.get_shape();
    end_shape[dim] = end_pos;
    return ov::Tensor(tensor, start_shape, end_shape);
}

void drop_cache_dir(ov::AnyMap& config) {
    if (config.count("NPU_USE_NPUW") != 0u) {
        if (auto it = config.find("CACHE_DIR"); it != config.end()) {
            config.erase(it);
        }
    }
}

} // anonymous namespace

namespace ov {
namespace genai {

StaticLLMPipeline::StaticLLMPipeline(
    const std::filesystem::path& path,
    const ov::genai::Tokenizer& tokenizer,
    const std::string& device,
    const ov::AnyMap& config
) : LLMPipelineImplBase(tokenizer,
                        utils::from_config_json_if_exists(path)) {
    auto pipeline_config = config;
    /* NB: Static LLM pipeline consists of two models,
       first to process the input prompt (prefill), second to use in generation loop (kvcache)

       Initialization assumes multiple steps:
       1) Read the template model - this will be kvcache model
       2) Expose KV-cache input and output layers from kvcache model
       3) Align u4 ZP constants - TODO: get rid of this step in future
       4) Replace KV-cache tensors for the entire cache to tensors only for new token (before concat)
       5) Clone the model - this will be prefill
       6) Reshape both models to static shape
       7) Compile both models
       8) Initialize input tensors for kvcache and prefill models
    */
    ov::Core core;
    // (1) Read the template model - this will be kvcache model
    m_kvcache_model = core.read_model(path / "openvino_model.xml");
    // (2) Expose KV-cache input and output layers from kvcache model
    ov::pass::StatefulToStateless().run_on_model(m_kvcache_model);
    // (3) Align u4 ZP constants
    align_u4_zp_constants(m_kvcache_model);
    // (4) Replace KV-tensors for the entire cache to tensors only for new token
    m_kvcache_model = redirect_new_kv_to_output(m_kvcache_model);
    // (5) Clone the model - this will be prefill
    m_prefill_model = m_kvcache_model->clone();
    m_prefill_model->set_friendly_name(m_kvcache_model->get_friendly_name() + "_prefill");
    // (6) Reshape both models to static shape
    const auto kMaxPromptLen = pop_or_default(pipeline_config, "MAX_PROMPT_LEN", 1024u);
    const auto kMinResponseLen = pop_or_default(pipeline_config, "MIN_RESPONSE_LEN", 150u);
    KVAxesPosition axes = get_kv_axes(get_model_type_from_json(path / "config.json"));
    m_kvcache_desc = KVCacheDesc { kMaxPromptLen, kMaxPromptLen + kMinResponseLen, 0u, axes.seq_len };
    reshape_to_static(m_prefill_model, m_kvcache_desc.max_prompt_size, m_kvcache_desc.max_prompt_size, axes);
    reshape_to_static(m_kvcache_model, 1u, m_kvcache_desc.total_size, axes);
    // (7) Compile both model
    auto prefill_config = pop_or_default(pipeline_config, "PREFILL_CONFIG", get_default_prefill_config());
    auto generate_config = pop_or_default(pipeline_config, "GENERATE_CONFIG", get_default_generate_config());
    merge_config_with(prefill_config, pipeline_config);
    merge_config_with(generate_config, pipeline_config);
    // FIXME: Drop CACHE_DIR option if NPUW is enabled
    drop_cache_dir(prefill_config);
    drop_cache_dir(generate_config);
    m_prefill_request = core.compile_model(
        m_prefill_model, device, prefill_config
    ).create_infer_request();
    m_kvcache_request = core.compile_model(
        m_kvcache_model, device, generate_config
    ).create_infer_request();
    // (8) Initialize tensors
    prepare_for_new_conversation();
};

StaticLLMPipeline::StaticLLMPipeline(
    const std::filesystem::path& path,
    const std::string& device,
    const ov::AnyMap& config
) : StaticLLMPipeline(path, path.string(), device, config) {
}

void StaticLLMPipeline::start_chat(const std::string& system_message) {
    if (!system_message.empty()) {
        m_history.push_back({{"role", "system"}, {"content", system_message}});
    }
    m_is_chat_conversation = true;
};

void StaticLLMPipeline::finish_chat() {
    m_is_chat_conversation = false;
    m_history.clear();
};

void StaticLLMPipeline::prepare_for_new_conversation() {
    fill_tensor(m_prefill_request.get_tensor("input_ids"), m_tokenizer.get_pad_token_id());
    fill_tensor(m_prefill_request.get_tensor("position_ids"), 0u);
    fill_tensor(m_prefill_request.get_tensor("attention_mask"), 0u);
    fill_tensor(m_kvcache_request.get_tensor("attention_mask"), 0u);
    m_kvcache_desc.num_stored_tokens = 0u;
}

DecodedResults StaticLLMPipeline::generate(
    StringInputs inputs,
    OptionalGenerationConfig generation_config,
    StreamerVariant streamer
) {
    auto start_time = std::chrono::steady_clock::now();
    GenerationConfig config = (generation_config.has_value()) ? *generation_config : m_generation_config;
<<<<<<< HEAD
    TokenizedInputs tokenized_input;
    if (auto input_vector = std::get_if<std::vector<std::string>>(&inputs)) {
        // OPENVINO_ASSERT(!m_is_chat_conversation, "Can't chat with multiple prompts");
        auto& strings = std::get<std::vector<std::string>>(inputs);
        if (strings.size() != 1) {
            OPENVINO_THROW("Currently only batch size=1 is supported");
        } else {
            tokenized_input = m_tokenizer.encode(*input_vector);
        }
    } else if (auto input_prompt = std::get_if<std::string>(&inputs)) {
        std::string& prompt = *input_prompt;
        if (m_is_chat_conversation) {
            m_history.push_back({{"role", "user"}, {"content", prompt}});
            constexpr bool add_generation_prompt = true;
            prompt = m_tokenizer.apply_chat_template(m_history, add_generation_prompt);
        }
        tokenized_input = m_tokenizer.encode(prompt);
=======

    std::string prompt;
    if (auto input_vector = std::get_if<std::vector<std::string>>(&inputs)) {
        if (input_vector->size() > 1u) {
            OPENVINO_THROW("Currently only batch size=1 is supported");
        }
        OPENVINO_ASSERT(!input_vector->empty());
        prompt = std::move(input_vector->front());
    } else {
        OPENVINO_ASSERT(std::holds_alternative<std::string>(inputs));
        prompt = std::get<std::string>(inputs);
    }

    if (m_is_chat_conversation) {
        m_history.push_back({{"role", "user"}, {"content", prompt}});
        constexpr bool add_generation_prompt = true;
        prompt = m_tokenizer.apply_chat_template(m_history, add_generation_prompt);
>>>>>>> a1fbf862
    }

    auto encode_stop_time =  std::chrono::steady_clock::now();
    auto encoded_results = generate(tokenized_input, config, streamer);
    auto decode_start_time =  std::chrono::steady_clock::now();
    DecodedResults decoded_results = {m_tokenizer.decode(encoded_results.tokens), encoded_results.scores};

    auto decode_stop_time =  std::chrono::steady_clock::now();
    if (m_is_chat_conversation) {
        auto answer = decoded_results.texts[0];
        m_history.push_back({{"role", "assistant"}, {"content", answer}});
    }
    // generate_durations
    decoded_results.perf_metrics = encoded_results.perf_metrics;
    auto& raw_counters = decoded_results.perf_metrics.raw_metrics;
    auto stop_time = std::chrono::steady_clock::now();
    raw_counters.generate_durations = std::vector<MicroSeconds>();
    raw_counters.generate_durations.emplace_back(PerfMetrics::get_microsec(stop_time - start_time));
    raw_counters.tokenization_durations.emplace_back(PerfMetrics::get_microsec(encode_stop_time - start_time));
    raw_counters.detokenization_durations.emplace_back(PerfMetrics::get_microsec(decode_stop_time - decode_start_time));
    decoded_results.perf_metrics.evaluate_statistics(start_time);
    return decoded_results;
}

EncodedResults StaticLLMPipeline::generate(
    const EncodedInputs& inputs,
    OptionalGenerationConfig generation_config,
    StreamerVariant streamer
) {
    auto start_time = std::chrono::steady_clock::now();
    ov::Tensor input_ids;
    ov::Tensor attention_mask;

    if (auto data = std::get_if<ov::Tensor>(&inputs)) {
        input_ids = *data;
        attention_mask = ov::genai::utils::init_attention_mask(input_ids);
    } else if (auto data = std::get_if<TokenizedInputs>(&inputs)) {
        input_ids = data->input_ids;
        attention_mask = data->attention_mask;
    }

    if (input_ids.get_shape().at(0) > 1u) {
        OPENVINO_THROW("Currently only batch size=1 is supported");
    }

    GenerationConfig config = (generation_config.has_value()) ? *generation_config : m_generation_config;
    // If eos_token_id was not provided, take value from default m_generation_config
    if (config.eos_token_id == -1)
        config.set_eos_token_id(m_generation_config.eos_token_id);
    config.validate();

    std::shared_ptr<StreamerBase> streamer_ptr;
    if (auto streamer_obj = std::get_if<std::monostate>(&streamer)) {
        streamer_ptr = nullptr;
    } else if (auto streamer_obj = std::get_if<std::shared_ptr<StreamerBase>>(&streamer)) {
        streamer_ptr = *streamer_obj;
    } else if (auto callback = std::get_if<std::function<bool(std::string)>>(&streamer)) {
        streamer_ptr = std::make_shared<TextCallbackStreamer>(m_tokenizer, *callback);
    }

    if (!config.is_greedy_decoding()) {
        OPENVINO_THROW("Currently only greedy decoding is supported");
    }

    ov::Shape prompts_shape = input_ids.get_shape();
    const size_t batch_size = prompts_shape[0];
    ov::genai::EncodedResults results;
    auto& raw_perf_counters = results.perf_metrics.raw_metrics;
    // NB: Only batch=1 is supported now
    results.scores.resize(1u);
    results.scores[0] = 0u;
    results.tokens.resize(1u);

    // NB: Check if there is enough space in KV-cache to process input prompt
    auto prompt_len = input_ids.get_size();
    if (prompt_len > m_kvcache_desc.max_prompt_size) {
        OPENVINO_THROW("Static LLM pipeline may only process prompts up to "
                       + std::to_string(m_kvcache_desc.max_prompt_size) + " tokens. "
                       + "Set the \"MAX_PROMPT_LEN\" config option to increase the limit.");
    }

    // NB: From the "generate" perspective, every call is treated as start of new conversation,
    // but if continuation is needed, prompt contains information about the entire conversation.
    prepare_for_new_conversation();

    auto padded_input_ids = m_prefill_request.get_tensor("input_ids");
    const size_t offset = padded_input_ids.get_size() - input_ids.get_size();
    copy_with_offset(input_ids, offset, padded_input_ids);

    auto padded_attention_mask = m_prefill_request.get_tensor("attention_mask");
    fill_tensor(padded_attention_mask, 1u, offset);

    auto padded_position_ids = m_prefill_request.get_tensor("position_ids");
    auto* padded_pos_data = padded_position_ids.data<int64_t>();
    std::iota(padded_pos_data + offset, padded_pos_data + padded_position_ids.get_size(), 0u);

    m_prefill_request.infer();
    raw_perf_counters.m_new_token_times.emplace_back(std::chrono::steady_clock::now());
    raw_perf_counters.m_batch_sizes.emplace_back(batch_size);

    // NB: Now there are prompt_len tokens in KV-cache
    m_kvcache_desc.num_stored_tokens += prompt_len;
    int64_t last_token = utils::argmax(m_prefill_request.get_tensor("logits"), 0);
    results.tokens[0].push_back(last_token);
    if (streamer_ptr && streamer_ptr->put(last_token)) {
        return results;
    }

    // Inputs: input_ids, attention_mask, position_ids, ...
    // Outputs: logits, ...
    const auto kStartInputKVCacheLayers = 3u;
    const auto kStartOutputKVCacheLayers = 1u;

    // NB: Copy KV-cache tensors from prefill model to kvcache model
    const auto& kvcache_compiled = m_kvcache_request.get_compiled_model();
    for (int i = 0; i < kvcache_compiled.outputs().size() - 1; ++i) {

        const auto& output_name = kvcache_compiled.outputs()[kStartOutputKVCacheLayers + i].get_any_name();
        auto prefill_out_tensor = m_prefill_request.get_tensor(output_name);
        auto prefill_out_slice = make_tensor_slice(
            prefill_out_tensor, m_kvcache_desc.dim, m_kvcache_desc.max_prompt_size - m_kvcache_desc.num_stored_tokens, m_kvcache_desc.max_prompt_size
        );

        const auto& input_name = kvcache_compiled.inputs()[kStartInputKVCacheLayers + i].get_any_name();
        auto kvcache_in_tensor = m_kvcache_request.get_tensor(input_name);
        auto kvcache_in_slice = make_tensor_slice(
            kvcache_in_tensor, m_kvcache_desc.dim, 0u, m_kvcache_desc.num_stored_tokens
        );

        prefill_out_slice.copy_to(kvcache_in_slice);
    }

    auto* input_ids_data = m_kvcache_request.get_tensor("input_ids").data<int64_t>();
    auto* position_ids_data = m_kvcache_request.get_tensor("position_ids").data<int64_t>();
    auto* attention_mask_data = m_kvcache_request.get_tensor("attention_mask").data<int64_t>();

    // NB: Fill attention mask in the correct format [1, 1 ... 1, 0, 0 ... 0, 1]
    std::fill(attention_mask_data, attention_mask_data + m_kvcache_desc.num_stored_tokens - 1u, 1u);
    attention_mask_data[m_kvcache_desc.total_size - 1] = 1u;

    const size_t max_tokens = config.get_max_new_tokens(prompt_len);
    for (int i = 0; i < max_tokens - 1; ++i) {
        input_ids_data[0] = last_token;
        position_ids_data[0] = m_kvcache_desc.num_stored_tokens;
        attention_mask_data[m_kvcache_desc.num_stored_tokens - 1] = 1u;

        m_kvcache_request.infer();
        m_kvcache_desc.num_stored_tokens += 1;

        last_token = utils::argmax(m_kvcache_request.get_tensor("logits"), 0);
        results.tokens[0].push_back(last_token);

        raw_perf_counters.m_new_token_times.emplace_back(std::chrono::steady_clock::now());
        raw_perf_counters.m_batch_sizes.emplace_back(batch_size);
        if (streamer_ptr && streamer_ptr->put(last_token)) {
            break;
        }

        if (last_token == config.eos_token_id && !config.ignore_eos) {
            break;
        }

        // NB: KV-cache is full, further generation is impossible
        if (m_kvcache_desc.num_stored_tokens == m_kvcache_desc.total_size) {
            break;
        }

        // NB: Write KV-cache for the new token to the correct input position for the next iteration
        for (int i = 0; i < kvcache_compiled.outputs().size() - 1; ++i) {
            const auto& input_name = kvcache_compiled.inputs()[kStartInputKVCacheLayers + i].get_any_name();
            auto kvcache_in_tensor = m_kvcache_request.get_tensor(input_name);
            auto kvcache_in_slice = make_tensor_slice(
                kvcache_in_tensor, m_kvcache_desc.dim, m_kvcache_desc.num_stored_tokens - 1, m_kvcache_desc.num_stored_tokens
            );
            const auto& output_name = kvcache_compiled.outputs()[kStartOutputKVCacheLayers + i].get_any_name();
            m_kvcache_request.get_tensor(output_name).copy_to(kvcache_in_slice);
        }
    }
    auto stop_time = std::chrono::steady_clock::now();
    // If is called without tokenization then that stat will not be reported.
    auto& metrics = results.perf_metrics;
    metrics.num_input_tokens = batch_size * input_ids.get_shape().at(1);
    metrics.load_time = this->m_load_time_ms;
    metrics.raw_metrics.generate_durations.emplace_back(PerfMetrics::get_microsec(stop_time - start_time));
    metrics.evaluate_statistics(start_time);
    return results;
}

}  // namespace genai
}  // namespace ov<|MERGE_RESOLUTION|>--- conflicted
+++ resolved
@@ -309,25 +309,6 @@
 ) {
     auto start_time = std::chrono::steady_clock::now();
     GenerationConfig config = (generation_config.has_value()) ? *generation_config : m_generation_config;
-<<<<<<< HEAD
-    TokenizedInputs tokenized_input;
-    if (auto input_vector = std::get_if<std::vector<std::string>>(&inputs)) {
-        // OPENVINO_ASSERT(!m_is_chat_conversation, "Can't chat with multiple prompts");
-        auto& strings = std::get<std::vector<std::string>>(inputs);
-        if (strings.size() != 1) {
-            OPENVINO_THROW("Currently only batch size=1 is supported");
-        } else {
-            tokenized_input = m_tokenizer.encode(*input_vector);
-        }
-    } else if (auto input_prompt = std::get_if<std::string>(&inputs)) {
-        std::string& prompt = *input_prompt;
-        if (m_is_chat_conversation) {
-            m_history.push_back({{"role", "user"}, {"content", prompt}});
-            constexpr bool add_generation_prompt = true;
-            prompt = m_tokenizer.apply_chat_template(m_history, add_generation_prompt);
-        }
-        tokenized_input = m_tokenizer.encode(prompt);
-=======
 
     std::string prompt;
     if (auto input_vector = std::get_if<std::vector<std::string>>(&inputs)) {
@@ -345,10 +326,9 @@
         m_history.push_back({{"role", "user"}, {"content", prompt}});
         constexpr bool add_generation_prompt = true;
         prompt = m_tokenizer.apply_chat_template(m_history, add_generation_prompt);
->>>>>>> a1fbf862
-    }
-
-    auto encode_stop_time =  std::chrono::steady_clock::now();
+    }
+
+    auto tokenized_input = m_tokenizer.encode(prompt);
     auto encoded_results = generate(tokenized_input, config, streamer);
     auto decode_start_time =  std::chrono::steady_clock::now();
     DecodedResults decoded_results = {m_tokenizer.decode(encoded_results.tokens), encoded_results.scores};
