--- conflicted
+++ resolved
@@ -25,8 +25,6 @@
         auto m_end = std::chrono::steady_clock::now();
         m_total += std::chrono::duration<double, std::milli>(m_end - m_start).count();
     }
-<<<<<<< HEAD
-=======
 
     float get_duration_ms() const {
         return m_total / 1000.;
@@ -35,5 +33,4 @@
     ~ManualTimer() {
         // std::cout << m_title << ": " << m_total / 1000. << " secs" << std::endl;
     }
->>>>>>> c9328079
 };