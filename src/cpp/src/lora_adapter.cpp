// Copyright (C) 2023-2024 Intel Corporation
// SPDX-License-Identifier: Apache-2.0

#include <algorithm>
#include <set>
#include <map>
#include <string>
#include <vector>
#include <fstream>
#include <regex>
#include <optional>

#include "openvino/op/add.hpp"
#include "openvino/op/multiply.hpp"
#include "openvino/op/matmul.hpp"
#include "openvino/op/convert.hpp"
#include "openvino/op/convolution.hpp"
#include "openvino/op/matmul.hpp"
#include "openvino/op/concat.hpp"
#include "openvino/op/reshape.hpp"
#include "openvino/op/broadcast.hpp"
#include "openvino/op/read_value.hpp"
#include "openvino/op/assign.hpp"
#include "openvino/op/transpose.hpp"
#include "openvino/op/util/variable.hpp"
#include "openvino/pass/pattern/matcher.hpp"
#include "openvino/pass/pattern/op/wrap_type.hpp"
#include "openvino/pass/graph_rewrite.hpp"
#include "openvino/pass/manager.hpp"

#include "openvino/genai/lora_adapter.hpp"

#include "utils.hpp"
#include "lora_names_mapping.hpp"

extern "C" {
    #include "safetensors.h"
}

<<<<<<< HEAD
// If set to 1, the empty tensors will be used to switch LoRA adapter off.
// FIXME: Fix the plugins and set to 1 permanently.
#define EMPTY_TENSORS_SUPPORTED_IN_MATMUL 0
=======
// If set to 1, LoRA state tensors will have the original type of LoRA adapter come from safetensors file.
// If there are multiple LoRA adapters are applied, then negotiation between them happens.
// If set to 0, LoRA state etnsors are always have type f32.
// FIXME: Fix the plugins and set to 1 permanently.
#define FP16_BF16_TENSORS_SUPPORTED_IN_STATE 0
>>>>>>> 26f6b39f

// FIXME: Remove or move to a dedicated common header
#ifdef NDEBUG
    #define DEBUG_PRINT(X) do {} while(false)
#else
    #define DEBUG_PRINT(X) do { std::cerr << "[ DEBUG ] " << X << "\n"; } while(false)
#endif

namespace {

using NodePtr = std::shared_ptr<ov::Node>;
using ov::NodeVector;
using namespace ov::op;

// FIXME: Use ov::AlignedBuffer instead of std::vector. ov::AlignedBuffer is not available in public OV API
using Buffer = std::vector<char>;
using BufferPtr = std::shared_ptr<Buffer>;
using ConstantVector = std::vector<std::shared_ptr<v0::Constant>>;


// Holds usual LoRA parameters alpha, A and B of a given type.
template <typename T>
struct LoRAParts {
    T alpha, A, B;

    LoRAParts() = default;
    LoRAParts(const T& alpha, const T& A, const T& B) : alpha(alpha), A(A), B(B) {}

    template <typename Other>
    LoRAParts(const LoRAParts<Other>& other) : alpha(other.alpha), A(other.A), B(other.B) {}
};


using LoRAWeight = LoRAParts<std::shared_ptr<v0::Constant>>;
using LoRANode = LoRAParts<std::shared_ptr<ov::Node>>;
using LoRAPartsParser = LoRAParts<std::function<std::optional<std::string>(const std::string& name)>>;
using LoRATensors = std::map<std::string, LoRAWeight>;


// Read binary file to memory.
BufferPtr read_file_helper(const std::filesystem::path& filename) {
    std::ifstream file(filename, std::ios::binary | std::ios::ate);
    OPENVINO_ASSERT(file.is_open(), "Cannot open file with LoRA weights: ", filename);

    size_t filesize = file.tellg();
    auto buffer = std::make_shared<Buffer>(filesize);
    file.seekg(0, std::ios::beg);
    // TODO: Use mmapped AlignedBuffer as ov::Core::read_model can do, necessary functionality is not available in public OV API.
    // LoRA files do not usually have huge size in comparison to the base models, but it can vary depending on adapter,
    // and using mmap will help to optimize memory consumption and could be critical
    // when the application at the edge of available memory that is not really uncommon for applications dealing with LLMs.
    file.read(&(*buffer)[0], filesize);

    return buffer;
}


// Converts Safetensors element type to OV element type. Only part of the types are supported.
ov::element::Type safetensors_to_ov_element_type (int dtype) {
    switch(dtype) {
        case SAFETENSORS_F32:
            return ov::element::f32;
        case SAFETENSORS_F16:
            return ov::element::f16;
        case SAFETENSORS_BF16:
            return ov::element::bf16;
        default:
            OPENVINO_THROW("Not supported safetensors dtype: ", dtype);
    }
}


using ConstantMap = std::map<std::string, std::shared_ptr<ov::op::v0::Constant>>;


// Safetensor file parser that deallocates temporary buffers automatically.
// Drop-in replacement for the third party safetensors_File struct.
struct AutoSafetensor: public safetensors_File {
    ~AutoSafetensor () {
        std::free(tensors);
        std::free(metadata);
    }
};


// Reads a file with a given filename expecting Safetensors file format.
// The data is read to a solid memory block and the function returns a map of OV Constants allocated on top of that block.
// The key in the map is a tensor name and the Constant uses a region of memory from the memory block.
// Each Constant holds a shared pointer to the block in the runtime info.
// The memory block will be deallocated when the last Constant is destroyed.
ConstantMap read_safetensors(const std::filesystem::path& filename) {
    auto buffer = read_file_helper(filename);
    AutoSafetensor safe_tensors_file{};

    OPENVINO_ASSERT(
        safetensors_file_init(&(*buffer)[0], buffer->size(), &safe_tensors_file) == nullptr,
        "Cannot parse ", filename, " as a Safetensors file format. Safetensors file format is supported only"
    );

    ConstantMap tensors;
    for (int i = 0; i < safe_tensors_file.num_tensors; i++) {
        safetensors_TensorDescriptor tensor = safe_tensors_file.tensors[i];
        std::string name(tensor.name.ptr, tensor.name.ptr + tensor.name.len);
        ov::Shape shape(tensor.shape, tensor.shape + tensor.n_dimensions);
        void* ptr = tensor.ptr;     // FIXME: needs a non-constant pointer because Tensor doesn't accept a constant pointer

        OPENVINO_ASSERT(
            ov::shape_size(shape) <= tensor.end_offset_bytes - tensor.begin_offset_bytes,
            "Tensor shape ", ov::shape_size(shape), " for tensor \"", name, "\" from Safetensors file \"", filename, "\" doesn't match the expected tensor size ",
            tensor.end_offset_bytes - tensor.begin_offset_bytes);

        auto type = safetensors_to_ov_element_type(tensor.dtype);
        auto constant =
            std::make_shared<v0::Constant>(type, shape, ptr, nullptr);      // wraps existing memory, no ownership
        constant->get_rt_info()["__safetensors_buffer_holder"] = buffer;    // to automatically deallocate underlying memory buffer when last constant that holds it is destroyed
        tensors[name] = constant;
    }
    return tensors;
}


// Holds a compiled regex pattern and an index to a particular capture group
// operator() takes a string, parses it with that regex pattern and returns the capture group value
struct RegexParser {
    std::regex pattern;
    size_t capture_index;
    RegexParser (const std::string& pattern, size_t capture_index) : pattern(pattern), capture_index(capture_index) {}
    std::optional<std::string> operator() (const std::string& name) {
        std::smatch match;
        if(std::regex_match(name, match, pattern)) {
            return match[capture_index];
        }
        return std::nullopt;
    }
};


// Default LoRA tensor name patterns observed in the existing LoRA adapters, captures the prefix that should correspond to a layer name in the base model
LoRAPartsParser default_lora_patterns () {
    return LoRAPartsParser(
        RegexParser(R"((.*)\.alpha)", 1),
        RegexParser(R"((.*)\.(lora_(A|down)\.weight))", 1),
        RegexParser(R"((.*)\.(lora_(B|up)\.weight))", 1)
    );
}


// Group tensors loaded from LoRA adapter file into triads A, B and alpha grouped by layer names.
LoRATensors group_lora_tensors(const ConstantMap& tensors, const LoRAPartsParser& parts_parser) {
    LoRATensors result;
    for(const auto& named_tensor: tensors) {
        if(auto parsed = parts_parser.A(named_tensor.first)) {
            result[*parsed].A = named_tensor.second;
        } else if(auto parsed = parts_parser.B(named_tensor.first)) {
            result[*parsed].B = named_tensor.second;
        } else if(auto parsed = parts_parser.alpha(named_tensor.first)) {
            result[*parsed].alpha = named_tensor.second;
        } else {
            DEBUG_PRINT("Ignored LoRA tensor \"" << named_tensor.first << "\" because couldn't recognize expected name pattern." );
        }
    }

    // Check that A and B exist for each LoRA entry
    for(const auto& lora_tensor: result) {
        OPENVINO_ASSERT(lora_tensor.second.A && lora_tensor.second.B, "Either A, B or both matrices are missing in LoRA tensors for layer: ", lora_tensor.first);
    }
    return result;
}


// Squeeze all dimensions from the right of the shape producing a tensor of 2D shape.
NodePtr squeeze_2d (const ov::Output<ov::Node>& input) {
    auto shape = v0::Constant::create(ov::element::i32, {2}, std::vector<int>{0, 0});
    auto reshape = std::make_shared<v1::Reshape>(input, shape->output(0), true);
    return reshape;
}


// Unsqueeze shape to add dimensions to the right of the shape to have a tensor of a given rank.
NodePtr unsqueeze (const ov::Output<ov::Node>& input, unsigned int rank) {
    auto src_rank = input.get_partial_shape().rank().get_length();
    std::vector<unsigned int> dims(rank);
    std::fill(dims.begin() + src_rank, dims.end(), 1);
    auto shape = v0::Constant::create(ov::element::i32, {rank}, dims);
    auto reshape = std::make_shared<v1::Reshape>(input, shape->output(0), true);
    return reshape;
}


using LoRAWeightGetter = std::function<std::optional<LoRANode>(const std::string&)>;
using LoRAWeightByNodeGetter = std::function<std::optional<LoRANode>(NodePtr)>;


// LoRA adapter parameters applied to a specific place in the model.
// Depending on LoRA mode can have static or dynamic LoRA rank that accumulates
// the ranks from all applicable LoRA tensors (if there are multiple LoRA adapters).
struct LoRAParameters {
    ov::Dimension rank;         // accumulated LoRA rank, could be dynamic if rank is not known or DYNAMIC mode is applied
    ov::element::Type type;     // element type of a tensor that will be applied to the model, negotiated based on multiple LoRA adapters
    bool fine_grained_alpha;    // use 1D tensor of the same rank for alpha instead of a scalar to blend multiple weighted LoRAs
    // TODO: flag to have various alphas over the batch
};

using LoRAParametersGetter = std::function<std::optional<LoRAParameters>(NodePtr node)>;

// Maps a given layer name to corresponding LoRA tensors based on the default name mapping schema.
// Layer name should start with a given prefix that is eliminated from the name before search for matching LoRA tensor.
// It works for a single LoRA adapter.
// Returns std::nullopt, if there is no LoRA adapter for a given layer name.
struct LoRAWeightGetterDefault {
    const LoRATensors* lora_tensors = nullptr;
    const std::string prefix;
    mutable std::set<std::string> used_tensors;
    mutable bool active = false;    // true if operator() was called at least once to filter out the case when this object is temporary object that is not used for tensor queries

    LoRAWeightGetterDefault (const LoRATensors* lora_tensors, const std::string& prefix) : lora_tensors(lora_tensors), prefix(prefix) {}

    std::optional<LoRANode> operator() (const std::string& name) const {
        active = true;
        std::string name_with_underscores = name;
        // TODO: Investigate what is the root cause for this replacement in the name. Customize mapping or change PT FE to produce correct weight names.
        std::replace(name_with_underscores.begin(), name_with_underscores.end(), '.', '_');
        std::vector<std::string> variants{name, name_with_underscores};
        auto it = std::find_if(lora_tensors->begin(), lora_tensors->end(), [this, variants](const LoRATensors::value_type& pair){
            std::string lora_name = pair.first;
            // TODO: Make this filtering for prefix once in ctor as a more efficient solution
            if(lora_name.find(prefix) == 0) {
                lora_name = lora_name.substr(prefix.length());
            } else {
                return false;
            }
            // TODO: Should it be an exact match instead of substring taking into account that we should provide custom mapper for names?
            return variants.end() != std::find_if(variants.begin(), variants.end(), [lora_name](const std::string& name) { return name.find(lora_name) != std::string::npos; });
        });
        if(it != lora_tensors->end()) {
            used_tensors.insert(it->first);
            return it->second;
        }
        return std::nullopt;
    }

    // Return list of LoRA tensors that are dedicated for the model but left unused
    std::list<std::string> get_unused_tensors() const {
        std::list<std::string> unused;
        for(auto const& tensor: *lora_tensors) {
            if(tensor.first.find(prefix) == 0) {
                if(used_tensors.find(tensor.first) == used_tensors.end()) {
                    unused.push_back(tensor.first);
                }
            }
        }
        return unused;
    }

    ~LoRAWeightGetterDefault() {
        if(!active || !lora_tensors) {
            return;
        }

        auto unused = get_unused_tensors();
        if(unused.empty()) {
            return;
        }

        std::cerr << "[ WARNING ] There unused LoRA tensors. The result of generation can be not accurate. Check if a given adapter file is compatible with the base model.\n";

        for(const auto& unused_name: unused) {
            std::cerr << "    Unused LoRA tensor: " << unused_name << "\n";
        }
    }

};



// Maps a node in the base model to LoRA parameters object that describes how the LoRA tensors should be injected for that node.
// Works with multiple LoRAs accumulating their properties into a single LoRAParameter instance.
// Returns std::nullopt, if there is no LoRA adapter for a given node.
struct LoRAParametersByWeightGetter {
    std::vector<LoRAWeightGetter> weight_getter;
    bool dynamic_lora_rank = true;
    bool fine_grained_alpha = true;
    ov::element::Type type;

    std::optional<LoRAParameters> operator() (NodePtr node) const {
        // If at least one weight_getter gives the weight for the node, then this node should be processed.

        ov::Dimension rank = ov::Dimension::dynamic();
        if(dynamic_lora_rank) {
            // Leave rank dynamic if at least one adapter exist for a give node.
            if(weight_getter.end() ==
                std::find_if(weight_getter.begin(), weight_getter.end(), [node](const LoRAWeightGetter& getter) {
                    return bool(getter(node->get_friendly_name()));
            })) {
                return std::nullopt;
            }
        } else {
            // Accumulates all ranks from all adapters applicable for a given node.
            auto size = std::accumulate(weight_getter.begin(), weight_getter.end(), 0u, [node](unsigned int acc, const LoRAWeightGetter& getter) {
                if(auto nodes = getter(node->get_friendly_name())) {
                    return static_cast<unsigned int>(acc + nodes->A->get_output_partial_shape(0)[0].get_length());
                } else {
                    return acc;
                }
            });
            if(size == 0) {
                // as LoRA adapters with 0 rank cannot exist, 0 means there are no adapters for a given node
                return std::nullopt;
            }
            rank = size;
        }

        LoRAParameters result;
        result.rank = rank;
        result.type = type;
        result.fine_grained_alpha = fine_grained_alpha;
        return result;
    }
};


using LoRAIndices = LoRAParts<size_t>;
using LoRAVarIDs = LoRAParts<ov::op::util::VariableInfo>;


// Deduce expected LoRA input and output static dimensions based on a given node where LoRA is applied
// A given node should be MatMul or Convolution
void deduce_input_output_dims(NodePtr node, ov::Dimension& input_dim, ov::Dimension& output_dim) {
    if(std::dynamic_pointer_cast<v1::Convolution>(node)) {
        input_dim = node->get_input_partial_shape(1)[1];
        output_dim = node->get_input_partial_shape(1)[0];
    } else if(auto matmul = std::dynamic_pointer_cast<v0::MatMul>(node)) {
        input_dim = node->get_input_partial_shape(1)[matmul->get_transpose_b()];
        output_dim = node->get_input_partial_shape(1)[!matmul->get_transpose_b()];
    } else {
        OPENVINO_THROW(
            "deduce_input_output_dims expects MatMul or Convolution, but got ", node,
            ". Given LoRA adapter is unsupported."
        );
    }
}


using LoRAVarMap = std::map<std::string, LoRAVarIDs>;


// Creates ReadValue and Assign nodes to inject LoRA tensors as variables for a given node but
// doesn't connect them to the model returning as LoRANode instance.
struct LoRAWeightStateGetter {
    LoRAParametersGetter params_getter;
    std::shared_ptr<ov::Model> model;
    LoRAVarMap& variable_ids;
    // TODO: Use variable indices instead of variable_id for faster search for a state tensor

    LoRAWeightStateGetter (const LoRAParametersGetter& params_getter, std::shared_ptr<ov::Model> model, LoRAVarMap& variable_ids) :
        params_getter(params_getter), model(model), variable_ids(variable_ids) {}

    std::optional<LoRANode> operator() (NodePtr node) const {
        if(auto params = params_getter(node)) {
            ov::Dimension input_dim, output_dim;
            deduce_input_output_dims(node, input_dim, output_dim);

            std::string name = node->get_friendly_name();
            // FIXME: Potential name conflict if LoRA is applied multiple times by using this infrastructure independently each time (not a recommended approach).
            // TODO: Check for name collisions searching for existing variables with the same names.
            std::string variable_id_prefix = "lora_state_" + std::to_string(model->get_sinks().size()) + name;
            LoRANode result;
            LoRAVarIDs var_ids;

            // FIXME: No guarantees on ordering of state in InferRequest makes impossible using indices of variables later, forced to use variable_id instead
            //indices.A = model->get_variables().size();
            var_ids.A = ov::op::util::VariableInfo{
                ov::PartialShape{params->rank, input_dim},  // Will be used with transpose_b == true
                params->type,
                variable_id_prefix + ".A"
            };
            result.A = add_variable(var_ids.A);
            // FIXME: No guarantees on ordering of state in InferRequest makes impossible using indices of variables later, forced to use variable_id instead
            //indices.A = model->get_variables().size();
            var_ids.alpha = ov::op::util::VariableInfo{
                params->fine_grained_alpha ? ov::PartialShape{1, params->rank} : ov::PartialShape{},
                ov::element::f32,   // alpha is always f32 because it is set from host as float data type
                variable_id_prefix + ".alpha"
            };
            result.alpha = add_variable(var_ids.alpha);
            // FIXME: No guarantees on ordering of state in InferRequest makes impossible using indices of variables later, forced to use variable_id instead
            //indices.B = model->get_variables().size();
            var_ids.B = ov::op::util::VariableInfo{
                ov::PartialShape{output_dim, params->rank},  // Will be used with transpose_b == true
                params->type,
                variable_id_prefix + ".B"
            };
            result.B = add_variable(var_ids.B);
            variable_ids.emplace(name, var_ids);
            return result;
        } else {
            return std::nullopt;
        }
    }

    NodePtr add_variable(const ov::op::util::VariableInfo& variable_info) const {
        auto variable = std::make_shared<ov::op::util::Variable>(variable_info);
        model->add_variables({variable});
        #if 0
        // Attempt to pre-build initialization expression with empty tensors that should discard LoRA effect by default
        // FIXME: CPU plugin fails when there is no initialization expression is given and type is not fp32
        ov::Shape init_shape(shape.rank().get_length());
        for(size_t i = 0; i < shape.size(); ++i) {
            init_shape[i] = shape[i].get_min_length();
        }
        auto init = v0::Constant::create(type, init_shape, std::vector<float>(ov::shape_size(init_shape), 0));
        auto read_value = std::make_shared<v6::ReadValue>(init, variable);
        #else
        auto read_value = std::make_shared<v6::ReadValue>(variable);
        #endif
        model->add_sinks({std::make_shared<v6::Assign>(read_value, variable)});  // FIXME: Required? -- Yes, create ticket against CPU
        return read_value;
    }
};


// Transformation that injects LoRA tensors or tensors entry points into the base model.
// The exact form of injection is implemented in the derived classes via overriding `apply` method
// that is called for each applicable node in the base model.
// Detects if a given node requires adaptation based on LoRAWeightByNodeGetter object which maps
// a node to LoRA parameters object.
// Applies only for MatMul and Convolution nodes.
class LoRATransformBase : public ov::pass::MatcherPass {
public:

    OPENVINO_RTTI("LoRATransformBase");

    LoRATransformBase(const LoRAWeightByNodeGetter& lora_weight_getter) {
        register_matcher(
            std::make_shared<ov::pass::pattern::Matcher>(ov::pass::pattern::wrap_type<v0::MatMul, v1::Convolution>(), this->get_type_info().name),
            ([lora_weight_getter, this](ov::pass::pattern::Matcher& m) {
                auto node = m.get_match_root();
                try {
                    if(auto lora_weight = lora_weight_getter(node)) {
                        if(apply(node, *lora_weight)) {
                            ++applied; // FIXME: For debugging purposes only
                            return true;
                        }
                    }
                    return false;
                } catch(const std::exception& exception) {
                    DEBUG_PRINT("Exception happens on layer: " << node << " with exception message: " << exception.what());
                    throw;
                } catch(...) {
                    DEBUG_PRINT("Unknown exception happens on layer: " << node);
                    throw;
                }
            })
        );
    }

    ~LoRATransformBase () {
        DEBUG_PRINT("LoRA applied for " << applied << " layers"); // For debugging purposes only
    }

protected:

    virtual bool apply(NodePtr node, const LoRANode& lora_weight) = 0;

private:

    size_t applied = 0; // For debug statistics only

};


// Builds LoRA subgraph that consists of several matrix and element-wise multiplications with optional data type conversions and reshapes
// to build a consistent graph.
NodePtr tensors_multiplication(NodePtr input, const NodeVector multipliers, ov::Output<ov::Node> target, bool transpose_weights, size_t alpha_pos, bool transpose_in_end) {
    const auto target_type = target.get_element_type();
    const auto target_shape = target.get_partial_shape();
    const auto target_rank = target_shape.rank().get_length();
    for(size_t i = 0; i < multipliers.size(); ++i) {
        NodePtr normalized = multipliers[i];
        if(normalized->get_output_element_type(0) != target_type) {
            normalized = std::make_shared<v0::Convert>(normalized, target_type);
        }
        if(normalized->get_output_partial_shape(0).rank().get_length() > 2) {
            // FIXME: Any other shape patterns possible?
            normalized = squeeze_2d(normalized);
        }
        if(input) {
            if(i == alpha_pos) {
                // TODO: Apply alpha multiplication separately
                input = std::make_shared<v1::Multiply>(input, normalized);
            } else {
                input = std::make_shared<v0::MatMul>(input, normalized, /*transpose_a = */false, transpose_weights);  // FIXME: verify transpose_a == true
            }
        } else {
            input = normalized;
        }
    }

    if(transpose_in_end) {
        // FIXME: Check the dimensions we really need to move, currently it is hardcoded 2 + 2 dimensions that usually appears in 2D Convolution case
        // where we need to apply LoRA for the first two dimensions (channels) while interpreting two last dimensions (spatial )
        // TODO: Stash transposition constant to reuse
        auto transposition = v0::Constant::create(ov::element::i32, ov::Shape{4}, std::vector<int>{2, 3, 0, 1});
        input = std::make_shared<v1::Transpose>(input, transposition);
    } else if(input->get_output_partial_shape(0).rank().get_length() != target_rank) {
        input = unsqueeze(input, target_rank);
    }

    input = std::make_shared<v1::Add>(target, input);

    return input;
}


// Taking a node detects an optional weight decompression pattern Constant -> Convert.
// Returns a pointer to Convert node if it exists, or nullptr if there is no Convert.
// If unsupported decompression pattern is used, throws an exception.
NodePtr decompression_convert (NodePtr node) {
    auto convert = std::dynamic_pointer_cast<v0::Convert>(node);
    if(convert) {
        node = convert->get_input_node_shared_ptr(0);
    }
    OPENVINO_ASSERT(
        std::dynamic_pointer_cast<v0::Constant>(node),
        "Not supported decompression pattern at the weight input (presumably low-bit compression). Use f32/f16/bf16 weights only."
    );
    return convert;
}


// Cache of infer request for on-demand build and compiled helper models for weight modification.
// It maps a model signature which is an arbitrary string to OpenVINO infer request.
// Defines `evaluate` method that compute a model by a given signature and input tensors.
class InferRequestSignatureCache {
public:
    using Signature = std::string;

    InferRequestSignatureCache (const std::string& device) : device(device) {}

    bool exist (const Signature& signature) {
        return requests.count(signature);
    }

    void insert (const Signature& signature, std::shared_ptr<ov::Model> model) {
        ov::Core core = ov::genai::utils::singleton_core();
        requests[signature] = core.compile_model(model, device).create_infer_request();
    }

    ov::InferRequest& at(const Signature& signature) {
        return requests.at(signature);
    }

    void evaluate(const Signature& signature, const ov::TensorVector& inputs, ov::TensorVector& outputs) {
        auto& request = at(signature);
        auto compiled_model = request.get_compiled_model();
        OPENVINO_ASSERT(inputs.size() == compiled_model.inputs().size());
        OPENVINO_ASSERT(outputs.size() == compiled_model.outputs().size());
        for(size_t i = 0; i < inputs.size(); ++i) {
            request.set_input_tensor(i, inputs[i]);
        }
        for(size_t i = 0; i < outputs.size(); ++i) {
            auto target_shape = request.get_compiled_model().output(i).get_partial_shape();
            if(target_shape != outputs[i].get_shape() && target_shape.is_static()) {
                // do it for static case only, because if target shape is dynamic, the plugin is allowed to set shape on its own
                outputs[i].set_shape(target_shape.get_shape());
            }
            request.set_output_tensor(i, outputs[i]);
        }
        request.infer();    // TODO: Consider using async to increase throughput, requires more complicated archestration
    }

private:

    std::unordered_map<Signature, ov::InferRequest> requests;
    std::string device;
};


// Transformation that modifies existing weights in the base model fusing an arbitrary number of LoRA adapters.
// This is one-way LoRA fusion that cannot be undone.
// By default it uses CPU plugin to modify the base model weights.
// TODO: This transformation unpacks potentially compressed to f16/bf16 weights to f32,
// we should pack it back into the original precision to maintain the same weight size.
// But it will work well if all plugins equally support fp-compressed weights and can unpack them on-line.
class LoRAFuseTransform : public LoRATransformBase {

    InferRequestSignatureCache fusers;

    void signature_push_back(InferRequestSignatureCache::Signature& signature, ov::Output<ov::Node> input) const {
        // TODO: Define hash function on vector<tuple<element_type, PartialShape>> to make it C++ish
        signature += "(el: " + input.get_element_type().get_type_name() + ", shape: " + input.get_partial_shape().to_string() + ")";
    }

public:

    OPENVINO_RTTI("LoRAFuseTransform");

    LoRAFuseTransform(const LoRAWeightByNodeGetter& lora_weight_getter, const std::string& device_for_fusion = "CPU") :
        LoRATransformBase(lora_weight_getter),
        fusers(device_for_fusion)
    {}

    bool apply (NodePtr node, const LoRANode& lora_weight) override {
        auto weights_input = node->input_value(1);
        auto weights_input_type = weights_input.get_element_type();
        auto weights_convert = decompression_convert(weights_input.get_node_shared_ptr());
        auto weights_constant = weights_convert ? weights_convert->input_value(0) : weights_input;
        ConstantVector adapter = {
            std::dynamic_pointer_cast<v0::Constant>(lora_weight.alpha),
            std::dynamic_pointer_cast<v0::Constant>(lora_weight.B),
            std::dynamic_pointer_cast<v0::Constant>(lora_weight.A)};
        InferRequestSignatureCache::Signature signature;
        signature_push_back(signature, weights_input);
        for(auto multiplier : adapter) {
            signature_push_back(signature, multiplier);
        }

        // TODO: In case when compressed repacking of newly created weights is retained,
        // replace weights_input by weigths_constant to keep decompression Convert in the model.
        auto consumers = weights_input.get_target_inputs();

        if(!fusers.exist(signature)) {
            // Build a small model for weight and LoRA fusion, and stash it into `fusers` cache.
            ov::ParameterVector parameters;
            auto target_parameter = std::make_shared<v0::Parameter>(weights_constant.get_element_type(), weights_constant.get_partial_shape());
            parameters.push_back(target_parameter);   // original weights input is one of the parameters
            ov::Output<ov::Node> target = weights_convert ? weights_convert->clone_with_new_inputs({target_parameter}) : target_parameter;
            for(auto multiplier : adapter) {
                parameters.push_back(std::make_shared<v0::Parameter>(multiplier->get_output_element_type(0), multiplier->get_output_partial_shape(0)));
            }
            auto result = std::make_shared<v0::Result>(tensors_multiplication(nullptr, NodeVector{parameters.begin() + 1, parameters.end()}, target, false, 1, false));
            auto weights_model = std::make_shared<ov::Model>(ov::ResultVector{result}, parameters);
            fusers.insert(signature, weights_model);
        }

        // Newly created constants in the next line are not mmaped unlike original weights, so it will inflate required memory
        // eventually allocating up to 2x of the base model size.
        // 2X is due to usually applied compression in the base model that is not retained in the current version of this code.
        // But even if the compression is used, then still a copy of all weights that affected by the LoRA adapters are allocated in memory.
        // FIXME: Provide a way for postponed weight repacking that will be triggered by the plugin in compile_model call for the base model.
        // Constant sub-expression can be a solution, but it requires improvements inside plugins, because currently it works extremely slow.
        auto replacement_const = std::make_shared<v0::Constant>(weights_input.get_element_type(), weights_input.get_shape());

        ov::TensorVector outputs{replacement_const->get_tensor_view()};
        // set input constants
        ov::TensorVector inputs;
        inputs.reserve(1 + adapter.size());
        inputs.push_back(std::dynamic_pointer_cast<v0::Constant>(weights_constant.get_node_shared_ptr())->get_tensor_view());
        for(size_t i = 0; i < adapter.size(); ++i) {
            inputs.push_back(adapter[i]->get_tensor_view());
        }
        fusers.evaluate(signature, inputs, outputs);

        for (auto consumer : consumers) {
            consumer.replace_source_output(replacement_const->output(0));
        }
        return true;
    }
};


// Transformation that modifies the base model inserting new nodes that do LoRA matrix multiplications alongside with the original MatMul/Convolution.
class LoRASeparateTransform : public LoRATransformBase {
public:

    OPENVINO_RTTI("LoRASeparateTransform");

    LoRASeparateTransform(const LoRAWeightByNodeGetter& lora_getter) : LoRATransformBase(lora_getter) {}

    bool apply (NodePtr node, const LoRANode& lora_weight) override {
        auto activations = node->input_value(0);    // FIXME: consider MatMul.transpose_a
        auto weights_input = node->input_value(1);
        auto weights_input_type = weights_input.get_element_type();
        NodePtr add_term = nullptr;
        NodePtr replacement = nullptr;

        auto target = node->output(0);

        auto target_rank = target.get_partial_shape().rank().get_length();
        auto consumers = target.get_target_inputs();
        bool transpose_in_end = false;

        // FIXME: Should check rank of activations instead of target rank
        if(target_rank == 4 && target.get_partial_shape()[target_rank - 3].get_length() > 1) {
            // FIXME: Check the dimensions we really need to move, currently it is hardcoded 2 + 2 dimensions
            // FIXME: Stash transposition constant to reuse
            auto transposition = v0::Constant::create(ov::element::i32, ov::Shape{4}, std::vector<int>{2, 3, 0, 1});
            auto transpose = register_new_node<v1::Transpose>(activations, transposition);
            activations = transpose;
            transpose_in_end = true;
        }

        NodeVector lora_variables{lora_weight.A, lora_weight.alpha, lora_weight.B};
        replacement = tensors_multiplication(activations.get_node_shared_ptr(), lora_variables, target, true, 1, transpose_in_end);

        for (auto consumer : consumers) {
            consumer.replace_source_output(replacement->output(0));
        }

        return true;
    }
};


std::shared_ptr<v0::Constant> alpha_as_constant(float alpha) {
    return v0::Constant::create(ov::element::f32, ov::Shape{1}, {alpha});
}


} // namespace


namespace ov {
namespace genai {


class Adapter::Impl {
public:
    Impl(const std::filesystem::path& path) :
        tensors(group_lora_tensors(read_safetensors(path), default_lora_patterns()))
    {
        std::set<std::string> keys;
        for(const auto& kv: tensors) {
            keys.insert(kv.first);
        }
        auto mapping = maybe_map_non_diffusers_lora_to_diffusers(keys);
        if(!mapping.empty()) {
            LoRATensors new_tensors;
            for(const auto& kv: tensors) {
                auto it = mapping.find(kv.first);
                if(it == mapping.end()) {
                    // pass
                    new_tensors[kv.first] = kv.second;
                } else {
                    // replace key
                    new_tensors[it->second] = kv.second;
                }
            }
            tensors = new_tensors;
        }
    }

    LoRATensors tensors;
};


Adapter::Adapter(const std::filesystem::path& path) :
    m_pimpl(std::make_shared<Adapter::Impl>(path)) {
}


bool operator== (const Adapter& a, const Adapter& b) {
    return a.m_pimpl == b.m_pimpl;
}


bool operator< (const Adapter& a, const Adapter& b) {
    return a.m_pimpl < b.m_pimpl;
}


struct AdapterControllerImpl {
    LoRAVarMap variable_ids;
    std::unordered_set<std::string> variable_names;
    AdapterConfig current_config;
    bool need_full_apply = true;
    InferRequestSignatureCache lora_state_evaluators;

    AdapterControllerImpl(std::shared_ptr<ov::Model> model, const AdapterConfig& config) :
        current_config(config),  // FIXME: Compare current and passed configs and change incrementally
        lora_state_evaluators("CPU")    // FIXME: Try to run on the same device that is used for model inference
    {
        LoRAParametersByWeightGetter params_getter;
        params_getter.type = ov::element::dynamic;

        for(auto const& adapter : current_config.get_adapters()) {
            auto adapter_impl = get_adapter_impl(adapter);
            params_getter.weight_getter.push_back(LoRAWeightGetterDefault(&adapter_impl->tensors, config.get_tensor_name_prefix().value_or("")));
            if(params_getter.type != ov::element::f32) {
                for(auto const& tensor : adapter_impl->tensors) {
                    auto lora_tensor_type = tensor.second.A->get_output_element_type(0);
                    OPENVINO_ASSERT(lora_tensor_type == tensor.second.B->get_output_element_type(0));
                    if(params_getter.type == ov::element::dynamic) {
                        params_getter.type = lora_tensor_type;
                    } else if(params_getter.type != lora_tensor_type) {
                        // If types are not match among multiple LoRA tensos then fall back to f32
                        // TODO: Provide a more smart negotiation between multiple LoRAs: check ranges, try to pack to f16
                        //       Make decision on precision per node in LoRAWeightStateGetter instead of setting this global precision
                        params_getter.type = ov::element::f32;
                        break;
                    }
                }
            }
        }

        auto weight_as_constant = [&, this](NodePtr node) -> std::optional<LoRANode> {
            // FIXME: lora_placeholder is for passing element type only
            LoRAParts<ov::Tensor> lora_placeholder{
                ov::Tensor(ov::element::f32, Shape{0}),
                ov::Tensor(params_getter.type, ov::Shape{0}),
                ov::Tensor(params_getter.type, ov::Shape{0})
            };
            auto name = node->get_friendly_name();
            auto lora_weight = prepare_lora_tensors(name, params_getter.weight_getter, lora_placeholder, false);
            if(lora_weight.alpha) {
                return LoRANode(
                    // TODO: Make sure that tensors will not be disposed during constant life time
                    std::make_shared<v0::Constant>(lora_weight.alpha),
                    std::make_shared<v0::Constant>(lora_weight.A),
                    std::make_shared<v0::Constant>(lora_weight.B)
                );
            } else {
                return std::nullopt;
            }
        };

        ov::pass::Manager pm;
        auto mode = current_config.get_mode();
        if(mode == AdapterConfig::MODE_DYNAMIC || mode == AdapterConfig::MODE_STATIC_RANK || mode == AdapterConfig::MODE_AUTO) {
            // State mode
            params_getter.dynamic_lora_rank = (mode != AdapterConfig::MODE_STATIC_RANK);
            pm.register_pass<LoRASeparateTransform>(LoRAWeightStateGetter(params_getter, model, variable_ids));
        } else if(mode == AdapterConfig::MODE_STATIC) {
            // Separate constant mode
            pm.register_pass<LoRASeparateTransform>(weight_as_constant);
        } else if(mode == AdapterConfig::MODE_FUSE) {
            // Fuse mode
            pm.register_pass<LoRAFuseTransform>(weight_as_constant);
        } else {
            OPENVINO_THROW("Unrecognized AdapterConfig::Mode was used: ", mode);
        }

        pm.run_passes(model);
        model->validate_nodes_and_infer_types();    // FIXME: For debugging purposes only

        // Collect all variable names to quickly detect which state tensor belongs to this adapter controller later
        for(const auto& var: variable_ids) {
            variable_names.insert(var.second.A.variable_id);
            variable_names.insert(var.second.B.variable_id);
            variable_names.insert(var.second.alpha.variable_id);
        }
    }

    static std::shared_ptr<Adapter::Impl> get_adapter_impl(const Adapter& adapter) {
        return adapter.m_pimpl;
    }

    struct ConfigChanged {
        bool mode = false;
        bool alpha = false;
        bool adapter = false;

        operator bool() const {
            return mode || alpha || adapter;
        }
    };

    ConfigChanged compare_configs(const AdapterConfig& config1, const AdapterConfig& config2) {
        ConfigChanged diff;
        diff.mode = config1.get_mode() != config2.get_mode();
        // TODO: Use `set` from this commented block when the config change tracking is implemented at adapter granularity and will track order of adapters correctly
        // std::set<Adapter>
        //     adapters1(config1.adapters.begin(), config1.adapters.end()),
        //     adapters2(config2.adapters.begin(), config2.adapters.end());
        const auto& adapters1 = config1.get_adapters(), adapters2 = config2.get_adapters();

        if(adapters1 != adapters2) {
            diff.adapter = true;
            diff.alpha = true;
        } else {
            for(auto const& adapter: adapters1) {
                diff.alpha = config1.get_alpha(adapter) != config2.get_alpha(adapter);
            }
        }
        return diff;
    }

    void apply (ov::InferRequest& infer_request, std::optional<AdapterConfig> config) {
        // FIXME: If a part of LoRA state tensors are not set here, then need to carefully reset state in LLMPipeline where global reset is called after the generation
        ConfigChanged diff;
        if(config) {
            diff = compare_configs(current_config, *config);
            OPENVINO_ASSERT(
                !diff.mode || config->get_mode() == AdapterConfig::MODE_AUTO,  // MODE_AUTO in this call means that mode is not changed
                "AdapterConfig::mode cannot be changed and should be configured once for a model at the initialization");
            OPENVINO_ASSERT(
                config->get_mode() == AdapterConfig::MODE_AUTO || config->get_mode() == AdapterConfig::MODE_DYNAMIC || config->get_mode() == AdapterConfig::MODE_STATIC_RANK || (!diff.alpha && !diff.adapter),
                "Cannot change adapters and/or the alphas when not one of the dynamic modes are used.");
            current_config.update(*config);
        }
        if(need_full_apply) {
            need_full_apply = false;
            set_new_adapter_tensors(infer_request);
        } else if(diff) {
            if(diff.adapter) {
                set_new_adapter_tensors(infer_request);
            } else if(diff.alpha)  {
                set_new_adapter_alphas(infer_request);
            }
        }
    }

    bool has_state_name(const std::string& name) {
        return variable_names.count(name);
    }

    void set_new_adapter_alphas (ov::InferRequest& infer_request) {
        // FIXME: Provide more economical way to update only alphas
        set_new_adapter_tensors(infer_request);
    }

    void set_new_adapter_tensors (ov::InferRequest& infer_request) {
        if(current_config.get_mode() != AdapterConfig::MODE_AUTO && current_config.get_mode() != AdapterConfig::MODE_DYNAMIC && current_config.get_mode() != AdapterConfig::MODE_STATIC_RANK ) {
            return;
        }

        std::vector<LoRAWeightGetter> weight_getters;
        const auto& adapters = current_config.get_adapters();
        weight_getters.reserve(adapters.size());
        for(const auto& adapter: adapters) {
            weight_getters.emplace_back(LoRAWeightGetterDefault(&get_adapter_impl(adapter)->tensors, current_config.get_tensor_name_prefix().value_or("")));
        }

        auto state = infer_request.query_state();

        // TODO: Forced to use variable_id instead of index to address the state tensors, require the same order for state as for variables from plugins

        // Convert LoRAVarIDs to LoRAIndices to speedup search for state with a given name
        // TODO: If state order is stable, then the mapping should be done once for a given infer request, TODO: cache it based on the infer request
        std::map<std::string, size_t> state_name_to_index;
        for(size_t i = 0; i < state.size(); ++i) {
            auto name = state[i].get_name();
            state_name_to_index[name] = i;
        }

        for(const auto& lora_var_ids : variable_ids) {
            // FIXME: Remove this mapping when the order of state will be the same as the order of variables
            LoRAIndices lora_indices;
            lora_indices.alpha = state_name_to_index.at(lora_var_ids.second.alpha.variable_id);
            lora_indices.A = state_name_to_index.at(lora_var_ids.second.A.variable_id);
            lora_indices.B = state_name_to_index.at(lora_var_ids.second.B.variable_id);
            set_lora_tensors(state, lora_var_ids.first, lora_var_ids.second, lora_indices, weight_getters);
        }
    }

     std::vector<LoRAWeight> collect_applicable_tensors (const std::string& lora_name, const std::vector<LoRAWeightGetter>& weight_getters) {
        const auto& adapters = current_config.get_adapters();
        OPENVINO_ASSERT(weight_getters.size() == adapters.size());
        std::vector<LoRAWeight> result;
        result.reserve(weight_getters.size());
        for(size_t i = 0; i < adapters.size(); ++i) {
            if(auto lora_tensors = weight_getters[i](lora_name)) {
                // FIXME: Introduce more flexible logic of setting alpha based on alpha set in the adapter file itself, now it is ignored and only alpha from config is used
                OPENVINO_ASSERT(lora_tensors->A);
                OPENVINO_ASSERT(lora_tensors->B);
                lora_tensors->alpha = alpha_as_constant(current_config.get_alpha(adapters[i]));
                result.push_back(LoRAWeight(
                    std::dynamic_pointer_cast<v0::Constant>(lora_tensors->alpha),
                    std::dynamic_pointer_cast<v0::Constant>(lora_tensors->A),
                    std::dynamic_pointer_cast<v0::Constant>(lora_tensors->B)
                ));
            }
        }
        return result;
    }

    InferRequestSignatureCache::Signature get_tensor_signature(const ov::Output<ov::Node>& output) {
        return get_tensor_signature(output.get_element_type(), output.get_partial_shape());
    }

    InferRequestSignatureCache::Signature get_tensor_signature(const ov::element::Type& type, const ov::PartialShape& shape) {
        return type.get_type_name() + shape.to_string();
    }

    InferRequestSignatureCache::Signature get_lora_signature(const std::vector<LoRAWeight>& inputs, const LoRAParts<ov::Tensor>& outputs) {
        InferRequestSignatureCache::Signature signature;
        for(const auto& input: inputs) {
            signature +=
                std::string("(") +
                    "(" + get_tensor_signature(input.alpha) + ")" +
                    "(" + get_tensor_signature(input.A) + ")" +  // TODO: Adjust shape to have a dynamic low-rank LoRA dimension in case of fully static shape doesn't have significant speedup
                    "(" + get_tensor_signature(input.B) + ")" +  // TODO: Adjust shape to have a dynamic low-rank LoRA dimension in case of fully static shape doesn't have significant speedup
                ")";
        }
        for(const auto& input: inputs) {
            signature +=
                std::string("(") +
                    // Shape is set to be dynamic because it doesn't matter for signature as it is completely determined by the corresponding model
                    "(" + get_tensor_signature(outputs.alpha.get_element_type(), ov::PartialShape::dynamic(1)) + ")" +
                    "(" + get_tensor_signature(outputs.A.get_element_type(), ov::PartialShape::dynamic(2)) + ")" +
                    "(" + get_tensor_signature(outputs.B.get_element_type(), ov::PartialShape::dynamic(2)) + ")" +
                ")";
        }
        return signature;
    }

    ov::TensorVector to_tensor_vector(const std::vector<LoRAWeight>& v) {
        ov::TensorVector result;
        result.reserve(v.size()*3);
        for(auto const& lora_weights: v) {
            result.push_back(lora_weights.alpha->get_tensor_view());
            result.push_back(lora_weights.A->get_tensor_view());
            result.push_back(lora_weights.B->get_tensor_view());
        }
        return result;
    }

    ov::TensorVector to_tensor_vector(const LoRAParts<ov::Tensor>& lora_tensors) {
        ov::TensorVector result;
        result.reserve(3);
        result.push_back(lora_tensors.alpha);
        result.push_back(lora_tensors.A);
        result.push_back(lora_tensors.B);
        return result;
    }

    void build_concat_model(
        ov::ParameterVector& parameters,
        ov::ResultVector& results,
        const std::vector<LoRAWeight>& inputs,
        ov::Tensor output,
        size_t offset,
        size_t concat_axis,
        std::function<std::shared_ptr<v0::Parameter>(const LoRAWeight&)> input_accessor,
        std::function<NodePtr(const LoRAWeight&, NodePtr)> parameter_postprocessing = [](const LoRAWeight&, NodePtr node) { return node; }
    ) {
        ov::OutputVector concat_inputs;
        concat_inputs.reserve(inputs.size());
        for(size_t i = 0; i < inputs.size(); ++i) {
            NodePtr input = parameters[3*i + offset] = input_accessor(inputs[i]);
            if(input->get_output_element_type(0) != output.get_element_type()) {
                input = std::make_shared<v0::Convert>(input, output.get_element_type());
            }
            if(input->get_output_partial_shape(0).rank().get_length() > 2) {
                input = squeeze_2d(input);
            }
            input = parameter_postprocessing(inputs[i], input);
            concat_inputs.push_back(input);
        }

        NodePtr result;
        if(concat_inputs.size() > 1) {
            result = std::make_shared<v0::Concat>(concat_inputs, concat_axis);
        } else {
            result = concat_inputs.front().get_node_shared_ptr();
            // FIXME: Workaround CPU plugin bug with Parameter -> Result models: add a small constant to force copying input to output
            // FIXME: Do it differently: not use model-based evaluation in this case but just pass lora tensor directly as a new state value
            if(result == parameters[offset]) {
                result = std::make_shared<v1::Add>(result, v0::Constant::create(result->get_output_element_type(0), Shape{}, {1e-37f}));
            }
        }

        results[offset] = std::make_shared<v0::Result>(result);

        // TODO: Optimize trivial Parameter->Result cases
    }

    LoRAParts<ov::Tensor> empty_adapters(const std::vector<LoRAWeight>& inputs, LoRAParts<ov::Tensor>& outputs) {
        outputs.alpha.set_shape({1, 0});
        outputs.A.set_shape({0, outputs.A.get_shape()[1]});
        outputs.B.set_shape({outputs.B.get_shape()[0], 0});
        return outputs;
    }

    LoRAParts<ov::Tensor> concat_adapters(const std::vector<LoRAWeight>& inputs, LoRAParts<ov::Tensor>& outputs) {
        auto signature = get_lora_signature(inputs, outputs);
        if(!lora_state_evaluators.exist(signature)) {
            // Prepare LoRA state evaluate model
            ov::ParameterVector parameters(3*inputs.size());
            ov::ResultVector results(3);

            build_concat_model(parameters, results, inputs, outputs.alpha, 0, 1,
                [](const LoRAWeight& lora_weight) {
                    return std::make_shared<v0::Parameter>(
                        lora_weight.alpha->get_output_element_type(0),
                        lora_weight.alpha->get_output_partial_shape(0));    // TODO: Consider using dynamic LoRA rank dimension instead of static dimension
                },
                [](const LoRAWeight& lora_weight, NodePtr parameter) {
                    // TODO: This code should be modified if dynamic LoRA rank is used in the evaluator
                    auto lora_rank = lora_weight.A->get_output_partial_shape(0)[0].get_length();
                    // Broadcast a single alpha element to shape [lora_rank]
                    auto lora_rank_constant = v0::Constant::create(ov::element::u32, Shape{2}, std::vector<decltype(lora_rank)>{1, lora_rank});
                    return std::make_shared<v3::Broadcast>(parameter, lora_rank_constant);
                });

            build_concat_model(parameters, results, inputs, outputs.A, 1, 0,
                [](const LoRAWeight& lora_weight) {
                    return std::make_shared<v0::Parameter>(
                        lora_weight.A->get_output_element_type(0),
                        lora_weight.A->get_output_partial_shape(0));    // TODO: Consider using dynamic LoRA rank dimension instead of static dimension
                }
            );

            build_concat_model(parameters, results, inputs, outputs.B, 2, 1,
                [](const LoRAWeight& lora_weight) {
                    return std::make_shared<v0::Parameter>(
                        lora_weight.B->get_output_element_type(0),
                        lora_weight.B->get_output_partial_shape(0));    // TODO: Consider using dynamic LoRA rank dimension instead of static dimension
                }
            );

            lora_state_evaluators.insert(signature, std::make_shared<ov::Model>(results, parameters));
        }
        auto output_tensors = to_tensor_vector(outputs);
        lora_state_evaluators.evaluate(signature, to_tensor_vector(inputs), output_tensors);
        return outputs;
    }

    ov::Shape dynamic_to_static(const ov::PartialShape& pshape) {
        ov::Shape shape(pshape.rank().get_length());
        for(size_t i = 0; i < pshape.rank().get_length(); ++i) {
            shape[i] = pshape[i].is_dynamic() ? 0 : pshape[i].get_length();
        }
        return shape;
    }

    void set_lora_tensors(std::vector<VariableState>& state, const std::string& name, const LoRAVarIDs& lora_var_ids, const LoRAIndices& lora_indices, const std::vector<LoRAWeightGetter>& weight_getters) {
        LoRAParts<ov::Tensor> lora_state_tensors{
            ov::Tensor(lora_var_ids.alpha.data_type, dynamic_to_static(lora_var_ids.alpha.data_shape)),
            ov::Tensor(lora_var_ids.A.data_type, dynamic_to_static(lora_var_ids.A.data_shape)),
            ov::Tensor(lora_var_ids.B.data_type, dynamic_to_static(lora_var_ids.B.data_shape))
        };
        auto new_tensors = prepare_lora_tensors(name, weight_getters, lora_state_tensors);

        state[lora_indices.alpha].set_state(new_tensors.alpha);
        state[lora_indices.A].set_state(new_tensors.A);
        state[lora_indices.B].set_state(new_tensors.B);
    }

    LoRAParts<ov::Tensor> prepare_lora_tensors (
        const std::string& name,
        const std::vector<LoRAWeightGetter>& weight_getters,
        LoRAParts<ov::Tensor>& output,
        bool set_empty_adapters = true
    ) {
        auto lora_tensors = collect_applicable_tensors(name, weight_getters);
        LoRAParts<ov::Tensor> new_tensors;
        if(!lora_tensors.empty()) {
            new_tensors = concat_adapters(lora_tensors, output);
        } else if(set_empty_adapters) {  // FIXME: Make it as a separate step outside of this function
            new_tensors = empty_adapters(lora_tensors, output);
        }
        return new_tensors;
    }
};


AdapterController::AdapterController(std::shared_ptr<ov::Model> model, const AdapterConfig& config, std::string device)
{
    // If AdapterConfig::MODE_AUTO is used, then set real mode depending on the device capabilities
    // TODO: Remove this code when devices become aligned on their capabilities for LoRA adapters
    if (config.get_mode() == AdapterConfig::MODE_AUTO) {
        static const std::map<std::string, AdapterConfig::Mode> default_modes {
            {"CPU", AdapterConfig::MODE_DYNAMIC},
            {"GPU", AdapterConfig::MODE_DYNAMIC},
            {"NPU", AdapterConfig::MODE_STATIC},
        };
        if(device.find("GPU") != std::string::npos) {  // to handle GPU device variants which doesn't matter for adapter mode
            device = "GPU";
        }
        auto default_mode = default_modes.find(device);
        if(default_mode != default_modes.end()) {
            AdapterConfig updated_config = config;
            updated_config.set_mode(default_mode->second);
            m_pimpl = std::make_shared<AdapterControllerImpl>(model, updated_config);
            return;
        } else {
            std::string device_msg;
            if(device.empty()) {
                device_msg = "No device set";
            } else {
                device_msg = "Device \"" + device + "\" is unrecognized";
            }
            std::cout
                << "[ WARNING ] " << device_msg << " to deduce default device-dependent LoRA application mode.\n"
                << "This warning appears because no specific LoRA mode was set in AdapterConfig or MODE_AUTO was used explicitly.\n"
                << "To avoid this warning set one of the AdapterConfig::Mode values except MODE_AUTO.";
        }
    }
    m_pimpl = std::make_shared<AdapterControllerImpl>(model, config);
}


// Call it every time when adapter config is changed; if adapter was configured as a static one, this call is not required
void AdapterController::apply(ov::InferRequest& request, const std::optional<AdapterConfig>& config) {
    OPENVINO_ASSERT(m_pimpl || !config || !*config,
        "Adapters are passed to AdapterController but it was not configured to use adapters. "
        "Enable using adapters by pass them in the constructor first.");
    if (m_pimpl) {
        m_pimpl->apply(request, config);
    }
}


bool AdapterController::has_state_name(const std::string& name) {
    return m_pimpl->has_state_name(name);
}


void AdapterConfig::set_mode(Mode _mode) {
    mode = _mode;
}


AdapterConfig::AdapterConfig (const std::vector<Adapter>& adapters, Mode mode) : mode(mode), adapters(adapters) {
    alphas.reserve(adapters.size());
    for(const auto& adapter: adapters) {
        auto const alpha = 1;
        alphas.push_back(alpha);
    }
}


AdapterConfig::AdapterConfig (const std::vector<std::pair<Adapter, float>>& _adapters, Mode mode) : mode(mode) {
    adapters.reserve(_adapters.size());
    alphas.reserve(_adapters.size());
    for(auto const& adapter_and_alpha: _adapters) {
        adapters.push_back(adapter_and_alpha.first);
        alphas.push_back(adapter_and_alpha.second);
    }
}


AdapterConfig::AdapterConfig(Mode mode) : mode(mode) {}


AdapterConfig& AdapterConfig::add(const Adapter& adapter, float alpha) {
    OPENVINO_ASSERT(adapters.size() == alphas.size());
    OPENVINO_ASSERT(adapters.end() == std::find(adapters.begin(), adapters.end(), adapter), "Adapter object passed to AdapterConfig::add was already registered");
    adapters.push_back(adapter);
    alphas.push_back(alpha);
    return *this;
}


AdapterConfig& AdapterConfig::add(const Adapter& adapter) {
    return add(adapter, 1);
}


AdapterConfig& AdapterConfig::set_alpha(const Adapter& adapter, float alpha) {
    OPENVINO_ASSERT(adapters.size() == alphas.size());
    auto it = std::find(adapters.begin(), adapters.end(), adapter);
    OPENVINO_ASSERT(adapters.end() != it, "Unknown adapter object passed to AdapterConfig::set_alpha, register adapter object first with AdapterConfig::add");
    auto index = it - adapters.begin();
    alphas[index] = alpha;
    return *this;
}


float AdapterConfig::get_alpha(const Adapter& adapter) const {
    OPENVINO_ASSERT(adapters.size() == alphas.size());
    auto it = std::find(adapters.begin(), adapters.end(), adapter);
    OPENVINO_ASSERT(adapters.end() != it, "Unknown adapter object passed to AdapterConfig::get_alpha, alpha can be retrieved for previously registered adapters only");
    return alphas[it - adapters.begin()];
}


AdapterConfig& AdapterConfig::remove(const Adapter& adapter) {
    OPENVINO_ASSERT(adapters.size() == alphas.size());
    auto it = std::find(adapters.begin(), adapters.end(), adapter);
    OPENVINO_ASSERT(adapters.end() != it, "Unknown adapter object passed to AdapterConfig::remove, you can remove previously registered adapters only");
    auto index = it - adapters.begin();
    alphas.erase(alphas.begin() + index);
    adapters.erase(it);
    return *this;
}


void AdapterConfig::update (const AdapterConfig& other) {
    adapters = other.adapters;
    alphas = other.alphas;
    if(other.mode != MODE_AUTO) {
        mode = other.mode;
    }
    if(other.tensor_name_prefix) {
        tensor_name_prefix = other.tensor_name_prefix;
    }
}


}  // namespace genai
}  // namespace ov<|MERGE_RESOLUTION|>--- conflicted
+++ resolved
@@ -36,18 +36,6 @@
 extern "C" {
     #include "safetensors.h"
 }
-
-<<<<<<< HEAD
-// If set to 1, the empty tensors will be used to switch LoRA adapter off.
-// FIXME: Fix the plugins and set to 1 permanently.
-#define EMPTY_TENSORS_SUPPORTED_IN_MATMUL 0
-=======
-// If set to 1, LoRA state tensors will have the original type of LoRA adapter come from safetensors file.
-// If there are multiple LoRA adapters are applied, then negotiation between them happens.
-// If set to 0, LoRA state etnsors are always have type f32.
-// FIXME: Fix the plugins and set to 1 permanently.
-#define FP16_BF16_TENSORS_SUPPORTED_IN_STATE 0
->>>>>>> 26f6b39f
 
 // FIXME: Remove or move to a dedicated common header
 #ifdef NDEBUG
