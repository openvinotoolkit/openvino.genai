--- conflicted
+++ resolved
@@ -645,7 +645,6 @@
     return output_tensor;
 }
 
-<<<<<<< HEAD
 namespace phi3_v {
 constexpr size_t INPUT_IMAGE_SIZE = 336;
 
@@ -794,7 +793,54 @@
     }
 
     return permuted;
-=======
+}
+
+ov::Tensor concatenate_batch(const ov::Tensor& float_first, const ov::Tensor& float_second) {
+    ov::Shape shape_first = float_first.get_shape();
+    ov::Shape shape_second = float_second.get_shape();
+    OPENVINO_ASSERT(shape_first.at(1) == shape_second.at(1), "Channels must be the same");
+    OPENVINO_ASSERT(shape_first.at(2) == shape_second.at(2), "Height must be the same");
+    OPENVINO_ASSERT(shape_first.at(3) == shape_second.at(3), "Width must be the same");
+    ov::Tensor concatenated{ov::element::f32, {shape_first.at(0) + shape_second.at(0), shape_first.at(1), shape_first.at(2), shape_first.at(3)}};
+    float* concatenated_data = concatenated.data<float>();
+    float* first_data = float_first.data<float>();
+    float* second_data = float_second.data<float>();
+    std::copy(first_data, first_data + float_first.get_size(), concatenated_data);
+    std::copy(second_data, second_data + float_second.get_size(), concatenated_data + float_first.get_size());
+    return concatenated;
+}
+
+ov::Tensor pad_to_max_num_crops_tensor(const ov::Tensor& nchw, size_t max_crops) {
+    ov::Shape shape = nchw.get_shape();
+    size_t num_crops = shape[0];
+    if (num_crops >= max_crops) {
+        return nchw;
+    }
+    ov::Tensor padded{ov::element::f32, {max_crops, shape[1], shape[2], shape[3]}};
+    float* padded_data = padded.data<float>();
+    float* nchw_data = nchw.data<float>();
+    std::copy_n(nchw_data, nchw.get_size(), padded_data);
+    return padded;
+}
+
+std::tuple<ov::Tensor, ImageSize> get_pixel_values_phi3_v(const ov::Tensor& image, const ProcessorConfig& config) {
+    ov::Tensor hd_image = HD_transform(image, config.phi3_v.num_crops);
+    ImageSize image_size{hd_image.get_shape().at(2), hd_image.get_shape().at(1)};
+    clip_image_u8 img{int(hd_image.get_shape().at(2)), int(hd_image.get_shape().at(1)), {hd_image.data<uint8_t>(), hd_image.data<uint8_t>() + hd_image.get_size()}};
+    clip_image_u8 dst;
+    bicubic_resize(img, dst, INPUT_IMAGE_SIZE, INPUT_IMAGE_SIZE);
+    ov::Tensor global_image{ov::element::u8, {1, INPUT_IMAGE_SIZE, INPUT_IMAGE_SIZE, 3}, dst.buf.data()};
+    global_image = mean_scale(global_image, config);
+    hd_image = mean_scale(hd_image, config);
+    global_image = channels_first(global_image);
+    hd_image = channels_first(hd_image);
+    ov::Tensor slices = slice_image(hd_image);
+    ov::Tensor concatenated = concatenate_batch(global_image, slices);
+    ov::Tensor pixel_values = pad_to_max_num_crops_tensor(concatenated, config.phi3_v.num_crops);
+    return {std::move(pixel_values), image_size};
+}
+}  // namespace phi3_v
+
 ImageSize smart_resize_qwen2vl(size_t height, size_t width, size_t factor, size_t min_pixels, size_t max_pixels) {
     if (height < factor || width < factor) {
         OPENVINO_THROW("Height or width must be larger than factor");
@@ -946,54 +992,6 @@
     
     return transposed_patches;
 }
->>>>>>> 5f7512de
-}
-
-ov::Tensor concatenate_batch(const ov::Tensor& float_first, const ov::Tensor& float_second) {
-    ov::Shape shape_first = float_first.get_shape();
-    ov::Shape shape_second = float_second.get_shape();
-    OPENVINO_ASSERT(shape_first.at(1) == shape_second.at(1), "Channels must be the same");
-    OPENVINO_ASSERT(shape_first.at(2) == shape_second.at(2), "Height must be the same");
-    OPENVINO_ASSERT(shape_first.at(3) == shape_second.at(3), "Width must be the same");
-    ov::Tensor concatenated{ov::element::f32, {shape_first.at(0) + shape_second.at(0), shape_first.at(1), shape_first.at(2), shape_first.at(3)}};
-    float* concatenated_data = concatenated.data<float>();
-    float* first_data = float_first.data<float>();
-    float* second_data = float_second.data<float>();
-    std::copy(first_data, first_data + float_first.get_size(), concatenated_data);
-    std::copy(second_data, second_data + float_second.get_size(), concatenated_data + float_first.get_size());
-    return concatenated;
-}
-
-ov::Tensor pad_to_max_num_crops_tensor(const ov::Tensor& nchw, size_t max_crops) {
-    ov::Shape shape = nchw.get_shape();
-    size_t num_crops = shape[0];
-    if (num_crops >= max_crops) {
-        return nchw;
-    }
-    ov::Tensor padded{ov::element::f32, {max_crops, shape[1], shape[2], shape[3]}};
-    float* padded_data = padded.data<float>();
-    float* nchw_data = nchw.data<float>();
-    std::copy_n(nchw_data, nchw.get_size(), padded_data);
-    return padded;
-}
-
-std::tuple<ov::Tensor, ImageSize> get_pixel_values_phi3_v(const ov::Tensor& image, const ProcessorConfig& config) {
-    ov::Tensor hd_image = HD_transform(image, config.phi3_v.num_crops);
-    ImageSize image_size{hd_image.get_shape().at(2), hd_image.get_shape().at(1)};
-    clip_image_u8 img{int(hd_image.get_shape().at(2)), int(hd_image.get_shape().at(1)), {hd_image.data<uint8_t>(), hd_image.data<uint8_t>() + hd_image.get_size()}};
-    clip_image_u8 dst;
-    bicubic_resize(img, dst, INPUT_IMAGE_SIZE, INPUT_IMAGE_SIZE);
-    ov::Tensor global_image{ov::element::u8, {1, INPUT_IMAGE_SIZE, INPUT_IMAGE_SIZE, 3}, dst.buf.data()};
-    global_image = mean_scale(global_image, config);
-    hd_image = mean_scale(hd_image, config);
-    global_image = channels_first(global_image);
-    hd_image = channels_first(hd_image);
-    ov::Tensor slices = slice_image(hd_image);
-    ov::Tensor concatenated = concatenate_batch(global_image, slices);
-    ov::Tensor pixel_values = pad_to_max_num_crops_tensor(concatenated, config.phi3_v.num_crops);
-    return {std::move(pixel_values), image_size};
-}
-}  // namespace phi3_v
 }  // anonymous namespace
 
 VisionEncoder::VisionEncoder(const std::filesystem::path& model_dir, const VLMModelType model_type, const std::string& device, const ov::AnyMap device_config) :
@@ -1030,13 +1028,10 @@
         return encode_llava_next(image, config);
     } else if (model_type == VLMModelType::INTERNVL_CHAT) {
         return encode_internvl(image, config);
-<<<<<<< HEAD
     }  else if (model_type == VLMModelType::PHI3_V) {
         return encode_phi3_v(image, config);
-=======
     } else if (model_type == VLMModelType::QWEN2_VL) {
         return encode_qwen2vl(image, config);
->>>>>>> 5f7512de
     } else {
         OPENVINO_THROW("Unsupported type of VisionEncoder");
     }
@@ -1111,13 +1106,13 @@
     return {std::move(image_features), resized_source_size};
 }
 
-<<<<<<< HEAD
 EncodedImage VisionEncoder::encode_phi3_v(const ov::Tensor& image, const ProcessorConfig& config) {
     const auto& [pixel_values, image_size] = phi3_v::get_pixel_values_phi3_v(image, config);
     m_vision_encoder.set_input_tensor(pixel_values);
     m_vision_encoder.infer();
     return {m_vision_encoder.get_output_tensor(), image_size};
-=======
+}
+
 EncodedImage VisionEncoder::encode_qwen2vl(const ov::Tensor& image, const ProcessorConfig& config) {
     ov::Shape image_shape = image.get_shape();
     auto original_height = image_shape.at(1);
@@ -1187,5 +1182,4 @@
     ImageSize resized_source_size{grid_h, grid_w};
 
     return {std::move(image_features), resized_source_size};
->>>>>>> 5f7512de
 }