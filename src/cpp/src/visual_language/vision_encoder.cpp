--- conflicted
+++ resolved
@@ -763,7 +763,6 @@
     return permuted;
 }
 
-<<<<<<< HEAD
 ov::Tensor concatenate_batch(const ov::Tensor& float_first, const ov::Tensor& float_second) {
     ov::Shape shape_first = float_first.get_shape();
     ov::Shape shape_second = float_second.get_shape();
@@ -812,10 +811,7 @@
 }  // namespace phi3_v
 }  // anonymous namespace
 
-VisionEncoder::VisionEncoder(const std::filesystem::path& model_dir, const VLMModelType model_type, const std::string& device, const ov::AnyMap device_config, ov::Core core) :
-=======
 VisionEncoder::VisionEncoder(const std::filesystem::path& model_dir, const VLMModelType model_type, const std::string& device, const ov::AnyMap device_config) :
->>>>>>> 4b9dd6a4
     model_type(model_type) {
         m_vision_encoder = utils::singleton_core().compile_model(model_dir / "openvino_vision_embeddings_model.xml", device, device_config).create_infer_request();
         m_processor_config = utils::from_config_json_if_exists<ProcessorConfig>(
