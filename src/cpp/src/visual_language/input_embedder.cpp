// Copyright (C) 2023-2024 Intel Corporation
// SPDX-License-Identifier: Apache-2.0

#include "visual_language/image_embedder.hpp"

#include "visual_language/clip.hpp"
#include "visual_language/vision_encoder.hpp"
#include "visual_language/embedding_model.hpp"

#include "utils.hpp"

namespace {

constexpr size_t BATCH_SIZE = 1;

} // namespace

namespace ov::genai {

class InputsEmbedder::IInputsEmbedder {
protected:
    // VLM config
    VLMConfig m_vlm_config;
    // An encoder to infer embeddings of an image.
    VisionEncoder m_vision_encoder;
    // A model to compute token embeddings.
    // Input shape: [N, conversation length].
    // Output shape: [1, conversation length, hidden_size].
    EmbeddingsModel m_embedding;
    // A tokenizer encoding a prompt.
    Tokenizer m_tokenizer;
    // True if chat mode is activated to save conversation
    // history between generate() calls.
    bool m_is_chat_conversation = false;
    // Chat history
    ChatHistory m_history;
    // Templated chat history
    std::string m_templated_chat_history;
    // Whether we have computed some inputs already
    bool m_is_cache_empty = true;

public:
    virtual ov::Tensor get_inputs_embeds(const std::string& prompt, const std::vector<ov::Tensor>& images) = 0;

    EmbeddingsModel get_embedding_model() const {
        return m_embedding;
    }

    Tokenizer get_tokenizer() const {
        return m_tokenizer;
    }

    virtual void start_chat(const std::string& system_message) {
        m_is_chat_conversation = true;
        if (!m_is_cache_empty) {
            m_history.clear();
            m_templated_chat_history.clear();
            m_is_cache_empty = true;
        }
        if (system_message.empty()) {
            return;
        }
        m_history = {{{"role", "system"}, {"content", system_message}}};
        constexpr bool add_generation_prompt = false;
        m_templated_chat_history = m_tokenizer.apply_chat_template(m_history, add_generation_prompt);
    }

    void update_chat_history(const std::string& decoded_results) {
        // Tail of chat template is missing in KV cache.
        // Find the tail to concatenate it with the next input prompt.
        m_templated_chat_history.append(decoded_results);
        m_history.push_back({{"role", "assistant"}, {"content", decoded_results}});
    }

    virtual void finish_chat() {
        m_is_chat_conversation = false;
        m_is_cache_empty = true;

        m_history.clear();
        m_templated_chat_history.clear();
    }

protected:
    IInputsEmbedder(
        const VLMConfig& vlm_config,
        const std::filesystem::path& model_dir,
        const std::string& device,
        const ov::AnyMap device_config) :
        m_vlm_config{vlm_config},
        m_vision_encoder(model_dir, m_vlm_config.model_type, device, device_config, utils::singleton_core()),
        m_embedding(model_dir, m_vlm_config.scale_emb, device, device_config),
        m_tokenizer{model_dir.string(), device_config} { }

    ov::Tensor get_encoded_input_ids(const std::string& prompt, const std::string& chat_template_fallback = "") {
        ov::Tensor encoded_input_ids;
        if (m_is_chat_conversation) {
            // KV cache in model already contains prompts and answers from previous iterations.
            // So only new prompt wrapped into chat template to be sent into model. Tokenizer always returns
            // token_ids = {<bos token>, ...<valuable tokens>}. So if tokenizer applies only to the new prompt,
            // <bos token> will be inserted on every iteration.
            // So actual pipeline calculates input_ids for whole chat history + for whole chat history without the new prompt
            // and takes only the difference between them.
            // The chat history cannot be saved as already encoded tokens because generate call doesn't return <eos> token, but
            // KV cache contains it. So we have to add it manually or get it by tokenization all chat history.
            m_history.push_back({{"role", "user"}, {"content", prompt}});
            constexpr bool add_generation_prompt = true;
            std::string new_templated_chat_history;
            try {
                new_templated_chat_history = m_tokenizer.apply_chat_template(m_history, add_generation_prompt);
            } catch (const std::exception& error) {
                // Use fallback chat template if it was not found in tokenizer_config.json
                new_templated_chat_history = m_tokenizer.apply_chat_template(m_history, add_generation_prompt, chat_template_fallback);
            }
            ov::Tensor new_chat_tokens = m_tokenizer.encode(new_templated_chat_history).input_ids;
            if (m_is_cache_empty) {
                encoded_input_ids = new_chat_tokens;
                // after first `get_inputs_embeds` is called, we supposed LLM is inferred and cache is not empty
                m_is_cache_empty = false;
            } else {
                TokenizedInputs prev_chat_tokens = m_tokenizer.encode(
                    m_templated_chat_history
                );
                encoded_input_ids = utils::subtract_chat_tokenized_inputs(
                    {new_chat_tokens}, prev_chat_tokens
                ).input_ids;
            }
            m_templated_chat_history = std::move(new_templated_chat_history);
        } else {
            encoded_input_ids = m_tokenizer.encode(prompt).input_ids;
        }
        return encoded_input_ids;
    }
};

class InputsEmbedderMiniCPM : public InputsEmbedder::IInputsEmbedder {
    // A resampler model to resample image embeddings.
    // [N, H*W, old_hidden_size] is the input shape.
    // [N, query_num, hidden_size] is the output shape.
    ov::InferRequest m_resampler;
    // Precomputed positional embeddings for the resampler.
    // [70, 70, hidden_size]. 70 is the initial guess of the image
    // height and width after dividing by patch_size.
    ov::Tensor m_pos_embed_cache;
    // Used to insert <image_id>i</image_id> per image (not a slice).
    size_t m_image_id = 0;

public:
    InputsEmbedderMiniCPM(
        const VLMConfig& vlm_config,
        const std::filesystem::path& model_dir,
        const std::string& device,
        const ov::AnyMap device_config) :
        IInputsEmbedder(vlm_config, model_dir, device, device_config) {
        m_resampler = utils::singleton_core().compile_model(
            model_dir / "openvino_resampler_model.xml", device, device_config
        ).create_infer_request();

        m_pos_embed_cache = get_2d_sincos_pos_embed(m_vlm_config.hidden_size, {70, 70});
    }

    virtual ov::Tensor get_inputs_embeds(const std::string& prompt, const std::vector<ov::Tensor>& images) override {
        std::string images_prompt;
        std::vector<EncodedImage> embeds;
        for (const ov::Tensor& rgb : images) {
            ov::Tensor reshaped = rgb;
            ov::Shape rgb_shape = rgb.get_shape();
            switch (rgb_shape.size()) {
                case 3:
                    reshaped.set_shape({1, rgb_shape.at(0), rgb_shape.at(1), rgb_shape.at(2)});
                    break;
                case 4: break;
                default: OPENVINO_THROW("Input image must have [NHWC] or [HWC] layout");
            }
            ov::Shape reshaped_shape = reshaped.get_shape();
            for (size_t batch_idx = 0; batch_idx < reshaped_shape.at(0); ++batch_idx) {
                ov::Tensor single_image{
                    ov::element::u8,
                    {1, reshaped_shape.at(1), reshaped_shape.at(2), reshaped_shape.at(3)},
                    reshaped.data<uint8_t>() + batch_idx * reshaped_shape.at(1) * reshaped_shape.at(2) * reshaped_shape.at(3)
                };
                EncodedImage encoded_image = m_vision_encoder.encode(single_image);
                if (m_vlm_config.use_image_id) {
                    images_prompt += m_vlm_config.im_id_start + std::to_string(m_image_id) + m_vlm_config.im_id_end;
                    ++m_image_id;
                }
                std::string unk64;
                for (size_t idx = 0; idx < m_vlm_config.query_num; ++idx) {
                    unk64 += m_vlm_config.unk;
                }
                images_prompt += m_vlm_config.im_start + unk64 + m_vlm_config.im_end;
                if (encoded_image.slices) {
                    ov::Shape slices_shape = encoded_image.slices.get_shape();
                    for (size_t row_idx = 0; row_idx < slices_shape.at(0); ++row_idx) {
                        for (size_t col_idx = 0; col_idx < slices_shape.at(1); ++col_idx) {
                            images_prompt += m_vlm_config.slice_start + unk64 + m_vlm_config.slice_end;
                        }
                        images_prompt += '\n';
                    }
                }
                if ('\n' != *(images_prompt.end() - 1)) {
                    // Image wasn't sliced, add \n to the end of image anyway.
                    // Strangely, \n isn't placed between </image><slice>.
                    images_prompt += '\n';
                }
                embeds.push_back(std::move(encoded_image));
            }
        }
        images_prompt += prompt;

        ov::Tensor encoded_input = get_encoded_input_ids(images_prompt);

        ov::Tensor inputs_embeds = m_embedding.infer(encoded_input);
        OPENVINO_ASSERT(
            m_vlm_config.hidden_size == inputs_embeds.get_shape().at(2),
            "Unexpected embedding size"
        );
        ov::Tensor special_tokens = m_tokenizer.encode(
            m_vlm_config.im_start
            + m_vlm_config.im_end
            + m_vlm_config.slice_start
            + m_vlm_config.slice_end
        ).input_ids;
        OPENVINO_ASSERT(
            4 == special_tokens.get_shape().at(1),
            "Every special token must be represented with a single int."
        );
        int64_t im_start_id = special_tokens.data<int64_t>()[0];
        int64_t im_end_id = special_tokens.data<int64_t>()[1];
        int64_t slice_start_id = special_tokens.data<int64_t>()[2];
        int64_t slice_end_id = special_tokens.data<int64_t>()[3];
        int64_t im_start_pos = 0, slice_start_pos = 0;
        int64_t* begin = encoded_input.data<int64_t>();
        int64_t* ids = begin;
        size_t encoded_input_size = encoded_input.get_size();
        int64_t* end = ids + encoded_input_size;
        float* inputs_embeds_data = inputs_embeds.data<float>();
        for (const EncodedImage& encoded_image : embeds) {
            const ov::Tensor& resampled_source = resample(encoded_image.resized_source, {encoded_image.resized_source_size});
            float* emb = resampled_source.data<float>();
            ids = std::find(ids, end, im_start_id);
            OPENVINO_ASSERT(end != ids);
            ++ids;
            std::copy_n(emb, resampled_source.get_size(), inputs_embeds_data + std::distance(begin, ids) * m_vlm_config.hidden_size);
            ids += m_vlm_config.query_num;
            if (encoded_image.slices) {
                size_t token_idx = 0;
                const ov::Shape& slices_shape = encoded_image.slices.get_shape();
                for (size_t i = 0; i < slices_shape.at(0); ++i) {
                    for (size_t ja = 0; ja < slices_shape.at(1); ++ja) {
                        size_t d2 = slices_shape.at(2);
                        size_t d3 = slices_shape.at(3);
                        ov::Tensor encoded_view{ov::element::f32, {1, d2, d3}, encoded_image.slices.data<float>() + (i * slices_shape.at(1) + ja) * d2 * d3};
                        const ov::Tensor& vision_embed_tensor_i_j = resample(encoded_view, {encoded_image.slices_size});
                        ids = std::find(ids, end, slice_start_id);
                        OPENVINO_ASSERT(end != ids);
                        ++ids;
                        std::copy_n(vision_embed_tensor_i_j.data<float>(), vision_embed_tensor_i_j.get_size(), inputs_embeds_data + std::distance(begin, ids) * m_vlm_config.hidden_size);
                        ids += m_vlm_config.query_num;
                    }
                }
            }
        }

        if (!m_is_chat_conversation) {
            m_image_id = 0;
        }

        return inputs_embeds;
    }

    virtual void start_chat(const std::string& system_message) override {
        IInputsEmbedder::start_chat(system_message);
        m_image_id = 0;
    }

    virtual void finish_chat() override {
        IInputsEmbedder::finish_chat();
        m_image_id = 0;
    }

private:
    ov::Tensor resample(const ov::Tensor& encoded_image, const std::vector<ImageSize>& target_sizes) {
        size_t bs = encoded_image.get_shape().at(0);
        std::vector<size_t> patch_len{target_sizes.size()};
        std::transform(target_sizes.begin(), target_sizes.end(), patch_len.begin(), [](const ImageSize& height_width) {
            return height_width.height * height_width.width;
        });
        adjust_pos_cache(
            target_sizes,
            m_vlm_config.hidden_size,
            m_pos_embed_cache
        );
        size_t max_patch_len = *std::max_element(patch_len.begin(), patch_len.end());
        ov::Tensor key_padding_mask(ov::element::f32, {bs, max_patch_len});
        float* mask_data = key_padding_mask.data<float>();
        size_t embed_len = m_pos_embed_cache.get_shape().at(2);
        ov::Tensor pos_embed(ov::element::f32, {max_patch_len, bs, embed_len});  // BLD => L * B * D
        float* pos_embed_data = pos_embed.data<float>();
        float* cache_data = m_pos_embed_cache.data<float>();
        size_t _d0 = m_pos_embed_cache.get_shape().at(0);
        size_t _d1 = m_pos_embed_cache.get_shape().at(1);
        for (size_t i = 0; i < bs; ++i) {
            size_t target_h = target_sizes.at(i).height;
            size_t target_w = target_sizes.at(i).width;
            for (size_t h_idx = 0; h_idx < target_h; ++h_idx) {
                for (size_t w_idx = 0; w_idx < target_w; ++w_idx) {
                    std::copy_n(
                        cache_data + (h_idx * _d1 + w_idx) * embed_len,
                        embed_len,
                        pos_embed_data + (h_idx * target_w + w_idx) * bs * embed_len + i * embed_len
                    );
                }
            }
            for (size_t flat = target_h * target_w; flat < max_patch_len; ++flat) {
                std::fill_n(pos_embed_data + flat * bs * embed_len + i * embed_len, embed_len, 0.0f);
            }
            std::fill_n(mask_data + i * max_patch_len, patch_len[i], 0.0f);
            std::fill_n(mask_data + i * max_patch_len + patch_len[i], max_patch_len - patch_len[i], 1.0f);
        }
        m_resampler.set_tensor("image_feature", encoded_image);  // [N, H*W, old_hidden_size]
        m_resampler.set_tensor("pos_embed", pos_embed);  // [H*W, N, new_hidden_size]
        m_resampler.set_tensor("key_padding_mask", key_padding_mask);  // [N, H*W]
        m_resampler.infer();
        return m_resampler.get_output_tensor();  // [N, query_num, new_hidden_size]
    }

    ov::Tensor concatenate_last_dim(const ov::Tensor& first, const ov::Tensor& second) {
        size_t res_d_0 = first.get_shape().at(0);
        size_t res_d_1 = first.get_shape().at(1);
        OPENVINO_ASSERT(second.get_shape().at(0) == res_d_0);
        OPENVINO_ASSERT(second.get_shape().at(1) == res_d_1);
        size_t res_d_2 = first.get_shape().at(2) + second.get_shape().at(2);
        ov::Tensor res{first.get_element_type(), {res_d_0, res_d_1, res_d_2}};
        float* first_data = first.data<float>();
        float* second_data = second.data<float>();
        float* res_data = res.data<float>();
        for (size_t i = 0; i < res_d_0; ++i) {
            for (size_t j = 0; j < res_d_1; ++j) {
                size_t k = 0;
                for (; k < first.get_shape().at(2); ++k) {
                    res_data[i * res_d_1 * res_d_2 + j * res_d_2 + k]
                        = first_data[i * res_d_1 * first.get_shape().at(2) + j * first.get_shape().at(2) + k];
                }
                for (size_t l = 0; l < second.get_shape().at(2); ++l, ++k) {
                    res_data[i * res_d_1 * res_d_2 + j * res_d_2 + k]
                        = second_data[i * res_d_1 * second.get_shape().at(2) + j * second.get_shape().at(2) + l];
                }
            }
        }
        return res;
    }

    /// embed_dim: output dimension for each position
    /// pos: a list of positions to be encoded: size (H, W)
    /// out: (H, W, D)
    ov::Tensor get_1d_sincos_pos_embed_from_grid_new(size_t embed_dim, const ov::Tensor& pos) {
        OPENVINO_ASSERT(embed_dim % 2 == 0);
        ov::Shape pos_shape = pos.get_shape();
        size_t H = pos_shape[0];
        size_t W = pos_shape[1];

        std::vector<float> omega(embed_dim / 2);
        for (size_t i = 0; i < omega.size(); ++i) {
            omega[i] = 1.0f / std::pow(10000.0f, float(i) / (embed_dim / 2));
        }

        std::vector<size_t> out_shape = {H, W, embed_dim};
        ov::Tensor emb(ov::element::f32, out_shape);

        float* pos_data = pos.data<float>();
        float* emb_data = emb.data<float>();

        size_t counter = 0;
        for (size_t h = 0; h < H; ++h) {
            for (size_t w = 0; w < W; ++w) {
                for (size_t d = 0; d < embed_dim / 2; ++d) {
                    // Correctly access the 2D position grid
                    float value = omega[d] * pos_data[h * W + w];
                    // There should be sinf() and cosf(), but they don't exist on default Ubuntu20 gcc.
                    emb_data[h * W * embed_dim + w * embed_dim + d] = std::sin(double(value));
                    emb_data[h * W * embed_dim + w * embed_dim + d + (embed_dim / 2)] = std::cos(double(value));
                }
            }
        }
        return emb;
    }

    ov::Tensor get_2d_sincos_pos_embed_from_grid(size_t embed_dim, const ov::Tensor& grid) {
        OPENVINO_ASSERT(embed_dim % 2 == 0);
        ov::Shape grid_shape = grid.get_shape();
        float* grid_data = grid.data<float>();
        ov::Shape plane_shape{grid_shape.at(1), grid_shape.at(2)};
        ov::Tensor emb_h = get_1d_sincos_pos_embed_from_grid_new(embed_dim / 2, ov::Tensor{
            ov::element::f32,
            plane_shape,
            grid_data
        });  // (H, W, D/2)
        ov::Tensor emb_w = get_1d_sincos_pos_embed_from_grid_new(embed_dim / 2, ov::Tensor{
            ov::element::f32,
            plane_shape,
            grid_data + plane_shape.at(0) * plane_shape.at(1)
        });  // (H, W, D/2)
        return concatenate_last_dim(emb_h, emb_w);
    }

    /// image_size: image_size or (image_height, image_width)
    /// return:
    /// pos_embed: [image_height, image_width, embed_dim]
    ov::Tensor get_2d_sincos_pos_embed(size_t embed_dim, const ImageSize& image_size) {
        size_t grid_h_size = image_size.height, grid_w_size = image_size.width;
        ov::Tensor grid(ov::element::f32, {2, grid_h_size, grid_w_size});
        float* data = grid.data<float>();
        for (size_t y = 0; y < grid_h_size; ++y) {
            std::iota(data, data + grid_w_size, 0.0f);
            data += grid_w_size;
        }
        for (float y = 0.0f; y < grid_h_size; ++y) {
            std::fill(data, data + grid_w_size, y);
            data += grid_w_size;
        }
        return get_2d_sincos_pos_embed_from_grid(embed_dim, grid);
    }

    void adjust_pos_cache(
        const std::vector<ImageSize>& target_sizes,
        size_t hidden_size,
        ov::Tensor& pos_embed_cache
    ) {
        size_t max_h = std::max_element(target_sizes.begin(), target_sizes.end(), [](const ImageSize& left, const ImageSize& right) {
            return left.height < right.height;
        })->height;
        size_t max_w = std::max_element(target_sizes.begin(), target_sizes.end(), [](const ImageSize& left, const ImageSize& right) {
            return left.width < right.width;
        })->width;
        size_t allocated_height, allocated_width;
        if (pos_embed_cache) {
            const ov::Shape& allocated_shape = pos_embed_cache.get_shape();
            allocated_height = allocated_shape.at(0);
            allocated_width = allocated_shape.at(1);
        } else {
            allocated_height = allocated_width = 70;
        }
        if (max_h > allocated_height || max_w > allocated_width) {
            allocated_height = std::max(max_h, allocated_height);
            allocated_width = std::max(max_w, allocated_width);
            pos_embed_cache = get_2d_sincos_pos_embed(
                hidden_size, {allocated_height, allocated_width}
            );
        }
    }
};

class InputsEmbedderLLaVA : public InputsEmbedder::IInputsEmbedder {
public:
    InputsEmbedderLLaVA(
        const VLMConfig& vlm_config,
        const std::filesystem::path& model_dir,
        const std::string& device,
        const ov::AnyMap device_config) :
        IInputsEmbedder(vlm_config, model_dir, device, device_config) { }

    virtual ov::Tensor get_inputs_embeds(const std::string& prompt, const std::vector<ov::Tensor>& images) override {
        std::string image_token = m_vlm_config.im_start;
        // Adapted from llava-1.5-7b-hf chat_template.json
        std::string chat_template_fallback = "{% for message in messages %}{% if message['role'] == 'user' %}{{ 'USER: ' + message['content'] + ' ' }}{% else %}{{ 'ASSISTANT: ' + message['content'] + ' ' }}{% endif %}{% endfor %}{% if add_generation_prompt %}{{ 'ASSISTANT:' }}{% endif %}";
        
        if (images.empty()) {
<<<<<<< HEAD
            ov::Tensor input_ids = get_encoded_input_ids(prompt, chat_template_fallback);
            return process_prompt(m_embedding, input_ids, m_vlm_config.scale_emb);
        }

        std::string formatted_prompt;
        std::vector<ov::Tensor> image_embeds;
        image_embeds.reserve(images.size());
        for (const auto& image : images) {
            ov::Tensor reshaped_image = image;
            ov::Shape image_shape = image.get_shape();
            switch (image_shape.size()) {
                case 3:
                    reshaped_image.set_shape({1, image_shape.at(0), image_shape.at(1), image_shape.at(2)});
                    break;
                case 4: break;
                default: OPENVINO_THROW("Input image must have [NHWC] or [HWC] layout");
            }
            ov::Shape reshaped_image_shape = reshaped_image.get_shape();
            for (size_t batch_idx = 0; batch_idx < reshaped_image_shape.at(0); ++batch_idx) {
                ov::Tensor single_image{
                    ov::element::u8,
                    {1, reshaped_image_shape.at(1), reshaped_image_shape.at(2), reshaped_image_shape.at(3)},
                    reshaped_image.data<uint8_t>() + batch_idx * reshaped_image_shape.at(1) * reshaped_image_shape.at(2) * reshaped_image_shape.at(3)
                };
                EncodedImage encoded_image = m_vision_encoder.encode(image);
                image_embeds.push_back(std::move(encoded_image.resized_source));
                formatted_prompt += image_token + "\n";
            }
        }
        formatted_prompt += prompt;
=======
            return m_embedding.infer(input_ids);
        } else {
            OPENVINO_ASSERT(1 == images.size(), "Only a single image allowed");
            EncodedImage encoded_image = m_vision_encoder.encode(images.at(0));
            ov::Tensor image_embeds = encoded_image.resized_source;

            ov::Tensor text_embeds = m_embedding.infer(input_ids);
>>>>>>> f1779392

        ov::Tensor input_ids = get_encoded_input_ids(formatted_prompt, chat_template_fallback);
        ov::Tensor text_embeds = process_prompt(m_embedding, input_ids, m_vlm_config.scale_emb);

        ov::Tensor encoded_image_token = m_tokenizer.encode(m_vlm_config.im_start, ov::genai::add_special_tokens(false)).input_ids;
        int64_t image_token_id = encoded_image_token.data<int64_t>()[encoded_image_token.get_size() - 1];

        return merge_text_and_image_embeddings_llava(input_ids, text_embeds, image_embeds, image_token_id);
    }

protected:
    ov::Tensor merge_text_and_image_embeddings_llava(
        const ov::Tensor& input_ids,
        const ov::Tensor& text_embeds,
        const std::vector<ov::Tensor>& image_embeds,
        int64_t image_token_id
    ) {
        auto text_embeds_shape = text_embeds.get_shape();
        size_t text_embeds_seq_length = text_embeds_shape[1];
        size_t hidden_size = text_embeds_shape[2];

        const int64_t* input_ids_data = input_ids.data<const int64_t>();
        const float* text_embeds_data = text_embeds.data<const float>();

        size_t num_image_tokens = 0;
        for (size_t s = 0; s < text_embeds_seq_length; ++s) {
            if (input_ids_data[s] == image_token_id) {
                num_image_tokens++;
            }
        }
        auto num_images = image_embeds.size();
        OPENVINO_ASSERT(
            num_image_tokens == num_images,
            "Number of image tokens in input_ids different from num_images."
        );

        size_t total_image_seq_length = 0;
        for (const auto& single_image_embeds : image_embeds) {
            OPENVINO_ASSERT(
                text_embeds_shape[2] == single_image_embeds.get_shape().at(2),
                "Incompatible shapes between text_embeds and image_embeds"
            );
            total_image_seq_length += single_image_embeds.get_shape().at(1);
        }
        size_t merged_seq_length = text_embeds_seq_length + total_image_seq_length - num_image_tokens;

        ov::Tensor merged_embeds(text_embeds.get_element_type(), {BATCH_SIZE, merged_seq_length, hidden_size});
        float* merged_data = merged_embeds.data<float>();

        size_t merged_idx = 0;
        size_t image_idx = 0;
        for (size_t s = 0; s < text_embeds_seq_length; ++s) {
            if (input_ids_data[s] == image_token_id) {
                const float* image_embeds_data = image_embeds[image_idx].data<const float>();
                size_t image_seq_length = image_embeds[image_idx].get_shape()[1];

                for (size_t i = 0; i < image_seq_length; ++i) {
                    std::copy_n(image_embeds_data + i * hidden_size,
                            hidden_size,
                            merged_data + merged_idx * hidden_size);
                    merged_idx++;
                }
                image_idx++;
            } else {
                std::copy_n(text_embeds_data + s * hidden_size,
                        hidden_size,
                        merged_data + merged_idx * hidden_size);
                merged_idx++;
            }
        }

        return merged_embeds;
    }
};

class InputsEmbedderLLaVANext : public InputsEmbedderLLaVA {
public:
    InputsEmbedderLLaVANext(
        const VLMConfig& vlm_config,
        const std::filesystem::path& model_dir,
        const std::string& device,
        const ov::AnyMap device_config) :
        InputsEmbedderLLaVA(vlm_config, model_dir, device, device_config) { }

    virtual ov::Tensor get_inputs_embeds(const std::string& prompt, const std::vector<ov::Tensor>& images) override {
        std::string image_token = m_vlm_config.im_start;
        // Adapted from llava-1.5-7b-hf chat_template.json
        std::string chat_template_fallback = "{% for message in messages %}{% if message['role'] == 'user' %}{{ 'USER: ' + message['content'] + ' ' }}{% else %}{{ 'ASSISTANT: ' + message['content'] + ' ' }}{% endif %}{% endfor %}{% if add_generation_prompt %}{{ 'ASSISTANT:' }}{% endif %}";
        
        if (images.empty()) {
<<<<<<< HEAD
            ov::Tensor input_ids = get_encoded_input_ids(prompt, chat_template_fallback);
            return process_prompt(m_embedding, input_ids, m_vlm_config.scale_emb);
        }
=======
            return m_embedding.infer(input_ids);
        } else {
            OPENVINO_ASSERT(1 == images.size(), "Only a single image allowed");
            EncodedImage encoded_image = m_vision_encoder.encode(images.at(0));
>>>>>>> f1779392

        std::string formatted_prompt;
        std::vector<ov::Tensor> image_embeds;
        image_embeds.reserve(images.size());
        ov::Tensor image_newline;

<<<<<<< HEAD
        for (const auto& image : images) {
            ov::Tensor reshaped_image = image;
            ov::Shape image_shape = image.get_shape();
            switch (image_shape.size()) {
                case 3:
                    reshaped_image.set_shape({1, image_shape.at(0), image_shape.at(1), image_shape.at(2)});
                    break;
                case 4: break;
                default: OPENVINO_THROW("Input image must have [NHWC] or [HWC] layout");
            }
            ov::Shape reshaped_image_shape = reshaped_image.get_shape();
            for (size_t batch_idx = 0; batch_idx < reshaped_image_shape.at(0); ++batch_idx) {
                ov::Tensor single_image{
                    ov::element::u8,
                    {1, reshaped_image_shape.at(1), reshaped_image_shape.at(2), reshaped_image_shape.at(3)},
                    reshaped_image.data<uint8_t>() + batch_idx * reshaped_image_shape.at(1) * reshaped_image_shape.at(2) * reshaped_image_shape.at(3)
                };
                EncodedImage encoded_image = m_vision_encoder.encode(image);
=======
            ImageSize original_image_size{images.at(0).get_shape().at(1), images.at(0).get_shape().at(2)}; // [height, width]
>>>>>>> f1779392

                if (!image_newline) {
                    size_t embed_dim = encoded_image.resized_source.get_shape().at(2);
                    image_newline = ov::Tensor(encoded_image.resized_source.get_element_type(), {embed_dim});
                    float* image_newline_data = image_newline.data<float>();
                    std::copy(m_vlm_config.image_newline.begin(), m_vlm_config.image_newline.end(), image_newline_data);
                }

<<<<<<< HEAD
                ImageSize original_image_size{image_shape.at(2), image_shape.at(3)}; // [height, width]
=======
            ov::Tensor text_embeds = m_embedding.infer(input_ids);
>>>>>>> f1779392

                ov::Tensor packed_features = pack_image_features_llava_next(encoded_image, original_image_size, image_newline);

                image_embeds.push_back(std::move(packed_features));
                formatted_prompt += image_token + "\n";
            }
        }
        formatted_prompt += prompt;

        ov::Tensor input_ids = get_encoded_input_ids(formatted_prompt, chat_template_fallback);
        ov::Tensor text_embeds = process_prompt(m_embedding, input_ids, m_vlm_config.scale_emb);

        ov::Tensor encoded_image_token = m_tokenizer.encode(m_vlm_config.im_start, ov::genai::add_special_tokens(false)).input_ids;
        int64_t image_token_id = encoded_image_token.data<int64_t>()[encoded_image_token.get_size() - 1];

        return merge_text_and_image_embeddings_llava(input_ids, text_embeds, image_embeds, image_token_id);
    }

private:
    /**
    * @brief Processes base and patches image features extracted from encoded image.
    * Used in getting inputs embeds for llava_next models.
    *
    * @param encoded_image An encoded image retrieved from vision encoder
    * @param original_image_size A size of the original image
    * @param image_newline An image newline tensor with a shape (embed_dim)
    * @return A tensor with a shape (1, new_seq_len, embed_dim)
    */
    ov::Tensor pack_image_features_llava_next(
        const EncodedImage& encoded_image,
        const ImageSize& original_image_size,
        const ov::Tensor& image_newline
    ) {
        auto image_feature = encoded_image.resized_source;
        auto image_feature_shape = image_feature.get_shape();
        size_t num_patches = image_feature_shape[0];
        size_t patch_seq_len = image_feature_shape[1];
        size_t embed_dim = image_feature_shape[2];

        const float* image_feature_data = image_feature.data<float>();
        const float* newline_data = image_newline.data<float>();

        if (num_patches > 1) {
            // Extract base image feature (first patch)
            ov::Tensor base_image_feature(image_feature.get_element_type(), {1, patch_seq_len, embed_dim});
            const float* src_data = image_feature.data<float>();
            float* dst_data = base_image_feature.data<float>();
            std::copy(src_data, src_data + patch_seq_len * embed_dim, dst_data);

            // Extract other grid patches
            ov::Tensor patches_image_feature(image_feature.get_element_type(), {num_patches - 1, patch_seq_len, embed_dim});
            dst_data = patches_image_feature.data<float>();
            std::copy(src_data + patch_seq_len * embed_dim,
                    src_data + num_patches * patch_seq_len * embed_dim,
                    dst_data);

            // Process grid patches image feature
            size_t height = encoded_image.resized_source_size.height;
            size_t width = encoded_image.resized_source_size.width;
            size_t num_patch_height = encoded_image.patches_grid.first;
            size_t num_patch_width = encoded_image.patches_grid.second;

            ov::Tensor reshaped_image_feature = reshape_and_rearrange_image_feature(patches_image_feature, num_patch_height, num_patch_width, height, width);

            ov::Tensor unpadded_image_feature = unpad_image(reshaped_image_feature, original_image_size);

            ov::Tensor image_feature_with_newline = add_image_newline(unpadded_image_feature, image_newline);

            ov::Tensor processed_image_feature = flatten_and_transpose(image_feature_with_newline);

            // Concatenate base image feature ([1, seq_len_1, emded_dim]) and patches image feature ([seq_len_2, embed_dim])
            auto base_shape = base_image_feature.get_shape();
            auto processed_shape = processed_image_feature.get_shape();

            const float* base_data = base_image_feature.data<float>();
            const float* processed_data = processed_image_feature.data<float>();

            ov::Tensor result(image_feature.get_element_type(), {1, base_shape[1] + processed_shape[0], embed_dim});
            // Copy base image feature data
            std::copy(base_data, base_data + base_shape[1] * embed_dim, result.data<float>());
            // Copy processed image feature data
            std::copy(processed_data,
                    processed_data + processed_shape[0] * embed_dim,
                    result.data<float>() + base_shape[1] * embed_dim);
            return result;
        } else {
            // If there is only one patch, return the original (base) image feature concatenated with image_newline
            ov::Tensor result(image_feature.get_element_type(), {1, patch_seq_len + 1, embed_dim});
            // Copy base image feature data
            std::copy(image_feature_data + embed_dim,
                    image_feature_data + patch_seq_len * embed_dim,
                    result.data<float>());
            // Append image_newline data
            std::copy(newline_data,
                    newline_data + embed_dim,
                    result.data<float>() + patch_seq_len * embed_dim);
            return result;
        }
    }

    /**
    * @brief Adds image newline tensor to patches image feature tensor.
    * Used for packing image features of llava_next models.
    *
    * @param image_feature A tensor with a shape (embed_dim, height, width)
    * @param image_newline A tensor with a shape (embed_dim)
    * @return A tensor with a shape (embed_dim, height, width + 1)
    */
    ov::Tensor add_image_newline(const ov::Tensor& image_feature, const ov::Tensor& image_newline) {
        auto shape = image_feature.get_shape();

        OPENVINO_ASSERT(shape.size() == 3, "Input image_feature must have 3 dimensions");

        size_t embed_dim = shape[0];
        size_t height = shape[1];
        size_t width = shape[2];

        OPENVINO_ASSERT(image_newline.get_shape()[0] == embed_dim, "image_newline dimension must match embed_dim of image_feature");

        const float* image_feature_data = image_feature.data<float>();
        const float* newline_data = image_newline.data<float>();

        ov::Tensor feature_with_newline{image_feature.get_element_type(), {embed_dim, height, width + 1}};
        float* feature_with_newline_data = feature_with_newline.data<float>();

        for (size_t e = 0; e < embed_dim; ++e) {
            for (size_t h = 0; h < height; ++h) {
                // Copy original image feature data
                std::copy(
                    image_feature_data + (e * height * width + h * width),
                    image_feature_data + (e * height * width + (h + 1) * width),
                    feature_with_newline_data + (e * height * (width + 1) + h * (width + 1))
                );
                // Add image newline
                feature_with_newline_data[e * height * (width + 1) + h * (width + 1) + width] = newline_data[e];
            }
        }

        return feature_with_newline;
    }

    /**
    * @brief Flattens and transposes tensor.
    * Used for packing image features of llava_next models.
    *
    * @param tensor A tensor with a shape (embed_dim, height, width)
    * @return A tensor with a shape (height * width, embed_dim)
    */
    ov::Tensor flatten_and_transpose(const ov::Tensor& tensor) {
        auto shape = tensor.get_shape();
        OPENVINO_ASSERT(shape.size() == 3, "Flattening tensor must have 3 dimensions");
        const float* data = tensor.data<float>();
        size_t embed_dim = shape[0];
        size_t height = shape[1];
        size_t width = shape[2];
        size_t flatten_dim = height * width;

        ov::Tensor flatten_feature(tensor.get_element_type(), {flatten_dim, embed_dim});
        float* flatten_feature_data = flatten_feature.data<float>();

        for (size_t h = 0; h < height; ++h) {
            for (size_t w = 0; w < width; ++w) {
                for (size_t e = 0; e < embed_dim; ++e) {
                    flatten_feature_data[(h * width + w) * embed_dim + e] = data[e * flatten_dim + h * width + w];
                }
            }
        }

        return flatten_feature;
    }


    ov::Tensor reshape_and_rearrange_image_feature(const ov::Tensor& image_feature,
                                                   int num_patch_height,
                                                   int num_patch_width,
                                                   int height,
                                                   int width) {
        auto shape = image_feature.get_shape();
        OPENVINO_ASSERT(shape.size() == 3, "image_feature tensor must have 3 dimensions");

        size_t num_patches = shape[0];
        size_t patch_seq_len = shape[1];
        size_t embed_dim = shape[2];

        OPENVINO_ASSERT(
            num_patches == num_patch_height * num_patch_width,
            "Number of patches does not match the specified grid size"
        );

        OPENVINO_ASSERT(
            patch_seq_len == height * width,
            "Patch sequence length does not match the specified height and width"
        );

        // Reshape tensor data and permute dimensions
        // [num_patches, patch_seq_len, embed_dim] -> [embed_dim, num_patch_height, height, num_patch_width, width]
        std::vector<float> reshaped_data(num_patches * patch_seq_len * embed_dim);
        const float* image_feature_data = image_feature.data<float>();

        for (int p = 0; p < num_patches; ++p) {
            for (int i = 0; i < patch_seq_len; ++i) {
                for (int e = 0; e < embed_dim; ++e) {
                    int h = i / width;
                    int w = i % width;
                    int ph = p / num_patch_width;
                    int pw = p % num_patch_width;
                    reshaped_data[((((e * num_patch_height + ph) * height + h) * num_patch_width + pw) * width + w)] =
                        image_feature_data[(p * patch_seq_len + i) * embed_dim + e];
                }
            }
        }

        ov::Tensor result(image_feature.get_element_type(),
                          {static_cast<size_t>(embed_dim),
                           static_cast<size_t>(num_patch_height * height),
                           static_cast<size_t>(num_patch_width * width)}
        );
        std::copy(reshaped_data.begin(), reshaped_data.end(), result.data<float>());
        return result;
    }

    /**
    * @brief Unpads an image tensor of a padded and resized image.
    * Used for packing image features of llava_next models.
    *
    * @param tensor An image tensor with a shape (embed_dim, height, width)
    * @param original_size A size of original image
    * @return An unpadded image tensor with a shape (embed_dim, new_height, new_width)
    */
    ov::Tensor unpad_image(const ov::Tensor& tensor, const ImageSize& original_size) {
        size_t original_height = original_size.height;
        size_t original_width = original_size.width;
        auto shape = tensor.get_shape();
        size_t embed_dim = shape[0];
        size_t current_height = shape[1];
        size_t current_width = shape[2];

        float original_aspect_ratio = static_cast<float>(original_width) / original_height;
        float current_aspect_ratio = static_cast<float>(current_width) / current_height;

        ov::Tensor unpadded_tensor;

        if (original_aspect_ratio > current_aspect_ratio) {
            float scale_factor = static_cast<float>(current_width) / original_width;
            size_t new_height = static_cast<size_t>(original_height * scale_factor);
            size_t padding = (current_height - new_height) / 2;
            size_t unpadded_height_dim = new_height + 1;
            unpadded_tensor = ov::Tensor(tensor.get_element_type(), {embed_dim, unpadded_height_dim, current_width});

            for (size_t e = 0; e < embed_dim; ++e) {
                for (int h = 0; h < unpadded_height_dim; ++h) {
                    std::copy(
                        tensor.data<float>() + (e * current_height * current_width + (padding + h) * current_width),
                        tensor.data<float>() + (e * current_height * current_width + (padding + h) * current_width + current_width),
                        unpadded_tensor.data<float>() + (e * unpadded_height_dim * current_width + h * current_width)
                    );
                }
            }
        } else {
            float scale_factor = static_cast<float>(current_height) / original_height;
            size_t new_width = static_cast<size_t>(original_width * scale_factor);
            size_t padding = (current_width - new_width) / 2;
            size_t unpadded_width_dim = new_width + 1;
            unpadded_tensor = ov::Tensor(tensor.get_element_type(), {embed_dim, current_height, unpadded_width_dim});

            for (size_t e = 0; e < embed_dim; ++e) {
                for (int h = 0; h < current_height; ++h) {
                    std::copy(
                        tensor.data<float>() + (e * current_height * current_width + h * current_width + padding),
                        tensor.data<float>() + (e * current_height * current_width + h * current_width + padding + unpadded_width_dim),
                        unpadded_tensor.data<float>() + (e * current_height * unpadded_width_dim + h * unpadded_width_dim)
                    );
                }
            }
        }

        return unpadded_tensor;
    }
};

class InputsEmbedderInternVLChat : public InputsEmbedder::IInputsEmbedder {
public:
    InputsEmbedderInternVLChat(
        const VLMConfig& vlm_config,
        const std::filesystem::path& model_dir,
        const std::string& device,
        const ov::AnyMap device_config) :
        IInputsEmbedder(vlm_config, model_dir, device, device_config) { }

    virtual ov::Tensor get_inputs_embeds(const std::string& prompt, const std::vector<ov::Tensor>& images) override {
        if (images.empty()) {
            ov::Tensor input_ids = get_encoded_input_ids(prompt);
            return m_embedding.infer(input_ids);
        } else {
            OPENVINO_ASSERT(1 == images.size(), "Only a single image allowed");
            EncodedImage encoded_image = m_vision_encoder.encode(images.at(0));
            ov::Tensor image_embeds = encoded_image.resized_source;
            
            std::string image_start_token = m_vlm_config.image_start_token;
            std::string image_context_token = m_vlm_config.image_context_token;
            std::string image_end_token = m_vlm_config.image_end_token;

            const size_t num_patches = image_embeds.get_shape().at(0);
            const size_t num_image_tokens = image_embeds.get_shape().at(1);
            
            std::string concated_image_tokens;
            concated_image_tokens += image_start_token;
            for (int i = 0; i < num_patches * num_image_tokens; ++i) {
                concated_image_tokens += image_context_token;
            }
            concated_image_tokens += image_end_token;

            std::string formatted_prompt = concated_image_tokens + "\n" + prompt;
            
            ov::Tensor input_ids = get_encoded_input_ids(formatted_prompt);
            ov::Tensor text_embeds = m_embedding.infer(input_ids);

            ov::Tensor encoded_image_context_token = m_tokenizer.encode(image_context_token, ov::genai::add_special_tokens(false)).input_ids;
            int64_t image_context_token_id = encoded_image_context_token.data<int64_t>()[encoded_image_context_token.get_size() - 1];

            return merge_text_and_image_embeddings_internvl(input_ids, text_embeds, image_embeds, image_context_token_id);
        }
    }

protected:
    ov::Tensor merge_text_and_image_embeddings_internvl(
        const ov::Tensor& input_ids,
        const ov::Tensor& text_embeds,
        const ov::Tensor& image_embeds,
        int64_t image_context_token_id
    ) {
        auto text_embeds_shape = text_embeds.get_shape();
        auto image_embeds_shape = image_embeds.get_shape();
        size_t batch_size = text_embeds_shape.at(0);
        size_t seq_len = text_embeds_shape.at(1);
        size_t embed_dim = text_embeds_shape.at(2);

        ov::Tensor merged_embeds(text_embeds.get_element_type(), text_embeds_shape);

        const float* image_embeds_data = image_embeds.data<float>();
        const float* text_embeds_data = text_embeds.data<float>();
        const int64_t* input_ids_data = input_ids.data<int64_t>();
        float* merged_embeds_data = merged_embeds.data<float>();

        size_t flattened_size = batch_size * seq_len;
        std::vector<bool> image_context_tokens_mask(flattened_size, false);
        size_t image_context_tokens_count = 0;

        for (size_t i = 0; i < flattened_size; ++i) {
            if (input_ids_data[i] == image_context_token_id) {
                image_context_tokens_mask[i] = true;
                ++image_context_tokens_count;
            }
        }

        OPENVINO_ASSERT(image_context_tokens_count > 0, "input_ids does not contain image context token ids");

        size_t vision_idx = 0;
        for (size_t i = 0; i < batch_size; ++i) {
            for (size_t j = 0; j < seq_len; ++j) {
                size_t flat_idx = i * seq_len + j;
                size_t offset = flat_idx * embed_dim;

                if (image_context_tokens_mask[flat_idx]) {
                    std::copy_n(image_embeds_data + vision_idx * embed_dim, embed_dim, merged_embeds_data + offset);
                    ++vision_idx;
                } else {
                    std::copy_n(text_embeds_data + offset, embed_dim, merged_embeds_data + offset);
                }
            }
        }

        return merged_embeds;
    }
};

InputsEmbedder::InputsEmbedder(const VLMConfig& vlm_config,
                               const std::filesystem::path& model_dir,
                               const std::string& device,
                               const ov::AnyMap device_config) {
    if (vlm_config.model_type == VLMModelType::MINICPM) {
        m_impl = std::make_shared<InputsEmbedderMiniCPM>(vlm_config, model_dir, device, device_config);
    } else if (vlm_config.model_type == VLMModelType::LLAVA) {
        m_impl = std::make_shared<InputsEmbedderLLaVA>(vlm_config, model_dir, device, device_config);
    } else if (vlm_config.model_type == VLMModelType::LLAVA_NEXT) {
        m_impl = std::make_shared<InputsEmbedderLLaVANext>(vlm_config, model_dir, device, device_config);
    } else if (vlm_config.model_type == VLMModelType::INTERNVL_CHAT) {
        m_impl = std::make_shared<InputsEmbedderInternVLChat>(vlm_config, model_dir, device, device_config);
    } else {
        OPENVINO_THROW("Unsupported model type in VLM InputsEmbedder class. Please, create feature request on new model support");
    }
}

ov::Tensor InputsEmbedder::get_inputs_embeds(const std::string& prompt, const std::vector<ov::Tensor>& images) {
    return m_impl->get_inputs_embeds(prompt, images);
}

EmbeddingsModel InputsEmbedder::get_embedding_model() const {
    return m_impl->get_embedding_model();
}

Tokenizer InputsEmbedder::get_tokenizer() const {
    return m_impl->get_tokenizer();
}

void InputsEmbedder::start_chat(const std::string& system_message) {
    return m_impl->start_chat(system_message);
}

void InputsEmbedder::update_chat_history(const std::string& decoded_results) {
    return m_impl->update_chat_history(decoded_results);
}

void InputsEmbedder::finish_chat() {
    return m_impl->finish_chat();
}

} // namespace ov::genai<|MERGE_RESOLUTION|>--- conflicted
+++ resolved
@@ -464,15 +464,10 @@
         // Adapted from llava-1.5-7b-hf chat_template.json
         std::string chat_template_fallback = "{% for message in messages %}{% if message['role'] == 'user' %}{{ 'USER: ' + message['content'] + ' ' }}{% else %}{{ 'ASSISTANT: ' + message['content'] + ' ' }}{% endif %}{% endfor %}{% if add_generation_prompt %}{{ 'ASSISTANT:' }}{% endif %}";
         
-        if (images.empty()) {
-<<<<<<< HEAD
-            ov::Tensor input_ids = get_encoded_input_ids(prompt, chat_template_fallback);
-            return process_prompt(m_embedding, input_ids, m_vlm_config.scale_emb);
-        }
-
         std::string formatted_prompt;
         std::vector<ov::Tensor> image_embeds;
         image_embeds.reserve(images.size());
+
         for (const auto& image : images) {
             ov::Tensor reshaped_image = image;
             ov::Shape image_shape = image.get_shape();
@@ -496,18 +491,13 @@
             }
         }
         formatted_prompt += prompt;
-=======
-            return m_embedding.infer(input_ids);
-        } else {
-            OPENVINO_ASSERT(1 == images.size(), "Only a single image allowed");
-            EncodedImage encoded_image = m_vision_encoder.encode(images.at(0));
-            ov::Tensor image_embeds = encoded_image.resized_source;
-
-            ov::Tensor text_embeds = m_embedding.infer(input_ids);
->>>>>>> f1779392
 
         ov::Tensor input_ids = get_encoded_input_ids(formatted_prompt, chat_template_fallback);
-        ov::Tensor text_embeds = process_prompt(m_embedding, input_ids, m_vlm_config.scale_emb);
+        ov::Tensor text_embeds = m_embedding.infer(input_ids);
+
+        if (images.empty()) {
+            return text_embeds;
+        }
 
         ov::Tensor encoded_image_token = m_tokenizer.encode(m_vlm_config.im_start, ov::genai::add_special_tokens(false)).input_ids;
         int64_t image_token_id = encoded_image_token.data<int64_t>()[encoded_image_token.get_size() - 1];
@@ -593,25 +583,13 @@
         std::string image_token = m_vlm_config.im_start;
         // Adapted from llava-1.5-7b-hf chat_template.json
         std::string chat_template_fallback = "{% for message in messages %}{% if message['role'] == 'user' %}{{ 'USER: ' + message['content'] + ' ' }}{% else %}{{ 'ASSISTANT: ' + message['content'] + ' ' }}{% endif %}{% endfor %}{% if add_generation_prompt %}{{ 'ASSISTANT:' }}{% endif %}";
-        
-        if (images.empty()) {
-<<<<<<< HEAD
-            ov::Tensor input_ids = get_encoded_input_ids(prompt, chat_template_fallback);
-            return process_prompt(m_embedding, input_ids, m_vlm_config.scale_emb);
-        }
-=======
-            return m_embedding.infer(input_ids);
-        } else {
-            OPENVINO_ASSERT(1 == images.size(), "Only a single image allowed");
-            EncodedImage encoded_image = m_vision_encoder.encode(images.at(0));
->>>>>>> f1779392
 
         std::string formatted_prompt;
         std::vector<ov::Tensor> image_embeds;
         image_embeds.reserve(images.size());
+        
         ov::Tensor image_newline;
 
-<<<<<<< HEAD
         for (const auto& image : images) {
             ov::Tensor reshaped_image = image;
             ov::Shape image_shape = image.get_shape();
@@ -630,9 +608,6 @@
                     reshaped_image.data<uint8_t>() + batch_idx * reshaped_image_shape.at(1) * reshaped_image_shape.at(2) * reshaped_image_shape.at(3)
                 };
                 EncodedImage encoded_image = m_vision_encoder.encode(image);
-=======
-            ImageSize original_image_size{images.at(0).get_shape().at(1), images.at(0).get_shape().at(2)}; // [height, width]
->>>>>>> f1779392
 
                 if (!image_newline) {
                     size_t embed_dim = encoded_image.resized_source.get_shape().at(2);
@@ -641,11 +616,7 @@
                     std::copy(m_vlm_config.image_newline.begin(), m_vlm_config.image_newline.end(), image_newline_data);
                 }
 
-<<<<<<< HEAD
-                ImageSize original_image_size{image_shape.at(2), image_shape.at(3)}; // [height, width]
-=======
-            ov::Tensor text_embeds = m_embedding.infer(input_ids);
->>>>>>> f1779392
+                ImageSize original_image_size{image_shape.at(1), image_shape.at(2)}; // [height, width]
 
                 ov::Tensor packed_features = pack_image_features_llava_next(encoded_image, original_image_size, image_newline);
 
@@ -656,7 +627,11 @@
         formatted_prompt += prompt;
 
         ov::Tensor input_ids = get_encoded_input_ids(formatted_prompt, chat_template_fallback);
-        ov::Tensor text_embeds = process_prompt(m_embedding, input_ids, m_vlm_config.scale_emb);
+        ov::Tensor text_embeds = m_embedding.infer(input_ids);
+
+        if (images.empty()) {
+            return text_embeds;
+        }
 
         ov::Tensor encoded_image_token = m_tokenizer.encode(m_vlm_config.im_start, ov::genai::add_special_tokens(false)).input_ids;
         int64_t image_token_id = encoded_image_token.data<int64_t>()[encoded_image_token.get_size() - 1];
