// Copyright (C) 2023-2025 Intel Corporation
// SPDX-License-Identifier: Apache-2.0

#include <optional>
#include <random>

#include "openvino/genai/visual_language/pipeline.hpp"
#include "openvino/genai/visual_language/perf_metrics.hpp"
#include "openvino/genai/tokenizer.hpp"
#include "openvino/genai/text_streamer.hpp"

#include "visual_language/vlm_config.hpp"
#include "visual_language/inputs_embedder.hpp"
#include "visual_language/embedding_model.hpp"
#include "visual_language/pipeline_base.hpp"
#include "visual_language/continuous_batching_adapter.hpp"

#include "sampling/sampler.hpp"
#include "utils.hpp"
#include "lm_encoding.hpp"

using namespace ov::genai;

namespace {
void update_npu_properties(const std::filesystem::path& models_dir, ov::AnyMap& properties) {
    auto vlm_config = utils::from_config_json_if_exists<VLMConfig>(models_dir, "config.json");
    switch (vlm_config.model_type) {
        case VLMModelType::GEMMA3:
            properties.insert({"NPUW_LLM_PREFILL_HINT", "STATIC"});
            properties.insert({"NPUW_F16IC", "NO"});
            break;
        default:
            break;
    }
}
}

class VLMPipeline::VLMPipelineImpl : public VLMPipelineBase{
    // A config to follow for text generation.
    GenerationConfig m_generation_config;
    // A tokenizer encoding a prompt.
    Tokenizer m_tokenizer;
    // A model to compute token embeddings.
    // Input shape: [N, conversation length].
    // Output shape: [1, conversation length, hidden_size].
    EmbeddingsModel::Ptr m_embedding;
    // A language model used to generate a response.
    // Input shapes: inputs_embeds[N, conversation length, hidden_size],
    // position_ids[N, conversation length], beam_idx[N].
    // Output shape: logits[N, conversation length, vocab_size].
    ov::InferRequest m_language;
    // True if chat mode is activated to save conversation
    // history between generate() calls.
    bool m_is_chat_conversation = false;
    // InputsEmbedder
    std::shared_ptr<InputsEmbedder> m_inputs_embedder;
    // Component for applying sampling to lm outputs
    Sampler m_sampler;
    size_t m_max_prompt_len = std::numeric_limits<size_t>::max();
    size_t m_max_kv_cache_size = std::numeric_limits<size_t>::max();
    bool m_is_npu = false;
    size_t m_image_id = 0;
    size_t m_video_id = 0;
    ChatHistory m_history;

public:
    VLMPipelineImpl(
        const std::filesystem::path& models_dir,
        const std::string& device,
        const ov::AnyMap& properties
    ) :
        m_generation_config{
            utils::from_config_json_if_exists<GenerationConfig>(
                models_dir, "generation_config.json"
            )
        } {
        m_is_npu = device.find("NPU") != std::string::npos;

        auto properties_copy = properties;
        auto language_model_path = models_dir / "openvino_language_model.xml";
        auto language_model =  utils::singleton_core().read_model(language_model_path, {}, properties_copy);
        auto kv_pos = ov::genai::utils::get_kv_axes_pos(language_model);

        // In case user provided properties per-device
        // {
        //     ov::device::properties("NPU", ...),
        //     ov::device::properties("CPU", ...)
        // }
        auto device_propertes = utils::pop_or_default<ov::AnyMap>(
            properties_copy, ov::device::properties.name(), { }
        );
        // Otherwise, the same properties are used for all models and devices
        auto lm_properties = device_propertes.empty()
            ? properties_copy
            : utils::pop_or_default<ov::AnyMap>(device_propertes, device, {});

        ov::CompiledModel compiled_language_model;
        auto embedder_device = device;
        if (m_is_npu) {
            embedder_device = "CPU";
            utils::KVDesc kv_desc;
            update_npu_properties(models_dir, lm_properties);
            std::tie(compiled_language_model, kv_desc) = utils::compile_decoder_for_npu(language_model, lm_properties, kv_pos);
            m_max_prompt_len = kv_desc.max_prompt_len;
            m_max_kv_cache_size = kv_desc.max_prompt_len + kv_desc.min_response_len;
        } else {
            compiled_language_model = utils::singleton_core().compile_model(language_model, device, lm_properties);
        }
        ov::genai::utils::print_compiled_model_properties(compiled_language_model, "VLM language model");

        m_language = compiled_language_model.create_infer_request();
        m_language.get_tensor("attention_mask").set_shape({1, 0});

        auto embedder_properties = device_propertes.empty()
            ? properties_copy
            : utils::pop_or_default<ov::AnyMap>(device_propertes, embedder_device, {});

        m_inputs_embedder = std::make_shared<InputsEmbedder>(models_dir, embedder_device, embedder_properties);
        m_tokenizer = m_inputs_embedder->get_tokenizer();
        m_embedding = m_inputs_embedder->get_embedding_model();

        utils::KVCacheState& kv_cache_state = m_inputs_embedder->get_kv_cache_state();
        kv_cache_state.seq_length_axis = kv_pos.seq_len;

        // If eos_token_id was not provided, take value
        if (m_generation_config.eos_token_id == -1) {
            m_generation_config.set_eos_token_id(m_tokenizer.get_eos_token_id());
        }

        m_sampler.set_tokenizer(m_tokenizer);
        m_sampler.set_seed(m_generation_config.rng_seed);
    }


    VLMPipelineImpl(
        const ModelsMap& models_map,
        const Tokenizer& tokenizer,
        const std::filesystem::path& config_dir_path,
        const std::string& device,
        const ov::AnyMap& properties,
        const GenerationConfig& generation_config
    ) :
        m_generation_config{generation_config} {
        m_is_npu = device.find("NPU") != std::string::npos;
        OPENVINO_ASSERT(!m_is_npu,
            "VLMPipeline initialization from string isn't supported for NPU device");

        m_inputs_embedder = std::make_shared<InputsEmbedder>(models_map, tokenizer, config_dir_path, device, properties);

        m_tokenizer = m_inputs_embedder->get_tokenizer();
        m_embedding = m_inputs_embedder->get_embedding_model();

        auto m_language_pair = utils::get_model_weights_pair(models_map, "language");
        m_language = utils::singleton_core().compile_model(
            m_language_pair.first, m_language_pair.second, device, properties
        ).create_infer_request();

        m_language.get_tensor("attention_mask").set_shape({1, 0});

        // If eos_token_id was not provided, take value
        if (m_generation_config.eos_token_id == -1) {
            m_generation_config.set_eos_token_id(m_tokenizer.get_eos_token_id());
        }

        m_sampler.set_tokenizer(m_tokenizer);
        m_sampler.set_seed(m_generation_config.rng_seed);
    }

    VLMDecodedResults generate(
        const std::string& prompt,
        const std::vector<ov::Tensor>& images,
        GenerationConfig generation_config,
        const StreamerVariant& streamer
    ) override {
        return generate(prompt, images, {}, generation_config, streamer);
    }

    VLMDecodedResults generate(
        const std::string& prompt,
        const std::vector<ov::Tensor>& images,
        const std::vector<ov::Tensor>& videos,
        GenerationConfig generation_config,
        const StreamerVariant& streamer
    ) override {

        auto generate_start_time = std::chrono::steady_clock::now();
        VLMPerfMetrics perf_metrics;
        auto& raw_counters = perf_metrics.raw_metrics;
        auto& raw_vlm_counters = perf_metrics.vlm_raw_metrics;

        if (!m_is_chat_conversation) {
            m_language.reset_state();
            m_language.get_tensor("attention_mask").set_shape({1, 0});
        }

        // If stop_token_ids were not provided, take value from default m_generation_config
        if (generation_config.stop_token_ids.empty())
            generation_config.stop_token_ids = m_generation_config.stop_token_ids;

        // If eos_token_id was not provided, take value from default m_generation_config
        if (generation_config.eos_token_id == -1)
            generation_config.set_eos_token_id(m_generation_config.eos_token_id);
        generation_config.validate();

        if (m_is_npu) {
            OPENVINO_ASSERT(images.size() <= 1u, "Currently only batch size equal to 1 is supported for NPU device!");
            OPENVINO_ASSERT(generation_config.is_greedy_decoding() || generation_config.is_multinomial(),
                "Currently only greedy and multinomial decoding are supported for NPU device!");
            OPENVINO_ASSERT(generation_config.num_return_sequences == 1u,
                "Currently only \"num_return_sequences\" equal to 1 is supported for NPU device!");
        }
<<<<<<< HEAD

        // Add text prompt to vision config for CDPruner
        if (generation_config.pruning_ratio > 0 && generation_config.pruning_ratio < 100) {
            std::cout << "[CDPruner] Warning: Pruning is disabled. It is only supported when using PA as the attention "
                         "backend."
                      << std::endl;
            // Disable CDPruner
            generation_config.pruning_ratio = 0;
        }
        m_inputs_embedder->set_visual_token_pruning_config(generation_config.pruning_ratio,
                                                           generation_config.relevance_weight);

        const auto encoded_images = m_inputs_embedder->encode_images(rgbs);
        auto [unified_prompt, image_sequence] = m_inputs_embedder->normalize_prompt(prompt, m_image_id, encoded_images);
=======
        const auto encoded_images = m_inputs_embedder->encode_images(images);
        const auto encoded_videos = m_inputs_embedder->encode_videos(videos);
        auto [unified_prompt, image_sequence, video_sequence] = m_inputs_embedder->normalize_prompt(prompt, m_image_id, m_video_id, encoded_images, encoded_videos);
>>>>>>> 12f850c6

        if (m_is_chat_conversation) {
            m_history.push_back({{"role", "user"}, {"content", unified_prompt}});
            unified_prompt = m_tokenizer.apply_chat_template(m_history, true);

            for (size_t idx = 0; idx < image_sequence.size(); idx++) {
                image_sequence[idx] -= m_image_id;
            }
            for (size_t idx = 0; idx < video_sequence.size(); idx++) {
                video_sequence[idx] -= m_video_id;
            }
        }
        else {
            m_inputs_embedder->set_apply_chat_template_status(generation_config.apply_chat_template);
        }
        ov::Tensor inputs_embeds;
        std::optional<ov::Tensor> token_type_ids;

        auto start_get_inputs_embeds = std::chrono::steady_clock::now();
        if (m_inputs_embedder->has_token_type_ids()) {
            std::tie(inputs_embeds, token_type_ids) = m_inputs_embedder->get_inputs_embeds_with_token_type_ids(unified_prompt, encoded_images, perf_metrics, encoded_images.size() > 0, image_sequence);
        } else {
            inputs_embeds = m_inputs_embedder->get_inputs_embeds(unified_prompt, encoded_images, encoded_videos, perf_metrics, encoded_images.size() > 0, image_sequence, video_sequence);
        }
        auto end_get_inputs_embeds = std::chrono::steady_clock::now();

        if (m_is_npu) {
            // Prefill model in NPU is reshaped to NPUW_LLM_MAX_PROMPT_LEN x NPUW_LLM_MAX_PROMPT_LEN
            OPENVINO_ASSERT(inputs_embeds.get_shape().at(1) <= m_max_prompt_len,
                "VLM pipeline on NPU may only process input embeddings up to ", m_max_prompt_len,
                " tokens. ", inputs_embeds.get_shape().at(1), " is passed.\nSet the \"MAX_PROMPT_LEN\""
                " config option to increase the limit.");
        }

        utils::KVCacheState& kv_cache_state = m_inputs_embedder->get_kv_cache_state();
        if (m_is_chat_conversation)
            utils::trim_kv_cache(m_language, kv_cache_state, std::nullopt);

        std::vector<SequenceGroup::Ptr> requests;
        size_t request_id = 0;
        size_t block_size = 1; // not used

        size_t history_size = m_language.get_tensor("attention_mask").get_shape().at(1) - kv_cache_state.num_tokens_to_trim;
        size_t inputs_embeds_size = inputs_embeds.get_shape().at(1);

        std::vector<int64_t> tokenized_history = kv_cache_state.get_state();
        ov::Tensor prompt_ids(ov::element::i64, { history_size + inputs_embeds_size });
        OPENVINO_ASSERT(prompt_ids.get_size() >= tokenized_history.size(), "Prompt ids size is less than tokenized history size");
        std::fill_n(prompt_ids.data<int64_t>(), prompt_ids.get_size(), m_tokenizer.get_pad_token_id());
        std::copy(tokenized_history.begin(), tokenized_history.end(), prompt_ids.data<int64_t>());

        SequenceGroup::Ptr sequence_group = std::make_shared<SequenceGroup>(request_id, prompt_ids, generation_config, block_size);
        requests.push_back(sequence_group);

        std::shared_ptr<StreamerBase> streamer_ptr = utils::create_streamer(streamer, m_tokenizer);

        OPENVINO_ASSERT(streamer_ptr == nullptr || generation_config.num_return_sequences == 1 &&
            (generation_config.is_greedy_decoding() || generation_config.is_multinomial()),
            "Currently streaming is possible only with batch size=1 and only for greedy or multinomial decoding");

        ov::Tensor new_atten_mask = ov::Tensor{ov::element::i64, { 1, history_size + inputs_embeds_size }};
        std::fill_n(new_atten_mask.data<int64_t>(), new_atten_mask.get_size(), 1);

        ov::Tensor position_ids;
        std::optional<int64_t> rope_delta;
        std::tie(position_ids, rope_delta) = m_inputs_embedder->get_position_ids(inputs_embeds_size, history_size);

        if (m_sampler.get_seed() != generation_config.rng_seed) {
            m_sampler.set_seed(generation_config.rng_seed);
        }

        ov::genai::utils::GenerationFinishInfo finish_info = ov::genai::get_lm_encoded_results(m_language, inputs_embeds, new_atten_mask, streamer_ptr, m_sampler, requests,
                                                                                               position_ids, token_type_ids, kv_cache_state, m_embedding, rope_delta, m_max_kv_cache_size);
        EncodedResults& encoded_result = finish_info.results;

        auto decode_start_time = std::chrono::steady_clock::now();
        VLMDecodedResults decoded;
        for (size_t idx = 0; idx < encoded_result.tokens.size(); ++idx) {
            decoded.texts.push_back(m_tokenizer.decode(encoded_result.tokens.at(idx)));
            decoded.scores.push_back(encoded_result.scores.at(idx));
        }
        auto decode_end_time = std::chrono::steady_clock::now();

        std::string decoded_results = decoded.texts.at(0);
        if (m_is_chat_conversation) {
            m_inputs_embedder->update_chat_history(decoded_results, finish_info.streaming_finish_status);

            if (finish_info.streaming_finish_status != ov::genai::GenerationStatus::CANCEL) {
                m_image_id += encoded_images.size();
                m_video_id += encoded_videos.size();
                // Tail of chat template is missing in KV cache.
                // Find the tail to concatenate it with the next input prompt.
                m_history.push_back({{"role", "assistant"}, {"content", decoded_results}});
            }
            else {
                m_history.pop_back();
            }
        }
        else
            kv_cache_state.reset_state();

        auto generate_end_time = std::chrono::steady_clock::now();
        decoded.perf_metrics = encoded_result.perf_metrics;

        // Common perf metrics
        auto& res_raw_counters = decoded.perf_metrics.raw_metrics;
        decoded.perf_metrics.num_input_tokens = prompt_ids.get_size();
        decoded.perf_metrics.load_time = this->get_load_time();
        res_raw_counters.generate_durations.emplace_back(PerfMetrics::get_microsec(generate_end_time - generate_start_time));
        res_raw_counters.detokenization_durations.emplace_back(PerfMetrics::get_microsec(decode_end_time - decode_start_time));
        res_raw_counters.tokenization_durations.insert(res_raw_counters.tokenization_durations.end(), raw_counters.tokenization_durations.begin(), raw_counters.tokenization_durations.end());

        // VLM specific perf metrics
        decoded.perf_metrics.vlm_raw_metrics.prepare_embeddings_durations.emplace_back(PerfMetrics::get_microsec(end_get_inputs_embeds - start_get_inputs_embeds));

        // Evaluate statistics
        decoded.perf_metrics.m_evaluated = false;
        decoded.perf_metrics.evaluate_statistics(generate_start_time);

        return decoded;
    }

    void start_chat(const std::string& system_message) override {
        OPENVINO_ASSERT(!m_is_npu, "start_chat() isn't supported in VLMPipeline for NPU device");
        m_is_chat_conversation = true;
        m_inputs_embedder->start_chat(system_message);
        if (system_message.empty()) {
            return;
        }
        m_history = {{{"role", "system"}, {"content", system_message}}};
    }

    void finish_chat() override {
        OPENVINO_ASSERT(!m_is_npu, "finish_chat() isn't supported in VLMPipeline for NPU device");
        m_is_chat_conversation = false;
        m_image_id = 0;
        m_video_id = 0;
        // Resetting state may be slow.
        m_language.reset_state();
        m_language.get_tensor("attention_mask").set_shape({0, 0});
        // clear all chat history
        m_inputs_embedder->finish_chat();
        m_history.clear();
    }

    Tokenizer get_tokenizer() const override {
        return m_tokenizer;
    }

    void set_chat_template(const std::string& new_template) override {
        OPENVINO_ASSERT(!m_is_chat_conversation, "Chat template cannot be changed once start_chat() is called. Please, finish current chat via finish_chat()");
        m_tokenizer.set_chat_template(new_template);
    }

    GenerationConfig get_generation_config() const override {
        return m_generation_config;
    }

    void set_generation_config(const GenerationConfig& new_config) override {
        int64_t default_eos_token_id = m_generation_config.eos_token_id;
        auto default_stop_token_ids = m_generation_config.stop_token_ids;
        m_generation_config = new_config;

        // If stop_token_ids were not provided, take value from default config
        if (m_generation_config.stop_token_ids.empty())
            m_generation_config.stop_token_ids = default_stop_token_ids;
        // if eos_token_id was not provided in config forward from default config
        if (m_generation_config.eos_token_id == -1)
            m_generation_config.set_eos_token_id(default_eos_token_id);

        m_generation_config.validate();
    }
};

// TODO: remove it when QWEN ticket-167316/GEMMA3 ticket-171180 is fixed
bool requires_sdpa(const std::filesystem::path& models_dir) {
    auto vlm_config = utils::from_config_json_if_exists<VLMConfig>(models_dir, "config.json");
    return vlm_config.model_type == VLMModelType::QWEN2_VL ||
           vlm_config.model_type == VLMModelType::QWEN2_5_VL ||
           vlm_config.model_type == VLMModelType::GEMMA3;
}

VLMPipeline::VLMPipeline(
    const std::filesystem::path& models_dir,
    const std::string& device,
    const ov::AnyMap& user_properties
) {
    auto start_time = std::chrono::steady_clock::now();

    auto [properties, attention_backend] = utils::extract_attention_backend(user_properties);
    if (device == "NPU") {
        auto it = properties.find("scheduler_config");
        OPENVINO_ASSERT(it == properties.end(), "scheduler_config should be removed for VLMPipeline initialization");
        m_pimpl = std::make_unique<VLMPipelineImpl>(models_dir, device, properties);
    } else {
        // If CB is invoked explicitly, create CB adapter as is and re-throw in case if internal issues
        if (utils::explicitly_requires_paged_attention(user_properties)) {
            auto [plugin_properties, scheduler_config] = utils::extract_scheduler_config(properties, utils::get_latency_oriented_scheduler_config());
            m_pimpl = std::make_unique<VLMContinuousBatchingAdapter>(models_dir, scheduler_config, device, plugin_properties);
        } else if (attention_backend == PA_BACKEND && !requires_sdpa(models_dir)) {
            // try to call CB adapter one more time, but with safe guard to silent exception
            try {
                auto [plugin_properties, scheduler_config] = utils::extract_scheduler_config(properties, utils::get_latency_oriented_scheduler_config());
                // we need use CB only for x86 and arm64, as for other architectures like risc-v we can create Paged Attention based model
                // but cannot perform its inference later
    #if defined(OPENVINO_ARCH_X86_64) || defined(OPENVINO_ARCH_ARM64)
                m_pimpl = std::make_unique<VLMContinuousBatchingAdapter>(models_dir, scheduler_config, device, plugin_properties);
    #endif
            } catch (ov::Exception&) {
                // ignore exceptions from PA
            }
        }

        if (m_pimpl == nullptr) {
            m_pimpl = std::make_unique<VLMPipelineImpl>(models_dir, device, properties);
        }
    }

    auto stop_time = std::chrono::steady_clock::now();
    m_pimpl->set_load_time(std::chrono::duration_cast<std::chrono::milliseconds>(stop_time - start_time).count());
}

VLMPipeline::VLMPipeline(
    const ModelsMap& models_map,
    const Tokenizer& tokenizer,
    const std::filesystem::path& config_dir_path,
    const std::string& device,
    const ov::AnyMap& user_properties,
    const GenerationConfig& generation_config
) {
    auto start_time = std::chrono::steady_clock::now();

    auto [properties, attention_backend] = utils::extract_attention_backend(user_properties);
    if (device == "NPU") {
        auto it = properties.find("scheduler_config");
        OPENVINO_ASSERT(it == properties.end(), "scheduler_config should be removed for VLMPipeline initialization");
        m_pimpl = std::make_unique<VLMPipelineImpl>(models_map, tokenizer, config_dir_path, device, properties, generation_config);
    } else {
        // If CB is invoked explicitly, create CB adapter as is and re-throw in case if internal issues
        if (utils::explicitly_requires_paged_attention(user_properties)) {
            auto [plugin_properties, scheduler_config] = utils::extract_scheduler_config(properties, utils::get_latency_oriented_scheduler_config());
            m_pimpl = std::make_unique<VLMContinuousBatchingAdapter>(models_map, tokenizer, config_dir_path, scheduler_config, device, plugin_properties, generation_config);
        } else if (attention_backend == PA_BACKEND && !requires_sdpa(config_dir_path)) {
            // try to call CB adapter one more time, but with safe guard to silent exception
            try {
                auto [plugin_properties, scheduler_config] = utils::extract_scheduler_config(properties, utils::get_latency_oriented_scheduler_config());
                // we need use CB only for x86 and arm64, as for other architectures like risc-v we can create Paged Attention based model
                // but cannot perform its inference later
    #if defined(OPENVINO_ARCH_X86_64) || defined(OPENVINO_ARCH_ARM64)
                m_pimpl = std::make_unique<VLMContinuousBatchingAdapter>(models_map, tokenizer, config_dir_path, scheduler_config, device, plugin_properties, generation_config);
    #endif
            } catch (ov::Exception&) {
                // ignore exceptions from PA
            }
        }

        if (m_pimpl == nullptr) {
            m_pimpl = std::make_unique<VLMPipelineImpl>(models_map, tokenizer, config_dir_path, device, properties, generation_config);
        }

    }

    auto stop_time = std::chrono::steady_clock::now();
    m_pimpl->set_load_time(std::chrono::duration_cast<std::chrono::milliseconds>(stop_time - start_time).count());
}

VLMPipeline::~VLMPipeline() = default;

VLMDecodedResults VLMPipeline::generate(
    const std::string& prompt,
    const std::vector<ov::Tensor>& images,
    const std::vector<ov::Tensor>& videos,
    const GenerationConfig& generation_config,
    const StreamerVariant& streamer
) {
    return m_pimpl->generate(prompt, images, videos, generation_config, streamer);
}

VLMDecodedResults VLMPipeline::generate(
    const std::string& prompt,
    const std::vector<ov::Tensor>& images,
    const GenerationConfig& generation_config,
    const StreamerVariant& streamer
) {
    return m_pimpl->generate(prompt, images, generation_config, streamer);
}

VLMDecodedResults VLMPipeline::generate(
    const std::string& prompt,
    const ov::Tensor& rgb,
    const GenerationConfig& generation_config,
    const StreamerVariant& streamer
) {
    return m_pimpl->generate(prompt, {rgb}, generation_config, streamer);
}

VLMDecodedResults VLMPipeline::generate(
    const std::string& prompt,
    const ov::AnyMap& config_map
) {
    return m_pimpl->generate(prompt, config_map);
}

void VLMPipeline::start_chat(const std::string& system_message) {
    m_pimpl->finish_chat();
    m_pimpl->start_chat(system_message);
}

void VLMPipeline::finish_chat() {
    m_pimpl->finish_chat();
}

void VLMPipeline::set_chat_template(const std::string& new_template) {
    m_pimpl->set_chat_template(new_template);
}

Tokenizer VLMPipeline::get_tokenizer() const {
    return m_pimpl->get_tokenizer();
}

GenerationConfig VLMPipeline::get_generation_config() const {
    return m_pimpl->get_generation_config();
}

void VLMPipeline::set_generation_config(const GenerationConfig& new_config) {
    m_pimpl->set_generation_config(new_config);
}<|MERGE_RESOLUTION|>--- conflicted
+++ resolved
@@ -209,7 +209,6 @@
             OPENVINO_ASSERT(generation_config.num_return_sequences == 1u,
                 "Currently only \"num_return_sequences\" equal to 1 is supported for NPU device!");
         }
-<<<<<<< HEAD
 
         // Add text prompt to vision config for CDPruner
         if (generation_config.pruning_ratio > 0 && generation_config.pruning_ratio < 100) {
@@ -222,13 +221,9 @@
         m_inputs_embedder->set_visual_token_pruning_config(generation_config.pruning_ratio,
                                                            generation_config.relevance_weight);
 
-        const auto encoded_images = m_inputs_embedder->encode_images(rgbs);
-        auto [unified_prompt, image_sequence] = m_inputs_embedder->normalize_prompt(prompt, m_image_id, encoded_images);
-=======
         const auto encoded_images = m_inputs_embedder->encode_images(images);
         const auto encoded_videos = m_inputs_embedder->encode_videos(videos);
         auto [unified_prompt, image_sequence, video_sequence] = m_inputs_embedder->normalize_prompt(prompt, m_image_id, m_video_id, encoded_images, encoded_videos);
->>>>>>> 12f850c6
 
         if (m_is_chat_conversation) {
             m_history.push_back({{"role", "user"}, {"content", unified_prompt}});
