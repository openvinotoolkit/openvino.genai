--- conflicted
+++ resolved
@@ -613,18 +613,6 @@
                 ).create_infer_request();
 
                 m_pos_embed_cache = get_2d_sincos_pos_embed(m_vlm_config.hidden_size, {70, 70});
-<<<<<<< HEAD
-            } else if (m_vlm_config.model_type == VLMModelType::LLAVA || m_vlm_config.model_type == VLMModelType::LLAVA_NEXT) {
-                m_language = ov::Core{}.compile_model(
-                    model_dir / "openvino_language_model.xml", device, device_config
-                ).create_infer_request();
-
-                // Reusing the same m_embedding for llava text_embeddings model
-                m_embedding = ov::Core{}.compile_model(
-                    model_dir / "openvino_text_embeddings_model.xml", device, device_config
-                ).create_infer_request();
-=======
->>>>>>> 292a269e
             }
             m_embedding = ov::Core{}.compile_model(
                 model_dir / "openvino_text_embeddings_model.xml", device, device_config
