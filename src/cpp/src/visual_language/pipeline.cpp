// Copyright (C) 2023-2024 Intel Corporation
// SPDX-License-Identifier: Apache-2.0

#include <optional>
#include <random>

#include "openvino/genai/visual_language/pipeline.hpp"
#include "openvino/genai/tokenizer.hpp"
#include "vlm_sampling.hpp"

#include "visual_language/vlm_config.hpp"
#include "visual_language/image_embedder.hpp"

#include <openvino/runtime/core.hpp>

#include "text_callback_streamer.hpp"
#include "utils.hpp"

using namespace ov::genai;

namespace {
   
template<class... Ts> struct overloaded : Ts... {using Ts::operator()...;};
template<class... Ts> overloaded(Ts...) -> overloaded<Ts...>;

constexpr size_t BATCH_SIZE = 1;
} // namespace

class ov::genai::VLMPipeline::VLMPipelineImpl {
public:
    // A config to follow for LLM input construction.
    VLMConfig m_vlm_config;
    // A config to follow for text generation.
    GenerationConfig m_generation_config;
    // A tokenizer encoding a prompt.
    Tokenizer m_tokenizer;
    // A model to compute token embeddings.
    // Input shape: [N, conversation length].
    // Output shape: [1, conversation length, hidden_size].
    ov::InferRequest m_embedding;
    // A language model used to generate a response.
    // Input shapes: inputs_embeds[N, conversation length, hidden_size],
    // position_ids[N, conversation length], beam_idx[N].
    // Output shape: logits[N, conversation length, vocab_size].
    ov::InferRequest m_language;
    // True if chat mode is activated to save conversation
    // history between generate() calls.
    bool m_is_chat_conversation;
    // Chat history
    ChatHistory m_history;
    // Templated chat history
    std::string m_templated_chat_history;
    // InputsEmbedder
    std::shared_ptr<InputsEmbedder> m_inputs_embedder;

    VLMPipelineImpl(
        const std::filesystem::path& model_dir,
        const std::string& device,
        const ov::AnyMap device_config
    ) :
        m_vlm_config{
            utils::from_config_json_if_exists<ov::genai::VLMConfig>(
                model_dir, "config.json"
            )
        },
<<<<<<< HEAD
        m_is_chat_conversation{false} {
        auto get_language_model_path = [] (ov::genai::VLMModelType model_type) -> std::filesystem::path {
            return model_type == ov::genai::VLMModelType::MINICPM ? "language_model.xml" : "openvino_language_model.xml";
        };

        m_inputs_embedder = std::make_shared<InputsEmbedder>(
            m_vlm_config, model_dir, device, device_config);

        m_tokenizer = m_inputs_embedder->get_tokenizer();
        m_embedding = m_inputs_embedder->get_embedding_model();

        m_language = ov::Core{}.compile_model(
            model_dir / get_language_model_path(m_vlm_config.model_type), device, device_config
        ).create_infer_request();
=======
        m_tokenizer{Tokenizer(model_dir.string(), device_config)},
        m_vision_encoder(model_dir, m_vlm_config.model_type, device, device_config, ov::Core{}),
        m_is_chat_conversation{false},
        m_image_id{0} {
            if (m_vlm_config.model_type == VLMModelType::MINICPM) {
                m_resampler = ov::Core{}.compile_model(
                    model_dir / "openvino_resampler_model.xml", device, device_config
                ).create_infer_request();

                m_pos_embed_cache = get_2d_sincos_pos_embed(m_vlm_config.hidden_size, {70, 70});
            }
            m_embedding = ov::Core{}.compile_model(
                model_dir / "openvino_text_embeddings_model.xml", device, device_config
            ).create_infer_request();

            m_language = ov::Core{}.compile_model(
                model_dir / "openvino_language_model.xml", device, device_config
            ).create_infer_request();
>>>>>>> e418574f

        m_language.get_tensor("attention_mask").set_shape({1, 0});
    }

    DecodedResults generate(
        const std::string& prompt,
        const std::vector<ov::Tensor>& rgbs,
        const GenerationConfig& generation_config,
        const StreamerVariant& streamer
    ) {
        ov::Tensor inputs_embeds = m_inputs_embedder->get_inputs_embeds(prompt, rgbs);

        m_language.set_tensor("inputs_embeds", inputs_embeds);
        size_t history_len = m_language.get_tensor("attention_mask").get_shape().at(1);
        m_language.get_tensor("attention_mask").set_shape({1, history_len + inputs_embeds.get_shape()[1]});
        std::fill_n(m_language.get_tensor("attention_mask").data<int64_t>(), m_language.get_tensor("attention_mask").get_size(), 1);
        
        m_language.get_tensor("position_ids").set_shape({1, inputs_embeds.get_shape().at(1)});
        std::iota(m_language.get_tensor("position_ids").data<int64_t>(), m_language.get_tensor("position_ids").data<int64_t>() + m_language.get_tensor("position_ids").get_size(), history_len);
        
        m_language.get_tensor("beam_idx").set_shape({ BATCH_SIZE });
        m_language.get_tensor("beam_idx").data<int32_t>()[0] = 0;

        m_language.infer();

        ov::Shape logits_shape = m_language.get_tensor("logits").get_shape();
        auto attention_size = m_language.get_tensor("attention_mask").get_size();

        int64_t sequence_len = m_language.get_tensor("logits").get_shape().at(1) - 1;
        size_t vocab_size = m_language.get_tensor("logits").get_shape().back();
        float* logits = m_language.get_tensor("logits").data<float>() + sequence_len * vocab_size;
        int64_t out_token = std::max_element(logits, logits + vocab_size) - logits;

        m_language.get_tensor("inputs_embeds").set_shape({BATCH_SIZE, 1, m_vlm_config.hidden_size});
        m_language.get_tensor("position_ids").set_shape({ BATCH_SIZE, 1 });

        m_embedding.get_input_tensor().set_shape({ 1, 1 });

        int64_t eos_token_id = m_tokenizer.get_eos_token_id();
        std::shared_ptr<StreamerBase> streamer_ptr = std::visit(overloaded{
            [&m_tokenizer = m_tokenizer](
                const std::function<bool(std::string)>& callback
            ) -> std::shared_ptr<StreamerBase> {
                return std::make_shared<TextCallbackStreamer>(m_tokenizer, callback);
            },
            [](const std::shared_ptr<StreamerBase>& ptr) {
                return ptr;
            },
            [](std::monostate) {
                return std::shared_ptr<StreamerBase>{nullptr};
            },
        }, streamer);
        std::vector<int64_t> generated;
        while (true) {  //(out_token != eos_token_id)
            m_embedding.get_input_tensor().data<int64_t>()[0] = out_token;
            m_embedding.infer();
            const ov::Tensor& embed_prompt_tensor = m_embedding.get_output_tensor();
            float* embed_data = embed_prompt_tensor.data<float>();
            for (auto idx = 0; idx < embed_prompt_tensor.get_size(); idx++) {
                embed_data[idx] = embed_data[idx] * m_vlm_config.scale_emb;
            }

            m_language.set_tensor("inputs_embeds", embed_prompt_tensor);
            m_language.get_tensor("attention_mask").set_shape({ BATCH_SIZE, m_language.get_tensor("attention_mask").get_shape()[1] + 1 });
            std::fill_n(m_language.get_tensor("attention_mask").data<int64_t>(), m_language.get_tensor("attention_mask").get_size(), 1);
            m_language.get_tensor("position_ids").data<int64_t>()[0] = int64_t(m_language.get_tensor("attention_mask").get_size() - 1);

            m_language.infer();

            generated.push_back(out_token);
            if (streamer_ptr && streamer_ptr->put(out_token)) {
                break;
            }
            logits = m_language.get_tensor("logits").data<float>();

            out_token = std::max_element(logits, logits + vocab_size) - logits;
            if (out_token == eos_token_id) {
                break;
            }
        }

        if (streamer_ptr) {
            streamer_ptr->end();
        }

        std::string decoded_results = m_tokenizer.decode(generated);
        if (m_is_chat_conversation) {
            // Tail of chat template is missing in KV cache.
            // Find the tail to concatenate it with the next input prompt.
            m_templated_chat_history.append(decoded_results);
            m_history.push_back({{"role", "assistant"}, {"content", decoded_results}});
        } else {
            for (auto& variable : m_language.query_state()) {
                variable.reset();
            }
            m_language.get_tensor("attention_mask").set_shape({1, 0});
        }
        return {{std::move(decoded_results)}};
    }

    DecodedResults generate(
        const std::string& prompt,
        const ov::AnyMap& config_map
    ) {
        auto image = config_map.find(ov::genai::image.name());
        auto images = config_map.find(ov::genai::images.name());
        OPENVINO_ASSERT(
            config_map.end() == image || config_map.end() == images,
            "Only one property can be set: image of images."
        );
        std::vector<ov::Tensor> rgbs;
        if (config_map.end() != image) {
            rgbs = {image->second.as<ov::Tensor>()};
        } if (config_map.end() != images) {
            rgbs = images->second.as<std::vector<ov::Tensor>>();
        }
        ov::genai::OptionalGenerationConfig config_arg = utils::get_config_from_map(config_map);
        GenerationConfig config = (config_arg.has_value()) ? *config_arg : get_generation_config();
        config.update_generation_config(config_map);
        return generate(
            prompt,
            rgbs,
            config,
            utils::get_streamer_from_map(config_map)
        );
    }

    void start_chat(const std::string& system_message) {
        m_is_chat_conversation = true;
        bool have_state = 0 != m_language.get_tensor("attention_mask").get_size();
        if (have_state) {
            // Resetting state may be slow.
            for (ov::VariableState& variable : m_language.query_state()) {
                variable.reset();
            }
            // Since if is already introduced, move all resetting here.
            m_language.get_tensor("attention_mask").set_shape({1, 0});
            m_history.clear();
            m_templated_chat_history.clear();
        }
        if (system_message.empty()) {
            return;
        }
        m_history = {{{"role", "system"}, {"content", system_message}}};
        constexpr bool add_generation_prompt = false;
        m_templated_chat_history = m_tokenizer.apply_chat_template(m_history, add_generation_prompt);
    }

    void finish_chat() {m_is_chat_conversation = false;}

    Tokenizer get_tokenizer() const {
        return m_tokenizer;
    }

    void set_chat_template(const std::string& new_template) {
        m_tokenizer.set_chat_template(new_template);
    }

    GenerationConfig get_generation_config() const {
        return m_generation_config;
    }

    void set_generation_config(const GenerationConfig& new_config) {
        m_generation_config = new_config;
    }
<<<<<<< HEAD
=======

    ov::Tensor get_inputs_embeds_llava(const std::string& prompt, const std::vector<ov::Tensor>& images) {
        std::string image_token = m_vlm_config.im_start;
        std::string formatted_prompt = "USER: " + (images.empty() ? prompt : image_token + "\n" + prompt) + " ASSISTANT:";
        ov::Tensor input_ids = m_tokenizer.encode(formatted_prompt).input_ids;
        if (images.empty()) {
            return process_prompt(m_embedding, input_ids, m_vlm_config.scale_emb);
        } else {
            OPENVINO_ASSERT(1 == images.size(), "Only a single image allowed");
            EncodedImage encoded_image = m_vision_encoder.encode(images.at(0));
            ov::Tensor image_embeds = encoded_image.resized_source;
            
            ov::Tensor text_embeds = process_prompt(m_embedding, input_ids, m_vlm_config.scale_emb);

            ov::Tensor encoded_image_token = m_tokenizer.encode(image_token, ov::genai::add_special_tokens(false)).input_ids;
            int64_t image_token_id = encoded_image_token.data<int64_t>()[encoded_image_token.get_size() - 1];

            return merge_text_and_image_embeddings_llava(input_ids, text_embeds, image_embeds, image_token_id);
        }
    }

    ov::Tensor get_inputs_embeds_llava_next(const std::string& prompt, const std::vector<ov::Tensor>& images) {
        std::string image_token = m_vlm_config.im_start;
        std::string content = images.empty() ? prompt : image_token + "\n" + prompt;
        m_history.push_back({{"role", "user"}, {"content", content}});
        constexpr bool add_generation_prompt = true;
        std::string new_templated_chat_history;
        try {
            new_templated_chat_history = m_tokenizer.apply_chat_template(m_history, add_generation_prompt);
        } catch (const std::exception& error) {
            // TODO Consider using template syntax instead of concatenating
            new_templated_chat_history = m_tokenizer.apply_chat_template(m_history, add_generation_prompt, "USER: " + content + " ASSISTANT:");
        }
         
        ov::Tensor input_ids = m_tokenizer.encode(new_templated_chat_history).input_ids;
        if (images.empty()) {
            return process_prompt(m_embedding, input_ids, m_vlm_config.scale_emb);
        } else {
            OPENVINO_ASSERT(1 == images.size(), "Only a single image allowed");
            EncodedImage encoded_image = m_vision_encoder.encode(images.at(0));

            // Create image_newline tensor with data from config
            size_t embed_dim = encoded_image.resized_source.get_shape().at(2);
            ov::Tensor image_newline(encoded_image.resized_source.get_element_type(), {embed_dim});
            float* image_newline_data = image_newline.data<float>();
            std::copy(m_vlm_config.image_newline.begin(), m_vlm_config.image_newline.end(), image_newline_data);

            ImageSize original_image_size{images.at(0).get_shape().at(2), images.at(0).get_shape().at(3)}; // [height, width]

            ov::Tensor image_features = pack_image_features_llava_next(encoded_image, original_image_size, image_newline);

            ov::Tensor text_embeds = process_prompt(m_embedding, input_ids, m_vlm_config.scale_emb);

            ov::Tensor encoded_image_token = m_tokenizer.encode(image_token, ov::genai::add_special_tokens(false)).input_ids;
            int64_t image_token_id = encoded_image_token.data<int64_t>()[encoded_image_token.get_size() - 1];

            return merge_text_and_image_embeddings_llava(input_ids, text_embeds, image_features, image_token_id);
        }
    }

    ov::Tensor get_inputs_embeds_minicpm(const std::string& prompt, const std::vector<ov::Tensor>& images) {
        std::string images_prompt;
        std::vector<EncodedImage> embeds;
        for (const ov::Tensor& rgb : images) {
            ov::Tensor reshaped = rgb;
            ov::Shape rgb_shape = rgb.get_shape();
            switch (rgb_shape.size()) {
                case 3:
                    reshaped.set_shape({1, rgb_shape.at(0), rgb_shape.at(1), rgb_shape.at(2)});
                    break;
                case 4: break;
                default: OPENVINO_THROW("Input image must have [NHWC] or [HWC] layout");
            }
            ov::Shape reshaped_shape = reshaped.get_shape();
            for (size_t batch_idx = 0; batch_idx < reshaped_shape.at(0); ++batch_idx) {
                ov::Tensor single_image{
                    ov::element::u8,
                    {1, reshaped_shape.at(1), reshaped_shape.at(2), reshaped_shape.at(3)},
                    reshaped.data<uint8_t>() + batch_idx * reshaped_shape.at(1) * reshaped_shape.at(1) * reshaped_shape.at(1)
                };
                EncodedImage encoded_image = m_vision_encoder.encode(single_image);
                if (m_vlm_config.use_image_id) {
                    images_prompt += m_vlm_config.im_id_start + std::to_string(m_image_id) + m_vlm_config.im_id_end;
                    ++m_image_id;
                }
                std::string unk64;
                for (size_t idx = 0; idx < m_vlm_config.query_num; ++idx) {
                    unk64 += m_vlm_config.unk;
                }
                images_prompt += m_vlm_config.im_start + unk64 + m_vlm_config.im_end;
                if (encoded_image.slices) {
                    ov::Shape slices_shape = encoded_image.slices.get_shape();
                    for (size_t row_idx = 0; row_idx < slices_shape.at(0); ++row_idx) {
                        for (size_t col_idx = 0; col_idx < slices_shape.at(1); ++col_idx) {
                            images_prompt += m_vlm_config.slice_start + unk64 + m_vlm_config.slice_end;
                        }
                        images_prompt += '\n';
                    }
                }
                if ('\n' != *(images_prompt.end() - 1)) {
                    // Image wasn't sliced, add \n to the end of image anyway.
                    // Strangely, \n isn't placed between </image><slice>.
                    images_prompt += '\n';
                }
                embeds.push_back(std::move(encoded_image));
            }
        }
        images_prompt += prompt;
        ov::Tensor encoded_input;
        if (m_is_chat_conversation) {
            // KV cache in model already contains prompts and answers from previous iterations.
            // So only new prompt wrapped into chat template to be sent into model. Tokenizer always returns
            // token_ids = {<bos token>, ...<valuable tokens>}. So if tokenizer applies only to the new prompt,
            // <bos token> will be inserted on every iteration.
            // So actual pipeline calculates input_ids for whole chat history + for whole chat history without the new prompt
            // and takes only the difference between them.
            // The chat history cannot be saved as already encoded tokens because generate call doesn't return <eos> token, but
            // KV cache contains it. So we have to add it manually or get it by tokenization all chat history.
            m_history.push_back({{"role", "user"}, {"content", images_prompt}});
            constexpr bool add_generation_prompt = true;
            std::string new_templated_chat_history = m_tokenizer.apply_chat_template(m_history, add_generation_prompt);
            ov::Tensor new_chat_tokens = m_tokenizer.encode(new_templated_chat_history).input_ids;
            if (0 == m_language.get_tensor("attention_mask").get_shape().at(1)) {
                encoded_input = new_chat_tokens;
            } else {
                TokenizedInputs prev_chat_tokens = m_tokenizer.encode(
                    m_templated_chat_history
                );
                encoded_input = utils::subtract_chat_tokenized_inputs(
                    {new_chat_tokens}, prev_chat_tokens
                ).input_ids;
            }
            m_templated_chat_history = std::move(new_templated_chat_history);
        } else {
            encoded_input = m_tokenizer.encode(images_prompt).input_ids;
        }
        m_embedding.set_input_tensor(encoded_input);
        m_embedding.infer();
        ov::Tensor inputs_embeds = m_embedding.get_output_tensor();
        OPENVINO_ASSERT(
            m_vlm_config.hidden_size == inputs_embeds.get_shape().at(2),
            "Unexpected embedding size"
        );
        ov::Tensor special_tokens = m_tokenizer.encode(
            m_vlm_config.im_start
            + m_vlm_config.im_end
            + m_vlm_config.slice_start
            + m_vlm_config.slice_end
        ).input_ids;
        OPENVINO_ASSERT(
            4 == special_tokens.get_shape().at(1),
            "Every special token must be represented with a single int."
        );
        int64_t im_start_id = special_tokens.data<int64_t>()[0];
        int64_t im_end_id = special_tokens.data<int64_t>()[1];
        int64_t slice_start_id = special_tokens.data<int64_t>()[2];
        int64_t slice_end_id = special_tokens.data<int64_t>()[3];
        int64_t im_start_pos = 0, slice_start_pos = 0;
        int64_t* begin = encoded_input.data<int64_t>();
        int64_t* ids = begin;
        size_t encoded_input_size = encoded_input.get_size();
        int64_t* end = ids + encoded_input_size;
        float* inputs_embeds_data = inputs_embeds.data<float>();
        for (const EncodedImage& encoded_image : embeds) {
            const ov::Tensor& resampled_source = resample(*this, encoded_image.resized_source, {encoded_image.resized_source_size});
            float* emb = resampled_source.data<float>();
            ids = std::find(ids, end, im_start_id);
            OPENVINO_ASSERT(end != ids);
            ++ids;
            std::copy_n(emb, resampled_source.get_size(), inputs_embeds_data + std::distance(begin, ids) * m_vlm_config.hidden_size);
            ids += m_vlm_config.query_num;
            if (encoded_image.slices) {
                size_t token_idx = 0;
                const ov::Shape& slices_shape = encoded_image.slices.get_shape();
                for (size_t i = 0; i < slices_shape.at(0); ++i) {
                    for (size_t ja = 0; ja < slices_shape.at(1); ++ja) {
                        size_t d2 = slices_shape.at(2);
                        size_t d3 = slices_shape.at(3);
                        ov::Tensor encoded_view{ov::element::f32, {1, d2, d3}, encoded_image.slices.data<float>() + (i * slices_shape.at(1) + ja) * d2 * d3};
                        const ov::Tensor& vision_embed_tensor_i_j = resample(*this, encoded_view, {encoded_image.slices_size});
                        ids = std::find(ids, end, slice_start_id);
                        OPENVINO_ASSERT(end != ids);
                        ++ids;
                        std::copy_n(vision_embed_tensor_i_j.data<float>(), vision_embed_tensor_i_j.get_size(), inputs_embeds_data + std::distance(begin, ids) * m_vlm_config.hidden_size);
                        ids += m_vlm_config.query_num;
                    }
                }
            }
        }

        return inputs_embeds;
    }

    ov::Tensor resample(VLMPipeline::VLMPipelineImpl& pipe, const ov::Tensor& encoded_image, const std::vector<ImageSize>& target_sizes) {
        size_t bs = encoded_image.get_shape().at(0);
        std::vector<size_t> patch_len{target_sizes.size()};
        std::transform(target_sizes.begin(), target_sizes.end(), patch_len.begin(), [](const ImageSize& height_width) {
            return height_width.height * height_width.width;
        });
        adjust_pos_cache(
            target_sizes,
            pipe.m_vlm_config.hidden_size,
            pipe.m_pos_embed_cache
        );
        size_t max_patch_len = *std::max_element(patch_len.begin(), patch_len.end());
        ov::Tensor key_padding_mask(ov::element::f32, {bs, max_patch_len});
        float* mask_data = key_padding_mask.data<float>();
        size_t embed_len = pipe.m_pos_embed_cache.get_shape().at(2);
        ov::Tensor pos_embed(ov::element::f32, {max_patch_len, bs, embed_len});  // BLD => L * B * D
        float* pos_embed_data = pos_embed.data<float>();
        float* cache_data = pipe.m_pos_embed_cache.data<float>();
        size_t _d0 = pipe.m_pos_embed_cache.get_shape().at(0);
        size_t _d1 = pipe.m_pos_embed_cache.get_shape().at(1);
        for (size_t i = 0; i < bs; ++i) {
            size_t target_h = target_sizes.at(i).height;
            size_t target_w = target_sizes.at(i).width;
            for (size_t h_idx = 0; h_idx < target_h; ++h_idx) {
                for (size_t w_idx = 0; w_idx < target_w; ++w_idx) {
                    std::copy_n(
                        cache_data + (h_idx * _d1 + w_idx) * embed_len,
                        embed_len,
                        pos_embed_data + (h_idx * target_w + w_idx) * bs * embed_len + i * embed_len
                    );
                }
            }
            for (size_t flat = target_h * target_w; flat < max_patch_len; ++flat) {
                std::fill_n(pos_embed_data + flat * bs * embed_len + i * embed_len, embed_len, 0.0f);
            }
            std::fill_n(mask_data + i * max_patch_len, patch_len[i], 0.0f);
            std::fill_n(mask_data + i * max_patch_len + patch_len[i], max_patch_len - patch_len[i], 1.0f);
        }
        pipe.m_resampler.set_tensor("image_feature", encoded_image);  // [N, H*W, old_hidden_size]
        pipe.m_resampler.set_tensor("pos_embed", pos_embed);  // [H*W, N, new_hidden_size]
        pipe.m_resampler.set_tensor("key_padding_mask", key_padding_mask);  // [N, H*W]
        pipe.m_resampler.infer();
        return pipe.m_resampler.get_output_tensor();  // [N, query_num, new_hidden_size]
    }
>>>>>>> e418574f
};

VLMPipeline::VLMPipeline(
    const std::filesystem::path& model_dir,
    const std::string& device,
    const ov::AnyMap device_config
) : m_pimpl{std::make_unique<VLMPipelineImpl>(model_dir, device, device_config)} {}

ov::genai::VLMPipeline::~VLMPipeline() = default;

DecodedResults VLMPipeline::generate(
    const std::string& prompt,
    const std::vector<ov::Tensor>& rgbs,
    const GenerationConfig& generation_config,
    const StreamerVariant& streamer
) {
    return m_pimpl->generate(prompt, rgbs, generation_config, streamer);
}

DecodedResults VLMPipeline::generate(
    const std::string& prompt,
    const ov::AnyMap& config_map
) {
    return m_pimpl->generate(prompt, config_map);
}

void VLMPipeline::start_chat(const std::string& system_message) {
    m_pimpl->start_chat(system_message);
}

void VLMPipeline::finish_chat() {
    m_pimpl->finish_chat();
}

void VLMPipeline::set_chat_template(const std::string& new_template) {
    m_pimpl->set_chat_template(new_template);
}

Tokenizer VLMPipeline::get_tokenizer() const {
    return m_pimpl->get_tokenizer();
}

GenerationConfig VLMPipeline::get_generation_config() const {
    return m_pimpl->get_generation_config();
}

void VLMPipeline::set_generation_config(const GenerationConfig& new_config) {
    m_pimpl->set_generation_config(new_config);
}<|MERGE_RESOLUTION|>--- conflicted
+++ resolved
@@ -63,12 +63,7 @@
                 model_dir, "config.json"
             )
         },
-<<<<<<< HEAD
         m_is_chat_conversation{false} {
-        auto get_language_model_path = [] (ov::genai::VLMModelType model_type) -> std::filesystem::path {
-            return model_type == ov::genai::VLMModelType::MINICPM ? "language_model.xml" : "openvino_language_model.xml";
-        };
-
         m_inputs_embedder = std::make_shared<InputsEmbedder>(
             m_vlm_config, model_dir, device, device_config);
 
@@ -76,28 +71,8 @@
         m_embedding = m_inputs_embedder->get_embedding_model();
 
         m_language = ov::Core{}.compile_model(
-            model_dir / get_language_model_path(m_vlm_config.model_type), device, device_config
+            model_dir / "openvino_language_model.xml", device, device_config
         ).create_infer_request();
-=======
-        m_tokenizer{Tokenizer(model_dir.string(), device_config)},
-        m_vision_encoder(model_dir, m_vlm_config.model_type, device, device_config, ov::Core{}),
-        m_is_chat_conversation{false},
-        m_image_id{0} {
-            if (m_vlm_config.model_type == VLMModelType::MINICPM) {
-                m_resampler = ov::Core{}.compile_model(
-                    model_dir / "openvino_resampler_model.xml", device, device_config
-                ).create_infer_request();
-
-                m_pos_embed_cache = get_2d_sincos_pos_embed(m_vlm_config.hidden_size, {70, 70});
-            }
-            m_embedding = ov::Core{}.compile_model(
-                model_dir / "openvino_text_embeddings_model.xml", device, device_config
-            ).create_infer_request();
-
-            m_language = ov::Core{}.compile_model(
-                model_dir / "openvino_language_model.xml", device, device_config
-            ).create_infer_request();
->>>>>>> e418574f
 
         m_language.get_tensor("attention_mask").set_shape({1, 0});
     }
@@ -263,246 +238,6 @@
     void set_generation_config(const GenerationConfig& new_config) {
         m_generation_config = new_config;
     }
-<<<<<<< HEAD
-=======
-
-    ov::Tensor get_inputs_embeds_llava(const std::string& prompt, const std::vector<ov::Tensor>& images) {
-        std::string image_token = m_vlm_config.im_start;
-        std::string formatted_prompt = "USER: " + (images.empty() ? prompt : image_token + "\n" + prompt) + " ASSISTANT:";
-        ov::Tensor input_ids = m_tokenizer.encode(formatted_prompt).input_ids;
-        if (images.empty()) {
-            return process_prompt(m_embedding, input_ids, m_vlm_config.scale_emb);
-        } else {
-            OPENVINO_ASSERT(1 == images.size(), "Only a single image allowed");
-            EncodedImage encoded_image = m_vision_encoder.encode(images.at(0));
-            ov::Tensor image_embeds = encoded_image.resized_source;
-            
-            ov::Tensor text_embeds = process_prompt(m_embedding, input_ids, m_vlm_config.scale_emb);
-
-            ov::Tensor encoded_image_token = m_tokenizer.encode(image_token, ov::genai::add_special_tokens(false)).input_ids;
-            int64_t image_token_id = encoded_image_token.data<int64_t>()[encoded_image_token.get_size() - 1];
-
-            return merge_text_and_image_embeddings_llava(input_ids, text_embeds, image_embeds, image_token_id);
-        }
-    }
-
-    ov::Tensor get_inputs_embeds_llava_next(const std::string& prompt, const std::vector<ov::Tensor>& images) {
-        std::string image_token = m_vlm_config.im_start;
-        std::string content = images.empty() ? prompt : image_token + "\n" + prompt;
-        m_history.push_back({{"role", "user"}, {"content", content}});
-        constexpr bool add_generation_prompt = true;
-        std::string new_templated_chat_history;
-        try {
-            new_templated_chat_history = m_tokenizer.apply_chat_template(m_history, add_generation_prompt);
-        } catch (const std::exception& error) {
-            // TODO Consider using template syntax instead of concatenating
-            new_templated_chat_history = m_tokenizer.apply_chat_template(m_history, add_generation_prompt, "USER: " + content + " ASSISTANT:");
-        }
-         
-        ov::Tensor input_ids = m_tokenizer.encode(new_templated_chat_history).input_ids;
-        if (images.empty()) {
-            return process_prompt(m_embedding, input_ids, m_vlm_config.scale_emb);
-        } else {
-            OPENVINO_ASSERT(1 == images.size(), "Only a single image allowed");
-            EncodedImage encoded_image = m_vision_encoder.encode(images.at(0));
-
-            // Create image_newline tensor with data from config
-            size_t embed_dim = encoded_image.resized_source.get_shape().at(2);
-            ov::Tensor image_newline(encoded_image.resized_source.get_element_type(), {embed_dim});
-            float* image_newline_data = image_newline.data<float>();
-            std::copy(m_vlm_config.image_newline.begin(), m_vlm_config.image_newline.end(), image_newline_data);
-
-            ImageSize original_image_size{images.at(0).get_shape().at(2), images.at(0).get_shape().at(3)}; // [height, width]
-
-            ov::Tensor image_features = pack_image_features_llava_next(encoded_image, original_image_size, image_newline);
-
-            ov::Tensor text_embeds = process_prompt(m_embedding, input_ids, m_vlm_config.scale_emb);
-
-            ov::Tensor encoded_image_token = m_tokenizer.encode(image_token, ov::genai::add_special_tokens(false)).input_ids;
-            int64_t image_token_id = encoded_image_token.data<int64_t>()[encoded_image_token.get_size() - 1];
-
-            return merge_text_and_image_embeddings_llava(input_ids, text_embeds, image_features, image_token_id);
-        }
-    }
-
-    ov::Tensor get_inputs_embeds_minicpm(const std::string& prompt, const std::vector<ov::Tensor>& images) {
-        std::string images_prompt;
-        std::vector<EncodedImage> embeds;
-        for (const ov::Tensor& rgb : images) {
-            ov::Tensor reshaped = rgb;
-            ov::Shape rgb_shape = rgb.get_shape();
-            switch (rgb_shape.size()) {
-                case 3:
-                    reshaped.set_shape({1, rgb_shape.at(0), rgb_shape.at(1), rgb_shape.at(2)});
-                    break;
-                case 4: break;
-                default: OPENVINO_THROW("Input image must have [NHWC] or [HWC] layout");
-            }
-            ov::Shape reshaped_shape = reshaped.get_shape();
-            for (size_t batch_idx = 0; batch_idx < reshaped_shape.at(0); ++batch_idx) {
-                ov::Tensor single_image{
-                    ov::element::u8,
-                    {1, reshaped_shape.at(1), reshaped_shape.at(2), reshaped_shape.at(3)},
-                    reshaped.data<uint8_t>() + batch_idx * reshaped_shape.at(1) * reshaped_shape.at(1) * reshaped_shape.at(1)
-                };
-                EncodedImage encoded_image = m_vision_encoder.encode(single_image);
-                if (m_vlm_config.use_image_id) {
-                    images_prompt += m_vlm_config.im_id_start + std::to_string(m_image_id) + m_vlm_config.im_id_end;
-                    ++m_image_id;
-                }
-                std::string unk64;
-                for (size_t idx = 0; idx < m_vlm_config.query_num; ++idx) {
-                    unk64 += m_vlm_config.unk;
-                }
-                images_prompt += m_vlm_config.im_start + unk64 + m_vlm_config.im_end;
-                if (encoded_image.slices) {
-                    ov::Shape slices_shape = encoded_image.slices.get_shape();
-                    for (size_t row_idx = 0; row_idx < slices_shape.at(0); ++row_idx) {
-                        for (size_t col_idx = 0; col_idx < slices_shape.at(1); ++col_idx) {
-                            images_prompt += m_vlm_config.slice_start + unk64 + m_vlm_config.slice_end;
-                        }
-                        images_prompt += '\n';
-                    }
-                }
-                if ('\n' != *(images_prompt.end() - 1)) {
-                    // Image wasn't sliced, add \n to the end of image anyway.
-                    // Strangely, \n isn't placed between </image><slice>.
-                    images_prompt += '\n';
-                }
-                embeds.push_back(std::move(encoded_image));
-            }
-        }
-        images_prompt += prompt;
-        ov::Tensor encoded_input;
-        if (m_is_chat_conversation) {
-            // KV cache in model already contains prompts and answers from previous iterations.
-            // So only new prompt wrapped into chat template to be sent into model. Tokenizer always returns
-            // token_ids = {<bos token>, ...<valuable tokens>}. So if tokenizer applies only to the new prompt,
-            // <bos token> will be inserted on every iteration.
-            // So actual pipeline calculates input_ids for whole chat history + for whole chat history without the new prompt
-            // and takes only the difference between them.
-            // The chat history cannot be saved as already encoded tokens because generate call doesn't return <eos> token, but
-            // KV cache contains it. So we have to add it manually or get it by tokenization all chat history.
-            m_history.push_back({{"role", "user"}, {"content", images_prompt}});
-            constexpr bool add_generation_prompt = true;
-            std::string new_templated_chat_history = m_tokenizer.apply_chat_template(m_history, add_generation_prompt);
-            ov::Tensor new_chat_tokens = m_tokenizer.encode(new_templated_chat_history).input_ids;
-            if (0 == m_language.get_tensor("attention_mask").get_shape().at(1)) {
-                encoded_input = new_chat_tokens;
-            } else {
-                TokenizedInputs prev_chat_tokens = m_tokenizer.encode(
-                    m_templated_chat_history
-                );
-                encoded_input = utils::subtract_chat_tokenized_inputs(
-                    {new_chat_tokens}, prev_chat_tokens
-                ).input_ids;
-            }
-            m_templated_chat_history = std::move(new_templated_chat_history);
-        } else {
-            encoded_input = m_tokenizer.encode(images_prompt).input_ids;
-        }
-        m_embedding.set_input_tensor(encoded_input);
-        m_embedding.infer();
-        ov::Tensor inputs_embeds = m_embedding.get_output_tensor();
-        OPENVINO_ASSERT(
-            m_vlm_config.hidden_size == inputs_embeds.get_shape().at(2),
-            "Unexpected embedding size"
-        );
-        ov::Tensor special_tokens = m_tokenizer.encode(
-            m_vlm_config.im_start
-            + m_vlm_config.im_end
-            + m_vlm_config.slice_start
-            + m_vlm_config.slice_end
-        ).input_ids;
-        OPENVINO_ASSERT(
-            4 == special_tokens.get_shape().at(1),
-            "Every special token must be represented with a single int."
-        );
-        int64_t im_start_id = special_tokens.data<int64_t>()[0];
-        int64_t im_end_id = special_tokens.data<int64_t>()[1];
-        int64_t slice_start_id = special_tokens.data<int64_t>()[2];
-        int64_t slice_end_id = special_tokens.data<int64_t>()[3];
-        int64_t im_start_pos = 0, slice_start_pos = 0;
-        int64_t* begin = encoded_input.data<int64_t>();
-        int64_t* ids = begin;
-        size_t encoded_input_size = encoded_input.get_size();
-        int64_t* end = ids + encoded_input_size;
-        float* inputs_embeds_data = inputs_embeds.data<float>();
-        for (const EncodedImage& encoded_image : embeds) {
-            const ov::Tensor& resampled_source = resample(*this, encoded_image.resized_source, {encoded_image.resized_source_size});
-            float* emb = resampled_source.data<float>();
-            ids = std::find(ids, end, im_start_id);
-            OPENVINO_ASSERT(end != ids);
-            ++ids;
-            std::copy_n(emb, resampled_source.get_size(), inputs_embeds_data + std::distance(begin, ids) * m_vlm_config.hidden_size);
-            ids += m_vlm_config.query_num;
-            if (encoded_image.slices) {
-                size_t token_idx = 0;
-                const ov::Shape& slices_shape = encoded_image.slices.get_shape();
-                for (size_t i = 0; i < slices_shape.at(0); ++i) {
-                    for (size_t ja = 0; ja < slices_shape.at(1); ++ja) {
-                        size_t d2 = slices_shape.at(2);
-                        size_t d3 = slices_shape.at(3);
-                        ov::Tensor encoded_view{ov::element::f32, {1, d2, d3}, encoded_image.slices.data<float>() + (i * slices_shape.at(1) + ja) * d2 * d3};
-                        const ov::Tensor& vision_embed_tensor_i_j = resample(*this, encoded_view, {encoded_image.slices_size});
-                        ids = std::find(ids, end, slice_start_id);
-                        OPENVINO_ASSERT(end != ids);
-                        ++ids;
-                        std::copy_n(vision_embed_tensor_i_j.data<float>(), vision_embed_tensor_i_j.get_size(), inputs_embeds_data + std::distance(begin, ids) * m_vlm_config.hidden_size);
-                        ids += m_vlm_config.query_num;
-                    }
-                }
-            }
-        }
-
-        return inputs_embeds;
-    }
-
-    ov::Tensor resample(VLMPipeline::VLMPipelineImpl& pipe, const ov::Tensor& encoded_image, const std::vector<ImageSize>& target_sizes) {
-        size_t bs = encoded_image.get_shape().at(0);
-        std::vector<size_t> patch_len{target_sizes.size()};
-        std::transform(target_sizes.begin(), target_sizes.end(), patch_len.begin(), [](const ImageSize& height_width) {
-            return height_width.height * height_width.width;
-        });
-        adjust_pos_cache(
-            target_sizes,
-            pipe.m_vlm_config.hidden_size,
-            pipe.m_pos_embed_cache
-        );
-        size_t max_patch_len = *std::max_element(patch_len.begin(), patch_len.end());
-        ov::Tensor key_padding_mask(ov::element::f32, {bs, max_patch_len});
-        float* mask_data = key_padding_mask.data<float>();
-        size_t embed_len = pipe.m_pos_embed_cache.get_shape().at(2);
-        ov::Tensor pos_embed(ov::element::f32, {max_patch_len, bs, embed_len});  // BLD => L * B * D
-        float* pos_embed_data = pos_embed.data<float>();
-        float* cache_data = pipe.m_pos_embed_cache.data<float>();
-        size_t _d0 = pipe.m_pos_embed_cache.get_shape().at(0);
-        size_t _d1 = pipe.m_pos_embed_cache.get_shape().at(1);
-        for (size_t i = 0; i < bs; ++i) {
-            size_t target_h = target_sizes.at(i).height;
-            size_t target_w = target_sizes.at(i).width;
-            for (size_t h_idx = 0; h_idx < target_h; ++h_idx) {
-                for (size_t w_idx = 0; w_idx < target_w; ++w_idx) {
-                    std::copy_n(
-                        cache_data + (h_idx * _d1 + w_idx) * embed_len,
-                        embed_len,
-                        pos_embed_data + (h_idx * target_w + w_idx) * bs * embed_len + i * embed_len
-                    );
-                }
-            }
-            for (size_t flat = target_h * target_w; flat < max_patch_len; ++flat) {
-                std::fill_n(pos_embed_data + flat * bs * embed_len + i * embed_len, embed_len, 0.0f);
-            }
-            std::fill_n(mask_data + i * max_patch_len, patch_len[i], 0.0f);
-            std::fill_n(mask_data + i * max_patch_len + patch_len[i], max_patch_len - patch_len[i], 1.0f);
-        }
-        pipe.m_resampler.set_tensor("image_feature", encoded_image);  // [N, H*W, old_hidden_size]
-        pipe.m_resampler.set_tensor("pos_embed", pos_embed);  // [H*W, N, new_hidden_size]
-        pipe.m_resampler.set_tensor("key_padding_mask", key_padding_mask);  // [N, H*W]
-        pipe.m_resampler.infer();
-        return pipe.m_resampler.get_output_tensor();  // [N, query_num, new_hidden_size]
-    }
->>>>>>> e418574f
 };
 
 VLMPipeline::VLMPipeline(
