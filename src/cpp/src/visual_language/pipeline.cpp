--- conflicted
+++ resolved
@@ -357,11 +357,12 @@
     }
 };
 
-// TODO: remove it when CVS-167316 is fixed
+// TODO: remove it when QWEN ticket-167316/GEMMA3 ticket-171180 is fixed
 bool requires_sdpa(const std::filesystem::path& models_dir) {
     auto vlm_config = utils::from_config_json_if_exists<VLMConfig>(models_dir, "config.json");
     return vlm_config.model_type == VLMModelType::QWEN2_VL || 
-           vlm_config.model_type == VLMModelType::QWEN2_5_VL;
+           vlm_config.model_type == VLMModelType::QWEN2_5_VL ||
+           vlm_config.model_type == VLMModelType::GEMMA3;
 }
 
 VLMPipeline::VLMPipeline(
@@ -371,25 +372,14 @@
 ) {
     auto start_time = std::chrono::steady_clock::now();
 
-    // [WA] Set default attention backend to SDPA_BACKEND for Gemma3 ("ticket-171180")
-    std::string default_attention_backend = PA_BACKEND;
-    auto vlm_config = utils::from_config_json_if_exists<VLMConfig>(models_dir, "config.json");
-    if ( vlm_config.model_type == VLMModelType::GEMMA3) {
-        default_attention_backend = SDPA_BACKEND;
-    }
-    auto [properties, attention_backend] = utils::extract_attention_backend(user_properties, default_attention_backend);
- 
+    auto [properties, attention_backend] = utils::extract_attention_backend(user_properties);
     if (device == "NPU") {
         auto it = properties.find("scheduler_config");
         OPENVINO_ASSERT(it == properties.end(), "scheduler_config should be removed for VLMPipeline initialization");
         m_pimpl = std::make_unique<VLMPipelineImpl>(models_dir, device, properties);
     } else {
         // If CB is invoked explicitly, create CB adapter as is and re-throw in case if internal issues
-<<<<<<< HEAD
-        if ((default_attention_backend == PA_BACKEND) && utils::explicitly_requires_paged_attention(properties)) {
-=======
         if (utils::explicitly_requires_paged_attention(user_properties)) {
->>>>>>> a95d058b
             auto [plugin_properties, scheduler_config] = utils::extract_scheduler_config(properties, utils::get_latency_oriented_scheduler_config());
             m_pimpl = std::make_unique<VLMContinuousBatchingAdapter>(models_dir, scheduler_config, device, plugin_properties);
         } else if (attention_backend == PA_BACKEND && !requires_sdpa(models_dir)) {
@@ -407,10 +397,7 @@
         }
 
         if (m_pimpl == nullptr) {
-            // [WA] add extract_scheduler_config for gemma3 with default SDPA_BACKEND in samples/cpp/visual_language_chat/benchmark_vlm.cpp
-            // [TODO] need a general solution for gemma3 and other models to use SDPA_BACKEND by default
-            auto [plugin_properties, scheduler_config] = utils::extract_scheduler_config(properties, utils::get_latency_oriented_scheduler_config());
-            m_pimpl = std::make_unique<VLMPipelineImpl>(models_dir, device, plugin_properties);
+            m_pimpl = std::make_unique<VLMPipelineImpl>(models_dir, device, properties);
         }
     }
 
@@ -428,32 +415,17 @@
 ) {
     auto start_time = std::chrono::steady_clock::now();
 
-    // [WA] Set default attention backend to SDPA_BACKEND for Gemma3 ("ticket-171180")
-    std::string default_attention_backend = PA_BACKEND;
-    auto vlm_config = utils::from_config_json_if_exists<VLMConfig>(config_dir_path, "config.json");
-    if ( vlm_config.model_type == VLMModelType::GEMMA3) {
-        default_attention_backend = SDPA_BACKEND;
-    }
-    auto [properties, attention_backend] = utils::extract_attention_backend(user_properties, default_attention_backend);
+    auto [properties, attention_backend] = utils::extract_attention_backend(user_properties);
     if (device == "NPU") {
         auto it = properties.find("scheduler_config");
         OPENVINO_ASSERT(it == properties.end(), "scheduler_config should be removed for VLMPipeline initialization");
         m_pimpl = std::make_unique<VLMPipelineImpl>(models_map, tokenizer, config_dir_path, device, properties, generation_config);
     } else {
         // If CB is invoked explicitly, create CB adapter as is and re-throw in case if internal issues
-<<<<<<< HEAD
-        if ((default_attention_backend == PA_BACKEND) && utils::explicitly_requires_paged_attention(properties)) {
-
-            auto [plugin_properties, scheduler_config] = utils::extract_scheduler_config(properties, utils::get_latency_oriented_scheduler_config());
-            m_pimpl = std::make_unique<VLMContinuousBatchingAdapter>(models_map, tokenizer, config_dir_path, scheduler_config, device, plugin_properties, generation_config);
-        } else if (attention_backend == PA_BACKEND) {
-
-=======
         if (utils::explicitly_requires_paged_attention(user_properties)) {
             auto [plugin_properties, scheduler_config] = utils::extract_scheduler_config(properties, utils::get_latency_oriented_scheduler_config());
             m_pimpl = std::make_unique<VLMContinuousBatchingAdapter>(models_map, tokenizer, config_dir_path, scheduler_config, device, plugin_properties, generation_config);
         } else if (attention_backend == PA_BACKEND && !requires_sdpa(config_dir_path)) {
->>>>>>> a95d058b
             // try to call CB adapter one more time, but with safe guard to silent exception
             try {
                 auto [plugin_properties, scheduler_config] = utils::extract_scheduler_config(properties, utils::get_latency_oriented_scheduler_config());
@@ -468,7 +440,6 @@
         }
 
         if (m_pimpl == nullptr) {
-
             m_pimpl = std::make_unique<VLMPipelineImpl>(models_map, tokenizer, config_dir_path, device, properties, generation_config);
         }
 
