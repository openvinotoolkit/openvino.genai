--- conflicted
+++ resolved
@@ -21,29 +21,7 @@
 
 using namespace ov::genai;
 
-
-<<<<<<< HEAD
-} // namespace
-
-namespace ov::genai {
-
-const ModelsMap::mapped_type& get_model_weights_pair(const ModelsMap& models_map, const std::string& key) {
-    auto it = models_map.find(key);
-    if (it != models_map.end()) {
-        return it->second;
-    }
-    OPENVINO_THROW("Model with key '", key, "' not found in models map.");
-}
-
-}
-
-class ov::genai::VLMPipeline::VLMPipelineImpl {
-public:
-=======
-class ov::genai::VLMPipeline::VLMPipelineImpl : public VLMPipelineBase{
-    // A config to follow for LLM input construction.
-    VLMConfig m_vlm_config;
->>>>>>> 117f73cc
+class VLMPipeline::VLMPipelineImpl : public VLMPipelineBase{
     // A config to follow for text generation.
     GenerationConfig m_generation_config;
     // A tokenizer encoding a prompt.
@@ -85,9 +63,9 @@
         auto compiled_language_model = utils::singleton_core().compile_model(
             models_dir / "openvino_language_model.xml", device, properties
         );
-        ov::genai::utils::print_compiled_model_properties(compiled_language_model, "VLM language model");
+        utils::print_compiled_model_properties(compiled_language_model, "VLM language model");
         auto language_model = compiled_language_model.get_runtime_model();
-        m_kv_cache_seq_length_axis = ov::genai::utils::get_kv_axes_pos(language_model).seq_len;
+        m_kv_cache_seq_length_axis = utils::get_kv_axes_pos(language_model).seq_len;
 
         m_language = compiled_language_model.create_infer_request();
 
@@ -109,7 +87,7 @@
         const std::filesystem::path& config_dir_path,
         const std::string& device,
         const ov::AnyMap& properties,
-        const ov::genai::GenerationConfig& generation_config
+        const GenerationConfig& generation_config
     ) :
         m_generation_config{generation_config} {
         m_inputs_embedder = std::make_shared<InputsEmbedder>(models_map, tokenizer, config_dir_path, device, properties);
@@ -165,7 +143,7 @@
         auto end_get_inputs_embeds = std::chrono::steady_clock::now();
 
         auto to_remove_from_hist = m_inputs_embedder->get_num_tokens_to_remove_from_hist();
-        ov::genai::utils::trim_kv_cache(m_language, to_remove_from_hist, m_kv_cache_seq_length_axis, std::nullopt);
+        utils::trim_kv_cache(m_language, to_remove_from_hist, m_kv_cache_seq_length_axis, std::nullopt);
 
         std::vector<SequenceGroup::Ptr> requests;
         size_t request_id = 0;
@@ -184,7 +162,7 @@
         SequenceGroup::Ptr sequence_group = std::make_shared<SequenceGroup>(request_id, prompt_ids, generation_config, block_size);
         requests.push_back(sequence_group);
 
-        std::shared_ptr<StreamerBase> streamer_ptr = ov::genai::utils::create_streamer(streamer, m_tokenizer);
+        std::shared_ptr<StreamerBase> streamer_ptr = utils::create_streamer(streamer, m_tokenizer);
 
         OPENVINO_ASSERT(streamer_ptr == nullptr || generation_config.num_return_sequences == 1 &&
             (generation_config.is_greedy_decoding() || generation_config.is_multinomial()),
@@ -201,10 +179,10 @@
             m_sampler.set_seed(generation_config.rng_seed);
         }
 
-        ov::genai::utils::GenerationFinishInfo finish_info = ov::genai::get_lm_encoded_results(m_language, inputs_embeds, new_atten_mask, streamer_ptr, m_sampler, requests,
+        utils::GenerationFinishInfo finish_info = get_lm_encoded_results(m_language, inputs_embeds, new_atten_mask, streamer_ptr, m_sampler, requests,
                                                                                                position_ids, kv_cache_state, m_embedding, rope_delta);
 
-        ov::genai::EncodedResults& encoded_result = finish_info.results;
+        EncodedResults& encoded_result = finish_info.results;
 
         auto decode_start_time = std::chrono::steady_clock::now();
         VLMDecodedResults decoded;
@@ -298,9 +276,9 @@
 ) {
     auto start_time = std::chrono::steady_clock::now();
 
-    if (properties.find(ov::genai::scheduler_config.name()) != properties.end() || 
+    if (properties.find(scheduler_config.name()) != properties.end() || 
         properties.find(utils::DRAFT_MODEL_ARG_NAME) != properties.end() || 
-        properties.find(ov::genai::prompt_lookup.name()) != properties.end()) {
+        properties.find(prompt_lookup.name()) != properties.end()) {
         auto [plugin_config, scheduler_config] = utils::extract_scheduler_config(properties);
         m_pimpl = std::make_unique<VLMContinuousBatchingAdapter>(models_dir, scheduler_config, device, plugin_config);
     }
@@ -317,12 +295,12 @@
     const std::filesystem::path& config_dir_path,
     const std::string& device,
     const ov::AnyMap& properties,
-    const ov::genai::GenerationConfig& generation_config
+    const GenerationConfig& generation_config
 ) {
     auto start_time = std::chrono::steady_clock::now();
-    if (properties.find(ov::genai::scheduler_config.name()) != properties.end() || 
+    if (properties.find(scheduler_config.name()) != properties.end() || 
         properties.find(utils::DRAFT_MODEL_ARG_NAME) != properties.end() || 
-        properties.find(ov::genai::prompt_lookup.name()) != properties.end()) {
+        properties.find(prompt_lookup.name()) != properties.end()) {
         auto [plugin_config, scheduler_config] = utils::extract_scheduler_config(properties);
         m_pimpl = std::make_unique<VLMContinuousBatchingAdapter>(models_map, tokenizer, config_dir_path, scheduler_config, device, plugin_config, generation_config);
     }
@@ -333,7 +311,7 @@
     m_pimpl->set_load_time(std::chrono::duration_cast<std::chrono::milliseconds>(stop_time - start_time).count());
 }
 
-ov::genai::VLMPipeline::~VLMPipeline() = default;
+VLMPipeline::~VLMPipeline() = default;
 
 VLMDecodedResults VLMPipeline::generate(
     const std::string& prompt,
