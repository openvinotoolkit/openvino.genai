--- conflicted
+++ resolved
@@ -249,11 +249,6 @@
 
         auto start_get_inputs_embeds = std::chrono::steady_clock::now();
         if (m_inputs_embedder->has_token_type_ids()) {
-<<<<<<< HEAD
-            ov::Tensor prompt_ids_tmp;
-            std::tie(inputs_embeds, prompt_ids_tmp) = m_inputs_embedder->get_inputs_embeds_with_prompt_ids(unified_prompt, encoded_images, perf_metrics, encoded_images.size() > 0, image_sequence);
-            token_type_ids = m_inputs_embedder->get_inputs_token_type_ids(prompt_ids_tmp, perf_metrics);
-=======
             std::tie(inputs_embeds, token_type_ids) =
                 m_inputs_embedder->get_inputs_embeds_with_token_type_ids(unified_prompt,
                                                                          encoded_images,
@@ -262,7 +257,6 @@
                                                                          recalculate_merged_embeddings,
                                                                          image_sequence,
                                                                          video_sequence);
->>>>>>> 71c92695
         } else {
             inputs_embeds = m_inputs_embedder->get_inputs_embeds(unified_prompt, encoded_images, encoded_videos, perf_metrics, recalculate_merged_embeddings, image_sequence, video_sequence);
         }
