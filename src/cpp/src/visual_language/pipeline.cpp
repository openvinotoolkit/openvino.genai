--- conflicted
+++ resolved
@@ -360,14 +360,9 @@
 // TODO: remove it when QWEN ticket-167316/GEMMA3 ticket-171180 is fixed
 bool requires_sdpa(const std::filesystem::path& models_dir) {
     auto vlm_config = utils::from_config_json_if_exists<VLMConfig>(models_dir, "config.json");
-<<<<<<< HEAD
     return vlm_config.model_type == VLMModelType::QWEN2_VL || 
            vlm_config.model_type == VLMModelType::QWEN2_5_VL ||
            vlm_config.model_type == VLMModelType::GEMMA3;
-=======
-    return vlm_config.model_type == VLMModelType::QWEN2_VL ||
-           vlm_config.model_type == VLMModelType::QWEN2_5_VL;
->>>>>>> 28e4352f
 }
 
 VLMPipeline::VLMPipeline(
