--- conflicted
+++ resolved
@@ -89,21 +89,14 @@
         m_tokenizer = m_inputs_embedder->get_tokenizer();
         m_embedding = m_inputs_embedder->get_embedding_model();
 
-<<<<<<< HEAD
-        auto compiled_model =
-            utils::singleton_core().compile_model(models_dir / "openvino_language_model.xml", device, properties);
-        ov::genai::utils::print_compiled_model_properties(compiled_model, "VLM language model");
-        m_language = compiled_model.create_infer_request();
-=======
         auto compiled_language_model = utils::singleton_core().compile_model(
             models_dir / "openvino_language_model.xml", device, properties
         );
-
+        ov::genai::utils::print_compiled_model_properties(compiled_language_model, "VLM language model");
         auto language_model = compiled_language_model.get_runtime_model();
         m_kv_cache_seq_length_axis = ov::genai::utils::get_seq_len_axis(language_model);
 
         m_language = compiled_language_model.create_infer_request();
->>>>>>> a651292a
 
         m_language.get_tensor("attention_mask").set_shape({1, 0});
 
