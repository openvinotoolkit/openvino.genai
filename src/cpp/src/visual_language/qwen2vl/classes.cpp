--- conflicted
+++ resolved
@@ -194,7 +194,6 @@
     reshape_shape2d->output(0).get_tensor().set_names({"reshape_shape2d"});
     auto image_mean = std::make_shared<ov::op::v0::Constant>(image_mean_tensor);
     auto image_scale = std::make_shared<ov::op::v0::Constant>(image_scale_tensor);
-<<<<<<< HEAD
 
     // If
     auto then_raw_images_1 = std::make_shared<ov::op::v0::Parameter>(ov::element::u8, ov::PartialShape{-1, -1, -1, -1});
@@ -225,15 +224,6 @@
     if_op->set_input(raw_images_1->output(0), nullptr, else_raw_images_1);
     if_op->set_input(raw_images_2->output(0), nullptr, else_raw_images_2);
     if_op->set_input(resize_shape->output(0), nullptr, else_resize_target_shape);
-=======
-    auto img_f32_nchw = create_f32_nchw_input(input_images);
-
-    auto img_resized = create_bicubic_resize(std::move(img_f32_nchw), resize_shape);
-
-    auto img_normalized = create_normalization(
-        std::move(img_resized), std::move(image_mean), std::move(image_scale)
-    );
->>>>>>> 3c2f3e1e
 
     if_op->set_input(raw_images_1->output(0), then_raw_images_1, nullptr);
     if_op->set_input(resize_shape->output(0), then_resize_target_shape, nullptr);
@@ -260,7 +250,6 @@
     ov::replace_node(params_org[0], img_2d);
 
     auto results = model_org->get_results();
-<<<<<<< HEAD
     return std::make_shared<ov::Model>(results,
                                        ov::ParameterVector{cond_img_vid,
                                                            raw_images_1,
@@ -270,20 +259,6 @@
                                                            reshape_shape8d,
                                                            reshape_shape4d,
                                                            reshape_shape2d});
-=======
-
-    return std::make_shared<ov::Model>(
-        results,
-        ov::ParameterVector{
-            std::move(input_images), 
-            std::move(resize_shape), 
-            std::move(tile_shape), 
-            std::move(reshape_shape8d), 
-            std::move(reshape_shape4d), 
-            std::move(reshape_shape2d)
-        }
-    );
->>>>>>> 3c2f3e1e
 }
 }  // namespace
 
