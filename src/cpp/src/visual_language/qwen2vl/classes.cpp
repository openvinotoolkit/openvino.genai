--- conflicted
+++ resolved
@@ -1068,13 +1068,6 @@
     return {std::move(unified_prompt), std::move(images_sequence), std::move(videos_sequence)};
 }
 
-<<<<<<< HEAD
-ov::Tensor InputsEmbedderQwen2VL::get_inputs_embeds(const std::string& prompt, const std::vector<ov::genai::EncodedImage>& images, ov::genai::VLMPerfMetrics& metrics, bool recalculate_merged_embeddings, const std::vector<size_t>& image_sequence) {
-    return get_inputs_embeds_with_prompt_ids(prompt, images, metrics, recalculate_merged_embeddings, image_sequence).first;
-}
-
-std::pair<ov::Tensor, ov::Tensor> InputsEmbedderQwen2VL::get_inputs_embeds_with_prompt_ids(const std::string& unified_prompt, const std::vector<ov::genai::EncodedImage>& images, ov::genai::VLMPerfMetrics& metrics, bool recalculate_merged_embeddings, const std::vector<size_t>& images_sequence) {
-=======
 ov::Tensor InputsEmbedderQwen2VL::get_inputs_embeds(const std::string& unified_prompt, const std::vector<ov::genai::EncodedImage>& images, ov::genai::VLMPerfMetrics& metrics, bool recalculate_merged_embeddings, const std::vector<size_t>& images_sequence) {
     return get_inputs_embeds(unified_prompt, images, {}, metrics, recalculate_merged_embeddings, images_sequence, {});
 }
@@ -1087,7 +1080,6 @@
                                                     const std::vector<size_t>& images_sequence,
                                                     const std::vector<size_t>& videos_sequence,
                                                     const std::vector<std::pair<std::size_t, std::size_t>>& history_vision_count) {
->>>>>>> 71c92695
     std::vector<std::array<size_t, 3>> images_grid_thw;
     images_grid_thw.reserve(images.size());
     for (const auto& encoded_image : images) {
@@ -1134,13 +1126,6 @@
     merged_video_embeddings_tensor = m_merged_video_embeddings;
     merged_image_embeddings_tensor = m_merged_image_embeddings;
 
-<<<<<<< HEAD
-    return {qwen2_vl_utils::merge_text_and_image_embeddings(input_ids,
-                                                            text_embeds,
-                                                            merged_image_embeddings_tensor,
-                                                            image_pad_token_id),
-            input_ids};
-=======
     return qwen2_vl_utils::merge_text_and_video_image_embeddings(input_ids,
                                                                  text_embeds,
                                                                  merged_image_embeddings_tensor,
@@ -1202,7 +1187,6 @@
         }
         image = new_img;
     }
->>>>>>> 71c92695
 }
 
 std::pair<ov::Tensor, std::optional<int64_t>> InputsEmbedderQwen2VL::get_position_ids(const size_t inputs_embeds_size, const size_t history_size) {
