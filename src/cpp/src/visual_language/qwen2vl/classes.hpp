--- conflicted
+++ resolved
@@ -18,16 +18,13 @@
     explicit VisionEncoderQwen2VL(const ModelsMap& models_map, const std::filesystem::path& config_dir_path, const std::string& device, const ov::AnyMap properties);
 
     EncodedImage encode(const ov::Tensor& image, const ov::AnyMap& config_map) override;
-<<<<<<< HEAD
     std::vector<EncodedImage> encode_video(const std::vector<ov::Tensor>& image, const ov::AnyMap& config_map) override;
 
 private:
     ov::Tensor preproces_single_image(const ov::Tensor& image, const ProcessorConfig& config, const ImageSize& target_image_size);
-=======
     EncodedImage encode_with_imagepreprocess_cpp(const ov::Tensor& image, const ov::AnyMap& config_map);
     EncodedImage encode_with_imagepreprocess_ov(const ov::Tensor& image, const ov::AnyMap& config_map);
     bool use_ov_image_preprocess = true; // default use ov image preprocess, control by env IMAGE_PREPROCESS=CPP to use cpp image preprocess
->>>>>>> a4f4272e
 };
 
 class InputsEmbedderQwen2VL : public InputsEmbedder::IInputsEmbedder {
