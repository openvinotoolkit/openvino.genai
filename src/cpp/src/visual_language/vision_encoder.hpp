// Copyright (C) 2023-2025 Intel Corporation
// SPDX-License-Identifier: Apache-2.0

#pragma once
#include <memory>
#include "openvino/runtime/infer_request.hpp"

#include "openvino/genai/common_types.hpp"
#include "visual_language/vlm_config.hpp"
#include "visual_language/processor_config.hpp"
#include "circular_buffer_queue.hpp"

namespace ov::genai {
/// @brief A pair describing image size.
struct ImageSize {
    /// @brief Height of a corresponding image.
    size_t height;
    /// @brief Width of a corresponding image.
    size_t width;
};


struct ResampledImage {
    ov::Tensor resampled_source;
    std::vector<std::vector<ov::Tensor>> vision_embed_tensors;
};

/// @brief Embeddings of a given image. The number of slices is no
/// greater than ProcessorConfig's max_slice_nums.
struct EncodedImage {
    /// @brief Embeddings of a resized image based on ProcessorConfig's
    /// scale_resolution. The tensor's shape is
    /// [N, H*W, hidden_size]. [N, 1014, 1152] is a possible example for
    /// openbmb/MiniCPM-V-2. Only batch 1 is supported.
    ov::Tensor resized_source;
    /// @brief A size of an image used to compute embeddings for
    /// divided by ProcessorConfig's patch_size.
    ImageSize resized_source_size;
    /// @brief Embeddings of images obtained from a source image by
    /// slicing at no more than max_slice_nums pieces and resizing.
    /// The tensor's shape is
    /// [slice_y, slice_x, number_of_embeddings, embedding_size].
    /// slices_sizes.size() == slice_y * slice_x.
    ov::Tensor slices;
    /// @brief A size of images used to compute embeddings
    /// stored in slices member divided by ProcessorConfig's patch_size.
    ImageSize slices_size;

    /// @brief Patches grid after llava_next preprocessing.
    /// Format: [num_patches_height, num_patches_width]
    std::pair<int, int> patches_grid;
    
    /// @brief Original size of the image
    ImageSize original_image_size;

<<<<<<< HEAD
    /// @brief Images features projection, used only by Phi3.
    ov::Tensor images_features_projection;
=======
    /// @brief Resampled image, used only by MiniCPM.
    ResampledImage resampled_image;
>>>>>>> 9afd2599
};

/// @brief A class used to infer embeddings of an image using
/// ov::InferRequest and configured by ProcessorConfig.
class VisionEncoder {
public:
    using Ptr = std::shared_ptr<VisionEncoder>;

    /// @brief Constructs the encoder from model_dir.
    /// @param model_dir A folder containing openvino_vision_embeddings_model.xml and
    /// preprocessor_config.json.
    /// @param model_type A type of VLM model.
    /// @param device A device to compile the encoder for.
    /// @param properties A config to be passed to
    /// ov::Core::compile_model().
    static VisionEncoder::Ptr create(
        const std::filesystem::path& model_dir,
        const VLMModelType model_type,
        const std::string& device,
        const ov::AnyMap properties = {});

    /// @brief Constructs the encoder from models map.
    /// @param models_map Models map
    /// @param config_dir_path A path to directory containing preprocessor_config.json.
    /// @param model_type A type of VLM model.
    /// @param device A device to compile the encoder for.
    /// @param properties A config to be passed to
    /// ov::Core::compile_model().
    static VisionEncoder::Ptr create(
        const ModelsMap& models_map,
        const std::filesystem::path& config_dir_path,
        const VLMModelType model_type,
        const std::string& device,
        const ov::AnyMap properties = {});

    /// @brief Compute embeddings of an image given
    /// ProcessorConfig members.
    /// @param image An image to infer embeddings for. Image shape must be
    /// [1CHW]. Only batch 1 is supported.
    /// @param config_map A config or its members values to follow
    /// instead of the config obtained in constructors.
    /// @return Resulting embeddings for the resized source image and
    /// its slices.
    virtual EncodedImage encode(const ov::Tensor& image, const ov::AnyMap& config_map = {}) = 0;

    /// @brief Gets processor config
    /// @return Processor config
    ProcessorConfig get_processor_config() const;

protected:
    /// @brief  Infer requests queue for image encoding model.
    std::unique_ptr<CircularBufferQueue<ov::InferRequest>> m_ireq_queue_vision_encoder;

    /// @brief A config to follow.
    ProcessorConfig m_processor_config;

public:
    VisionEncoder(
        const std::filesystem::path& model_dir,
        const std::string& device,
        const ov::AnyMap properties);

    VisionEncoder(
        const ModelsMap& models_map,
        const std::filesystem::path& config_dir_path,
        const std::string& device,
        const ov::AnyMap properties);
};

} // namespace ov::genai<|MERGE_RESOLUTION|>--- conflicted
+++ resolved
@@ -53,13 +53,11 @@
     /// @brief Original size of the image
     ImageSize original_image_size;
 
-<<<<<<< HEAD
     /// @brief Images features projection, used only by Phi3.
     ov::Tensor images_features_projection;
-=======
+  
     /// @brief Resampled image, used only by MiniCPM.
     ResampledImage resampled_image;
->>>>>>> 9afd2599
 };
 
 /// @brief A class used to infer embeddings of an image using
