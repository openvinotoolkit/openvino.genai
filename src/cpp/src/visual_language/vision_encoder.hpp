// Copyright (C) 2023-2025 Intel Corporation
// SPDX-License-Identifier: Apache-2.0

#pragma once
#include <memory>
#include "openvino/runtime/infer_request.hpp"

#include "openvino/genai/common_types.hpp"
#include "visual_language/vlm_config.hpp"
#include "visual_language/processor_config.hpp"
#include "visual_language/cdpruner/cdpruner.hpp"
#include "visual_language/cdpruner/cdpruner_config.hpp"
#include "circular_buffer_queue.hpp"

namespace ov::genai {
/// @brief A pair describing image size.
struct ImageSize {
    /// @brief Height of a corresponding image.
    size_t height;
    /// @brief Width of a corresponding image.
    size_t width;
};


struct ResampledImage {
    ov::Tensor resampled_source;
    std::vector<std::vector<ov::Tensor>> vision_embed_tensors;
};

/// @brief Embeddings of a given image. The number of slices is no
/// greater than ProcessorConfig's max_slice_nums.
struct EncodedImage {
    /// @brief Embeddings of a resized image based on ProcessorConfig's
    /// scale_resolution. The tensor's shape is
    /// [N, H*W, hidden_size]. [N, 1014, 1152] is a possible example for
    /// openbmb/MiniCPM-V-2. Only batch 1 is supported.
    ov::Tensor resized_source;
    /// @brief A size of an image used to compute embeddings for
    /// divided by ProcessorConfig's patch_size.
    ImageSize resized_source_size;

    /// @brief Shape of embeddings of images obtained from a source image by slicing 
    /// at no more than max_slice_nums pieces and resizing,
    /// This shape is [slice_y, slice_x, number_of_embeddings, embedding_size].
    /// Used only by MiniCPM
    ov::Shape slices_shape;

    /// @brief Patches grid after llava_next preprocessing.
    /// Format: [num_patches_height, num_patches_width]
    std::pair<int, int> patches_grid;
    
    /// @brief Original size of the image
    ImageSize original_image_size;

    /// @brief Images features projection, used only by Phi3 and phi4mm.
    ov::Tensor images_features_projection;
  
    /// @brief Resampled image, used only by MiniCPM.
    ResampledImage resampled_image;
};

/// @brief A class used to infer embeddings of an image using
/// ov::InferRequest and configured by ProcessorConfig.
class VisionEncoder {
public:
    using Ptr = std::shared_ptr<VisionEncoder>;

    /// @brief Constructs the encoder from model_dir.
    /// @param model_dir A folder containing openvino_vision_embeddings_model.xml and
    /// preprocessor_config.json.
    /// @param model_type A type of VLM model.
    /// @param device A device to compile the encoder for.
    /// @param properties A config to be passed to
    /// ov::Core::compile_model().
    static VisionEncoder::Ptr create(
        const std::filesystem::path& model_dir,
        const VLMModelType model_type,
        const std::string& device,
        const ov::AnyMap properties = {});

    /// @brief Constructs the encoder from models map.
    /// @param models_map Models map
    /// @param config_dir_path A path to directory containing preprocessor_config.json.
    /// @param model_type A type of VLM model.
    /// @param device A device to compile the encoder for.
    /// @param properties A config to be passed to
    /// ov::Core::compile_model().
    static VisionEncoder::Ptr create(
        const ModelsMap& models_map,
        const std::filesystem::path& config_dir_path,
        const VLMModelType model_type,
        const std::string& device,
        const ov::AnyMap properties = {});

    /// @brief Compute embeddings of an image given
    /// ProcessorConfig members.
    /// @param image An image to infer embeddings for. Image shape must be
    /// [1CHW]. Only batch 1 is supported.
    /// @param config_map A config or its members values to follow
    /// instead of the config obtained in constructors.
    /// @return Resulting embeddings for the resized source image and
    /// its slices.
    virtual EncodedImage encode(const ov::Tensor& image, const ov::AnyMap& config_map = {}) = 0;

    /// @brief Compute embeddings of an image with token pruning based on text relevance.
    /// This method enables CDPruner functionality to reduce visual tokens while maintaining
    /// semantic relevance to the given text prompt.
    /// @param image An image to infer embeddings for. Image shape must be
    /// [1CHW]. Only batch 1 is supported.
    /// @param text_prompt Text prompt to compute relevance against visual tokens.
<<<<<<< HEAD
    /// @param num_visual_tokens Number of visual tokens to select after pruning.
=======
    /// @param visual_tokens_percentage Percentage of visual tokens to retain after pruning (1-100).
>>>>>>> 5ba4d7df
    /// @param config_map A config or its members values to follow
    /// instead of the config obtained in constructors.
    /// @return Resulting embeddings for the selected visual tokens.
    virtual EncodedImage encode_with_pruning(
        const ov::Tensor& image,
        const std::string& text_prompt,
<<<<<<< HEAD
        const size_t num_visual_tokens,
=======
        const size_t visual_tokens_percentage,
>>>>>>> 5ba4d7df
        const ov::AnyMap& config_map = {}) {
        // Default implementation: fallback to original encode method for backward compatibility
        return encode(image, config_map);
    }

<<<<<<< HEAD
=======
    /// @brief Apply pruning to visual features based on text features.
    /// @param visual_featuresa
    /// @param text_features
    /// @return
    virtual ov::Tensor apply_pruning(const ov::Tensor& visual_features, const ov::Tensor& text_features);
>>>>>>> 5ba4d7df
    /// @brief Gets processor config
    /// @return Processor config
    ProcessorConfig get_processor_config() const;

    /// @brief Configure CDPruner parameters for visual token pruning.
    /// This method enables dynamic configuration of CDPruner settings at runtime.
    /// @param config CDPruner configuration structure
    /// @return true if configuration was successful, false if CDPruner is not available.
    virtual std::optional<cdpruner::Config> set_pruning_config(const cdpruner::Config& config);

    /// @brief Get current CDPruner configuration.
    /// @return CDPruner configuration if available, nullptr if CDPruner is not supported.
    virtual std::optional<cdpruner::Config> get_pruning_config() const;

    std::optional<cdpruner::PruningStatistics> get_last_pruning_statistics() const;

    /// @brief Check if CDPruner functionality is available in this VisionEncoder.
    /// @return true if CDPruner is supported and configured, false otherwise.
    virtual bool is_pruning_available();

protected:
    /// @brief  Infer requests queue for image encoding model.
    std::unique_ptr<CircularBufferQueue<ov::InferRequest>> m_ireq_queue_vision_encoder;

    /// @brief A config to follow.
    ProcessorConfig m_processor_config;

    /// @brief CDPruner instance for token pruning
    std::unique_ptr<ov::genai::cdpruner::CDPruner> m_cdpruner;

public:
    VisionEncoder(
        const std::filesystem::path& model_dir,
        const std::string& device,
        const ov::AnyMap properties);

    VisionEncoder(
        const ModelsMap& models_map,
        const std::filesystem::path& config_dir_path,
        const std::string& device,
        const ov::AnyMap properties);
};

} // namespace ov::genai<|MERGE_RESOLUTION|>--- conflicted
+++ resolved
@@ -108,35 +108,24 @@
     /// @param image An image to infer embeddings for. Image shape must be
     /// [1CHW]. Only batch 1 is supported.
     /// @param text_prompt Text prompt to compute relevance against visual tokens.
-<<<<<<< HEAD
-    /// @param num_visual_tokens Number of visual tokens to select after pruning.
-=======
     /// @param visual_tokens_percentage Percentage of visual tokens to retain after pruning (1-100).
->>>>>>> 5ba4d7df
     /// @param config_map A config or its members values to follow
     /// instead of the config obtained in constructors.
     /// @return Resulting embeddings for the selected visual tokens.
     virtual EncodedImage encode_with_pruning(
         const ov::Tensor& image,
         const std::string& text_prompt,
-<<<<<<< HEAD
-        const size_t num_visual_tokens,
-=======
         const size_t visual_tokens_percentage,
->>>>>>> 5ba4d7df
         const ov::AnyMap& config_map = {}) {
         // Default implementation: fallback to original encode method for backward compatibility
         return encode(image, config_map);
     }
 
-<<<<<<< HEAD
-=======
     /// @brief Apply pruning to visual features based on text features.
     /// @param visual_featuresa
     /// @param text_features
     /// @return
     virtual ov::Tensor apply_pruning(const ov::Tensor& visual_features, const ov::Tensor& text_features);
->>>>>>> 5ba4d7df
     /// @brief Gets processor config
     /// @return Processor config
     ProcessorConfig get_processor_config() const;
