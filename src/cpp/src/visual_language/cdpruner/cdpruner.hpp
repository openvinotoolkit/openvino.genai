// Copyright (C) 2023-2025 Intel Corporation
// SPDX-License-Identifier: Apache-2.0

#pragma once

#include <chrono>
#include <iostream>
#include <vector>

#include "cdpruner_config.hpp"
#include "fast_dpp.hpp"
#include "kernel_builder.hpp"
#include "openvino/runtime/tensor.hpp"
#include "relevance_calculator.hpp"

namespace ov::genai::cdpruner {

/**
 * @brief Statistics about the pruning operation
 */
struct PruningStatistics {
    size_t total_tokens = 0;     ///< Total number of visual tokens before pruning
    size_t selected_tokens = 0;  ///< Number of tokens selected after pruning
    float pruning_ratio = 0.0f;  ///< Ratio of tokens pruned (0-1)
    size_t batch_size = 0;       ///< Batch size processed
};

/**
 * @brief Main CDPruner class that integrates all components
 *
 * This class provides the complete CDPruner functionality by integrating:
 * - RelevanceCalculator: Computes visual-text relevance scores
 * - ConditionalKernelBuilder: Builds conditional kernel matrices
 * - FastGreedyDPP: Performs diverse token selection
 *
 * The complete pipeline follows these steps:
 * 1. Compute relevance scores between visual and text features
 * 2. Build conditional kernel matrix combining similarity and relevance
 * 3. Use fast greedy DPP to select diverse and relevant tokens
 *
 * Usage example:
 * ```cpp
 * Config config;
 * config.pruning_ratio = 50;  // 50% pruning, set to 0 to disable
 *
 * CDPruner pruner(config);
 * auto selected_tokens = pruner.select_tokens(visual_features, text_features);
 * auto pruned_features = pruner.apply_pruning(visual_features, text_features);
 * ```
 */
class CDPruner {
public:
    /**
     * @brief Constructor
     * @param config Configuration for CDPruner
     */
    explicit CDPruner(const Config& config);

    /**
     * @brief Select diverse and relevant visual tokens
     * @param visual_features Input visual features [B, N, D]
     * @param text_features Input text features [M, D]
     * @param silent If true, suppress detailed logging output
     * @return Selected token indices for each batch [B, T]
     */
    std::vector<std::vector<size_t>> select_tokens(const ov::Tensor& visual_features,
                                                   const ov::Tensor& text_features,
                                                   bool silent = false);

    /**
     * @brief Apply pruning and return only selected features
     * @param visual_features Input visual features [B, N, D]
     * @param text_features Input text features [M, D]
     * @param silent If true, suppress detailed logging output
     * @return Pruned visual features [B, T, D] where T is calculated from pruning_ratio
     */
    ov::Tensor apply_pruning(const ov::Tensor& visual_features, const ov::Tensor& text_features, bool silent = false);

    /**
     * @brief Apply pruning to multiple visual features and return concatenated result
     * @param visual_features_list Vector of input visual features, each [B, N, D]
     * @param text_features Input text features [M, D]
     * @return Concatenated pruned visual features [B, T*num_frames, D] where T is calculated from pruning_ratio
     */
    ov::Tensor apply_pruning(const std::vector<ov::Tensor>& visual_features_list, const ov::Tensor& text_features);

    /**
     * @brief Get current configuration
     * @return Current configuration
     */
    const Config& get_config() const {
        return m_config;
    }

    /**
     * @brief Update configuration dynamically
     * @param new_config New configuration to apply
     * @return true if configuration was updated successfully
     */
    bool update_config(const Config& new_config);

    /**
     * @brief Compute current pruning ratio
     * @return Ratio of selected tokens to default token count
     */
    float compute_pruning_ratio() const;

    /**
     * @brief Get statistics from the last pruning operation
     * @return Pruning statistics
     */
    PruningStatistics get_last_pruning_statistics() const;
<<<<<<< HEAD
    void print_cdpruner_processing_overview(size_t total_tokens,
                                            size_t feature_dim,
                                            size_t text_tokens,
                                            size_t text_feature_dim,
                                            size_t num_tokens_to_keep,
                                            size_t tokens_removed,
                                            size_t pruning_ratio,
                                            float relevance_weight);

    void print_cdpruner_processing_overview(size_t frame_count,
                                            size_t tokens_per_frame,
                                            size_t feature_dim,
                                            size_t text_tokens,
                                            size_t text_feature_dim,
                                            size_t num_tokens_to_keep_per_frame,
                                            size_t total_input_tokens,
                                            size_t total_output_tokens,
                                            size_t pruning_ratio,
                                            float relevance_weight);

    void print_cdpruner_performance_summary(const std::string& computation_mode,
                                            std::chrono::microseconds total_duration,
                                            std::chrono::microseconds kernel_duration,
                                            std::chrono::microseconds dpp_duration,
                                            size_t total_input_tokens,
                                            size_t total_output_tokens);

    void print_cdpruner_performance_summary(const std::string& computation_mode,
                                            std::chrono::microseconds total_duration,
                                            size_t frame_count,
                                            size_t total_input_tokens,
                                            size_t actual_total_tokens,
                                            size_t actual_batch_size,
                                            size_t actual_hidden_dim);
=======
    const std::vector<std::vector<size_t>>& get_last_selected_tokens() const {
        return m_last_selected_tokens;
    }
>>>>>>> be9b464e

private:
    /**
     * @brief Validate configuration parameters
     * @param config Configuration to validate
     * @throws std::invalid_argument if configuration is invalid
     */
    void validate_config(const Config& config);

    /**
     * @brief Validate input tensor shapes and types
     * @param visual_features Visual features tensor
     * @param text_features Text features tensor
     * @throws std::invalid_argument if tensors are invalid
     */
    void validate_input_tensors(const ov::Tensor& visual_features, const ov::Tensor& text_features);

    /**
     * @brief Create selection that includes all tokens (when pruning is disabled)
     * @param visual_features Visual features tensor
     * @return All token indices for each batch
     */
    std::vector<std::vector<size_t>> create_all_tokens_selection(const ov::Tensor& visual_features);

    Config m_config;                            ///< Configuration
    RelevanceCalculator m_relevance_calc;       ///< Relevance computation module
    ConditionalKernelBuilder m_kernel_builder;  ///< Kernel matrix construction module (with OpenVINO ops)
    FastGreedyDPP m_dpp_selector;               ///< DPP selection module

    mutable PruningStatistics m_last_statistics;  ///< Statistics from last operation
    mutable std::vector<std::vector<size_t>> m_last_selected_tokens;  ///< Token indices selected during last pruning
};

}  // namespace ov::genai::cdpruner<|MERGE_RESOLUTION|>--- conflicted
+++ resolved
@@ -110,7 +110,6 @@
      * @return Pruning statistics
      */
     PruningStatistics get_last_pruning_statistics() const;
-<<<<<<< HEAD
     void print_cdpruner_processing_overview(size_t total_tokens,
                                             size_t feature_dim,
                                             size_t text_tokens,
@@ -145,11 +144,9 @@
                                             size_t actual_total_tokens,
                                             size_t actual_batch_size,
                                             size_t actual_hidden_dim);
-=======
     const std::vector<std::vector<size_t>>& get_last_selected_tokens() const {
         return m_last_selected_tokens;
     }
->>>>>>> be9b464e
 
 private:
     /**
@@ -179,7 +176,7 @@
     ConditionalKernelBuilder m_kernel_builder;  ///< Kernel matrix construction module (with OpenVINO ops)
     FastGreedyDPP m_dpp_selector;               ///< DPP selection module
 
-    mutable PruningStatistics m_last_statistics;  ///< Statistics from last operation
+    mutable PruningStatistics m_last_statistics;                      ///< Statistics from last operation
     mutable std::vector<std::vector<size_t>> m_last_selected_tokens;  ///< Token indices selected during last pruning
 };
 
