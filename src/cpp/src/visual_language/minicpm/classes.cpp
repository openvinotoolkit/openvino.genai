
// Copyright (C) 2023-2025 Intel Corporation
// SPDX-License-Identifier: Apache-2.0

#include "visual_language/minicpm/classes.hpp"

#include "visual_language/clip.hpp"

#include "utils.hpp"

namespace ov::genai {

namespace {

std::string NATIVE_TAG = "<image>./</image>";

int ensure_divide(int length, int patch_size) {
    return std::max(static_cast<int>(std::round(static_cast<float>(length) / patch_size) * patch_size), patch_size);
}

std::pair<int, int> find_best_resize(std::pair<int, int> original_size, int scale_resolution, int patch_size, bool allow_upscale=false) {
    int width = original_size.first;
    int height = original_size.second;
    if ((width * height > scale_resolution * scale_resolution) || allow_upscale) {
        float r = static_cast<float>(width) / height;
        height = static_cast<int>(scale_resolution / std::sqrt(r));
        width = static_cast<int>(height * r);
    }
    int best_width = ensure_divide(width, patch_size);
    int best_height = ensure_divide(height, patch_size);
    return std::make_pair(best_width, best_height);
}

std::pair<int, int> get_refine_size(std::pair<int, int> original_size, std::pair<int, int> grid, int scale_resolution, int patch_size, bool allow_upscale) {
    int width, height;
    std::tie(width, height) = original_size;
    int grid_x, grid_y;
    std::tie(grid_x, grid_y) = grid;

    int refine_width = ensure_divide(width, grid_x);
    int refine_height = ensure_divide(height, grid_y);

    int grid_width = refine_width / grid_x;
    int grid_height = refine_height / grid_y;

    auto best_grid_size = find_best_resize(std::make_pair(grid_width, grid_height), scale_resolution, patch_size, allow_upscale);
    int best_grid_width, best_grid_height;
    std::tie(best_grid_width, best_grid_height) = best_grid_size;

    std::pair<int, int> refine_size = std::make_pair(best_grid_width * grid_x, best_grid_height * grid_y);
    return refine_size;
}

std::vector<std::vector<clip_image_u8>> slice_image(const clip_image_u8& img, const int max_slice_nums, const int scale_resolution, const int patch_size, const bool never_split) {
    const std::pair<int, int> original_size{img.nx, img.ny};
    const int original_width = img.nx;
    const int original_height = img.ny;
    const float log_ratio = logf(1.0f * original_width / original_height);
    const float ratio = 1.0f * original_width * original_height / (scale_resolution * scale_resolution);
    const int multiple = std::min(int(ceil(ratio)), max_slice_nums);

    std::vector<std::vector<clip_image_u8>> images;
    images.push_back(std::vector<clip_image_u8>{});

    if (multiple <= 1) {
        auto best_size = find_best_resize(original_size, scale_resolution, patch_size, true);
        images.back().push_back(clip_image_u8{});
        bicubic_resize(img, images.back().back(), best_size.first, best_size.second);
    }
    else if (multiple > 1) {

        std::vector<int> candidate_split_grids_nums;
        for (int i : {multiple - 1, multiple, multiple + 1}) {
            if (i == 1 || i > max_slice_nums) {
                continue;
            }
            candidate_split_grids_nums.push_back(i);
        }

        auto best_size = find_best_resize(original_size, scale_resolution, patch_size);
        images.back().push_back(clip_image_u8{});
        bicubic_resize(img, images.back().back(), best_size.first, best_size.second);

        std::vector<std::pair<int, int>> candidate_grids;

        for (int split_grids_nums : candidate_split_grids_nums) {
            int m = 1;
            while (m <= split_grids_nums) {
                if (split_grids_nums % m == 0) {
                    candidate_grids.emplace_back(m, split_grids_nums / m);
                }
                ++m;
            }
        }

        std::pair<int, int> best_grid{ 1, 1 };
        float min_error = std::numeric_limits<float>::infinity();

        for (const auto& grid : candidate_grids) {
            float error = std::abs(log_ratio - std::log(1.0f * grid.first / grid.second));
            if (error < min_error) {
                best_grid = grid;
                min_error = error;
            }
        }
        auto refine_size = get_refine_size(original_size, best_grid, scale_resolution, patch_size, true);
        clip_image_u8 refine_image;
        bicubic_resize(img, refine_image, refine_size.first, refine_size.second);

        // split_to_patches
        int width = refine_image.nx;
        int height = refine_image.ny;
        int grid_x = int(width / best_grid.first);
        int grid_y = int(height / best_grid.second);
        for (int patches_i = 0, ic = 0; patches_i < height && ic < best_grid.second; patches_i += grid_y, ic += 1) {
            images.push_back(std::vector<clip_image_u8>{});
            for (int patches_j = 0, jc = 0; patches_j < width && jc < best_grid.first; patches_j += grid_x, jc += 1) {
                images.back().push_back(clip_image_u8{});
                clip_image_u8& patch = images.back().back();
                patch.nx = grid_x;
                patch.ny = grid_y;
                patch.buf.resize(3 * patch.nx * patch.ny);
                for (int y = patches_i; y < patches_i + grid_y; ++y) {
                    for (int x = patches_j; x < patches_j + grid_x; ++x) {
                        const int i = 3 * (y * refine_image.nx + x);
                        const int j = 3 * ((y - patches_i) * patch.nx + (x - patches_j));
                        patch.buf[j] = refine_image.buf[i];
                        patch.buf[j + 1] = refine_image.buf[i + 1];
                        patch.buf[j + 2] = refine_image.buf[i + 2];
                    }
                }
            }
        }
    }

    return images;
}

// Reimplemented https://pytorch.org/docs/stable/generated/torch.nn.Unfold.html#torch.nn.Unfold
// in shape [NCHW], out shape: [N, C*kernel*kernel, H*W/kernel/kernel]
ov::Tensor unfold(const ov::Tensor& images_tensor, size_t kernel) {
    ov::Shape images_shape = images_tensor.get_shape();

    OPENVINO_ASSERT(4 == images_shape.size(), "Input tensor must be 4D (NCHW).");

    const size_t bs = images_shape.at(0);
    const size_t images_c = images_shape.at(1);
    const size_t images_h = images_shape.at(2);
    const size_t images_w = images_shape.at(3);

    OPENVINO_ASSERT(images_h >= kernel && images_w >= kernel, "Input height and width must be greater than or equal to kernel size.");

    const size_t new_c = images_c * kernel * kernel;
    const size_t output_h = (images_h - kernel) / kernel + 1;
    const size_t output_w = (images_w - kernel) / kernel + 1;
    const size_t kernels_per_plane = output_h * output_w;

    ov::Tensor unfolded_tensor(ov::element::f32, {bs, new_c, kernels_per_plane});
    const float* images = images_tensor.data<float>();
    float* unfolded = unfolded_tensor.data<float>();
    for (size_t batch_idx = 0; batch_idx < bs; ++batch_idx) {
        for (size_t c_idx = 0; c_idx < images_c; ++c_idx) {
            for (size_t h_out = 0; h_out < output_h; ++h_out) {
                for (size_t w_out = 0; w_out < output_w; ++w_out) {
                    size_t h_idx = h_out * kernel;  // Calculate input height index
                    size_t w_idx = w_out * kernel;  // Calculate input width index

                    for (size_t kh = 0; kh < kernel; ++kh) {
                        for (size_t kw = 0; kw < kernel; ++kw) {
                            size_t input_idx = (batch_idx * images_c * images_h * images_w) +
                                                (c_idx * images_h * images_w) +
                                                ((h_idx + kh) * images_w) +
                                                (w_idx + kw);

                            size_t unfolded_c_idx = (c_idx * kernel * kernel) + (kh * kernel) + kw;
                            size_t unfolded_idx = (batch_idx * new_c * kernels_per_plane) +
                                                    unfolded_c_idx * kernels_per_plane +
                                                    (h_out * output_w + w_out);

                            unfolded[unfolded_idx] = images[input_idx];
                        }
                    }
                }
            }
        }
    }
    return unfolded_tensor;
}

ov::Tensor preprocess_for_encoder(const ov::Tensor& images, size_t kernel) {
    ov::Shape images_shape = images.get_shape();
    OPENVINO_ASSERT(4 == images_shape.size());
    ov::Tensor unfolded_tensor = unfold(images, kernel);
    const ov::Shape& unfolded_shape = unfolded_tensor.get_shape();  // [N, C*kernel*kernel, H*W/kernel/kernel]
    const size_t bs = unfolded_shape[0];
    const size_t d1 = unfolded_shape[1];
    const size_t d2 = unfolded_shape[2];
    const size_t channels = 3;
    const size_t new_len = d2 * kernel;

    ov::Tensor permuted_tensor{ov::element::f32, {bs, channels, kernel, new_len}};
    const float* unfolded = unfolded_tensor.data<float>();
    float* permuted = permuted_tensor.data<float>();
    for (size_t b_idx = 0; b_idx < bs; ++b_idx) {
        for (size_t c_idx = 0; c_idx < channels; ++c_idx) {
            for (size_t k1_idx = 0; k1_idx < kernel; ++k1_idx) {
                for (size_t d2_idx = 0; d2_idx < d2; ++d2_idx) {
                    for (size_t k2_idx = 0; k2_idx < kernel; ++k2_idx) {
                        size_t unfolded_idx = b_idx * d1 * d2 +
                                            (c_idx * kernel * kernel + k1_idx * kernel + k2_idx) * d2 +
                                            d2_idx;
                        size_t permuted_idx = b_idx * channels * kernel * new_len +
                                            c_idx * kernel * new_len +
                                            k1_idx * new_len +
                                            d2_idx * kernel + k2_idx;
                        permuted[permuted_idx] = unfolded[unfolded_idx];
                    }
                }
            }
        }
    }
    return permuted_tensor;
}

// torch.bucketize(fractional_coords, boundaries, right=True)
std::vector<int64_t> bucket_size_right(const std::vector<float>& fractional_coords, const std::vector<float>& boundaries) {
    std::vector<int64_t> bucket_coords(fractional_coords.size());
    std::transform(fractional_coords.begin(), fractional_coords.end(), bucket_coords.begin(), [&boundaries](float fractional_coord) {
        return std::distance(boundaries.begin(), std::upper_bound(boundaries.begin(), boundaries.end(), fractional_coord));
    });
    return bucket_coords;
}

ov::Tensor prepare_vis_position_ids(
    const ov::Tensor& pixel_values,
    const ov::Tensor& patch_attention_mask,
    const std::vector<ImageSize> tgt_sizes,
    size_t patch_size,
    size_t num_patches_per_side) {
    size_t batch_size = pixel_values.get_shape().at(0);
    size_t max_im_h = pixel_values.get_shape().at(2), max_im_w = pixel_values.get_shape().at(3);
    size_t max_nb_patches_h = max_im_h / patch_size, max_nb_patches_w = max_im_w / patch_size;
    std::vector<float> boundaries(1.0f * num_patches_per_side - 1);
    std::generate(boundaries.begin(), boundaries.end(), [num_patches_per_side, val = 0.0f]() mutable {
        val += 1.0f / num_patches_per_side;
        return val;
    });
    size_t position_ids_batch_elem = max_nb_patches_h * max_nb_patches_w;
    ov::Tensor position_ids{ov::element::i64, {batch_size, position_ids_batch_elem}};
    int64_t* res_data = position_ids.data<int64_t>();
    std::fill_n(res_data, position_ids.get_size(), 0);

    for (size_t batch_idx = 0; batch_idx < batch_size; ++batch_idx) {
        size_t nb_patches_h = tgt_sizes.at(batch_idx).height;
        size_t nb_patches_w = tgt_sizes.at(batch_idx).width;

        std::vector<float> fractional_coords_h(nb_patches_h);
        std::generate(fractional_coords_h.begin(), fractional_coords_h.end(), [nb_patches_h, val = -1.0f / nb_patches_h]() mutable {
            val += 1.0f / nb_patches_h;
            return val;
        });
        std::vector<float> fractional_coords_w(nb_patches_w);
        std::generate(fractional_coords_w.begin(), fractional_coords_w.end(), [nb_patches_w, val = -1.0f / nb_patches_w]() mutable {
            val += 1.0f / nb_patches_w;
            return val;
        });

        std::vector<int64_t> bucket_coords_h = bucket_size_right(fractional_coords_h, boundaries);
        std::vector<int64_t> bucket_coords_w = bucket_size_right(fractional_coords_w, boundaries);

        std::vector<int64_t> pos_ids(bucket_coords_h.size() * bucket_coords_w.size());
        for (size_t col = 0; col < bucket_coords_h.size(); ++col) {
            for (size_t row = 0; row < bucket_coords_w.size(); ++row) {;
                pos_ids.at(col * bucket_coords_w.size() + row) = bucket_coords_h.at(col) * num_patches_per_side + bucket_coords_w.at(row);
            }
        }
        std::copy(pos_ids.begin(), pos_ids.end(), res_data + batch_idx * position_ids_batch_elem);
    }
    return position_ids;
}

EncodedImage llava_image_embed_make_with_bytes_slice(clip_ctx& ctx_clip, const ov::Tensor& img, ov::InferRequest& encoder, int max_slice_nums, int scale_resolution, size_t patch_size, bool never_split) {
    clip_image_u8 source = tensor_to_clip_image_u8(img);
    std::vector<std::vector<clip_image_u8>> imgs = slice_image(source, max_slice_nums, scale_resolution, patch_size, never_split);
    std::vector<std::vector<ov::Tensor>> results;
    std::vector<std::vector<ImageSize>> sizes;
    const size_t channels = 3;

    std::vector<std::vector<clip_image_f32>> preprocessed{imgs.size()};
    size_t max_h = 0, max_w = 0, n_images = 0, max_size = 0;
    std::transform(imgs.begin(), imgs.end(), preprocessed.begin(), [&ctx_clip, &max_h, &max_w, &max_size, &n_images](const std::vector<clip_image_u8>& row) {
        std::vector<clip_image_f32> processed_row{row.size()};
        std::transform(row.begin(), row.end(), processed_row.begin(), [&ctx_clip, &max_h, &max_w, &max_size, &n_images](const clip_image_u8& raw) {
            clip_image_f32 im = clip_image_preprocess(ctx_clip, raw);
            if (size_t(im.ny) * size_t(im.nx) > max_size) {
                max_size = size_t(im.ny) * size_t(im.nx);
                max_h = size_t(im.ny);
                max_w = size_t(im.nx);
            }
            ++n_images;
            return im;
        });
        return processed_row;
    });

    ov::Tensor pixel_values{ov::element::f32, {n_images, channels, patch_size, max_size / patch_size}};
    size_t d3_all_pixel = pixel_values.get_shape().at(3);
    float* pixel_value_data = pixel_values.data<float>();
    
    //image chw to 1*c*kernel*hw/kernel and padding zero
    clip_image_f32& resized_preprocessed = preprocessed.at(0).at(0);
    size_t img_h = resized_preprocessed.ny;
    size_t img_w = resized_preprocessed.nx;
    ov::Tensor clip_img{ov::element::f32, {1, channels, img_h, img_w}, resized_preprocessed.buf.data()};
    ov::Tensor clip_pixel_values = preprocess_for_encoder(clip_img, patch_size);

    float* clip_value_data = clip_pixel_values.data<float>();
    size_t batch_pixel = 1;
    size_t d3_clip_pixel = clip_pixel_values.get_shape().at(3);
    for (size_t c_idx = 0; c_idx < channels; ++c_idx) {
        for (size_t k_idx = 0; k_idx < patch_size; k_idx++) {
            std::copy(clip_value_data, clip_value_data + d3_clip_pixel, pixel_value_data);
            clip_value_data += d3_clip_pixel;
            pixel_value_data += d3_all_pixel; 
        }
    }

    if (1 < preprocessed.size()) {
        for (size_t row = 1; row < preprocessed.size(); ++row) {
            size_t n_slices = preprocessed.at(row).size();
            for (size_t col = 0; col < n_slices; ++col) {
                clip_image_f32& elem = preprocessed.at(row).at(col);
                img_h = elem.ny;
                img_w = elem.nx;
                ov::Tensor clip_img{ov::element::f32, {1, channels, img_h, img_w}, elem.buf.data()};
                ov::Tensor clip_pixel_values = preprocess_for_encoder(clip_img, patch_size);
                
                d3_clip_pixel = clip_pixel_values.get_shape().at(3);
                clip_value_data = clip_pixel_values.data<float>();
                pixel_value_data = pixel_values.data<float>() + batch_pixel * channels * patch_size * d3_all_pixel;
                for (size_t c_idx = 0; c_idx < channels; ++c_idx) {
                    for (size_t k_idx = 0; k_idx < patch_size; k_idx++) {
                        std::copy(clip_value_data, clip_value_data + d3_clip_pixel, pixel_value_data);
                        clip_value_data += d3_clip_pixel;
                        pixel_value_data += d3_all_pixel;
                    }
                }
                batch_pixel++;
            }
        }
    }
    encoder.set_tensor("pixel_values", pixel_values);

    ov::Tensor patch_attention_mask{ov::element::f32, {pixel_values.get_shape().at(0), 1, max_h / patch_size * max_w / patch_size}};
    float* attention_data = patch_attention_mask.data<float>();
    std::fill_n(attention_data, patch_attention_mask.get_size(), 0.0f);
    std::fill_n(attention_data, resized_preprocessed.ny / patch_size * resized_preprocessed.nx / patch_size, 1.0f);
    if (1 < preprocessed.size()) {
        for (size_t row = 1; row < preprocessed.size(); ++row) {
            size_t n_slices = preprocessed.at(row).size();
            for (size_t col = 0; col < n_slices; ++col) {
                const clip_image_f32& elem = preprocessed.at(row).at(col);
                std::fill_n(attention_data + ((row - 1) * n_slices + col + 1) * max_h / patch_size * max_w / patch_size, elem.ny / patch_size * elem.nx / patch_size, 1.0f);
            }
        }
    }
    encoder.set_tensor("patch_attention_mask", patch_attention_mask);

    ImageSize resized_source_size{resized_preprocessed.ny / patch_size, resized_preprocessed.nx / patch_size};
    std::vector<ImageSize> tgt_sizes{resized_source_size};
    if (1 < preprocessed.size()) {
        for (const std::vector<clip_image_f32>& row : preprocessed) {
            for (const clip_image_f32& elem : row) {
                tgt_sizes.push_back({elem.ny / patch_size, elem.nx / patch_size});
            }
        }
    }
    ov::Tensor position_ids = prepare_vis_position_ids(pixel_values, patch_attention_mask, tgt_sizes, patch_size, ctx_clip.image_size / patch_size);
    encoder.set_tensor("position_ids", position_ids);
    encoder.infer();
    const ov::Tensor& output_tensor = encoder.get_output_tensor();

    if (1 == preprocessed.size()) {
        ov::Tensor resized_source{ov::element::f32, output_tensor.get_shape()};
        output_tensor.copy_to(resized_source);
        return {std::move(resized_source), resized_source_size};
    }

    size_t old_hidden_size = output_tensor.get_shape().at(2);
    const float* out = output_tensor.data<float>();
    ov::Tensor resized_source{ov::element::f32, {1, resized_source_size.height * resized_source_size.width, old_hidden_size}};
    std::copy_n(out, resized_source.get_size(), resized_source.data<float>());

    size_t n_patches = tgt_sizes.at(1).height * tgt_sizes.at(1).width;
    ov::Tensor encoded_slices{ov::element::f32, {preprocessed.size() - 1, preprocessed.at(1).size(), n_patches, old_hidden_size}};
    for (size_t col = 0; col < preprocessed.size() - 1; ++col) {
        for (size_t row = 0; row < preprocessed.at(1).size(); ++row) {
            std::copy_n(out + (col * preprocessed.at(1).size() + row + 1) * n_patches * old_hidden_size, n_patches * old_hidden_size, encoded_slices.data<float>() + (col * preprocessed.at(1).size() + row) * n_patches * old_hidden_size);
        }
    }
    return {resized_source, resized_source_size, encoded_slices, tgt_sizes.at(1)};
}

} // namespace

EncodedImage VisionEncoderMiniCPM::encode(const ov::Tensor& image, const ov::AnyMap& config_map) {
    ProcessorConfig config = utils::from_any_map(config_map, m_processor_config);

    clip_ctx ctx_clip;
    ctx_clip.image_size = config.image_size;
    std::copy(config.norm_mean.begin(), config.norm_mean.end(), ctx_clip.image_mean);
    std::copy(config.norm_std.begin(), config.norm_std.end(), ctx_clip.image_std);
    return llava_image_embed_make_with_bytes_slice(ctx_clip, image, m_vision_encoder, config.max_slice_nums, config.scale_resolution, config.patch_size, 0 == config.max_slice_nums);
}

namespace {

ov::Tensor concatenate_last_dim(const ov::Tensor& first, const ov::Tensor& second) {
    size_t res_d_0 = first.get_shape().at(0);
    size_t res_d_1 = first.get_shape().at(1);
    OPENVINO_ASSERT(second.get_shape().at(0) == res_d_0);
    OPENVINO_ASSERT(second.get_shape().at(1) == res_d_1);
    size_t res_d_2 = first.get_shape().at(2) + second.get_shape().at(2);
    ov::Tensor res{first.get_element_type(), {res_d_0, res_d_1, res_d_2}};
    float* first_data = first.data<float>();
    float* second_data = second.data<float>();
    float* res_data = res.data<float>();
    for (size_t i = 0; i < res_d_0; ++i) {
        for (size_t j = 0; j < res_d_1; ++j) {
            size_t k = 0;
            for (; k < first.get_shape().at(2); ++k) {
                res_data[i * res_d_1 * res_d_2 + j * res_d_2 + k]
                    = first_data[i * res_d_1 * first.get_shape().at(2) + j * first.get_shape().at(2) + k];
            }
            for (size_t l = 0; l < second.get_shape().at(2); ++l, ++k) {
                res_data[i * res_d_1 * res_d_2 + j * res_d_2 + k]
                    = second_data[i * res_d_1 * second.get_shape().at(2) + j * second.get_shape().at(2) + l];
            }
        }
    }
    return res;
}

/// embed_dim: output dimension for each position
/// pos: a list of positions to be encoded: size (H, W)
/// out: (H, W, D)
ov::Tensor get_1d_sincos_pos_embed_from_grid_new(size_t embed_dim, const ov::Tensor& pos) {
    OPENVINO_ASSERT(embed_dim % 2 == 0);
    ov::Shape pos_shape = pos.get_shape();
    size_t H = pos_shape[0];
    size_t W = pos_shape[1];

    std::vector<float> omega(embed_dim / 2);
    for (size_t i = 0; i < omega.size(); ++i) {
        omega[i] = 1.0f / std::pow(10000.0f, float(i) / (embed_dim / 2));
    }

    std::vector<size_t> out_shape = {H, W, embed_dim};
    ov::Tensor emb(ov::element::f32, out_shape);

    float* pos_data = pos.data<float>();
    float* emb_data = emb.data<float>();

    size_t counter = 0;
    for (size_t h = 0; h < H; ++h) {
        for (size_t w = 0; w < W; ++w) {
            for (size_t d = 0; d < embed_dim / 2; ++d) {
                // Correctly access the 2D position grid
                float value = omega[d] * pos_data[h * W + w];
                emb_data[h * W * embed_dim + w * embed_dim + d] = std::sin(value);
                emb_data[h * W * embed_dim + w * embed_dim + d + (embed_dim / 2)] = std::cos(value);
            }
        }
    }
    return emb;
}

ov::Tensor get_2d_sincos_pos_embed_from_grid(size_t embed_dim, const ov::Tensor& grid) {
    OPENVINO_ASSERT(embed_dim % 2 == 0);
    ov::Shape grid_shape = grid.get_shape();
    float* grid_data = grid.data<float>();
    ov::Shape plane_shape{grid_shape.at(1), grid_shape.at(2)};
    ov::Tensor emb_h = get_1d_sincos_pos_embed_from_grid_new(embed_dim / 2, ov::Tensor{
        ov::element::f32,
        plane_shape,
        grid_data
    });  // (H, W, D/2)
    ov::Tensor emb_w = get_1d_sincos_pos_embed_from_grid_new(embed_dim / 2, ov::Tensor{
        ov::element::f32,
        plane_shape,
        grid_data + plane_shape.at(0) * plane_shape.at(1)
    });  // (H, W, D/2)
    return concatenate_last_dim(emb_h, emb_w);
}

/// image_size: image_size or (image_height, image_width)
/// return:
/// pos_embed: [image_height, image_width, embed_dim]
ov::Tensor get_2d_sincos_pos_embed(size_t embed_dim, const ImageSize& image_size) {
    size_t grid_h_size = image_size.height, grid_w_size = image_size.width;
    ov::Tensor grid(ov::element::f32, {2, grid_h_size, grid_w_size});
    float* data = grid.data<float>();
    for (size_t y = 0; y < grid_h_size; ++y) {
        std::iota(data, data + grid_w_size, 0.0f);
        data += grid_w_size;
    }
    for (float y = 0.0f; y < grid_h_size; ++y) {
        std::fill(data, data + grid_w_size, y);
        data += grid_w_size;
    }
    return get_2d_sincos_pos_embed_from_grid(embed_dim, grid);
}

void adjust_pos_cache(
    const std::vector<ImageSize>& target_sizes,
    size_t hidden_size,
    ov::Tensor& pos_embed_cache) {
    size_t max_h = std::max_element(target_sizes.begin(), target_sizes.end(), [](const ImageSize& left, const ImageSize& right) {
        return left.height < right.height;
    })->height;
    size_t max_w = std::max_element(target_sizes.begin(), target_sizes.end(), [](const ImageSize& left, const ImageSize& right) {
        return left.width < right.width;
    })->width;
    size_t allocated_height, allocated_width;
    if (pos_embed_cache) {
        const ov::Shape& allocated_shape = pos_embed_cache.get_shape();
        allocated_height = allocated_shape.at(0);
        allocated_width = allocated_shape.at(1);
    } else {
        allocated_height = allocated_width = 70;
    }
    if (max_h > allocated_height || max_w > allocated_width) {
        allocated_height = std::max(max_h, allocated_height);
        allocated_width = std::max(max_w, allocated_width);
        pos_embed_cache = get_2d_sincos_pos_embed(
            hidden_size, {allocated_height, allocated_width}
        );
    }
}

} // namespace

InputsEmbedderMiniCPM::InputsEmbedderMiniCPM(
    const VLMConfig& vlm_config,
    const std::filesystem::path& model_dir,
    const std::string& device,
    const ov::AnyMap device_config) :
    IInputsEmbedder(vlm_config, model_dir, device, device_config) {
    auto compiled_model =
        utils::singleton_core().compile_model(model_dir / "openvino_resampler_model.xml", device, device_config);
    ov::genai::utils::print_compiled_model_properties(compiled_model, "VLM resampler model");
    m_resampler = compiled_model.create_infer_request();
    m_pos_embed_cache = get_2d_sincos_pos_embed(m_vlm_config.hidden_size, {70, 70});
}

InputsEmbedderMiniCPM::InputsEmbedderMiniCPM(
    const VLMConfig& vlm_config,
    const ModelsMap& models_map,
    const Tokenizer& tokenizer,
    const std::filesystem::path& config_dir_path,
    const std::string& device,
    const ov::AnyMap device_config) :
    IInputsEmbedder(vlm_config, models_map, tokenizer, config_dir_path, device, device_config) {
    m_resampler = utils::singleton_core().compile_model(
        utils::get_model_weights_pair(models_map, "resampler").first,
        utils::get_model_weights_pair(models_map, "resampler").second,
        device,
        device_config
    ).create_infer_request();
    m_pos_embed_cache = get_2d_sincos_pos_embed(m_vlm_config.hidden_size, {70, 70});
}

ov::Tensor InputsEmbedderMiniCPM::get_inputs_embeds(const std::string& prompt, const std::vector<ov::genai::EncodedImage>& images, ov::genai::VLMPerfMetrics& metrics) {
    std::string images_prompt;
<<<<<<< HEAD
    auto [unified_prompt, images_sequence] = unify_prompt(prompt, NATIVE_TAG, images.size(), m_image_id);
=======
    std::vector<EncodedImage> embeds;

    std::vector<ov::Tensor> single_images = to_single_image_tensors(images);
    auto [unified_prompt, images_sequence] = unify_prompt(
        prompt,
        NATIVE_TAG,
        '(' + NATIVE_TAG + ")\n",
        single_images.size(),
        m_image_id
    );

    for (const ov::Tensor& image : single_images) {
        embeds.push_back(m_vision_encoder->encode(image));
    }
>>>>>>> 672a2324

    std::string unk64;
    for (size_t idx = 0; idx < m_vlm_config.query_num; ++idx) {
        unk64 += m_vlm_config.unk;
    }

    for (size_t new_image_id : images_sequence) {
        const EncodedImage& encoded_image = images.at(new_image_id - m_prev_image_id);
        std::string expanded_tag;
        if (m_vlm_config.use_image_id) {
            expanded_tag += m_vlm_config.im_id_start + std::to_string(new_image_id) + m_vlm_config.im_id_end;
        }
        expanded_tag += m_vlm_config.im_start + unk64 + m_vlm_config.im_end;
        if (encoded_image.slices) {
            ov::Shape slices_shape = encoded_image.slices.get_shape();
            for (size_t row_idx = 0; row_idx < slices_shape.at(0); ++row_idx) {
                for (size_t col_idx = 0; col_idx < slices_shape.at(1); ++col_idx) {
                    expanded_tag += m_vlm_config.slice_start + unk64 + m_vlm_config.slice_end;
                }
                expanded_tag += '\n';
            }
            expanded_tag.pop_back();  // Equivalent of python "\n".join(slices).
        }
        unified_prompt.replace(unified_prompt.find(NATIVE_TAG), NATIVE_TAG.length(), expanded_tag);
    }
    m_image_id = images_sequence.empty() ? m_image_id : *std::max_element(images_sequence.begin(), images_sequence.end()) + 1;

    ov::Tensor encoded_input = get_encoded_input_ids(unified_prompt, metrics);

    ov::Tensor inputs_embeds = m_embedding.infer(encoded_input);
    OPENVINO_ASSERT(
        m_vlm_config.hidden_size == inputs_embeds.get_shape().at(2),
        "Unexpected embedding size"
    );
    auto start_tokenizer_time = std::chrono::steady_clock::now();
    ov::Tensor special_tokens = m_tokenizer.encode(
        m_vlm_config.im_start
        + m_vlm_config.im_end
        + m_vlm_config.slice_start
        + m_vlm_config.slice_end
    ).input_ids;
    auto end_tokenizer_time = std::chrono::steady_clock::now();
    OPENVINO_ASSERT(metrics.raw_metrics.tokenization_durations.size() > 0);
    metrics.raw_metrics.tokenization_durations[metrics.raw_metrics.tokenization_durations.size() - 1] += ov::genai::MicroSeconds(PerfMetrics::get_microsec(end_tokenizer_time - start_tokenizer_time));
    OPENVINO_ASSERT(
        4 == special_tokens.get_shape().at(1),
        "Every special token must be represented with a single int."
    );
    int64_t im_start_id = special_tokens.data<int64_t>()[0];
    int64_t im_end_id = special_tokens.data<int64_t>()[1];
    int64_t slice_start_id = special_tokens.data<int64_t>()[2];
    int64_t slice_end_id = special_tokens.data<int64_t>()[3];
    int64_t im_start_pos = 0, slice_start_pos = 0;
    int64_t* begin = encoded_input.data<int64_t>();
    int64_t* ids = begin;
    size_t encoded_input_size = encoded_input.get_size();
    int64_t* end = ids + encoded_input_size;
    float* inputs_embeds_data = inputs_embeds.data<float>();
    for (size_t image_id : images_sequence) {
        const EncodedImage& encoded_image = images.at(image_id - m_prev_image_id);
        const ov::Tensor& resampled_source = resample(encoded_image.resized_source, {encoded_image.resized_source_size});
        float* emb = resampled_source.data<float>();
        ids = std::find(ids, end, im_start_id);
        OPENVINO_ASSERT(end != ids);
        ++ids;
        std::copy_n(emb, resampled_source.get_size(), inputs_embeds_data + std::distance(begin, ids) * m_vlm_config.hidden_size);
        ids += m_vlm_config.query_num;
        if (encoded_image.slices) {
            size_t token_idx = 0;
            const ov::Shape& slices_shape = encoded_image.slices.get_shape();
            for (size_t i = 0; i < slices_shape.at(0); ++i) {
                for (size_t ja = 0; ja < slices_shape.at(1); ++ja) {
                    size_t d2 = slices_shape.at(2);
                    size_t d3 = slices_shape.at(3);
                    ov::Tensor encoded_view{ov::element::f32, {1, d2, d3}, encoded_image.slices.data<float>() + (i * slices_shape.at(1) + ja) * d2 * d3};
                    const ov::Tensor& vision_embed_tensor_i_j = resample(encoded_view, {encoded_image.slices_size});
                    ids = std::find(ids, end, slice_start_id);
                    OPENVINO_ASSERT(end != ids);
                    ++ids;
                    std::copy_n(vision_embed_tensor_i_j.data<float>(), vision_embed_tensor_i_j.get_size(), inputs_embeds_data + std::distance(begin, ids) * m_vlm_config.hidden_size);
                    ids += m_vlm_config.query_num;
                }
            }
        }
    }

    if (!m_is_chat_conversation) {
        m_image_id = 0;
        m_prev_image_id = 0;
    }
    return inputs_embeds;
}

void InputsEmbedderMiniCPM::update_chat_history(const std::string& decoded_results, const ov::genai::GenerationStatus generation_finish_status) {
    IInputsEmbedder::update_chat_history(decoded_results, generation_finish_status);
    if (generation_finish_status == ov::genai::GenerationStatus::CANCEL)
        m_image_id = m_prev_image_id;
    else
        m_prev_image_id = m_image_id;
}

void InputsEmbedderMiniCPM::start_chat(const std::string& system_message) {
    IInputsEmbedder::start_chat(system_message);
    m_prev_image_id = 0;
}

void InputsEmbedderMiniCPM::finish_chat() {
    IInputsEmbedder::finish_chat();
    m_prev_image_id = 0;
}

bool InputsEmbedderMiniCPM::prompt_has_image_tag(const std::string& prompt) const {
    return IInputsEmbedder::prompt_has_image_tag(prompt) || prompt.find(NATIVE_TAG) != std::string::npos;
}

ov::Tensor InputsEmbedderMiniCPM::resample(const ov::Tensor& encoded_image, const std::vector<ImageSize>& target_sizes) {
    size_t bs = encoded_image.get_shape().at(0);
    std::vector<size_t> patch_len{target_sizes.size()};
    std::transform(target_sizes.begin(), target_sizes.end(), patch_len.begin(), [](const ImageSize& height_width) {
        return height_width.height * height_width.width;
    });
    adjust_pos_cache(
        target_sizes,
        m_vlm_config.hidden_size,
        m_pos_embed_cache
    );
    size_t max_patch_len = *std::max_element(patch_len.begin(), patch_len.end());
    ov::Tensor key_padding_mask(ov::element::f32, {bs, max_patch_len});
    float* mask_data = key_padding_mask.data<float>();
    size_t embed_len = m_pos_embed_cache.get_shape().at(2);
    ov::Tensor pos_embed(ov::element::f32, {max_patch_len, bs, embed_len});  // BLD => L * B * D
    float* pos_embed_data = pos_embed.data<float>();
    float* cache_data = m_pos_embed_cache.data<float>();
    size_t _d0 = m_pos_embed_cache.get_shape().at(0);
    size_t _d1 = m_pos_embed_cache.get_shape().at(1);
    for (size_t i = 0; i < bs; ++i) {
        size_t target_h = target_sizes.at(i).height;
        size_t target_w = target_sizes.at(i).width;
        for (size_t h_idx = 0; h_idx < target_h; ++h_idx) {
            for (size_t w_idx = 0; w_idx < target_w; ++w_idx) {
                std::copy_n(
                    cache_data + (h_idx * _d1 + w_idx) * embed_len,
                    embed_len,
                    pos_embed_data + (h_idx * target_w + w_idx) * bs * embed_len + i * embed_len
                );
            }
        }
        for (size_t flat = target_h * target_w; flat < max_patch_len; ++flat) {
            std::fill_n(pos_embed_data + flat * bs * embed_len + i * embed_len, embed_len, 0.0f);
        }
        std::fill_n(mask_data + i * max_patch_len, patch_len[i], 0.0f);
        std::fill_n(mask_data + i * max_patch_len + patch_len[i], max_patch_len - patch_len[i], 1.0f);
    }
    m_resampler.set_tensor("image_feature", encoded_image);  // [N, H*W, old_hidden_size]
    m_resampler.set_tensor("pos_embed", pos_embed);  // [H*W, N, new_hidden_size]
    m_resampler.set_tensor("key_padding_mask", key_padding_mask);  // [N, H*W]
    m_resampler.infer();
    return m_resampler.get_output_tensor();  // [N, query_num, new_hidden_size]
}

} // namespace ov::genai<|MERGE_RESOLUTION|>--- conflicted
+++ resolved
@@ -571,25 +571,13 @@
 }
 
 ov::Tensor InputsEmbedderMiniCPM::get_inputs_embeds(const std::string& prompt, const std::vector<ov::genai::EncodedImage>& images, ov::genai::VLMPerfMetrics& metrics) {
-    std::string images_prompt;
-<<<<<<< HEAD
-    auto [unified_prompt, images_sequence] = unify_prompt(prompt, NATIVE_TAG, images.size(), m_image_id);
-=======
-    std::vector<EncodedImage> embeds;
-
-    std::vector<ov::Tensor> single_images = to_single_image_tensors(images);
     auto [unified_prompt, images_sequence] = unify_prompt(
         prompt,
         NATIVE_TAG,
         '(' + NATIVE_TAG + ")\n",
-        single_images.size(),
+        images.size(),
         m_image_id
     );
-
-    for (const ov::Tensor& image : single_images) {
-        embeds.push_back(m_vision_encoder->encode(image));
-    }
->>>>>>> 672a2324
 
     std::string unk64;
     for (size_t idx = 0; idx < m_vlm_config.query_num; ++idx) {
