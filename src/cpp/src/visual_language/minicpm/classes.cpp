
// Copyright (C) 2023-2025 Intel Corporation
// SPDX-License-Identifier: Apache-2.0

#include "visual_language/minicpm/classes.hpp"

#include "visual_language/clip.hpp"

#include "utils.hpp"

namespace ov::genai {

namespace {

std::string NATIVE_TAG = "<image>./</image>";

int ensure_divide(int length, int patch_size) {
    return std::max(static_cast<int>(std::round(static_cast<float>(length) / patch_size) * patch_size), patch_size);
}

std::pair<int, int> find_best_resize(std::pair<int, int> original_size, int scale_resolution, int patch_size, bool allow_upscale=false) {
    int width = original_size.first;
    int height = original_size.second;
    if ((width * height > scale_resolution * scale_resolution) || allow_upscale) {
        float r = static_cast<float>(width) / height;
        height = static_cast<int>(scale_resolution / std::sqrt(r));
        width = static_cast<int>(height * r);
    }
    int best_width = ensure_divide(width, patch_size);
    int best_height = ensure_divide(height, patch_size);
    return std::make_pair(best_width, best_height);
}

std::pair<int, int> get_refine_size(std::pair<int, int> original_size, std::pair<int, int> grid, int scale_resolution, int patch_size, bool allow_upscale) {
    int width, height;
    std::tie(width, height) = original_size;
    int grid_x, grid_y;
    std::tie(grid_x, grid_y) = grid;

    int refine_width = ensure_divide(width, grid_x);
    int refine_height = ensure_divide(height, grid_y);

    int grid_width = refine_width / grid_x;
    int grid_height = refine_height / grid_y;

    auto best_grid_size = find_best_resize(std::make_pair(grid_width, grid_height), scale_resolution, patch_size, allow_upscale);
    int best_grid_width, best_grid_height;
    std::tie(best_grid_width, best_grid_height) = best_grid_size;

    std::pair<int, int> refine_size = std::make_pair(best_grid_width * grid_x, best_grid_height * grid_y);
    return refine_size;
}

std::vector<std::vector<clip_image_u8>> slice_image(const clip_image_u8& img, const int max_slice_nums, const int scale_resolution, const int patch_size, const bool never_split) {
    const std::pair<int, int> original_size{img.nx, img.ny};
    const int original_width = img.nx;
    const int original_height = img.ny;
    const float log_ratio = logf(1.0f * original_width / original_height);
    const float ratio = 1.0f * original_width * original_height / (scale_resolution * scale_resolution);
    const int multiple = std::min(int(ceil(ratio)), max_slice_nums);

    std::vector<std::vector<clip_image_u8>> images;
    images.push_back(std::vector<clip_image_u8>{});

    if (multiple <= 1) {
        auto best_size = find_best_resize(original_size, scale_resolution, patch_size, true);
        images.back().push_back(clip_image_u8{});
        bicubic_resize(img, images.back().back(), best_size.first, best_size.second);
    }
    else if (multiple > 1) {

        std::vector<int> candidate_split_grids_nums;
        for (int i : {multiple - 1, multiple, multiple + 1}) {
            if (i == 1 || i > max_slice_nums) {
                continue;
            }
            candidate_split_grids_nums.push_back(i);
        }

        auto best_size = find_best_resize(original_size, scale_resolution, patch_size);
        images.back().push_back(clip_image_u8{});
        bicubic_resize(img, images.back().back(), best_size.first, best_size.second);

        std::vector<std::pair<int, int>> candidate_grids;

        for (int split_grids_nums : candidate_split_grids_nums) {
            int m = 1;
            while (m <= split_grids_nums) {
                if (split_grids_nums % m == 0) {
                    candidate_grids.emplace_back(m, split_grids_nums / m);
                }
                ++m;
            }
        }

        std::pair<int, int> best_grid{ 1, 1 };
        float min_error = std::numeric_limits<float>::infinity();

        for (const auto& grid : candidate_grids) {
            float error = std::abs(log_ratio - std::log(1.0f * grid.first / grid.second));
            if (error < min_error) {
                best_grid = grid;
                min_error = error;
            }
        }
        auto refine_size = get_refine_size(original_size, best_grid, scale_resolution, patch_size, true);
        clip_image_u8 refine_image;
        bicubic_resize(img, refine_image, refine_size.first, refine_size.second);

        // split_to_patches
        int width = refine_image.nx;
        int height = refine_image.ny;
        int grid_x = int(width / best_grid.first);
        int grid_y = int(height / best_grid.second);
        for (int patches_i = 0, ic = 0; patches_i < height && ic < best_grid.second; patches_i += grid_y, ic += 1) {
            images.push_back(std::vector<clip_image_u8>{});
            for (int patches_j = 0, jc = 0; patches_j < width && jc < best_grid.first; patches_j += grid_x, jc += 1) {
                images.back().push_back(clip_image_u8{});
                clip_image_u8& patch = images.back().back();
                patch.nx = grid_x;
                patch.ny = grid_y;
                patch.buf.resize(3 * patch.nx * patch.ny);
                for (int y = patches_i; y < patches_i + grid_y; ++y) {
                    for (int x = patches_j; x < patches_j + grid_x; ++x) {
                        const int i = 3 * (y * refine_image.nx + x);
                        const int j = 3 * ((y - patches_i) * patch.nx + (x - patches_j));
                        patch.buf[j] = refine_image.buf[i];
                        patch.buf[j + 1] = refine_image.buf[i + 1];
                        patch.buf[j + 2] = refine_image.buf[i + 2];
                    }
                }
            }
        }
    }

    return images;
}

// Reimplemented https://pytorch.org/docs/stable/generated/torch.nn.Unfold.html#torch.nn.Unfold
// in shape [NCHW], out shape: [N, C*kernel*kernel, H*W/kernel/kernel]
ov::Tensor unfold(const ov::Tensor& images_tensor, size_t kernel) {
    ov::Shape images_shape = images_tensor.get_shape();

    OPENVINO_ASSERT(4 == images_shape.size(), "Input tensor must be 4D (NCHW).");

    const size_t bs = images_shape.at(0);
    const size_t images_c = images_shape.at(1);
    const size_t images_h = images_shape.at(2);
    const size_t images_w = images_shape.at(3);

    OPENVINO_ASSERT(images_h >= kernel && images_w >= kernel, "Input height and width must be greater than or equal to kernel size.");

    const size_t new_c = images_c * kernel * kernel;
    const size_t output_h = (images_h - kernel) / kernel + 1;
    const size_t output_w = (images_w - kernel) / kernel + 1;
    const size_t kernels_per_plane = output_h * output_w;

    ov::Tensor unfolded_tensor(ov::element::f32, {bs, new_c, kernels_per_plane});
    const float* images = images_tensor.data<float>();
    float* unfolded = unfolded_tensor.data<float>();
    for (size_t batch_idx = 0; batch_idx < bs; ++batch_idx) {
        for (size_t c_idx = 0; c_idx < images_c; ++c_idx) {
            for (size_t h_out = 0; h_out < output_h; ++h_out) {
                for (size_t w_out = 0; w_out < output_w; ++w_out) {
                    size_t h_idx = h_out * kernel;  // Calculate input height index
                    size_t w_idx = w_out * kernel;  // Calculate input width index

                    for (size_t kh = 0; kh < kernel; ++kh) {
                        for (size_t kw = 0; kw < kernel; ++kw) {
                            size_t input_idx = (batch_idx * images_c * images_h * images_w) +
                                                (c_idx * images_h * images_w) +
                                                ((h_idx + kh) * images_w) +
                                                (w_idx + kw);

                            size_t unfolded_c_idx = (c_idx * kernel * kernel) + (kh * kernel) + kw;
                            size_t unfolded_idx = (batch_idx * new_c * kernels_per_plane) +
                                                    unfolded_c_idx * kernels_per_plane +
                                                    (h_out * output_w + w_out);

                            unfolded[unfolded_idx] = images[input_idx];
                        }
                    }
                }
            }
        }
    }
    return unfolded_tensor;
}

ov::Tensor preprocess_for_encoder(const ov::Tensor& images, size_t kernel) {
    ov::Shape images_shape = images.get_shape();
    OPENVINO_ASSERT(4 == images_shape.size());
    ov::Tensor unfolded_tensor = unfold(images, kernel);
    const ov::Shape& unfolded_shape = unfolded_tensor.get_shape();  // [N, C*kernel*kernel, H*W/kernel/kernel]
    const size_t bs = unfolded_shape[0];
    const size_t d1 = unfolded_shape[1];
    const size_t d2 = unfolded_shape[2];
    const size_t channels = 3;
    const size_t new_len = d2 * kernel;

    ov::Tensor permuted_tensor{ov::element::f32, {bs, channels, kernel, new_len}};
    const float* unfolded = unfolded_tensor.data<float>();
    float* permuted = permuted_tensor.data<float>();
    for (size_t b_idx = 0; b_idx < bs; ++b_idx) {
        for (size_t c_idx = 0; c_idx < channels; ++c_idx) {
            for (size_t k1_idx = 0; k1_idx < kernel; ++k1_idx) {
                for (size_t d2_idx = 0; d2_idx < d2; ++d2_idx) {
                    for (size_t k2_idx = 0; k2_idx < kernel; ++k2_idx) {
                        size_t unfolded_idx = b_idx * d1 * d2 +
                                            (c_idx * kernel * kernel + k1_idx * kernel + k2_idx) * d2 +
                                            d2_idx;
                        size_t permuted_idx = b_idx * channels * kernel * new_len +
                                            c_idx * kernel * new_len +
                                            k1_idx * new_len +
                                            d2_idx * kernel + k2_idx;
                        permuted[permuted_idx] = unfolded[unfolded_idx];
                    }
                }
            }
        }
    }
    return permuted_tensor;
}

// torch.bucketize(fractional_coords, boundaries, right=True)
std::vector<int64_t> bucket_size_right(const std::vector<float>& fractional_coords, const std::vector<float>& boundaries) {
    std::vector<int64_t> bucket_coords(fractional_coords.size());
    std::transform(fractional_coords.begin(), fractional_coords.end(), bucket_coords.begin(), [&boundaries](float fractional_coord) {
        return std::distance(boundaries.begin(), std::upper_bound(boundaries.begin(), boundaries.end(), fractional_coord));
    });
    return bucket_coords;
}

ov::Tensor prepare_vis_position_ids(
    const ov::Tensor& pixel_values,
    const ov::Tensor& patch_attention_mask,
    const std::vector<ImageSize> tgt_sizes,
    size_t patch_size,
    size_t num_patches_per_side) {
    size_t batch_size = pixel_values.get_shape().at(0);
    size_t max_im_h = pixel_values.get_shape().at(2), max_im_w = pixel_values.get_shape().at(3);
    size_t max_nb_patches_h = max_im_h / patch_size, max_nb_patches_w = max_im_w / patch_size;
    std::vector<float> boundaries(1.0f * num_patches_per_side - 1);
    std::generate(boundaries.begin(), boundaries.end(), [num_patches_per_side, val = 0.0f]() mutable {
        val += 1.0f / num_patches_per_side;
        return val;
    });
    size_t position_ids_batch_elem = max_nb_patches_h * max_nb_patches_w;
    ov::Tensor position_ids{ov::element::i64, {batch_size, position_ids_batch_elem}};
    int64_t* res_data = position_ids.data<int64_t>();
    std::fill_n(res_data, position_ids.get_size(), 0);

    for (size_t batch_idx = 0; batch_idx < batch_size; ++batch_idx) {
        size_t nb_patches_h = tgt_sizes.at(batch_idx).height;
        size_t nb_patches_w = tgt_sizes.at(batch_idx).width;

        std::vector<float> fractional_coords_h(nb_patches_h);
        std::generate(fractional_coords_h.begin(), fractional_coords_h.end(), [nb_patches_h, val = -1.0f / nb_patches_h]() mutable {
            val += 1.0f / nb_patches_h;
            return val;
        });
        std::vector<float> fractional_coords_w(nb_patches_w);
        std::generate(fractional_coords_w.begin(), fractional_coords_w.end(), [nb_patches_w, val = -1.0f / nb_patches_w]() mutable {
            val += 1.0f / nb_patches_w;
            return val;
        });

        std::vector<int64_t> bucket_coords_h = bucket_size_right(fractional_coords_h, boundaries);
        std::vector<int64_t> bucket_coords_w = bucket_size_right(fractional_coords_w, boundaries);

        std::vector<int64_t> pos_ids(bucket_coords_h.size() * bucket_coords_w.size());
        for (size_t col = 0; col < bucket_coords_h.size(); ++col) {
            for (size_t row = 0; row < bucket_coords_w.size(); ++row) {;
                pos_ids.at(col * bucket_coords_w.size() + row) = bucket_coords_h.at(col) * num_patches_per_side + bucket_coords_w.at(row);
            }
        }
        std::copy(pos_ids.begin(), pos_ids.end(), res_data + batch_idx * position_ids_batch_elem);
    }
    return position_ids;
}

EncodedImage llava_image_embed_make_with_bytes_slice(clip_ctx& ctx_clip, const ov::Tensor& img, ov::InferRequest& encoder, int max_slice_nums, int scale_resolution, size_t patch_size, bool never_split) {
    clip_image_u8 source = tensor_to_clip_image_u8(img);
    std::vector<std::vector<clip_image_u8>> imgs = slice_image(source, max_slice_nums, scale_resolution, patch_size, never_split);
    std::vector<std::vector<ov::Tensor>> results;
    std::vector<std::vector<ImageSize>> sizes;
    const size_t channels = 3;

    std::vector<std::vector<clip_image_f32>> preprocessed{imgs.size()};
    size_t max_h = 0, max_w = 0, n_images = 0, max_size = 0;
    std::transform(imgs.begin(), imgs.end(), preprocessed.begin(), [&ctx_clip, &max_h, &max_w, &max_size, &n_images](const std::vector<clip_image_u8>& row) {
        std::vector<clip_image_f32> processed_row{row.size()};
        std::transform(row.begin(), row.end(), processed_row.begin(), [&ctx_clip, &max_h, &max_w, &max_size, &n_images](const clip_image_u8& raw) {
            clip_image_f32 im = clip_image_preprocess(ctx_clip, raw);
            if (size_t(im.ny) * size_t(im.nx) > max_size) {
                max_size = size_t(im.ny) * size_t(im.nx);
                max_h = size_t(im.ny);
                max_w = size_t(im.nx);
            }
            ++n_images;
            return im;
        });
        return processed_row;
    });

    ov::Tensor pixel_values{ov::element::f32, {n_images, channels, patch_size, max_size / patch_size}};
    size_t d3_all_pixel = pixel_values.get_shape().at(3);
    float* pixel_value_data = pixel_values.data<float>();

    //image chw to 1*c*kernel*hw/kernel and padding zero
    clip_image_f32& resized_preprocessed = preprocessed.at(0).at(0);
    size_t img_h = resized_preprocessed.ny;
    size_t img_w = resized_preprocessed.nx;
    ov::Tensor clip_img{ov::element::f32, {1, channels, img_h, img_w}, resized_preprocessed.buf.data()};
    ov::Tensor clip_pixel_values = preprocess_for_encoder(clip_img, patch_size);

    float* clip_value_data = clip_pixel_values.data<float>();
    size_t batch_pixel = 1;
    size_t d3_clip_pixel = clip_pixel_values.get_shape().at(3);
    for (size_t c_idx = 0; c_idx < channels; ++c_idx) {
        for (size_t k_idx = 0; k_idx < patch_size; k_idx++) {
            std::copy(clip_value_data, clip_value_data + d3_clip_pixel, pixel_value_data);
            clip_value_data += d3_clip_pixel;
            pixel_value_data += d3_all_pixel;
        }
    }

    if (1 < preprocessed.size()) {
        for (size_t row = 1; row < preprocessed.size(); ++row) {
            size_t n_slices = preprocessed.at(row).size();
            for (size_t col = 0; col < n_slices; ++col) {
                clip_image_f32& elem = preprocessed.at(row).at(col);
                img_h = elem.ny;
                img_w = elem.nx;
                ov::Tensor clip_img{ov::element::f32, {1, channels, img_h, img_w}, elem.buf.data()};
                ov::Tensor clip_pixel_values = preprocess_for_encoder(clip_img, patch_size);

                d3_clip_pixel = clip_pixel_values.get_shape().at(3);
                clip_value_data = clip_pixel_values.data<float>();
                pixel_value_data = pixel_values.data<float>() + batch_pixel * channels * patch_size * d3_all_pixel;
                for (size_t c_idx = 0; c_idx < channels; ++c_idx) {
                    for (size_t k_idx = 0; k_idx < patch_size; k_idx++) {
                        std::copy(clip_value_data, clip_value_data + d3_clip_pixel, pixel_value_data);
                        clip_value_data += d3_clip_pixel;
                        pixel_value_data += d3_all_pixel;
                    }
                }
                batch_pixel++;
            }
        }
    }
    encoder.set_tensor("pixel_values", pixel_values);

    ov::Tensor patch_attention_mask{ov::element::f32, {pixel_values.get_shape().at(0), 1, max_h / patch_size * max_w / patch_size}};
    float* attention_data = patch_attention_mask.data<float>();
    std::fill_n(attention_data, patch_attention_mask.get_size(), 0.0f);
    std::fill_n(attention_data, resized_preprocessed.ny / patch_size * resized_preprocessed.nx / patch_size, 1.0f);
    if (1 < preprocessed.size()) {
        for (size_t row = 1; row < preprocessed.size(); ++row) {
            size_t n_slices = preprocessed.at(row).size();
            for (size_t col = 0; col < n_slices; ++col) {
                const clip_image_f32& elem = preprocessed.at(row).at(col);
                std::fill_n(attention_data + ((row - 1) * n_slices + col + 1) * max_h / patch_size * max_w / patch_size, elem.ny / patch_size * elem.nx / patch_size, 1.0f);
            }
        }
    }
    encoder.set_tensor("patch_attention_mask", patch_attention_mask);

    ImageSize resized_source_size{resized_preprocessed.ny / patch_size, resized_preprocessed.nx / patch_size};
    std::vector<ImageSize> tgt_sizes{resized_source_size};
    if (1 < preprocessed.size()) {
        for (const std::vector<clip_image_f32>& row : preprocessed) {
            for (const clip_image_f32& elem : row) {
                tgt_sizes.push_back({elem.ny / patch_size, elem.nx / patch_size});
            }
        }
    }
    ov::Tensor position_ids = prepare_vis_position_ids(pixel_values, patch_attention_mask, tgt_sizes, patch_size, ctx_clip.image_size / patch_size);
    encoder.set_tensor("position_ids", position_ids);
    encoder.infer();
    const ov::Tensor& output_tensor = encoder.get_output_tensor();

    if (1 == preprocessed.size()) {
        ov::Tensor resized_source{ov::element::f32, output_tensor.get_shape()};
        output_tensor.copy_to(resized_source);
        return {std::move(resized_source), resized_source_size};
    }

    size_t old_hidden_size = output_tensor.get_shape().at(2);
    const float* out = output_tensor.data<float>();
    ov::Tensor resized_source{ov::element::f32, {1, resized_source_size.height * resized_source_size.width, old_hidden_size}};
    std::copy_n(out, resized_source.get_size(), resized_source.data<float>());

    size_t n_patches = tgt_sizes.at(1).height * tgt_sizes.at(1).width;
    ov::Tensor encoded_slices{ov::element::f32, {preprocessed.size() - 1, preprocessed.at(1).size(), n_patches, old_hidden_size}};
    for (size_t col = 0; col < preprocessed.size() - 1; ++col) {
        for (size_t row = 0; row < preprocessed.at(1).size(); ++row) {
            std::copy_n(out + (col * preprocessed.at(1).size() + row + 1) * n_patches * old_hidden_size, n_patches * old_hidden_size, encoded_slices.data<float>() + (col * preprocessed.at(1).size() + row) * n_patches * old_hidden_size);
        }
    }
    return {resized_source, resized_source_size, encoded_slices, tgt_sizes.at(1)};
}

} // namespace

EncodedImage VisionEncoderMiniCPM::encode(const ov::Tensor& image, const ov::AnyMap& config_map) {
    CircularBufferQueueElementGuard<ov::InferRequest> infer_request_guard(this->m_ireq_queue_vision_encoder.get());
    ov::InferRequest& encoder = infer_request_guard.get();
    ProcessorConfig config = utils::from_any_map(config_map, m_processor_config);

    clip_ctx ctx_clip;
    ctx_clip.image_size = config.image_size;
    std::copy(config.norm_mean.begin(), config.norm_mean.end(), ctx_clip.image_mean);
    std::copy(config.norm_std.begin(), config.norm_std.end(), ctx_clip.image_std);
    EncodedImage encoded_image = llava_image_embed_make_with_bytes_slice(ctx_clip, image, encoder, config.max_slice_nums, config.scale_resolution, config.patch_size, 0 == config.max_slice_nums);
    encoded_image.resampled_image = resample_encoded_image(encoded_image);
    return encoded_image;
}

ResampledImage VisionEncoderMiniCPM::resample_encoded_image(const EncodedImage& encoded_image) {
    const ov::Tensor& resampled_source = resample(encoded_image.resized_source, {encoded_image.resized_source_size});
    std::vector<std::vector<ov::Tensor>> vision_embed_tensors;
    if (encoded_image.slices) {
        size_t token_idx = 0;
        const ov::Shape& slices_shape = encoded_image.slices.get_shape();
        vision_embed_tensors.resize(slices_shape.at(0));
        for (size_t i = 0; i < slices_shape.at(0); ++i) {
            std::vector<ov::Tensor> vision_embeds;
            vision_embeds.resize(slices_shape.at(1));
            for (size_t ja = 0; ja < slices_shape.at(1); ++ja) {
                size_t d2 = slices_shape.at(2);
                size_t d3 = slices_shape.at(3);
                ov::Tensor encoded_view{ov::element::f32, {1, d2, d3}, encoded_image.slices.data<float>() + (i * slices_shape.at(1) + ja) * d2 * d3};
                vision_embeds[ja] = resample(encoded_view, {encoded_image.slices_size});
            }
            vision_embed_tensors[i] = vision_embeds;
        }
    }
    return {resampled_source, vision_embed_tensors};
}

namespace {

ov::Tensor concatenate_last_dim(const ov::Tensor& first, const ov::Tensor& second) {
    size_t res_d_0 = first.get_shape().at(0);
    size_t res_d_1 = first.get_shape().at(1);
    OPENVINO_ASSERT(second.get_shape().at(0) == res_d_0);
    OPENVINO_ASSERT(second.get_shape().at(1) == res_d_1);
    size_t res_d_2 = first.get_shape().at(2) + second.get_shape().at(2);
    ov::Tensor res{first.get_element_type(), {res_d_0, res_d_1, res_d_2}};
    auto first_data = first.data<float>();
    auto second_data = second.data<float>();
    float* res_data = res.data<float>();
    for (size_t i = 0; i < res_d_0; ++i) {
        for (size_t j = 0; j < res_d_1; ++j) {
            size_t k = 0;
            for (; k < first.get_shape().at(2); ++k) {
                res_data[i * res_d_1 * res_d_2 + j * res_d_2 + k]
                    = first_data[i * res_d_1 * first.get_shape().at(2) + j * first.get_shape().at(2) + k];
            }
            for (size_t l = 0; l < second.get_shape().at(2); ++l, ++k) {
                res_data[i * res_d_1 * res_d_2 + j * res_d_2 + k]
                    = second_data[i * res_d_1 * second.get_shape().at(2) + j * second.get_shape().at(2) + l];
            }
        }
    }
    return res;
}

/// embed_dim: output dimension for each position
/// pos: a list of positions to be encoded: size (H, W)
/// out: (H, W, D)
ov::Tensor get_1d_sincos_pos_embed_from_grid_new(size_t embed_dim, const ov::Tensor& pos) {
    OPENVINO_ASSERT(embed_dim % 2 == 0);
    ov::Shape pos_shape = pos.get_shape();
    size_t H = pos_shape[0];
    size_t W = pos_shape[1];

    std::vector<float> omega(embed_dim / 2);
    for (size_t i = 0; i < omega.size(); ++i) {
        omega[i] = 1.0f / std::pow(10000.0f, float(i) / (embed_dim / 2));
    }

    std::vector<size_t> out_shape = {H, W, embed_dim};
    ov::Tensor emb(ov::element::f32, out_shape);

    auto pos_data = pos.data<float>();
    auto emb_data = emb.data<float>();

    size_t counter = 0;
    for (size_t h = 0; h < H; ++h) {
        for (size_t w = 0; w < W; ++w) {
            for (size_t d = 0; d < embed_dim / 2; ++d) {
                // Correctly access the 2D position grid
                float value = omega[d] * pos_data[h * W + w];
                emb_data[h * W * embed_dim + w * embed_dim + d] = std::sin(value);
                emb_data[h * W * embed_dim + w * embed_dim + d + (embed_dim / 2)] = std::cos(value);
            }
        }
    }
    return emb;
}

ov::Tensor get_2d_sincos_pos_embed_from_grid(size_t embed_dim, const ov::Tensor& grid) {
    OPENVINO_ASSERT(embed_dim % 2 == 0);
    ov::Shape grid_shape = grid.get_shape();
    auto grid_data = grid.data<float>();
    ov::Shape plane_shape{grid_shape.at(1), grid_shape.at(2)};
    ov::Tensor emb_h = get_1d_sincos_pos_embed_from_grid_new(embed_dim / 2, ov::Tensor{
        ov::element::f32,
        plane_shape,
        grid_data
    });  // (H, W, D/2)
    ov::Tensor emb_w = get_1d_sincos_pos_embed_from_grid_new(embed_dim / 2, ov::Tensor{
        ov::element::f32,
        plane_shape,
        grid_data + plane_shape.at(0) * plane_shape.at(1)
    });  // (H, W, D/2)
    return concatenate_last_dim(emb_h, emb_w);
}

/// image_size: image_size or (image_height, image_width)
/// return:
/// pos_embed: [image_height, image_width, embed_dim]
ov::Tensor get_2d_sincos_pos_embed(size_t embed_dim, const ImageSize& image_size) {
    size_t grid_h_size = image_size.height, grid_w_size = image_size.width;
    ov::Tensor grid(ov::element::f32, {2, grid_h_size, grid_w_size});
    float* data = grid.data<float>();
    for (size_t y = 0; y < grid_h_size; ++y) {
        std::iota(data, data + grid_w_size, 0.0f);
        data += grid_w_size;
    }
    for (float y = 0.0f; y < grid_h_size; ++y) {
        std::fill(data, data + grid_w_size, y);
        data += grid_w_size;
    }
    return get_2d_sincos_pos_embed_from_grid(embed_dim, grid);
}

void adjust_pos_cache(
    const std::vector<ImageSize>& target_sizes,
    size_t hidden_size,
    ov::Tensor& pos_embed_cache) {
    size_t max_h = std::max_element(target_sizes.begin(), target_sizes.end(), [](const ImageSize& left, const ImageSize& right) {
        return left.height < right.height;
    })->height;
    size_t max_w = std::max_element(target_sizes.begin(), target_sizes.end(), [](const ImageSize& left, const ImageSize& right) {
        return left.width < right.width;
    })->width;
    size_t allocated_height, allocated_width;
    if (pos_embed_cache) {
        const ov::Shape& allocated_shape = pos_embed_cache.get_shape();
        allocated_height = allocated_shape.at(0);
        allocated_width = allocated_shape.at(1);
    } else {
        allocated_height = allocated_width = 70;
    }
    if (max_h > allocated_height || max_w > allocated_width) {
        allocated_height = std::max(max_h, allocated_height);
        allocated_width = std::max(max_w, allocated_width);
        pos_embed_cache = get_2d_sincos_pos_embed(
            hidden_size, {allocated_height, allocated_width}
        );
    }
}

} // namespace

ov::Tensor InputsEmbedderMiniCPM::get_inputs_embeds(const std::string& prompt, const std::vector<ov::genai::EncodedImage>& images, ov::genai::VLMPerfMetrics& metrics) {
    auto [unified_prompt, images_sequence] = normalize_prompt(
        prompt,
        NATIVE_TAG,
        '(' + NATIVE_TAG + ")\n",
        m_image_id,
        images.size()
    );

    std::string unk64;
    for (size_t idx = 0; idx < m_vlm_config.query_num; ++idx) {
        unk64 += m_vlm_config.unk;
    }

    for (size_t new_image_id : images_sequence) {
        const EncodedImage& encoded_image = images.at(new_image_id - m_prev_image_id);
        std::string expanded_tag;
        if (m_vlm_config.use_image_id) {
            expanded_tag += m_vlm_config.im_id_start + std::to_string(new_image_id) + m_vlm_config.im_id_end;
        }
        expanded_tag += m_vlm_config.im_start + unk64 + m_vlm_config.im_end;
        if (encoded_image.slices) {
            ov::Shape slices_shape = encoded_image.slices.get_shape();
            for (size_t row_idx = 0; row_idx < slices_shape.at(0); ++row_idx) {
                for (size_t col_idx = 0; col_idx < slices_shape.at(1); ++col_idx) {
                    expanded_tag += m_vlm_config.slice_start + unk64 + m_vlm_config.slice_end;
                }
                expanded_tag += '\n';
            }
            expanded_tag.pop_back();  // Equivalent of python "\n".join(slices).
        }
        unified_prompt.replace(unified_prompt.find(NATIVE_TAG), NATIVE_TAG.length(), expanded_tag);
    }
    m_image_id = images_sequence.empty() ? m_image_id : *std::max_element(images_sequence.begin(), images_sequence.end()) + 1;

    ov::Tensor encoded_input = get_encoded_input_ids(unified_prompt, metrics);

    ov::Tensor inputs_embeds = m_embedding->infer(encoded_input);
    OPENVINO_ASSERT(
        m_vlm_config.hidden_size == inputs_embeds.get_shape().at(2),
        "Unexpected embedding size"
    );
    auto start_tokenizer_time = std::chrono::steady_clock::now();
    ov::Tensor special_tokens = m_tokenizer.encode(
        m_vlm_config.im_start
        + m_vlm_config.im_end
        + m_vlm_config.slice_start
        + m_vlm_config.slice_end
    ).input_ids;
    auto end_tokenizer_time = std::chrono::steady_clock::now();
    OPENVINO_ASSERT(metrics.raw_metrics.tokenization_durations.size() > 0);
    metrics.raw_metrics.tokenization_durations[metrics.raw_metrics.tokenization_durations.size() - 1] += ov::genai::MicroSeconds(PerfMetrics::get_microsec(end_tokenizer_time - start_tokenizer_time));
    OPENVINO_ASSERT(
        4 == special_tokens.get_shape().at(1),
        "Every special token must be represented with a single int."
    );
    int64_t im_start_id = special_tokens.data<int64_t>()[0];
    int64_t im_end_id = special_tokens.data<int64_t>()[1];
    int64_t slice_start_id = special_tokens.data<int64_t>()[2];
    int64_t slice_end_id = special_tokens.data<int64_t>()[3];
    int64_t im_start_pos = 0, slice_start_pos = 0;
    int64_t* begin = encoded_input.data<int64_t>();
    int64_t* ids = begin;
    size_t encoded_input_size = encoded_input.get_size();
    int64_t* end = ids + encoded_input_size;
    float* inputs_embeds_data = inputs_embeds.data<float>();
    for (size_t image_id : images_sequence) {
        const EncodedImage& encoded_image = images.at(image_id - m_prev_image_id);
        const ov::Tensor& resampled_source = encoded_image.resampled_image.resampled_source;
        auto emb = resampled_source.data<float>();
        ids = std::find(ids, end, im_start_id);
        OPENVINO_ASSERT(end != ids);
        ++ids;
        std::copy_n(emb, resampled_source.get_size(), inputs_embeds_data + std::distance(begin, ids) * m_vlm_config.hidden_size);
        ids += m_vlm_config.query_num;
        if (encoded_image.slices) {
            size_t token_idx = 0;
            const ov::Shape& slices_shape = encoded_image.slices.get_shape();
            for (size_t i = 0; i < slices_shape.at(0); ++i) {
                for (size_t ja = 0; ja < slices_shape.at(1); ++ja) {
                    const ov::Tensor& vision_embed_tensor_i_j = encoded_image.resampled_image.vision_embed_tensors[i][ja];
                    ids = std::find(ids, end, slice_start_id);
                    OPENVINO_ASSERT(end != ids);
                    ++ids;
                    std::copy_n(vision_embed_tensor_i_j.data<float>(), vision_embed_tensor_i_j.get_size(), inputs_embeds_data + std::distance(begin, ids) * m_vlm_config.hidden_size);
                    ids += m_vlm_config.query_num;
                }
            }
        }
    }

    if (!m_is_chat_conversation) {
        m_image_id = 0;
        m_prev_image_id = 0;
    }
    return inputs_embeds;
}

void InputsEmbedderMiniCPM::update_chat_history(const std::string& decoded_results, const ov::genai::GenerationStatus generation_finish_status) {
    IInputsEmbedder::update_chat_history(decoded_results, generation_finish_status);
    if (generation_finish_status == ov::genai::GenerationStatus::CANCEL)
        m_image_id = m_prev_image_id;
    else
        m_prev_image_id = m_image_id;
}

void InputsEmbedderMiniCPM::start_chat(const std::string& system_message) {
    IInputsEmbedder::start_chat(system_message);
    m_prev_image_id = 0;
}

void InputsEmbedderMiniCPM::finish_chat() {
    IInputsEmbedder::finish_chat();
    m_prev_image_id = 0;
}

bool InputsEmbedderMiniCPM::prompt_has_image_tag(const std::string& prompt) const {
    return IInputsEmbedder::prompt_has_image_tag(prompt) || prompt.find(NATIVE_TAG) != std::string::npos;
}

ov::Tensor VisionEncoderMiniCPM::resample(const ov::Tensor& encoded_image, const std::vector<ImageSize>& target_sizes) {
    size_t bs = encoded_image.get_shape().at(0);
    std::vector<size_t> patch_len{target_sizes.size()};
    std::transform(target_sizes.begin(), target_sizes.end(), patch_len.begin(), [](const ImageSize& height_width) {
        return height_width.height * height_width.width;
    });
    adjust_pos_cache(
        target_sizes,
        m_vlm_config.hidden_size,
        m_pos_embed_cache
    );
    size_t max_patch_len = *std::max_element(patch_len.begin(), patch_len.end());
    ov::Tensor key_padding_mask(ov::element::f32, {bs, max_patch_len});
    float* mask_data = key_padding_mask.data<float>();
    size_t embed_len = m_pos_embed_cache.get_shape().at(2);
    ov::Tensor pos_embed(ov::element::f32, {max_patch_len, bs, embed_len});  // BLD => L * B * D
    float* pos_embed_data = pos_embed.data<float>();
    float* cache_data = m_pos_embed_cache.data<float>();
    size_t _d0 = m_pos_embed_cache.get_shape().at(0);
    size_t _d1 = m_pos_embed_cache.get_shape().at(1);
    for (size_t i = 0; i < bs; ++i) {
        size_t target_h = target_sizes.at(i).height;
        size_t target_w = target_sizes.at(i).width;
        for (size_t h_idx = 0; h_idx < target_h; ++h_idx) {
            for (size_t w_idx = 0; w_idx < target_w; ++w_idx) {
                std::copy_n(
                    cache_data + (h_idx * _d1 + w_idx) * embed_len,
                    embed_len,
                    pos_embed_data + (h_idx * target_w + w_idx) * bs * embed_len + i * embed_len
                );
            }
        }
        for (size_t flat = target_h * target_w; flat < max_patch_len; ++flat) {
            std::fill_n(pos_embed_data + flat * bs * embed_len + i * embed_len, embed_len, 0.0f);
        }
        std::fill_n(mask_data + i * max_patch_len, patch_len[i], 0.0f);
        std::fill_n(mask_data + i * max_patch_len + patch_len[i], max_patch_len - patch_len[i], 1.0f);
    }
    CircularBufferQueueElementGuard<ov::InferRequest> infer_request_guard(this->m_ireq_queue_resampler.get());
    ov::InferRequest& resampler = infer_request_guard.get();
    resampler.set_tensor("image_feature", encoded_image);  // [N, H*W, old_hidden_size]
    resampler.set_tensor("pos_embed", pos_embed);  // [H*W, N, new_hidden_size]
    resampler.set_tensor("key_padding_mask", key_padding_mask);  // [N, H*W]
<<<<<<< HEAD
    resampler.start_async();
    resampler.wait();
    auto resampler_out = resampler.get_output_tensor();
    // resampler_out is bound to infer request and the data may become corrupted after next resampler inference 
    // so we need to return a copy to make sure data does not get corrupted 
    ov::Tensor res(resampler_out.get_element_type(), resampler_out.get_shape());
    std::memcpy(res.data(), resampler_out.data(), resampler_out.get_byte_size());
    return res;  // [N, query_num, new_hidden_size]
}

VisionEncoderMiniCPM::VisionEncoderMiniCPM(
        const std::filesystem::path& model_dir,
        const std::string& device,
        const ov::AnyMap properties) : VisionEncoder{model_dir, device, properties}  {
    m_vlm_config = utils::from_config_json_if_exists<VLMConfig>(model_dir, "config.json");
    auto compiled_model = utils::singleton_core().compile_model(model_dir / "openvino_resampler_model.xml", device, properties);
    ov::genai::utils::print_compiled_model_properties(compiled_model, "VLM resampler model");
    m_ireq_queue_resampler = std::make_unique<CircularBufferQueue<ov::InferRequest>>(
        compiled_model.get_property(ov::optimal_number_of_infer_requests),
        [&compiled_model]() -> ov::InferRequest {
            return compiled_model.create_infer_request();
        }); 
    m_pos_embed_cache = get_2d_sincos_pos_embed(m_vlm_config.hidden_size, {70, 70});
}

VisionEncoderMiniCPM::VisionEncoderMiniCPM(
        const ModelsMap& models_map,
        const std::filesystem::path& config_dir_path,
        const std::string& device,
        const ov::AnyMap device_config) : VisionEncoder{models_map, config_dir_path, device, device_config} {
    const auto& resampler_model = utils::get_model_weights_pair(models_map, "resampler").first;
    const auto& resampler_weights = utils::get_model_weights_pair(models_map, "resampler").second;
    m_vlm_config = utils::from_config_json_if_exists<VLMConfig>(config_dir_path, "config.json");
    auto compiled_model = utils::singleton_core().compile_model(resampler_model, resampler_weights, device, device_config);
    ov::genai::utils::print_compiled_model_properties(compiled_model, "VLM resampler model");
    m_ireq_queue_resampler = std::make_unique<CircularBufferQueue<ov::InferRequest>>(
        compiled_model.get_property(ov::optimal_number_of_infer_requests),
        [&compiled_model]() -> ov::InferRequest {
            return compiled_model.create_infer_request();
        }); 
    m_pos_embed_cache = get_2d_sincos_pos_embed(m_vlm_config.hidden_size, {70, 70});
=======
    resampler.infer();
    return resampler.get_output_tensor();  // [N, query_num, new_hidden_size]
>>>>>>> 3d55c9b8
}


InputsEmbedderMiniCPM::InputsEmbedderMiniCPM(
    const VLMConfig& vlm_config,
    const std::filesystem::path& model_dir,
    const std::string& device,
    const ov::AnyMap device_config) :
    IInputsEmbedder(vlm_config, model_dir, device, device_config) {}

InputsEmbedderMiniCPM::InputsEmbedderMiniCPM(
    const VLMConfig& vlm_config,
    const ModelsMap& models_map,
    const Tokenizer& tokenizer,
    const std::filesystem::path& config_dir_path,
    const std::string& device,
    const ov::AnyMap device_config) :
    IInputsEmbedder(vlm_config, models_map, tokenizer, config_dir_path, device, device_config) {}

} // namespace ov::genai<|MERGE_RESOLUTION|>--- conflicted
+++ resolved
@@ -729,9 +729,7 @@
     resampler.set_tensor("image_feature", encoded_image);  // [N, H*W, old_hidden_size]
     resampler.set_tensor("pos_embed", pos_embed);  // [H*W, N, new_hidden_size]
     resampler.set_tensor("key_padding_mask", key_padding_mask);  // [N, H*W]
-<<<<<<< HEAD
-    resampler.start_async();
-    resampler.wait();
+    resampler.infer();
     auto resampler_out = resampler.get_output_tensor();
     // resampler_out is bound to infer request and the data may become corrupted after next resampler inference 
     // so we need to return a copy to make sure data does not get corrupted 
@@ -771,10 +769,6 @@
             return compiled_model.create_infer_request();
         }); 
     m_pos_embed_cache = get_2d_sincos_pos_embed(m_vlm_config.hidden_size, {70, 70});
-=======
-    resampler.infer();
-    return resampler.get_output_tensor();  // [N, query_num, new_hidden_size]
->>>>>>> 3d55c9b8
 }
 
 
