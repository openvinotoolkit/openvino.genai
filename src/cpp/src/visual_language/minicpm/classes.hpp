// Copyright (C) 2023-2025 Intel Corporation
// SPDX-License-Identifier: Apache-2.0

#pragma once

#include <filesystem>

#include "visual_language/vlm_config.hpp"

#include "visual_language/vision_encoder.hpp"
#include "visual_language/inputs_embedder.hpp"

namespace ov::genai {

class VisionEncoderMiniCPM : public VisionEncoder {
    // A resampler model to resample image embeddings.
    // [N, H*W, old_hidden_size] is the input shape.
    // [N, query_num, hidden_size] is the output shape.
    std::unique_ptr<CircularBufferQueue<ov::InferRequest>> m_ireq_queue_resampler;
    // Precomputed positional embeddings for the resampler.
    // [70, 70, hidden_size]. 70 is the initial guess of the image
    // height and width after dividing by patch_size.
    ov::Tensor m_pos_embed_cache;
    // VLM config
    VLMConfig m_vlm_config;

    ov::Tensor resample(const ov::Tensor& encoded_image, const ImageSize& target_size, size_t pad_to_max);

    ResampledImage resample_encoded_image(const EncodedImage& image, const ov::Tensor& slices, const ImageSize& target_sizes);
public:
    VisionEncoderMiniCPM(
        const std::filesystem::path& model_dir,
        const std::string& device,
        const ov::AnyMap properties);


    VisionEncoderMiniCPM(
        const ModelsMap& models_map,
        const std::filesystem::path& config_dir_path,
        const std::string& device,
        const ov::AnyMap device_config);
    EncodedImage encode(const ov::Tensor& image, const ov::AnyMap& config_map) override;
};

class InputsEmbedderMiniCPM : public InputsEmbedder::IInputsEmbedder {

public:
    InputsEmbedderMiniCPM(
        const VLMConfig& vlm_config,
        const std::filesystem::path& model_dir,
        const std::string& device,
        const ov::AnyMap device_config);
    
    InputsEmbedderMiniCPM(
        const VLMConfig& vlm_config,
        const ModelsMap& models_map,
        const Tokenizer& tokenizer,
        const std::filesystem::path& config_dir_path,
        const std::string& device,
        const ov::AnyMap device_config);

    ov::Tensor get_inputs_embeds(const std::string& prompt, const std::vector<ov::genai::EncodedImage>& images, ov::genai::VLMPerfMetrics& metrics, bool recalculate_merged_embeddings = true, const std::vector<size_t>& image_sequence = {}) override;

<<<<<<< HEAD
    std::pair<ov::Tensor, ov::Tensor> get_inputs_embeds_with_prompt_ids(const std::string& prompt, const std::vector<ov::genai::EncodedImage>& images, ov::genai::VLMPerfMetrics& metrics, bool recalculate_merged_embeddings = true, const std::vector<size_t>& image_sequence = {}) override;

    std::pair<std::string, std::vector<size_t>> normalize_prompt(
=======
    NormalizedPrompt normalize_prompt(
>>>>>>> 71c92695
        const std::string& prompt,
        size_t base_id,
        const std::vector<EncodedImage>& images
    ) const override;

};

} // namespace ov::genai<|MERGE_RESOLUTION|>--- conflicted
+++ resolved
@@ -61,13 +61,7 @@
 
     ov::Tensor get_inputs_embeds(const std::string& prompt, const std::vector<ov::genai::EncodedImage>& images, ov::genai::VLMPerfMetrics& metrics, bool recalculate_merged_embeddings = true, const std::vector<size_t>& image_sequence = {}) override;
 
-<<<<<<< HEAD
-    std::pair<ov::Tensor, ov::Tensor> get_inputs_embeds_with_prompt_ids(const std::string& prompt, const std::vector<ov::genai::EncodedImage>& images, ov::genai::VLMPerfMetrics& metrics, bool recalculate_merged_embeddings = true, const std::vector<size_t>& image_sequence = {}) override;
-
-    std::pair<std::string, std::vector<size_t>> normalize_prompt(
-=======
     NormalizedPrompt normalize_prompt(
->>>>>>> 71c92695
         const std::string& prompt,
         size_t base_id,
         const std::vector<EncodedImage>& images
