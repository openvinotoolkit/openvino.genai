--- conflicted
+++ resolved
@@ -179,41 +179,11 @@
 ov::Tensor InputsEmbedder::IInputsEmbedder::get_inputs_embeds(
     const std::string& prompt,
     const std::vector<ov::genai::EncodedImage>& images,
-<<<<<<< HEAD
-    const std::vector<std::vector<ov::genai::EncodedImage>>& videos,
-=======
     const std::vector<ov::genai::EncodedVideo>& videos,
->>>>>>> 12f850c6
     ov::genai::VLMPerfMetrics& metrics,
     bool recalculate_merged_embeddings,
     const std::vector<size_t>& images_sequence,
     const std::vector<size_t>& videos_sequence) {
-<<<<<<< HEAD
-    if (videos.size() > 0) {
-        OPENVINO_THROW("The model doesn't support 'videos' preprocessing yet. Please use 'images' instead.");
-    } else {
-        return get_inputs_embeds(prompt, images, metrics, recalculate_merged_embeddings, images_sequence);
-    }
-}
-
-std::vector<ov::genai::EncodedImage> InputsEmbedder::IInputsEmbedder::encode_video(const std::vector<ov::Tensor>& videos) {
-    OPENVINO_THROW("The model doesn't support 'videos' preprocessing yet. Please use 'images' instead.");
-}
-
-NormalizedPrompt InputsEmbedder::IInputsEmbedder::normalize_prompt(
-    const std::string& prompt,
-    size_t base_id,
-    size_t video_base_id,
-    const std::vector<EncodedImage>& images,
-    const std::vector<std::vector<EncodedImage>>& videos) const {
-    if (videos.size() > 0) {
-        OPENVINO_THROW("The model doesn't support 'videos' preprocessing yet. Please use 'images' instead.");
-    } else {
-        NormalizedPrompt norm_prompt;
-        std::tie(norm_prompt.unified_prompt, norm_prompt.images_sequence) = normalize_prompt(prompt, base_id, images);
-        return norm_prompt;
-    }
-=======
     if (!videos.size()) {
         return get_inputs_embeds(prompt, images, metrics, recalculate_merged_embeddings, images_sequence);
     }
@@ -237,7 +207,6 @@
         return normalize_prompt(prompt, base_image_id, images);
     }
     OPENVINO_THROW("Current model doesn't support video preprocess currently. Input images are processed as separate images.");
->>>>>>> 12f850c6
 }
 
 std::pair<ov::Tensor, ov::Tensor> InputsEmbedder::IInputsEmbedder::get_inputs_embeds_with_token_type_ids(
@@ -252,7 +221,7 @@
 std::pair<ov::Tensor, ov::Tensor> InputsEmbedder::IInputsEmbedder::get_inputs_embeds_with_token_type_ids(
     const std::string& prompt,
     const std::vector<EncodedImage>& images,
-    const std::vector<std::vector<ov::genai::EncodedImage>>& videos,
+    const std::vector<ov::genai::EncodedVideo>& videos,
     VLMPerfMetrics& metrics,
     bool recalculate_merged_embeddings,
     const std::vector<size_t>& image_sequence,
@@ -340,11 +309,7 @@
 
 ov::Tensor InputsEmbedder::get_inputs_embeds(const std::string& prompt,
                                              const std::vector<ov::genai::EncodedImage>& images,
-<<<<<<< HEAD
-                                             const std::vector<std::vector<ov::genai::EncodedImage>>& videos,
-=======
                                              const std::vector<ov::genai::EncodedVideo>& videos,
->>>>>>> 12f850c6
                                              ov::genai::VLMPerfMetrics& metrics,
                                              bool recalculate_merged_embeddings,
                                              const std::vector<size_t>& images_sequence,
@@ -356,7 +321,6 @@
                                      recalculate_merged_embeddings,
                                      images_sequence,
                                      videos_sequence);
-<<<<<<< HEAD
 }
 
 std::pair<ov::Tensor, ov::Tensor> InputsEmbedder::get_inputs_embeds_with_token_type_ids(
@@ -367,14 +331,12 @@
     const std::vector<size_t>& image_sequence) {
     return m_impl->get_inputs_embeds_with_token_type_ids(
         prompt, images, metrics, recalculate_merged_embeddings, image_sequence);
-=======
->>>>>>> 12f850c6
 }
 
 std::pair<ov::Tensor, ov::Tensor> InputsEmbedder::get_inputs_embeds_with_token_type_ids(
     const std::string& prompt,
     const std::vector<EncodedImage>& images,
-    const std::vector<std::vector<ov::genai::EncodedImage>>& videos,
+    const std::vector<ov::genai::EncodedVideo>& videos,
     VLMPerfMetrics& metrics,
     bool recalculate_merged_embeddings,
     const std::vector<size_t>& image_sequence,
