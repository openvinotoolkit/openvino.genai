// Copyright (C) 2023-2025 Intel Corporation
// SPDX-License-Identifier: Apache-2.0

#include "openvino/genai/visual_language/perf_metrics.hpp"
#include "visual_language/inputs_embedder.hpp"

#include "visual_language/clip.hpp"
#include "visual_language/vision_encoder.hpp"
#include "visual_language/embedding_model.hpp"

#include "visual_language/qwen2vl/classes.hpp"
#include "visual_language/phi3_vision/classes.hpp"
#include "visual_language/minicpm/classes.hpp"
#include "visual_language/llava/classes.hpp"
#include "visual_language/llava_next/classes.hpp"
#include "visual_language/internvl_chat/classes.hpp"

#include "utils.hpp"

namespace ov::genai {

// Base InputsEmbedder class

std::pair<ov::Tensor, std::optional<int64_t>> InputsEmbedder::IInputsEmbedder::get_position_ids(const size_t inputs_embeds_size, const size_t history_size) {
    ov::Tensor position_ids = ov::Tensor{ov::element::i64, { 1, inputs_embeds_size }};
    std::iota(position_ids.data<int64_t>(), position_ids.data<int64_t>() + position_ids.get_size(), history_size);
    return {position_ids, std::nullopt};
}

void InputsEmbedder::IInputsEmbedder::start_chat(const std::string& system_message) {
    m_is_chat_conversation = true;
    m_kv_history_trim_manager.reset();
    if (!m_kv_cache_state.get_state().empty()) {
        m_history.clear();
        m_kv_cache_state.reset_state();
    }
    if (system_message.empty()) {
        return;
    }
    m_history = {{{"role", "system"}, {"content", system_message}}};
}

void InputsEmbedder::IInputsEmbedder::update_chat_history(const std::string& decoded_results) {
    // Tail of chat template is missing in KV cache.
    // Find the tail to concatenate it with the next input prompt.
    m_history.push_back({{"role", "assistant"}, {"content", decoded_results}});
    m_kv_history_trim_manager.reset();
}

void InputsEmbedder::IInputsEmbedder::finish_chat() {
    m_is_chat_conversation = false;
    m_kv_history_trim_manager.reset();

    m_history.clear();
    m_kv_cache_state.reset_state();
}

InputsEmbedder::IInputsEmbedder::IInputsEmbedder(
        const VLMConfig& vlm_config,
        const std::filesystem::path& model_dir,
        const std::string& device,
        const ov::AnyMap device_config) :
    m_vlm_config{vlm_config},
    m_vision_encoder(VisionEncoder::create(model_dir, m_vlm_config.model_type, device, device_config)),
    m_embedding(model_dir, m_vlm_config.scale_emb, device, device_config),
    m_tokenizer{model_dir, device_config} { }

InputsEmbedder::IInputsEmbedder::IInputsEmbedder(
        const VLMConfig& vlm_config,
        const ModelsMap& models_map,
        const Tokenizer& tokenizer,
        const std::filesystem::path& config_dir_path,
        const std::string& device,
        const ov::AnyMap device_config) :
<<<<<<< HEAD
        IInputsEmbedder(vlm_config, models_map, tokenizer, config_dir_path, device, device_config) { }

    virtual ov::Tensor get_inputs_embeds(const std::string& prompt, const std::vector<ov::Tensor>& images, ov::genai::VLMPerfMetrics& metrics) override {
        std::string image_token = m_vlm_config.im_start;
        
        std::vector<ov::Tensor> single_images = to_single_image_tensors(images);

        std::string formatted_prompt;
        std::vector<ov::Tensor> image_embeds;
        image_embeds.reserve(single_images.size());

        for (const auto& image : single_images) {
            ov::AnyMap vision_config = {{"patch_size", m_vlm_config.vision_config_patch_size}};
            EncodedImage encoded_image = m_vision_encoder.encode(image, vision_config);
            for (size_t idx = 0; idx < encoded_image.resized_source.get_shape().at(1); ++idx) {
                formatted_prompt += image_token;
            }
            formatted_prompt += "\n";
            image_embeds.push_back(std::move(encoded_image.resized_source));
        }
        formatted_prompt += prompt;

        ov::Tensor input_ids = get_encoded_input_ids(formatted_prompt, metrics);
        ov::Tensor text_embeds = m_embedding.infer(input_ids);

        if (images.empty()) {
            return text_embeds;
        }
=======
    m_vlm_config{vlm_config},
    m_vision_encoder(VisionEncoder::create(
        utils::get_model_weights_pair(models_map, "vision_embeddings").first,
        utils::get_model_weights_pair(models_map, "vision_embeddings").second,
        config_dir_path,
        m_vlm_config.model_type,
        device,
        device_config
    )),
    m_embedding(
        utils::get_model_weights_pair(models_map, "text_embeddings").first,
        utils::get_model_weights_pair(models_map, "text_embeddings").second,
        m_vlm_config.scale_emb,
        device,
        device_config
    ),
    m_tokenizer(tokenizer) { }

ov::Tensor InputsEmbedder::IInputsEmbedder::apply_chat_template_tokenize(const std::string& prompt, ov::genai::VLMPerfMetrics& metrics) {
    if (m_is_chat_conversation) {
        m_history.push_back({{"role", "user"}, {"content", prompt}});
        constexpr bool add_generation_prompt = true;
        std::string new_templated_chat_history;
        new_templated_chat_history = m_tokenizer.apply_chat_template(m_history, add_generation_prompt);
>>>>>>> 894e2aad
        auto start_tokenizer_time = std::chrono::steady_clock::now();
        ov::Tensor new_chat_tokens = m_tokenizer.encode(new_templated_chat_history, ov::genai::add_special_tokens(false)).input_ids;
        auto end_tokenizer_time = std::chrono::steady_clock::now();
<<<<<<< HEAD
        OPENVINO_ASSERT(metrics.raw_metrics.tokenization_durations.size() > 0);
        metrics.raw_metrics.tokenization_durations[metrics.raw_metrics.tokenization_durations.size() - 1] += ov::genai::MicroSeconds(PerfMetrics::get_microsec(end_tokenizer_time - start_tokenizer_time));
        int64_t image_token_id = encoded_image_token.data<int64_t>()[encoded_image_token.get_size() - 1];
        return merge_text_and_image_embeddings_llava(input_ids, text_embeds, image_embeds, image_token_id);
    }

protected:
    ov::Tensor merge_text_and_image_embeddings_llava(
        const ov::Tensor& input_ids,
        ov::Tensor& text_embeds,
        const std::vector<ov::Tensor>& image_embeds,
        int64_t image_token_id
    ) {
        auto text_embeds_shape = text_embeds.get_shape();
        size_t text_embeds_seq_length = text_embeds_shape[1];
        size_t hidden_size = text_embeds_shape[2];

        const int64_t* input_ids_data = input_ids.data<const int64_t>();
        int token_offset = text_embeds_seq_length - 1;
        float* text_embeds_data = text_embeds.data<float>();
        const float* text_embeds_end = text_embeds_data + text_embeds_seq_length * hidden_size;

        // Copy in reversed order because a tokenizer may truncate the input removing the preffix.
        for (auto image_embed_it = image_embeds.rbegin(); image_embed_it != image_embeds.rend(); ++image_embed_it) {
            for (; token_offset != -1; --token_offset) {
                if (input_ids_data[token_offset] == image_token_id) {
                    break;
                }
            }
            if (token_offset == -1) {
                break;
            }
            int changed_token_offset = token_offset;
            for (; changed_token_offset != -1; --changed_token_offset) {
                if (input_ids_data[changed_token_offset] != image_token_id) {
                    break;
                }
            }
            size_t n_tokens = std::min(image_embed_it->get_shape().at(1), size_t(token_offset - changed_token_offset));
            size_t n_floats = n_tokens * hidden_size;
            float* text_embeds_idx = text_embeds_data + (changed_token_offset + 1) * hidden_size;
            OPENVINO_ASSERT(text_embeds_idx + n_floats <= text_embeds_end);
            std::copy_n(
                image_embed_it->data<const float>() + image_embed_it->get_size() - n_floats,
                n_floats,
                text_embeds_idx
            );
            token_offset -= n_tokens + 1;
        }
        return text_embeds;
    }
};

class InputsEmbedderLLaVANext : public InputsEmbedderLLaVA {
public:
    InputsEmbedderLLaVANext(
        const VLMConfig& vlm_config,
        const std::filesystem::path& model_dir,
        const std::string& device,
        const ov::AnyMap device_config) :
        InputsEmbedderLLaVA(vlm_config, model_dir, device, device_config) { }

    InputsEmbedderLLaVANext(
        const VLMConfig& vlm_config,
        const ModelsMap& models_map,
        const Tokenizer& tokenizer,
        const std::filesystem::path& config_dir_path,
        const std::string& device,
        const ov::AnyMap device_config) :
        InputsEmbedderLLaVA(vlm_config, models_map, tokenizer, config_dir_path, device, device_config) { }

    virtual ov::Tensor get_inputs_embeds(const std::string& prompt, const std::vector<ov::Tensor>& images, ov::genai::VLMPerfMetrics& metrics) override {
        std::string image_token = m_vlm_config.im_start;

        std::vector<ov::Tensor> single_images = to_single_image_tensors(images);

        std::string formatted_prompt;
        std::vector<ov::Tensor> image_embeds;
        image_embeds.reserve(single_images.size());
        
        ov::Tensor image_newline;

        for (const auto& image : single_images) {
            ov::AnyMap vision_config = {{"patch_size", m_vlm_config.vision_config_patch_size}};
            EncodedImage encoded_image = m_vision_encoder.encode(image, vision_config);

            if (!image_newline) {
                size_t embed_dim = encoded_image.resized_source.get_shape().at(2);
                image_newline = ov::Tensor(encoded_image.resized_source.get_element_type(), {embed_dim});
                float* image_newline_data = image_newline.data<float>();
                std::copy(m_vlm_config.image_newline.begin(), m_vlm_config.image_newline.end(), image_newline_data);
            }

            ImageSize original_image_size{image.get_shape().at(1), image.get_shape().at(2)}; // [height, width]

            ov::Tensor packed_features = pack_image_features_llava_next(encoded_image, original_image_size, image_newline);
            for (size_t idx = 0; idx < packed_features.get_shape().at(1); ++idx) {
                formatted_prompt += image_token;
            }
            formatted_prompt += "\n";
            image_embeds.push_back(std::move(packed_features));
        }
        formatted_prompt += prompt;

        ov::Tensor input_ids = get_encoded_input_ids(formatted_prompt, metrics);
        ov::Tensor text_embeds = m_embedding.infer(input_ids);

        if (images.empty()) {
            return text_embeds;
        }
=======
        metrics.raw_metrics.tokenization_durations.emplace_back(PerfMetrics::get_microsec(end_tokenizer_time - start_tokenizer_time));
        return new_chat_tokens;
    } else {
        ov::Tensor encoded_input_ids;
>>>>>>> 894e2aad
        auto start_tokenizer_time = std::chrono::steady_clock::now();
        if (m_apply_chat_template) {
            std::string templated_prompt;
            ChatHistory history({{{"role", "user"}, {"content", prompt}}});
            constexpr bool add_generation_prompt = true;

            templated_prompt = m_tokenizer.apply_chat_template(history, add_generation_prompt);
            encoded_input_ids = m_tokenizer.encode(templated_prompt, ov::genai::add_special_tokens(false)).input_ids;
        } else {
            encoded_input_ids = m_tokenizer.encode(prompt).input_ids;
        }
        auto end_tokenizer_time = std::chrono::steady_clock::now();
        metrics.raw_metrics.tokenization_durations.emplace_back(PerfMetrics::get_microsec(end_tokenizer_time - start_tokenizer_time));
        return encoded_input_ids;
    }
}

ov::Tensor InputsEmbedder::IInputsEmbedder::update_history(const ov::Tensor& new_chat_tokens) {
    ov::Tensor encoded_inputs;
    if (m_is_chat_conversation) {
        ov::genai::align_kv_cache_and_history(m_kv_history_trim_manager, new_chat_tokens, m_kv_cache_state);
        encoded_inputs = get_chat_encoded_input(new_chat_tokens, m_kv_cache_state).input_ids;
    } else {
        encoded_inputs = new_chat_tokens;
    }

    return encoded_inputs;
}

ov::Tensor InputsEmbedder::IInputsEmbedder::get_encoded_input_ids(const std::string& prompt, ov::genai::VLMPerfMetrics& metrics) {
    const auto new_chat_tokens = apply_chat_template_tokenize(prompt, metrics);
    auto new_input_ids = update_history(new_chat_tokens);
    m_kv_cache_state.add_inputs(new_input_ids);

    return new_input_ids;
}

std::vector<ov::Tensor> InputsEmbedder::IInputsEmbedder::to_single_image_tensors(const std::vector<ov::Tensor>& images) {
    std::vector<ov::Tensor> single_image_tensors;
    for (const auto& image : images) {
        ov::Tensor reshaped_image = image;
        ov::Shape image_shape = image.get_shape();
        switch (image_shape.size()) {
            case 3:
                reshaped_image.set_shape({1, image_shape.at(0), image_shape.at(1), image_shape.at(2)});
                break;
            case 4: break;
            default: OPENVINO_THROW("Input image must have [NHWC] or [HWC] layout, given image shape is ", image_shape);
        }
        ov::Shape reshaped_image_shape = reshaped_image.get_shape();
        for (size_t batch_idx = 0; batch_idx < reshaped_image_shape.at(0); ++batch_idx) {
            ov::Tensor single_image{
                reshaped_image.get_element_type(),
                {1, reshaped_image_shape.at(1), reshaped_image_shape.at(2), reshaped_image_shape.at(3)},
                reshaped_image.data<uint8_t>() + batch_idx * reshaped_image_shape.at(1) * reshaped_image_shape.at(2) * reshaped_image_shape.at(3)
            };
            single_image_tensors.push_back(std::move(single_image));
        }
    }
    return single_image_tensors;
}

/// Public InputsEmbedder class

InputsEmbedder::InputsEmbedder(const std::filesystem::path& model_dir,
                               const std::string& device,
                               const ov::AnyMap device_config) {
    auto vlm_config = utils::from_config_json_if_exists<VLMConfig>(model_dir, "config.json");

    if (vlm_config.model_type == VLMModelType::MINICPM) {
        m_impl = std::make_shared<InputsEmbedderMiniCPM>(vlm_config, model_dir, device, device_config);
    } else if (vlm_config.model_type == VLMModelType::LLAVA) {
        m_impl = std::make_shared<InputsEmbedderLLaVA>(vlm_config, model_dir, device, device_config);
    } else if (vlm_config.model_type == VLMModelType::LLAVA_NEXT) {
        m_impl = std::make_shared<InputsEmbedderLLaVANext>(vlm_config, model_dir, device, device_config);
    } else if (vlm_config.model_type == VLMModelType::INTERNVL_CHAT) {
        m_impl = std::make_shared<InputsEmbedderInternVLChat>(vlm_config, model_dir, device, device_config);
    } else if (vlm_config.model_type == VLMModelType::PHI3_V) {
        m_impl = std::make_shared<InputsEmbedderPhi3V>(vlm_config, model_dir, device, device_config);
    } else if (vlm_config.model_type == VLMModelType::QWEN2_VL) {
        m_impl = std::make_shared<InputsEmbedderQwen2VL>(vlm_config, model_dir, device, device_config);
    } else {
        OPENVINO_THROW("Unsupported model type in VLM InputsEmbedder class. Please, create feature request on new model support");
    }
}

InputsEmbedder::InputsEmbedder(const ModelsMap& models_map,
                               const Tokenizer& tokenizer,
                               const std::filesystem::path& config_dir_path,
                               const std::string& device,
                               const ov::AnyMap device_config) {
    auto vlm_config = utils::from_config_json_if_exists<VLMConfig>(config_dir_path, "config.json");

    if (vlm_config.model_type == VLMModelType::MINICPM) {
        m_impl = std::make_shared<InputsEmbedderMiniCPM>(vlm_config, models_map, tokenizer, config_dir_path, device, device_config);
    } else if (vlm_config.model_type == VLMModelType::LLAVA) {
        m_impl = std::make_shared<InputsEmbedderLLaVA>(vlm_config, models_map, tokenizer, config_dir_path, device, device_config);
    } else if (vlm_config.model_type == VLMModelType::LLAVA_NEXT) {
        m_impl = std::make_shared<InputsEmbedderLLaVANext>(vlm_config, models_map, tokenizer, config_dir_path, device, device_config);
    } else if (vlm_config.model_type == VLMModelType::INTERNVL_CHAT) {
        m_impl = std::make_shared<InputsEmbedderInternVLChat>(vlm_config, models_map, tokenizer, config_dir_path, device, device_config);
    // } else if (vlm_config.model_type == VLMModelType::PHI3_V) {
    //     m_impl = std::make_shared<InputsEmbedderPhi3V>(vlm_config, models_map, tokenizer, config_dir_path, device, device_config);
    } else if (vlm_config.model_type == VLMModelType::QWEN2_VL) {
        m_impl = std::make_shared<InputsEmbedderQwen2VL>(vlm_config, models_map, tokenizer, config_dir_path, device, device_config);
    } else {
        OPENVINO_THROW("Unsupported model type in VLM InputsEmbedder class. Please, create feature request on new model support");
    }
}

ov::Tensor InputsEmbedder::get_inputs_embeds(const std::string& prompt, const std::vector<ov::Tensor>& images, ov::genai::VLMPerfMetrics& metrics) {
    return m_impl->get_inputs_embeds(prompt, images, metrics);
}

std::pair<ov::Tensor, std::optional<int64_t>> InputsEmbedder::get_position_ids(const size_t inputs_embeds_size, const size_t history_size) {
    return m_impl->get_position_ids(inputs_embeds_size, history_size);
}

EmbeddingsModel InputsEmbedder::get_embedding_model() const {
    return m_impl->get_embedding_model();
}

KVCacheState& InputsEmbedder::get_kv_cache_state() {
    return  m_impl->get_kv_cache_state();
}

size_t InputsEmbedder::get_num_tokens_to_remove_from_hist() const {
    return m_impl->get_num_tokens_to_remove_from_hist();
}

Tokenizer InputsEmbedder::get_tokenizer() const {
    return m_impl->get_tokenizer();
}

void InputsEmbedder::start_chat(const std::string& system_message) {
    return m_impl->start_chat(system_message);
}

void InputsEmbedder::update_chat_history(const std::string& decoded_results) {
    return m_impl->update_chat_history(decoded_results);
}

void InputsEmbedder::set_apply_chat_template_status(bool apply_chat_template) {
    return m_impl->set_apply_chat_template_status(apply_chat_template);
}

void InputsEmbedder::finish_chat() {
    return m_impl->finish_chat();
}

} // namespace ov::genai<|MERGE_RESOLUTION|>--- conflicted
+++ resolved
@@ -72,36 +72,6 @@
         const std::filesystem::path& config_dir_path,
         const std::string& device,
         const ov::AnyMap device_config) :
-<<<<<<< HEAD
-        IInputsEmbedder(vlm_config, models_map, tokenizer, config_dir_path, device, device_config) { }
-
-    virtual ov::Tensor get_inputs_embeds(const std::string& prompt, const std::vector<ov::Tensor>& images, ov::genai::VLMPerfMetrics& metrics) override {
-        std::string image_token = m_vlm_config.im_start;
-        
-        std::vector<ov::Tensor> single_images = to_single_image_tensors(images);
-
-        std::string formatted_prompt;
-        std::vector<ov::Tensor> image_embeds;
-        image_embeds.reserve(single_images.size());
-
-        for (const auto& image : single_images) {
-            ov::AnyMap vision_config = {{"patch_size", m_vlm_config.vision_config_patch_size}};
-            EncodedImage encoded_image = m_vision_encoder.encode(image, vision_config);
-            for (size_t idx = 0; idx < encoded_image.resized_source.get_shape().at(1); ++idx) {
-                formatted_prompt += image_token;
-            }
-            formatted_prompt += "\n";
-            image_embeds.push_back(std::move(encoded_image.resized_source));
-        }
-        formatted_prompt += prompt;
-
-        ov::Tensor input_ids = get_encoded_input_ids(formatted_prompt, metrics);
-        ov::Tensor text_embeds = m_embedding.infer(input_ids);
-
-        if (images.empty()) {
-            return text_embeds;
-        }
-=======
     m_vlm_config{vlm_config},
     m_vision_encoder(VisionEncoder::create(
         utils::get_model_weights_pair(models_map, "vision_embeddings").first,
@@ -126,127 +96,13 @@
         constexpr bool add_generation_prompt = true;
         std::string new_templated_chat_history;
         new_templated_chat_history = m_tokenizer.apply_chat_template(m_history, add_generation_prompt);
->>>>>>> 894e2aad
         auto start_tokenizer_time = std::chrono::steady_clock::now();
         ov::Tensor new_chat_tokens = m_tokenizer.encode(new_templated_chat_history, ov::genai::add_special_tokens(false)).input_ids;
         auto end_tokenizer_time = std::chrono::steady_clock::now();
-<<<<<<< HEAD
-        OPENVINO_ASSERT(metrics.raw_metrics.tokenization_durations.size() > 0);
-        metrics.raw_metrics.tokenization_durations[metrics.raw_metrics.tokenization_durations.size() - 1] += ov::genai::MicroSeconds(PerfMetrics::get_microsec(end_tokenizer_time - start_tokenizer_time));
-        int64_t image_token_id = encoded_image_token.data<int64_t>()[encoded_image_token.get_size() - 1];
-        return merge_text_and_image_embeddings_llava(input_ids, text_embeds, image_embeds, image_token_id);
-    }
-
-protected:
-    ov::Tensor merge_text_and_image_embeddings_llava(
-        const ov::Tensor& input_ids,
-        ov::Tensor& text_embeds,
-        const std::vector<ov::Tensor>& image_embeds,
-        int64_t image_token_id
-    ) {
-        auto text_embeds_shape = text_embeds.get_shape();
-        size_t text_embeds_seq_length = text_embeds_shape[1];
-        size_t hidden_size = text_embeds_shape[2];
-
-        const int64_t* input_ids_data = input_ids.data<const int64_t>();
-        int token_offset = text_embeds_seq_length - 1;
-        float* text_embeds_data = text_embeds.data<float>();
-        const float* text_embeds_end = text_embeds_data + text_embeds_seq_length * hidden_size;
-
-        // Copy in reversed order because a tokenizer may truncate the input removing the preffix.
-        for (auto image_embed_it = image_embeds.rbegin(); image_embed_it != image_embeds.rend(); ++image_embed_it) {
-            for (; token_offset != -1; --token_offset) {
-                if (input_ids_data[token_offset] == image_token_id) {
-                    break;
-                }
-            }
-            if (token_offset == -1) {
-                break;
-            }
-            int changed_token_offset = token_offset;
-            for (; changed_token_offset != -1; --changed_token_offset) {
-                if (input_ids_data[changed_token_offset] != image_token_id) {
-                    break;
-                }
-            }
-            size_t n_tokens = std::min(image_embed_it->get_shape().at(1), size_t(token_offset - changed_token_offset));
-            size_t n_floats = n_tokens * hidden_size;
-            float* text_embeds_idx = text_embeds_data + (changed_token_offset + 1) * hidden_size;
-            OPENVINO_ASSERT(text_embeds_idx + n_floats <= text_embeds_end);
-            std::copy_n(
-                image_embed_it->data<const float>() + image_embed_it->get_size() - n_floats,
-                n_floats,
-                text_embeds_idx
-            );
-            token_offset -= n_tokens + 1;
-        }
-        return text_embeds;
-    }
-};
-
-class InputsEmbedderLLaVANext : public InputsEmbedderLLaVA {
-public:
-    InputsEmbedderLLaVANext(
-        const VLMConfig& vlm_config,
-        const std::filesystem::path& model_dir,
-        const std::string& device,
-        const ov::AnyMap device_config) :
-        InputsEmbedderLLaVA(vlm_config, model_dir, device, device_config) { }
-
-    InputsEmbedderLLaVANext(
-        const VLMConfig& vlm_config,
-        const ModelsMap& models_map,
-        const Tokenizer& tokenizer,
-        const std::filesystem::path& config_dir_path,
-        const std::string& device,
-        const ov::AnyMap device_config) :
-        InputsEmbedderLLaVA(vlm_config, models_map, tokenizer, config_dir_path, device, device_config) { }
-
-    virtual ov::Tensor get_inputs_embeds(const std::string& prompt, const std::vector<ov::Tensor>& images, ov::genai::VLMPerfMetrics& metrics) override {
-        std::string image_token = m_vlm_config.im_start;
-
-        std::vector<ov::Tensor> single_images = to_single_image_tensors(images);
-
-        std::string formatted_prompt;
-        std::vector<ov::Tensor> image_embeds;
-        image_embeds.reserve(single_images.size());
-        
-        ov::Tensor image_newline;
-
-        for (const auto& image : single_images) {
-            ov::AnyMap vision_config = {{"patch_size", m_vlm_config.vision_config_patch_size}};
-            EncodedImage encoded_image = m_vision_encoder.encode(image, vision_config);
-
-            if (!image_newline) {
-                size_t embed_dim = encoded_image.resized_source.get_shape().at(2);
-                image_newline = ov::Tensor(encoded_image.resized_source.get_element_type(), {embed_dim});
-                float* image_newline_data = image_newline.data<float>();
-                std::copy(m_vlm_config.image_newline.begin(), m_vlm_config.image_newline.end(), image_newline_data);
-            }
-
-            ImageSize original_image_size{image.get_shape().at(1), image.get_shape().at(2)}; // [height, width]
-
-            ov::Tensor packed_features = pack_image_features_llava_next(encoded_image, original_image_size, image_newline);
-            for (size_t idx = 0; idx < packed_features.get_shape().at(1); ++idx) {
-                formatted_prompt += image_token;
-            }
-            formatted_prompt += "\n";
-            image_embeds.push_back(std::move(packed_features));
-        }
-        formatted_prompt += prompt;
-
-        ov::Tensor input_ids = get_encoded_input_ids(formatted_prompt, metrics);
-        ov::Tensor text_embeds = m_embedding.infer(input_ids);
-
-        if (images.empty()) {
-            return text_embeds;
-        }
-=======
         metrics.raw_metrics.tokenization_durations.emplace_back(PerfMetrics::get_microsec(end_tokenizer_time - start_tokenizer_time));
         return new_chat_tokens;
     } else {
         ov::Tensor encoded_input_ids;
->>>>>>> 894e2aad
         auto start_tokenizer_time = std::chrono::steady_clock::now();
         if (m_apply_chat_template) {
             std::string templated_prompt;
