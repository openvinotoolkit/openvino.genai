// Copyright (C) 2023-2024 Intel Corporation
// SPDX-License-Identifier: Apache-2.0

#include "openvino/genai/visual_language/perf_metrics.hpp"
#include "visual_language/inputs_embedder.hpp"

#include "visual_language/clip.hpp"
#include "visual_language/vision_encoder.hpp"
#include "visual_language/embedding_model.hpp"
#include "openvino/opsets/opset13.hpp"

#include "utils.hpp"
<<<<<<< HEAD
#include <regex>
=======


namespace {

constexpr size_t BATCH_SIZE = 1;

} // namespace
>>>>>>> db71b362

namespace ov::genai {

const ModelsMap::mapped_type& get_model_weights_pair(const ModelsMap& models_map, const std::string& key);

class InputsEmbedder::IInputsEmbedder {
protected:
    // VLM config
    VLMConfig m_vlm_config;
    // An encoder to infer embeddings of an image.
    VisionEncoder m_vision_encoder;
    // A model to compute token embeddings.
    // Input shape: [N, conversation length].
    // Output shape: [1, conversation length, hidden_size].
    EmbeddingsModel m_embedding;
    // A tokenizer encoding a prompt.
    Tokenizer m_tokenizer;
    // True if chat mode is activated to save conversation
    // history between generate() calls.
    bool m_is_chat_conversation = false;
    // Chat history
    ChatHistory m_history;
    // Templated chat history
    std::string m_templated_chat_history;
    // Tokenized chat history
    std::vector<int64_t> m_tokenized_history;
    // Tail of previous output for LM in chat mode is missing in KV cache.
    std::optional<int64_t> m_last_disappeared_token = std::nullopt;
    // If sequence contains some symbols, which could be ambiguous encoded by tokenizer, we need to trim kv cache
    // If we use beam search sampling with chat mode we need to remove last answer of the model from kv cache and add best answer to history 
    // so, let's keep info about amount of tokens to trim from kv cache and amount of tokens to keep in history
    ov::genai::utils::HistoryRemoveManager m_kv_history_manager = {0, 0};

public:
    virtual ov::Tensor get_inputs_embeds(const std::string& prompt, const std::vector<ov::Tensor>& images, ov::genai::VLMPerfMetrics& metrics) = 0;

    EmbeddingsModel get_embedding_model() const {
        return m_embedding;
    }

    Tokenizer get_tokenizer() const {
        return m_tokenizer;
    }

    std::vector<int64_t> get_tokenized_history() const {
        return m_tokenized_history;
    }

    size_t get_num_tokens_to_remove_from_hist() const {
        return m_kv_history_manager.num_tokens_to_remove_from_kv_cache;
    }

    void update_tokenized_history(const std::vector<int64_t>& encoded_result, std::optional<int64_t> last_disappeared_token, bool is_beam_search, size_t last_answer_len) {
        if (is_beam_search) {
            m_kv_history_manager.trusted_history_length = m_tokenized_history.size();
            m_kv_history_manager.num_tokens_to_remove_from_kv_cache = last_answer_len;
        } else {
            m_kv_history_manager.reset();
        }

        m_last_disappeared_token = last_disappeared_token;
  
        std::copy(encoded_result.begin(), encoded_result.end(), std::back_inserter(m_tokenized_history));
    }

    virtual void start_chat(const std::string& system_message) {
        m_is_chat_conversation = true;
        m_kv_history_manager.reset();
        if (!m_tokenized_history.empty()) {
            m_history.clear();
            m_templated_chat_history.clear();
            m_tokenized_history.clear();
        }
        if (system_message.empty()) {
            return;
        }
        m_history = {{{"role", "system"}, {"content", system_message}}};
        constexpr bool add_generation_prompt = false;
        m_templated_chat_history = m_tokenizer.apply_chat_template(m_history, add_generation_prompt);
    }

    void update_chat_history(const std::string& decoded_results) {
        // Tail of chat template is missing in KV cache.
        // Find the tail to concatenate it with the next input prompt.
        m_templated_chat_history.append(decoded_results);
        m_history.push_back({{"role", "assistant"}, {"content", decoded_results}});
    }

    virtual void finish_chat() {
        m_is_chat_conversation = false;
        m_kv_history_manager.reset();

        m_history.clear();
        m_templated_chat_history.clear();
        m_tokenized_history.clear();
    }

protected:
    IInputsEmbedder(
        const VLMConfig& vlm_config,
        const std::filesystem::path& model_dir,
        const std::string& device,
        const ov::AnyMap device_config) :
        m_vlm_config{vlm_config},
        m_vision_encoder(model_dir, m_vlm_config.model_type, device, device_config),
        m_embedding(model_dir, m_vlm_config.scale_emb, device, device_config),
        m_tokenizer{model_dir, device_config} { }
    
    IInputsEmbedder(
        const VLMConfig& vlm_config,
        const ModelsMap& models_map,
        const Tokenizer& tokenizer,
        const std::filesystem::path& config_dir_path,
        const std::string& device,
        const ov::AnyMap device_config) :
        m_vlm_config{vlm_config},
        m_vision_encoder(
            get_model_weights_pair(models_map, "vision_embeddings").first,
            get_model_weights_pair(models_map, "vision_embeddings").second,
            config_dir_path,
            m_vlm_config.model_type,
            device,
            device_config
        ),
        m_embedding(
            get_model_weights_pair(models_map, "text_embeddings").first,
            get_model_weights_pair(models_map, "text_embeddings").second,
            m_vlm_config.scale_emb,
            device,
            device_config
        ),
        m_tokenizer(tokenizer) { }

    ov::Tensor get_encoded_input_ids(const std::string& prompt, ov::genai::VLMPerfMetrics& metrics, const std::string& chat_template_fallback = "") {
        ov::Tensor encoded_input_ids;
        if (m_is_chat_conversation) {
            // KV cache in model already contains prompts and answers from previous iterations.
            // So only new prompt wrapped into chat template to be sent into model. Tokenizer always returns
            // token_ids = {<bos token>, ...<valuable tokens>}. So if tokenizer applies only to the new prompt,
            // <bos token> will be inserted on every iteration.
            // So actual pipeline calculates input_ids for whole chat history + for whole chat history without the new prompt
            // and takes only the difference between them.
            // The chat history cannot be saved as already encoded tokens because generate call doesn't return <eos> token, but
            // KV cache contains it. So we have to add it manually or get it by tokenization all chat history.
            m_history.push_back({{"role", "user"}, {"content", prompt}});
            constexpr bool add_generation_prompt = true;
            std::string new_templated_chat_history;
            try {
                new_templated_chat_history = m_tokenizer.apply_chat_template(m_history, add_generation_prompt);
            } catch (const std::exception& error) {
                // Use fallback chat template if it was not found in tokenizer_config.json
                new_templated_chat_history = m_tokenizer.apply_chat_template(m_history, add_generation_prompt, chat_template_fallback);
            }
            auto start_tokenizer_time = std::chrono::steady_clock::now();
            ov::Tensor new_chat_tokens = m_tokenizer.encode(new_templated_chat_history, ov::genai::add_special_tokens(false)).input_ids;
            TokenizedInputs prev_chat_tokens = m_tokenizer.encode(m_templated_chat_history, ov::genai::add_special_tokens(false));

            // some symbols combinations can be encoded by the tokenizer in different ways
            // if we met sequence with such combination of symbols, we cannot correctly subtract the new history from the old history
            // so let's check it out, find the trusted part and use it in on the next step
            size_t trusted_history_length = 0;
            if (!m_tokenized_history.empty()) {
                std::set<int64_t> stop_tokens = {m_tokenizer.get_eos_token_id()};
                trusted_history_length = ov::genai::utils::get_first_history_difference(prev_chat_tokens.input_ids, m_tokenized_history, stop_tokens);
            }

            if (m_tokenized_history.empty()) {
                encoded_input_ids = new_chat_tokens;

            } else if (trusted_history_length != SIZE_MAX || m_kv_history_manager.does_kv_cache_need_to_update()) {
                // does_kv_cache_need_to_update will be true here if beam search is activated
                // in beam search mode we want to remove all history about last model answer from kv cache and add the best answer directly
                // if we have difference in model answer and decoded answer it anyway will be less then entire history, so let's use data from m_kv_history_manager
                if (m_kv_history_manager.does_kv_cache_need_to_update()) {
                    trusted_history_length = m_kv_history_manager.trusted_history_length;
                } else {
                    m_kv_history_manager.num_tokens_to_remove_from_kv_cache = m_tokenized_history.size() - trusted_history_length;
                    // if prev generation was finished because of max len was reached, kv cache is missed one last token, let's keep it
                    m_kv_history_manager.num_tokens_to_remove_from_kv_cache -= m_last_disappeared_token.has_value() ? 1 : 0;
                }

                ov::Tensor new_tensor = ov::Tensor(new_chat_tokens.get_element_type(),
                                                   {1, new_chat_tokens.get_shape().at(1) - trusted_history_length},
                                                   new_chat_tokens.data<int64_t>() + trusted_history_length);
                encoded_input_ids = ov::Tensor(new_chat_tokens.get_element_type(),
                                                    {1, new_chat_tokens.get_shape().at(1) - trusted_history_length});
                new_tensor.copy_to(encoded_input_ids);
            } else {
                encoded_input_ids = utils::subtract_chat_tokenized_inputs(
                    {new_chat_tokens}, prev_chat_tokens
                ).input_ids;

                if (m_last_disappeared_token.has_value())
                    encoded_input_ids = ov::genai::utils::push_front_inputs(encoded_input_ids, *m_last_disappeared_token);
            }
            auto end_tokenizer_time = std::chrono::steady_clock::now();
            metrics.raw_metrics.tokenization_durations.emplace_back(PerfMetrics::get_microsec(end_tokenizer_time - start_tokenizer_time));
            m_templated_chat_history = std::move(new_templated_chat_history);
            m_tokenized_history.clear();
            std::copy_n(new_chat_tokens.data<int64_t>(), new_chat_tokens.get_size(), std::back_inserter(m_tokenized_history));
        } else {
            auto start_tokenizer_time = std::chrono::steady_clock::now();
            encoded_input_ids = m_tokenizer.encode(prompt).input_ids;
            auto end_tokenizer_time = std::chrono::steady_clock::now();
            metrics.raw_metrics.tokenization_durations.emplace_back(PerfMetrics::get_microsec(end_tokenizer_time - start_tokenizer_time));
            m_tokenized_history.clear();
            std::copy_n(encoded_input_ids.data<int64_t>(), encoded_input_ids.get_size(), std::back_inserter(m_tokenized_history));
        }

        return encoded_input_ids;
    }

    /**
    * @brief Unpads an image tensor of a padded and resized image.
    * Used for packing image features of llava_next models.
    *
    * @param tensor An image tensor with a shape (embed_dim, height, width)
    * @param original_size A size of original image
    * @return An unpadded image tensor with a shape (embed_dim, new_height, new_width)
    */

    /**
    * @brief Converts a vector of batched images ([NHWC]) into a vector of individual image tensors ([1HWC]).
    *
    * @param images A vector of tensors representing the images. Each tensor can have a shape of either [NHWC] or [HWC].
    * @return A vector of tensors where each tensor represents a single image with a shape of [1, H, W, C].
    */
    std::vector<ov::Tensor> to_single_image_tensors(const std::vector<ov::Tensor>& images) {
        std::vector<ov::Tensor> single_image_tensors;
        for (const auto& image : images) {
            ov::Tensor reshaped_image = image;
            ov::Shape image_shape = image.get_shape();
            switch (image_shape.size()) {
                case 3:
                    reshaped_image.set_shape({1, image_shape.at(0), image_shape.at(1), image_shape.at(2)});
                    break;
                case 4: break;
                default: OPENVINO_THROW("Input image must have [NHWC] or [HWC] layout");
            }
            ov::Shape reshaped_image_shape = reshaped_image.get_shape();
            for (size_t batch_idx = 0; batch_idx < reshaped_image_shape.at(0); ++batch_idx) {
                ov::Tensor single_image{
                    reshaped_image.get_element_type(),
                    {1, reshaped_image_shape.at(1), reshaped_image_shape.at(2), reshaped_image_shape.at(3)},
                    reshaped_image.data<uint8_t>() + batch_idx * reshaped_image_shape.at(1) * reshaped_image_shape.at(2) * reshaped_image_shape.at(3)
                };
                single_image_tensors.push_back(std::move(single_image));
            }
        }
        return single_image_tensors;
    }
};

class InputsEmbedderMiniCPM : public InputsEmbedder::IInputsEmbedder {
    // A resampler model to resample image embeddings.
    // [N, H*W, old_hidden_size] is the input shape.
    // [N, query_num, hidden_size] is the output shape.
    ov::InferRequest m_resampler;
    // Precomputed positional embeddings for the resampler.
    // [70, 70, hidden_size]. 70 is the initial guess of the image
    // height and width after dividing by patch_size.
    ov::Tensor m_pos_embed_cache;
    // Used to insert <image_id>i</image_id> per image (not a slice).
    size_t m_image_id = 0;

public:
    InputsEmbedderMiniCPM(
        const VLMConfig& vlm_config,
        const std::filesystem::path& model_dir,
        const std::string& device,
        const ov::AnyMap device_config) :
        IInputsEmbedder(vlm_config, model_dir, device, device_config) {
        auto compiled_model =
            utils::singleton_core().compile_model(model_dir / "openvino_resampler_model.xml", device, device_config);
        ov::genai::utils::print_compiled_model_properties(compiled_model, "VLM resampler model");
        m_resampler = compiled_model.create_infer_request();

        m_pos_embed_cache = get_2d_sincos_pos_embed(m_vlm_config.hidden_size, {70, 70});
    }

    InputsEmbedderMiniCPM(
        const VLMConfig& vlm_config,
        const ModelsMap& models_map,
        const Tokenizer& tokenizer,
        const std::filesystem::path& config_dir_path,
        const std::string& device,
        const ov::AnyMap device_config) :
        IInputsEmbedder(vlm_config, models_map, tokenizer, config_dir_path, device, device_config) {
            m_resampler = utils::singleton_core().compile_model(
                get_model_weights_pair(models_map, "resampler").first,
                get_model_weights_pair(models_map, "resampler").second,
                device,
                device_config
            ).create_infer_request();

            m_pos_embed_cache = get_2d_sincos_pos_embed(m_vlm_config.hidden_size, {70, 70});
        }

    virtual ov::Tensor get_inputs_embeds(const std::string& prompt, const std::vector<ov::Tensor>& images, ov::genai::VLMPerfMetrics& metrics) override {
        std::string images_prompt;
        std::vector<EncodedImage> embeds;

        std::vector<ov::Tensor> single_images = to_single_image_tensors(images);

        for (const ov::Tensor& image : single_images) {
            EncodedImage encoded_image = m_vision_encoder.encode(image);
            if (m_vlm_config.use_image_id) {
                images_prompt += m_vlm_config.im_id_start + std::to_string(m_image_id) + m_vlm_config.im_id_end;
                ++m_image_id;
            }
            std::string unk64;
            for (size_t idx = 0; idx < m_vlm_config.query_num; ++idx) {
                unk64 += m_vlm_config.unk;
            }
            images_prompt += m_vlm_config.im_start + unk64 + m_vlm_config.im_end;
            if (encoded_image.slices) {
                ov::Shape slices_shape = encoded_image.slices.get_shape();
                for (size_t row_idx = 0; row_idx < slices_shape.at(0); ++row_idx) {
                    for (size_t col_idx = 0; col_idx < slices_shape.at(1); ++col_idx) {
                        images_prompt += m_vlm_config.slice_start + unk64 + m_vlm_config.slice_end;
                    }
                    images_prompt += '\n';
                }
            }
            if ('\n' != *(images_prompt.end() - 1)) {
                // Image wasn't sliced, add \n to the end of image anyway.
                // Strangely, \n isn't placed between </image><slice>.
                images_prompt += '\n';
            }
            embeds.push_back(std::move(encoded_image));
        }
        images_prompt += prompt;

        ov::Tensor encoded_input = get_encoded_input_ids(images_prompt, metrics);

        ov::Tensor inputs_embeds = m_embedding.infer(encoded_input);
        OPENVINO_ASSERT(
            m_vlm_config.hidden_size == inputs_embeds.get_shape().at(2),
            "Unexpected embedding size"
        );
        auto start_tokenizer_time = std::chrono::steady_clock::now();
        ov::Tensor special_tokens = m_tokenizer.encode(
            m_vlm_config.im_start
            + m_vlm_config.im_end
            + m_vlm_config.slice_start
            + m_vlm_config.slice_end
        ).input_ids;
        auto end_tokenizer_time = std::chrono::steady_clock::now();
        OPENVINO_ASSERT(metrics.raw_metrics.tokenization_durations.size() > 0);
        metrics.raw_metrics.tokenization_durations[metrics.raw_metrics.tokenization_durations.size() - 1] += ov::genai::MicroSeconds(PerfMetrics::get_microsec(end_tokenizer_time - start_tokenizer_time));
        OPENVINO_ASSERT(
            4 == special_tokens.get_shape().at(1),
            "Every special token must be represented with a single int."
        );
        int64_t im_start_id = special_tokens.data<int64_t>()[0];
        int64_t im_end_id = special_tokens.data<int64_t>()[1];
        int64_t slice_start_id = special_tokens.data<int64_t>()[2];
        int64_t slice_end_id = special_tokens.data<int64_t>()[3];
        int64_t im_start_pos = 0, slice_start_pos = 0;
        int64_t* begin = encoded_input.data<int64_t>();
        int64_t* ids = begin;
        size_t encoded_input_size = encoded_input.get_size();
        int64_t* end = ids + encoded_input_size;
        float* inputs_embeds_data = inputs_embeds.data<float>();
        for (const EncodedImage& encoded_image : embeds) {
            const ov::Tensor& resampled_source = resample(encoded_image.resized_source, {encoded_image.resized_source_size});
            float* emb = resampled_source.data<float>();
            ids = std::find(ids, end, im_start_id);
            OPENVINO_ASSERT(end != ids);
            ++ids;
            std::copy_n(emb, resampled_source.get_size(), inputs_embeds_data + std::distance(begin, ids) * m_vlm_config.hidden_size);
            ids += m_vlm_config.query_num;
            if (encoded_image.slices) {
                size_t token_idx = 0;
                const ov::Shape& slices_shape = encoded_image.slices.get_shape();
                for (size_t i = 0; i < slices_shape.at(0); ++i) {
                    for (size_t ja = 0; ja < slices_shape.at(1); ++ja) {
                        size_t d2 = slices_shape.at(2);
                        size_t d3 = slices_shape.at(3);
                        ov::Tensor encoded_view{ov::element::f32, {1, d2, d3}, encoded_image.slices.data<float>() + (i * slices_shape.at(1) + ja) * d2 * d3};
                        const ov::Tensor& vision_embed_tensor_i_j = resample(encoded_view, {encoded_image.slices_size});
                        ids = std::find(ids, end, slice_start_id);
                        OPENVINO_ASSERT(end != ids);
                        ++ids;
                        std::copy_n(vision_embed_tensor_i_j.data<float>(), vision_embed_tensor_i_j.get_size(), inputs_embeds_data + std::distance(begin, ids) * m_vlm_config.hidden_size);
                        ids += m_vlm_config.query_num;
                    }
                }
            }
        }

        if (!m_is_chat_conversation) {
            m_image_id = 0;
        }
        return inputs_embeds;
    }

    virtual void start_chat(const std::string& system_message) override {
        IInputsEmbedder::start_chat(system_message);
        m_image_id = 0;
    }

    virtual void finish_chat() override {
        IInputsEmbedder::finish_chat();
        m_image_id = 0;
    }

private:
    ov::Tensor resample(const ov::Tensor& encoded_image, const std::vector<ImageSize>& target_sizes) {
        size_t bs = encoded_image.get_shape().at(0);
        std::vector<size_t> patch_len{target_sizes.size()};
        std::transform(target_sizes.begin(), target_sizes.end(), patch_len.begin(), [](const ImageSize& height_width) {
            return height_width.height * height_width.width;
        });
        adjust_pos_cache(
            target_sizes,
            m_vlm_config.hidden_size,
            m_pos_embed_cache
        );
        size_t max_patch_len = *std::max_element(patch_len.begin(), patch_len.end());
        ov::Tensor key_padding_mask(ov::element::f32, {bs, max_patch_len});
        float* mask_data = key_padding_mask.data<float>();
        size_t embed_len = m_pos_embed_cache.get_shape().at(2);
        ov::Tensor pos_embed(ov::element::f32, {max_patch_len, bs, embed_len});  // BLD => L * B * D
        float* pos_embed_data = pos_embed.data<float>();
        float* cache_data = m_pos_embed_cache.data<float>();
        size_t _d0 = m_pos_embed_cache.get_shape().at(0);
        size_t _d1 = m_pos_embed_cache.get_shape().at(1);
        for (size_t i = 0; i < bs; ++i) {
            size_t target_h = target_sizes.at(i).height;
            size_t target_w = target_sizes.at(i).width;
            for (size_t h_idx = 0; h_idx < target_h; ++h_idx) {
                for (size_t w_idx = 0; w_idx < target_w; ++w_idx) {
                    std::copy_n(
                        cache_data + (h_idx * _d1 + w_idx) * embed_len,
                        embed_len,
                        pos_embed_data + (h_idx * target_w + w_idx) * bs * embed_len + i * embed_len
                    );
                }
            }
            for (size_t flat = target_h * target_w; flat < max_patch_len; ++flat) {
                std::fill_n(pos_embed_data + flat * bs * embed_len + i * embed_len, embed_len, 0.0f);
            }
            std::fill_n(mask_data + i * max_patch_len, patch_len[i], 0.0f);
            std::fill_n(mask_data + i * max_patch_len + patch_len[i], max_patch_len - patch_len[i], 1.0f);
        }
        m_resampler.set_tensor("image_feature", encoded_image);  // [N, H*W, old_hidden_size]
        m_resampler.set_tensor("pos_embed", pos_embed);  // [H*W, N, new_hidden_size]
        m_resampler.set_tensor("key_padding_mask", key_padding_mask);  // [N, H*W]
        m_resampler.infer();
        return m_resampler.get_output_tensor();  // [N, query_num, new_hidden_size]
    }

    ov::Tensor concatenate_last_dim(const ov::Tensor& first, const ov::Tensor& second) {
        size_t res_d_0 = first.get_shape().at(0);
        size_t res_d_1 = first.get_shape().at(1);
        OPENVINO_ASSERT(second.get_shape().at(0) == res_d_0);
        OPENVINO_ASSERT(second.get_shape().at(1) == res_d_1);
        size_t res_d_2 = first.get_shape().at(2) + second.get_shape().at(2);
        ov::Tensor res{first.get_element_type(), {res_d_0, res_d_1, res_d_2}};
        float* first_data = first.data<float>();
        float* second_data = second.data<float>();
        float* res_data = res.data<float>();
        for (size_t i = 0; i < res_d_0; ++i) {
            for (size_t j = 0; j < res_d_1; ++j) {
                size_t k = 0;
                for (; k < first.get_shape().at(2); ++k) {
                    res_data[i * res_d_1 * res_d_2 + j * res_d_2 + k]
                        = first_data[i * res_d_1 * first.get_shape().at(2) + j * first.get_shape().at(2) + k];
                }
                for (size_t l = 0; l < second.get_shape().at(2); ++l, ++k) {
                    res_data[i * res_d_1 * res_d_2 + j * res_d_2 + k]
                        = second_data[i * res_d_1 * second.get_shape().at(2) + j * second.get_shape().at(2) + l];
                }
            }
        }
        return res;
    }

    /// embed_dim: output dimension for each position
    /// pos: a list of positions to be encoded: size (H, W)
    /// out: (H, W, D)
    ov::Tensor get_1d_sincos_pos_embed_from_grid_new(size_t embed_dim, const ov::Tensor& pos) {
        OPENVINO_ASSERT(embed_dim % 2 == 0);
        ov::Shape pos_shape = pos.get_shape();
        size_t H = pos_shape[0];
        size_t W = pos_shape[1];

        std::vector<float> omega(embed_dim / 2);
        for (size_t i = 0; i < omega.size(); ++i) {
            omega[i] = 1.0f / std::pow(10000.0f, float(i) / (embed_dim / 2));
        }

        std::vector<size_t> out_shape = {H, W, embed_dim};
        ov::Tensor emb(ov::element::f32, out_shape);

        float* pos_data = pos.data<float>();
        float* emb_data = emb.data<float>();

        size_t counter = 0;
        for (size_t h = 0; h < H; ++h) {
            for (size_t w = 0; w < W; ++w) {
                for (size_t d = 0; d < embed_dim / 2; ++d) {
                    // Correctly access the 2D position grid
                    float value = omega[d] * pos_data[h * W + w];
                    emb_data[h * W * embed_dim + w * embed_dim + d] = std::sin(value);
                    emb_data[h * W * embed_dim + w * embed_dim + d + (embed_dim / 2)] = std::cos(value);
                }
            }
        }
        return emb;
    }

    ov::Tensor get_2d_sincos_pos_embed_from_grid(size_t embed_dim, const ov::Tensor& grid) {
        OPENVINO_ASSERT(embed_dim % 2 == 0);
        ov::Shape grid_shape = grid.get_shape();
        float* grid_data = grid.data<float>();
        ov::Shape plane_shape{grid_shape.at(1), grid_shape.at(2)};
        ov::Tensor emb_h = get_1d_sincos_pos_embed_from_grid_new(embed_dim / 2, ov::Tensor{
            ov::element::f32,
            plane_shape,
            grid_data
        });  // (H, W, D/2)
        ov::Tensor emb_w = get_1d_sincos_pos_embed_from_grid_new(embed_dim / 2, ov::Tensor{
            ov::element::f32,
            plane_shape,
            grid_data + plane_shape.at(0) * plane_shape.at(1)
        });  // (H, W, D/2)
        return concatenate_last_dim(emb_h, emb_w);
    }

    /// image_size: image_size or (image_height, image_width)
    /// return:
    /// pos_embed: [image_height, image_width, embed_dim]
    ov::Tensor get_2d_sincos_pos_embed(size_t embed_dim, const ImageSize& image_size) {
        size_t grid_h_size = image_size.height, grid_w_size = image_size.width;
        ov::Tensor grid(ov::element::f32, {2, grid_h_size, grid_w_size});
        float* data = grid.data<float>();
        for (size_t y = 0; y < grid_h_size; ++y) {
            std::iota(data, data + grid_w_size, 0.0f);
            data += grid_w_size;
        }
        for (float y = 0.0f; y < grid_h_size; ++y) {
            std::fill(data, data + grid_w_size, y);
            data += grid_w_size;
        }
        return get_2d_sincos_pos_embed_from_grid(embed_dim, grid);
    }

    void adjust_pos_cache(
        const std::vector<ImageSize>& target_sizes,
        size_t hidden_size,
        ov::Tensor& pos_embed_cache
    ) {
        size_t max_h = std::max_element(target_sizes.begin(), target_sizes.end(), [](const ImageSize& left, const ImageSize& right) {
            return left.height < right.height;
        })->height;
        size_t max_w = std::max_element(target_sizes.begin(), target_sizes.end(), [](const ImageSize& left, const ImageSize& right) {
            return left.width < right.width;
        })->width;
        size_t allocated_height, allocated_width;
        if (pos_embed_cache) {
            const ov::Shape& allocated_shape = pos_embed_cache.get_shape();
            allocated_height = allocated_shape.at(0);
            allocated_width = allocated_shape.at(1);
        } else {
            allocated_height = allocated_width = 70;
        }
        if (max_h > allocated_height || max_w > allocated_width) {
            allocated_height = std::max(max_h, allocated_height);
            allocated_width = std::max(max_w, allocated_width);
            pos_embed_cache = get_2d_sincos_pos_embed(
                hidden_size, {allocated_height, allocated_width}
            );
        }
    }
};

class InputsEmbedderLLaVA : public InputsEmbedder::IInputsEmbedder {
public:
    InputsEmbedderLLaVA(
        const VLMConfig& vlm_config,
        const std::filesystem::path& model_dir,
        const std::string& device,
        const ov::AnyMap device_config) :
        IInputsEmbedder(vlm_config, model_dir, device, device_config) { }

    InputsEmbedderLLaVA(
        const VLMConfig& vlm_config,
        const ModelsMap& models_map,
        const Tokenizer& tokenizer,
        const std::filesystem::path& config_dir_path,
        const std::string& device,
        const ov::AnyMap device_config) :
        IInputsEmbedder(vlm_config, models_map, tokenizer, config_dir_path, device, device_config) { }

    virtual ov::Tensor get_inputs_embeds(const std::string& prompt, const std::vector<ov::Tensor>& images, ov::genai::VLMPerfMetrics& metrics) override {
        std::string image_token = m_vlm_config.im_start;
        // Adapted from llava-1.5-7b-hf chat_template.json
        std::string chat_template_fallback = "{% for message in messages %}{% if message['role'] == 'user' %}{{ 'USER: ' + message['content'] + ' ' }}{% else %}{{ 'ASSISTANT: ' + message['content'] + ' ' }}{% endif %}{% endfor %}{% if add_generation_prompt %}{{ 'ASSISTANT:' }}{% endif %}";
        
        std::vector<ov::Tensor> single_images = to_single_image_tensors(images);

        std::string formatted_prompt;
        std::vector<ov::Tensor> image_embeds;
        image_embeds.reserve(single_images.size());

        for (const auto& image : single_images) {
            EncodedImage encoded_image = m_vision_encoder.encode(image);
            image_embeds.push_back(std::move(encoded_image.resized_source));
            formatted_prompt += image_token + "\n";
        }
        formatted_prompt += prompt;

        ov::Tensor input_ids = get_encoded_input_ids(formatted_prompt, metrics, chat_template_fallback);
        ov::Tensor text_embeds = m_embedding.infer(input_ids);

        if (images.empty()) {
            return text_embeds;
        }
        auto start_tokenizer_time = std::chrono::steady_clock::now();
        ov::Tensor encoded_image_token = m_tokenizer.encode(m_vlm_config.im_start, ov::genai::add_special_tokens(false)).input_ids;
        auto end_tokenizer_time = std::chrono::steady_clock::now();
        OPENVINO_ASSERT(metrics.raw_metrics.tokenization_durations.size() > 0);
        metrics.raw_metrics.tokenization_durations[metrics.raw_metrics.tokenization_durations.size() - 1] += ov::genai::MicroSeconds(PerfMetrics::get_microsec(end_tokenizer_time - start_tokenizer_time));
        int64_t image_token_id = encoded_image_token.data<int64_t>()[encoded_image_token.get_size() - 1];
        return merge_text_and_image_embeddings_llava(input_ids, text_embeds, image_embeds, image_token_id);
    }

protected:
    ov::Tensor merge_text_and_image_embeddings_llava(
        const ov::Tensor& input_ids,
        const ov::Tensor& text_embeds,
        const std::vector<ov::Tensor>& image_embeds,
        int64_t image_token_id
    ) {
        auto text_embeds_shape = text_embeds.get_shape();
        size_t text_embeds_seq_length = text_embeds_shape[1];
        size_t hidden_size = text_embeds_shape[2];

        const int64_t* input_ids_data = input_ids.data<const int64_t>();
        const float* text_embeds_data = text_embeds.data<const float>();

        size_t num_image_tokens = 0;
        for (size_t s = 0; s < text_embeds_seq_length; ++s) {
            if (input_ids_data[s] == image_token_id) {
                num_image_tokens++;
            }
        }
        auto num_images = image_embeds.size();
        OPENVINO_ASSERT(
            num_image_tokens == num_images,
            "Number of image tokens in input_ids different from num_images."
        );

        size_t total_image_seq_length = 0;
        for (const auto& single_image_embeds : image_embeds) {
            OPENVINO_ASSERT(
                text_embeds_shape[2] == single_image_embeds.get_shape().at(2),
                "Incompatible shapes between text_embeds and image_embeds"
            );
            total_image_seq_length += single_image_embeds.get_shape().at(1);
        }
        size_t merged_seq_length = text_embeds_seq_length + total_image_seq_length - num_image_tokens;

    constexpr size_t BATCH_SIZE = 1;
        ov::Tensor merged_embeds(text_embeds.get_element_type(), {BATCH_SIZE, merged_seq_length, hidden_size});
        float* merged_data = merged_embeds.data<float>();

        size_t merged_idx = 0;
        size_t image_idx = 0;
        for (size_t s = 0; s < text_embeds_seq_length; ++s) {
            if (input_ids_data[s] == image_token_id) {
                const float* image_embeds_data = image_embeds[image_idx].data<const float>();
                size_t image_seq_length = image_embeds[image_idx].get_shape()[1];

                std::copy_n(image_embeds_data,
                            image_seq_length * hidden_size,
                            merged_data + merged_idx * hidden_size);
                merged_idx += image_seq_length;
                image_idx++;
            } else {
                std::copy_n(text_embeds_data + s * hidden_size,
                            hidden_size,
                            merged_data + merged_idx * hidden_size);
                merged_idx++;
            }
        }
        return merged_embeds;
    }
};

class InputsEmbedderLLaVANext : public InputsEmbedderLLaVA {
public:
    InputsEmbedderLLaVANext(
        const VLMConfig& vlm_config,
        const std::filesystem::path& model_dir,
        const std::string& device,
        const ov::AnyMap device_config) :
        InputsEmbedderLLaVA(vlm_config, model_dir, device, device_config) { }

    InputsEmbedderLLaVANext(
        const VLMConfig& vlm_config,
        const ModelsMap& models_map,
        const Tokenizer& tokenizer,
        const std::filesystem::path& config_dir_path,
        const std::string& device,
        const ov::AnyMap device_config) :
        InputsEmbedderLLaVA(vlm_config, models_map, tokenizer, config_dir_path, device, device_config) { }

    virtual ov::Tensor get_inputs_embeds(const std::string& prompt, const std::vector<ov::Tensor>& images, ov::genai::VLMPerfMetrics& metrics) override {
        std::string image_token = m_vlm_config.im_start;
        // Adapted from llava-1.5-7b-hf chat_template.json
        std::string chat_template_fallback = "{% for message in messages %}{% if message['role'] == 'user' %}{{ 'USER: ' + message['content'] + ' ' }}{% else %}{{ 'ASSISTANT: ' + message['content'] + ' ' }}{% endif %}{% endfor %}{% if add_generation_prompt %}{{ 'ASSISTANT:' }}{% endif %}";

        std::vector<ov::Tensor> single_images = to_single_image_tensors(images);

        std::string formatted_prompt;
        std::vector<ov::Tensor> image_embeds;
        image_embeds.reserve(single_images.size());
        
        ov::Tensor image_newline;

        for (const auto& image : single_images) {
            EncodedImage encoded_image = m_vision_encoder.encode(image);

            if (!image_newline) {
                size_t embed_dim = encoded_image.resized_source.get_shape().at(2);
                image_newline = ov::Tensor(encoded_image.resized_source.get_element_type(), {embed_dim});
                float* image_newline_data = image_newline.data<float>();
                std::copy(m_vlm_config.image_newline.begin(), m_vlm_config.image_newline.end(), image_newline_data);
            }

            ImageSize original_image_size{image.get_shape().at(1), image.get_shape().at(2)}; // [height, width]

            ov::Tensor packed_features = pack_image_features_llava_next(encoded_image, original_image_size, image_newline);

            image_embeds.push_back(std::move(packed_features));
            formatted_prompt += image_token + "\n";
        }
        formatted_prompt += prompt;

        ov::Tensor input_ids = get_encoded_input_ids(formatted_prompt, metrics, chat_template_fallback);
        ov::Tensor text_embeds = m_embedding.infer(input_ids);

        if (images.empty()) {
            return text_embeds;
        }
        auto start_tokenizer_time = std::chrono::steady_clock::now();
        ov::Tensor encoded_image_token = m_tokenizer.encode(m_vlm_config.im_start, ov::genai::add_special_tokens(false)).input_ids;
        auto end_tokenizer_time = std::chrono::steady_clock::now();
        OPENVINO_ASSERT(metrics.raw_metrics.tokenization_durations.size() > 0);
        metrics.raw_metrics.tokenization_durations[metrics.raw_metrics.tokenization_durations.size() - 1] += ov::genai::MicroSeconds(PerfMetrics::get_microsec(end_tokenizer_time - start_tokenizer_time));
        int64_t image_token_id = encoded_image_token.data<int64_t>()[encoded_image_token.get_size() - 1];
        return merge_text_and_image_embeddings_llava(input_ids, text_embeds, image_embeds, image_token_id);
    }

private:
    /**
    * @brief Processes base and patches image features extracted from encoded image.
    * Used in getting inputs embeds for llava_next models.
    *
    * @param encoded_image An encoded image retrieved from vision encoder
    * @param original_image_size A size of the original image
    * @param image_newline An image newline tensor with a shape (embed_dim)
    * @return A tensor with a shape (1, new_seq_len, embed_dim)
    */
    ov::Tensor pack_image_features_llava_next(
        const EncodedImage& encoded_image,
        const ImageSize& original_image_size,
        const ov::Tensor& image_newline
    ) {
        auto image_feature = encoded_image.resized_source;
        auto image_feature_shape = image_feature.get_shape();
        size_t num_patches = image_feature_shape[0];
        size_t patch_seq_len = image_feature_shape[1];
        size_t embed_dim = image_feature_shape[2];

        const float* image_feature_data = image_feature.data<float>();
        const float* newline_data = image_newline.data<float>();

        if (num_patches > 1) {
            // Extract base image feature (first patch)
            ov::Tensor base_image_feature(image_feature.get_element_type(), {1, patch_seq_len, embed_dim});
            const float* src_data = image_feature.data<float>();
            float* dst_data = base_image_feature.data<float>();
            std::copy(src_data, src_data + patch_seq_len * embed_dim, dst_data);

            // Extract other grid patches
            ov::Tensor patches_image_feature(image_feature.get_element_type(), {num_patches - 1, patch_seq_len, embed_dim});
            dst_data = patches_image_feature.data<float>();
            std::copy(src_data + patch_seq_len * embed_dim,
                    src_data + num_patches * patch_seq_len * embed_dim,
                    dst_data);

            // Process grid patches image feature
            size_t height = encoded_image.resized_source_size.height;
            size_t width = encoded_image.resized_source_size.width;
            size_t num_patch_height = encoded_image.patches_grid.first;
            size_t num_patch_width = encoded_image.patches_grid.second;

            ov::Tensor reshaped_image_feature = reshape_and_rearrange_image_feature(patches_image_feature, num_patch_height, num_patch_width, height, width);

            ov::Tensor unpadded_image_feature = unpad_image(reshaped_image_feature, original_image_size);

            ov::Tensor image_feature_with_newline = add_image_newline(unpadded_image_feature, image_newline);

            ov::Tensor processed_image_feature = flatten_and_transpose(image_feature_with_newline);

            // Concatenate base image feature ([1, seq_len_1, emded_dim]) and patches image feature ([seq_len_2, embed_dim])
            auto base_shape = base_image_feature.get_shape();
            auto processed_shape = processed_image_feature.get_shape();

            const float* base_data = base_image_feature.data<float>();
            const float* processed_data = processed_image_feature.data<float>();

            ov::Tensor result(image_feature.get_element_type(), {1, base_shape[1] + processed_shape[0], embed_dim});
            // Copy base image feature data
            std::copy(base_data, base_data + base_shape[1] * embed_dim, result.data<float>());
            // Copy processed image feature data
            std::copy(processed_data,
                    processed_data + processed_shape[0] * embed_dim,
                    result.data<float>() + base_shape[1] * embed_dim);
            return result;
        } else {
            // If there is only one patch, return the original (base) image feature concatenated with image_newline
            ov::Tensor result(image_feature.get_element_type(), {1, patch_seq_len + 1, embed_dim});
            // Copy base image feature data
            std::copy(image_feature_data + embed_dim,
                    image_feature_data + patch_seq_len * embed_dim,
                    result.data<float>());
            // Append image_newline data
            std::copy(newline_data,
                    newline_data + embed_dim,
                    result.data<float>() + patch_seq_len * embed_dim);
            return result;
        }
    }

    /**
    * @brief Adds image newline tensor to patches image feature tensor.
    * Used for packing image features of llava_next models.
    *
    * @param image_feature A tensor with a shape (embed_dim, height, width)
    * @param image_newline A tensor with a shape (embed_dim)
    * @return A tensor with a shape (embed_dim, height, width + 1)
    */
    ov::Tensor add_image_newline(const ov::Tensor& image_feature, const ov::Tensor& image_newline) {
        auto shape = image_feature.get_shape();

        OPENVINO_ASSERT(shape.size() == 3, "Input image_feature must have 3 dimensions");

        size_t embed_dim = shape[0];
        size_t height = shape[1];
        size_t width = shape[2];

        OPENVINO_ASSERT(image_newline.get_shape()[0] == embed_dim, "image_newline dimension must match embed_dim of image_feature");

        const float* image_feature_data = image_feature.data<float>();
        const float* newline_data = image_newline.data<float>();

        ov::Tensor feature_with_newline{image_feature.get_element_type(), {embed_dim, height, width + 1}};
        float* feature_with_newline_data = feature_with_newline.data<float>();

        for (size_t e = 0; e < embed_dim; ++e) {
            for (size_t h = 0; h < height; ++h) {
                // Copy original image feature data
                std::copy(
                    image_feature_data + (e * height * width + h * width),
                    image_feature_data + (e * height * width + (h + 1) * width),
                    feature_with_newline_data + (e * height * (width + 1) + h * (width + 1))
                );
                // Add image newline
                feature_with_newline_data[e * height * (width + 1) + h * (width + 1) + width] = newline_data[e];
            }
        }

        return feature_with_newline;
    }

    /**
    * @brief Flattens and transposes tensor.
    * Used for packing image features of llava_next models.
    *
    * @param tensor A tensor with a shape (embed_dim, height, width)
    * @return A tensor with a shape (height * width, embed_dim)
    */
    ov::Tensor flatten_and_transpose(const ov::Tensor& tensor) {
        auto shape = tensor.get_shape();
        OPENVINO_ASSERT(shape.size() == 3, "Flattening tensor must have 3 dimensions");
        const float* data = tensor.data<float>();
        size_t embed_dim = shape[0];
        size_t height = shape[1];
        size_t width = shape[2];
        size_t flatten_dim = height * width;

        ov::Tensor flatten_feature(tensor.get_element_type(), {flatten_dim, embed_dim});
        float* flatten_feature_data = flatten_feature.data<float>();

        for (size_t h = 0; h < height; ++h) {
            for (size_t w = 0; w < width; ++w) {
                for (size_t e = 0; e < embed_dim; ++e) {
                    flatten_feature_data[(h * width + w) * embed_dim + e] = data[e * flatten_dim + h * width + w];
                }
            }
        }

        return flatten_feature;
    }


    ov::Tensor reshape_and_rearrange_image_feature(const ov::Tensor& image_feature,
                                                   int num_patch_height,
                                                   int num_patch_width,
                                                   int height,
                                                   int width) {
        auto shape = image_feature.get_shape();
        OPENVINO_ASSERT(shape.size() == 3, "image_feature tensor must have 3 dimensions");

        size_t num_patches = shape[0];
        size_t patch_seq_len = shape[1];
        size_t embed_dim = shape[2];

        OPENVINO_ASSERT(
            num_patches == num_patch_height * num_patch_width,
            "Number of patches does not match the specified grid size"
        );

        OPENVINO_ASSERT(
            patch_seq_len == height * width,
            "Patch sequence length does not match the specified height and width"
        );

        // Reshape tensor data and permute dimensions
        // [num_patches, patch_seq_len, embed_dim] -> [embed_dim, num_patch_height, height, num_patch_width, width]
        std::vector<float> reshaped_data(num_patches * patch_seq_len * embed_dim);
        const float* image_feature_data = image_feature.data<float>();

        for (int p = 0; p < num_patches; ++p) {
            for (int i = 0; i < patch_seq_len; ++i) {
                for (int e = 0; e < embed_dim; ++e) {
                    int h = i / width;
                    int w = i % width;
                    int ph = p / num_patch_width;
                    int pw = p % num_patch_width;
                    reshaped_data[((((e * num_patch_height + ph) * height + h) * num_patch_width + pw) * width + w)] =
                        image_feature_data[(p * patch_seq_len + i) * embed_dim + e];
                }
            }
        }

        ov::Tensor result(image_feature.get_element_type(),
                          {static_cast<size_t>(embed_dim),
                           static_cast<size_t>(num_patch_height * height),
                           static_cast<size_t>(num_patch_width * width)}
        );
        std::copy(reshaped_data.begin(), reshaped_data.end(), result.data<float>());
        return result;
    }

    /**
    * @brief Unpads an image tensor of a padded and resized image.
    * Used for packing image features of llava_next models.
    *
    * @param tensor An image tensor with a shape (embed_dim, height, width)
    * @param original_size A size of original image
    * @return An unpadded image tensor with a shape (embed_dim, new_height, new_width)
    */
    ov::Tensor unpad_image(const ov::Tensor& tensor, const ImageSize& original_size) {
        size_t original_height = original_size.height;
        size_t original_width = original_size.width;
        auto shape = tensor.get_shape();
        size_t embed_dim = shape[0];
        size_t current_height = shape[1];
        size_t current_width = shape[2];

        float original_aspect_ratio = static_cast<float>(original_width) / original_height;
        float current_aspect_ratio = static_cast<float>(current_width) / current_height;

        ov::Tensor unpadded_tensor;

        if (original_aspect_ratio > current_aspect_ratio) {
            float scale_factor = static_cast<float>(current_width) / original_width;
            size_t new_height = static_cast<size_t>(original_height * scale_factor);
            size_t padding = (current_height - new_height) / 2;
            size_t unpadded_height_dim = new_height + 1;
            unpadded_tensor = ov::Tensor(tensor.get_element_type(), {embed_dim, unpadded_height_dim, current_width});

            for (size_t e = 0; e < embed_dim; ++e) {
                for (int h = 0; h < unpadded_height_dim; ++h) {
                    std::copy(
                        tensor.data<float>() + (e * current_height * current_width + (padding + h) * current_width),
                        tensor.data<float>() + (e * current_height * current_width + (padding + h) * current_width + current_width),
                        unpadded_tensor.data<float>() + (e * unpadded_height_dim * current_width + h * current_width)
                    );
                }
            }
        } else {
            float scale_factor = static_cast<float>(current_height) / original_height;
            size_t new_width = static_cast<size_t>(original_width * scale_factor);
            size_t padding = (current_width - new_width) / 2;
            size_t unpadded_width_dim = new_width + 1;
            unpadded_tensor = ov::Tensor(tensor.get_element_type(), {embed_dim, current_height, unpadded_width_dim});

            for (size_t e = 0; e < embed_dim; ++e) {
                for (int h = 0; h < current_height; ++h) {
                    std::copy(
                        tensor.data<float>() + (e * current_height * current_width + h * current_width + padding),
                        tensor.data<float>() + (e * current_height * current_width + h * current_width + padding + unpadded_width_dim),
                        unpadded_tensor.data<float>() + (e * current_height * unpadded_width_dim + h * unpadded_width_dim)
                    );
                }
            }
        }

        return unpadded_tensor;
    }
};

class InputsEmbedderInternVLChat : public InputsEmbedder::IInputsEmbedder {
public:
    InputsEmbedderInternVLChat(
        const VLMConfig& vlm_config,
        const std::filesystem::path& model_dir,
        const std::string& device,
        const ov::AnyMap device_config) :
        IInputsEmbedder(vlm_config, model_dir, device, device_config) { }

    InputsEmbedderInternVLChat(
        const VLMConfig& vlm_config,
        const ModelsMap& models_map,
        const Tokenizer& tokenizer,
        const std::filesystem::path& config_dir_path,
        const std::string& device,
        const ov::AnyMap device_config) :
        IInputsEmbedder(vlm_config, models_map, tokenizer, config_dir_path, device, device_config) { }

    virtual ov::Tensor get_inputs_embeds(const std::string& prompt, const std::vector<ov::Tensor>& images, ov::genai::VLMPerfMetrics& metrics) override {
        std::string image_start_token = m_vlm_config.image_start_token;
        std::string image_context_token = m_vlm_config.image_context_token;
        std::string image_end_token = m_vlm_config.image_end_token;
        
        std::vector<ov::Tensor> single_images = to_single_image_tensors(images);

        std::string formatted_prompt;
        std::vector<ov::Tensor> image_embeds;
        image_embeds.reserve(single_images.size());
        
        for (const auto& image : single_images) {
            EncodedImage encoded_image = m_vision_encoder.encode(image);
            ov::Tensor single_image_embeds = encoded_image.resized_source;

            const size_t num_patches = single_image_embeds.get_shape().at(0);
            const size_t num_image_tokens = single_image_embeds.get_shape().at(1);
            
            formatted_prompt += image_start_token;
            for (int i = 0; i < num_patches * num_image_tokens; ++i) {
                formatted_prompt += image_context_token;
            }
            formatted_prompt += image_end_token + "\n";

            image_embeds.push_back(std::move(single_image_embeds));
        }
        formatted_prompt += prompt;

        ov::Tensor input_ids = get_encoded_input_ids(formatted_prompt, metrics);
        ov::Tensor text_embeds = m_embedding.infer(input_ids);

        if (images.empty()) {
            return text_embeds;
        }
        auto start_tokenizer_time = std::chrono::steady_clock::now();
        ov::Tensor encoded_image_context_token = m_tokenizer.encode(image_context_token, ov::genai::add_special_tokens(false)).input_ids;
        auto end_tokenizer_time = std::chrono::steady_clock::now();
        OPENVINO_ASSERT(metrics.raw_metrics.tokenization_durations.size() > 0);
        metrics.raw_metrics.tokenization_durations[metrics.raw_metrics.tokenization_durations.size() - 1] += ov::genai::MicroSeconds(PerfMetrics::get_microsec(end_tokenizer_time - start_tokenizer_time));
        int64_t image_context_token_id = encoded_image_context_token.data<int64_t>()[encoded_image_context_token.get_size() - 1];
        return merge_text_and_image_embeddings_internvl(input_ids, text_embeds, image_embeds, image_context_token_id);
    }

protected:
    ov::Tensor merge_text_and_image_embeddings_internvl(
        const ov::Tensor& input_ids,
        const ov::Tensor& text_embeds,
        const std::vector<ov::Tensor>& image_embeds,
        int64_t image_context_token_id
    ) {
        auto text_embeds_shape = text_embeds.get_shape();
        size_t batch_size = text_embeds_shape.at(0);
        size_t seq_len = text_embeds_shape.at(1);
        size_t embed_dim = text_embeds_shape.at(2);

        ov::Tensor merged_embeds(text_embeds.get_element_type(), text_embeds_shape);

        const float* text_embeds_data = text_embeds.data<float>();
        const int64_t* input_ids_data = input_ids.data<int64_t>();
        float* merged_embeds_data = merged_embeds.data<float>();

        size_t flattened_size = batch_size * seq_len;
        std::vector<bool> image_context_tokens_mask(flattened_size, false);
        size_t image_context_tokens_count = 0;

        for (size_t i = 0; i < flattened_size; ++i) {
            if (input_ids_data[i] == image_context_token_id) {
                image_context_tokens_mask[i] = true;
                ++image_context_tokens_count;
            }
        }

        OPENVINO_ASSERT(image_context_tokens_count > 0, "input_ids does not contain image context token ids");

        size_t image_idx = 0;
        size_t image_context_token_idx = 0;
        for (size_t i = 0; i < batch_size; ++i) {
            for (size_t j = 0; j < seq_len; ++j) {
                size_t flat_idx = i * seq_len + j;
                size_t offset = flat_idx * embed_dim;

                if (image_context_tokens_mask[flat_idx]) {
                    const ov::Tensor& single_image_embeds = image_embeds[image_idx];
                    const size_t num_all_image_tokens = single_image_embeds.get_shape().at(0) * single_image_embeds.get_shape().at(1); // num_patches * num_image_tokens
                    const float* image_embeds_data = single_image_embeds.data<float>();
                    std::copy_n(image_embeds_data + image_context_token_idx * embed_dim,
                                embed_dim,
                                merged_embeds_data + offset);
                    
                    ++image_context_token_idx;

                    if (image_context_token_idx == num_all_image_tokens) {
                        ++image_idx;
                        image_context_token_idx = 0;
                    }
                } else {
                    std::copy_n(text_embeds_data + offset, embed_dim, merged_embeds_data + offset);
                }
            }
        }

        return merged_embeds;
    }
};

namespace {
namespace phi3_v {
// Reimplementation of python
// N, L, C = image_features.shape
// assert L == 24 * 24 and C == 1024 and N % (h_crop * w_crop) == 0
// num_images = N // (h_crop * w_crop)
// H = int(L**0.5)
// print(L, H)
// image_features_hd = (
//     image_features.reshape(N, H, H, C)  # N, 24, 24, 1024
//     .reshape(N, H // 2, 2, H // 2, 2, C)  # N, 12, 2, 12, 2, 1024
//     .permute(0, 1, 3, 2, 4, 5)  # N, 12, 12, 2, 2, 1024
//     .reshape(N, -1, 4 * C)  # N, 144, 4096
//     .reshape(num_images, h_crop, w_crop, H // 2, H // 2, -1)  # n_img, h_crop, w_crop, 12, 12, 4096
//     .permute(0, 1, 3, 2, 4, 5)  # n_img, h_crop, 12, w_crop, 12, 4096
//     .reshape(num_images, h_crop * H // 2, w_crop * H // 2, 4 * C)  # n_img, h_crop*12, w_crop*12, 4096
// )
ov::InferRequest create_hd_feature_transformer() {
    using namespace ov;
    using namespace element;
    using namespace opset13;
    using namespace std;
    auto t0 = make_shared<Parameter>(f32, PartialShape{-1, 576, 1024});
    auto t1 = make_shared<Parameter>(i32, PartialShape{});
    auto t2 = make_shared<Parameter>(i32, PartialShape{});
    auto t3 = make_shared<ShapeOf>(t0);
    auto t4 = make_shared<Constant>(i64, Shape{}, vector<int64_t>{0});
    auto t5 = make_shared<Constant>(i64, Shape{}, vector<int64_t>{0});
    auto t6 = make_shared<Gather>(t3, t4, t5);
    auto t7 = make_shared<Constant>(i64, Shape{1}, vector<int64_t>{1});
    auto t8 = make_shared<Reshape>(t6, t7, false);
    auto t9 = make_shared<Constant>(i64, Shape{}, vector<int64_t>{1});
    auto t10 = make_shared<Constant>(i64, Shape{}, vector<int64_t>{0});
    auto t11 = make_shared<Gather>(t3, t9, t10);
    auto t12 = make_shared<Convert>(t11, element::f32);
    auto t13 = make_shared<Constant>(f32, Shape{}, vector<float>{0.5});
    auto t14 = make_shared<Power>(t12, t13, "numpy");
    auto t15 = make_shared<Convert>(t14, element::i32);
    auto t16 = make_shared<Convert>(t15, element::i64);
    auto t17 = make_shared<Constant>(i32, Shape{}, vector<int32_t>{0});
    auto t18 = make_shared<Unsqueeze>(t16, t17);
    auto t19 = make_shared<Constant>(i64, Shape{1}, vector<int64_t>{2});
    auto t20 = make_shared<Constant>(i64, Shape{}, vector<int64_t>{0});
    auto t21 = make_shared<Gather>(t3, t19, t20);
    auto t22 = make_shared<Concat>(NodeVector{t8, t18, t18, t21}, 0);
    auto t23 = make_shared<Reshape>(t0, t22, false);
    auto t24 = make_shared<Constant>(i64, Shape{}, vector<int64_t>{2});
    auto t25 = make_shared<Divide>(t16, t24, "numpy");
    auto t26 = make_shared<Floor>(t25);
    auto t27 = make_shared<Constant>(i32, Shape{}, vector<int32_t>{0});
    auto t28 = make_shared<Unsqueeze>(t26, t27);
    auto t29 = make_shared<Constant>(i64, Shape{1}, vector<int64_t>{2});
    auto t30 = make_shared<Constant>(i64, Shape{1}, vector<int64_t>{2});
    auto t31 = make_shared<Concat>(NodeVector{t8, t28, t29, t28, t30, t21}, 0);
    auto t32 = make_shared<Reshape>(t23, t31, false);
    auto t33 = make_shared<Constant>(i64, Shape{6}, vector<int64_t>{0, 1, 3, 2, 4, 5});
    auto t34 = make_shared<Transpose>(t32, t33);
    auto t35 = make_shared<Constant>(i64, Shape{1}, vector<int64_t>{-1});
    auto t36 = make_shared<Constant>(i64, Shape{1}, vector<int64_t>{4});
    auto t37 = make_shared<Multiply>(t21, t36, "numpy");
    auto t38 = make_shared<Concat>(NodeVector{t8, t35, t37}, 0);
    auto t39 = make_shared<Reshape>(t34, t38, false);
    auto t40 = make_shared<Multiply>(t1, t2, "numpy");
    auto t41 = make_shared<Convert>(t40, element::i64);
    auto t42 = make_shared<Divide>(t6, t41, "numpy");
    auto t43 = make_shared<Floor>(t42);
    auto t44 = make_shared<Constant>(i64, Shape{}, vector<int64_t>{0});
    auto t45 = make_shared<Unsqueeze>(t43, t44);
    auto t46 = make_shared<Convert>(t1, element::i64);
    auto t47 = make_shared<Unsqueeze>(t46, t44);
    auto t48 = make_shared<Convert>(t2, element::i64);
    auto t49 = make_shared<Unsqueeze>(t48, t44);
    auto t50 = make_shared<Constant>(i64, Shape{1}, vector<int64_t>{-1});
    auto t51 = make_shared<Concat>(NodeVector{t45, t47, t49, t28, t28, t50}, 0);
    auto t52 = make_shared<Reshape>(t39, t51, false);
    auto t53 = make_shared<Constant>(i64, Shape{6}, vector<int64_t>{0, 1, 3, 2, 4, 5});
    auto t54 = make_shared<Transpose>(t52, t53);
    auto t55 = make_shared<Multiply>(t1, t15, "numpy");
    auto t56 = make_shared<Convert>(t55, element::i64);
    auto t57 = make_shared<Constant>(i64, Shape{}, vector<int64_t>{2});
    auto t58 = make_shared<Divide>(t56, t57, "numpy");
    auto t59 = make_shared<Floor>(t58);
    auto t60 = make_shared<Constant>(i32, Shape{}, vector<int32_t>{0});
    auto t61 = make_shared<Unsqueeze>(t59, t60);
    auto t62 = make_shared<Multiply>(t2, t15, "numpy");
    auto t63 = make_shared<Convert>(t62, element::i64);
    auto t64 = make_shared<Constant>(i64, Shape{}, vector<int64_t>{2});
    auto t65 = make_shared<Divide>(t63, t64, "numpy");
    auto t66 = make_shared<Floor>(t65);
    auto t67 = make_shared<Unsqueeze>(t66, t60);
    auto t68 = make_shared<Concat>(NodeVector{t45, t61, t67, t37}, 0);
    auto t69 = make_shared<Reshape>(t54, t68, false);

    // t0 = opset.Parameter({'shape': [-1, 576, 1024], 'element_type': 'f32'},  #  -> f32[?,576,1024]
    // t1 = opset.Parameter({'shape': [], 'element_type': 'i32'},  #  -> i32[]
    // t2 = opset.Parameter({'shape': [], 'element_type': 'i32'},  #  -> i32[]
    // t3 = opset.ShapeOf([t0], {'output_type': 'i64'},  # f32[?,576,1024] -> i64[3]
    // t4 = opset.Constant(model, 4,    #  -> i64[](0)
    // t5 = opset.Constant(model, 5,    #  -> i64[](0)
    // t6 = opset.Gather([t3, t4, t5], {'batch_dims': 0},  # i64[3], i64[], i64[] -> i64[]
    // t7 = opset.Constant(model, 7,    #  -> i64[1]([1])
    // t8 = opset.Reshape([t6, t7], {'special_zero': False},  # i64[], i64[1] -> i64[1]
    // t9 = opset.Constant(model, 9,    #  -> i64[](1)
    // t10 = opset.Constant(model, 10,  #  -> i64[](0)
    // t11 = opset.Gather([t3, t9, t10], {'batch_dims': 0},  # i64[3], i64[], i64[] -> i64[]
    // t12 = opset.Convert([t11], {'destination_type': 'f32'},  # i64[] -> f32[]
    // t13 = opset.Constant(model, 13,  #  -> f32[](0.5)
    // t14 = opset.Power([t12, t13], {'auto_broadcast': 'numpy'},  # f32[], f32[] -> f32[]
    // t15 = opset.Convert([t14], {'destination_type': 'i32'},  # f32[] -> i32[]
    // t16 = opset.Convert([t15], {'destination_type': 'i64'},  # i32[] -> i64[]
    // t17 = opset.Constant(model, 17,    #  -> i32[](0)
    // t18 = opset.Unsqueeze([t16, t17], {},  # i64[], i32[] -> i64[1]
    // t19 = opset.Constant(model, 19,  #  -> i64[1]([2])
    // t20 = opset.Constant(model, 20,  #  -> i64[](0)
    // t21 = opset.Gather([t3, t19, t20], {'batch_dims': 0},  # i64[3], i64[1], i64[] -> i64[1]
    // t22 = opset.Concat([t8, t18, t18, t21], {'axis': 0},  # i64[1], i64[1], i64[1], i64[1] -> i64[4]
    // t23 = opset.Reshape([t0, t22], {'special_zero': False},  # f32[?,576,1024], i64[4] -> f32[?,24,24,1024]
    // t24 = opset.Constant(model, 24,  #  -> i64[](2)
    // t25 = opset.Divide([t16, t24], {'auto_broadcast': 'numpy', 'm_pythondiv': True},  # i64[], i64[] -> i64[]
    // t26 = opset.Floor([t25], {},  # i64[] -> i64[]
    // t27 = opset.Constant(model, 27,   #  -> i32[](0)
    // t28 = opset.Unsqueeze([t26, t27], {},  # i64[], i32[] -> i64[1]
    // t29 = opset.Constant(model, 29,   #  -> i64[1]([2])
    // t30 = opset.Constant(model, 30,   #  -> i64[1]([2])
    // t31 = opset.Concat([t8, t28, t29, t28, t30, t21], {'axis': 0},  # i64[1], i64[1], i64[1], i64[1], i64[1], i64[1] -> i64[6]
    // t32 = opset.Reshape([t23, t31], {'special_zero': False},  # f32[?,24,24,1024], i64[6] -> f32[?,12,2,12,2,1024]
    // t33 = opset.Constant(model, 33,
    // t34 = opset.Transpose([t32, t33], {},  # f32[?,12,2,12,2,1024], i64[6] -> f32[?,12,12,2,2,1024]
    // t35 = opset.Constant(model, 35,   #  -> i64[1]([-1])
    // t36 = opset.Constant(model, 36,  #  -> i64[1]([4])
    // t37 = opset.Multiply([t21, t36], {'auto_broadcast': 'numpy'},  # i64[1], i64[1] -> i64[1]
    // t38 = opset.Concat([t8, t35, t37], {'axis': 0},  # i64[1], i64[1], i64[1] -> i64[3]
    // t39 = opset.Reshape([t34, t38], {'special_zero': False},  # f32[?,12,12,2,2,1024], i64[3] -> f32[?,?,4096]
    // t40 = opset.Multiply([t1, t2], {'auto_broadcast': 'numpy'},  # i32[], i32[] -> i32[]
    // t41 = opset.Convert([t40], {'destination_type': 'i64'},  # i32[] -> i64[]
    // t42 = opset.Divide([t6, t41], {'auto_broadcast': 'numpy', 'm_pythondiv': True},  # i64[], i64[] -> i64[]
    // t43 = opset.Floor([t42], {},  # i64[] -> i64[]
    // t44 = opset.Constant(model, 44,   #  -> i32[](0)
    // t45 = opset.Unsqueeze([t43, t44], {},  # i64[], i32[] -> i64[1]
    // t46 = opset.Convert([t1], {'destination_type': 'i64'},  # i32[] -> i64[]
    // t47 = opset.Unsqueeze([t46, t44], {},  # i64[], i32[] -> i64[1]
    // t48 = opset.Convert([t2], {'destination_type': 'i64'},  # i32[] -> i64[]
    // t49 = opset.Unsqueeze([t48, t44], {},  # i64[], i32[] -> i64[1]
    // t50 = opset.Constant(model, 50,  #  -> i64[1]([-1])
    // t51 = opset.Concat([t45, t47, t49, t28, t28, t50], {'axis': 0},  # i64[1], i64[1], i64[1], i64[1], i64[1], i64[1] -> i64[6]
    // t52 = opset.Reshape([t39, t51], {'special_zero': False},  # f32[?,?,4096], i64[6] -> f32[?,?,?,?,?,?]
    // t53 = opset.Constant(model, 53,
    // t54 = opset.Transpose([t52, t53], {},  # f32[?,?,?,?,?,?], i64[6] -> f32[?,?,?,?,?,?]
    // t55 = opset.Multiply([t1, t15], {'auto_broadcast': 'numpy'},  # i32[], i32[] -> i32[]
    // t56 = opset.Convert([t55], {'destination_type': 'i64'},  # i32[] -> i64[]
    // t57 = opset.Constant(model, 57,  #  -> i64[](2)
    // t58 = opset.Divide([t56, t57], {'auto_broadcast': 'numpy', 'm_pythondiv': True},  # i64[], i64[] -> i64[]
    // t59 = opset.Floor([t58], {},  # i64[] -> i64[]
    // t60 = opset.Constant(model, 60,  #  -> i32[](0)
    // t61 = opset.Unsqueeze([t59, t60], {},  # i64[], i32[] -> i64[1]
    // t62 = opset.Multiply([t2, t15], {'auto_broadcast': 'numpy'},  # i32[], i32[] -> i32[]
    // t63 = opset.Convert([t62], {'destination_type': 'i64'},  # i32[] -> i64[]
    // t64 = opset.Constant(model, 64,  #  -> i64[](2)
    // t65 = opset.Divide([t63, t64], {'auto_broadcast': 'numpy', 'm_pythondiv': True},  # i64[], i64[] -> i64[]
    // t66 = opset.Floor([t65], {},  # i64[] -> i64[]
    // t67 = opset.Unsqueeze([t66, t60], {},  # i64[], i32[] -> i64[1]
    // t68 = opset.Concat([t45, t61, t67, t37], {'axis': 0},  # i64[1], i64[1], i64[1], i64[1] -> i64[4]
    // t69 = opset.Reshape([t54, t68], {'special_zero': False},  # f32[?,?,?,?,?,?], i64[4] -> f32[?,?,?,?]
    shared_ptr<Model> model = make_shared<Model>(make_shared<Result>(t69), ParameterVector{t0, t1, t2});
    ov::InferRequest hd_feature_transformer = utils::singleton_core().compile_model(
        model, "CPU"
    ).create_infer_request();
    // hd_feature_transformer.set_input_tensor(0, ov::Tensor{f32, {1, 576, 1024}});
    // ov::Tensor h_crop = ov::Tensor{i32, {}};
    // h_crop.data<int32_t>()[0] = 1;
    // hd_feature_transformer.set_input_tensor(1, h_crop);
    // ov::Tensor w_crop = ov::Tensor{i32, {}};
    // w_crop.data<int32_t>()[0] = 1;
    // hd_feature_transformer.set_input_tensor(2, w_crop);
    // hd_feature_transformer.infer();
    // std::cout << hd_feature_transformer.get_output_tensor().get_shape() << '\n';  // [1,24,24,4096]
    return hd_feature_transformer;
}

ov::Tensor reshape_hd_patches_2x2merge(const ov::Tensor& image_features, size_t h_crop, size_t w_crop, InferRequest& hd_feature_transformer) {
    ov::Shape shape = image_features.get_shape();
    OPENVINO_ASSERT(3 == shape.size());
    OPENVINO_ASSERT(24 * 24 == shape.at(1));
    OPENVINO_ASSERT(1024 == shape.at(2));
    hd_feature_transformer.set_input_tensor(0, image_features);
    ov::Tensor height{ov::element::i32, {}, &h_crop};
    hd_feature_transformer.set_input_tensor(1, height);
    ov::Tensor width{ov::element::i32, {}, &w_crop};
    hd_feature_transformer.set_input_tensor(2, width);
    hd_feature_transformer.infer();
    return hd_feature_transformer.get_output_tensor();
}

// image_features_hd: (num_images, h_crop*12, w_crop*12, 4096)
// output: (num_images, (h_crop*12) * (w_crop*12+1), 4096)
ov::Tensor add_image_newline(const ov::Tensor& image_features_hd, const std::vector<float>& sub_GN) {
    const ov::Shape& nhwc = image_features_hd.get_shape();  // [N, 12*h_crop, 12*w_crop, 4096]
    const float* in = image_features_hd.data<float>();
    ov::Tensor image_features_hd_new_line{ov::element::f32, {nhwc.at(0), nhwc.at(1) * (nhwc.at(2) + 1), nhwc.at(3)}};
    float* out = image_features_hd_new_line.data<float>();
    for (size_t batch_id = 0; batch_id < nhwc.at(0); ++batch_id) {
        for (size_t row_id = 0; row_id < nhwc.at(1); ++row_id) {
            for (size_t col_id = 0; col_id < nhwc.at(2); ++col_id) {
                std::copy_n(
                    in + batch_id * nhwc.at(1) * nhwc.at(2) * nhwc.at(3) + row_id * nhwc.at(2) * nhwc.at(3) + col_id * nhwc.at(3),
                    nhwc.at(3),
                    out + batch_id * nhwc.at(1) * (nhwc.at(2) + 1) * nhwc.at(3) + row_id * (nhwc.at(2) + 1) * nhwc.at(3) + col_id * nhwc.at(3)
                );
            }
            std::copy(
                sub_GN.begin(),
                sub_GN.end(),
                out + batch_id * nhwc.at(1) * (nhwc.at(2) + 1) * nhwc.at(3) + row_id * (nhwc.at(2) + 1) * nhwc.at(3) + nhwc.at(2) * nhwc.at(3)
            );
        }
    }
    return image_features_hd_new_line;
}

ov::Tensor concatenate_2d(const ov::Tensor& first_1lf, const std::vector<float>& second_f, const ov::Tensor& third_1lf) {
    size_t first_l = first_1lf.get_shape().at(1);
    constexpr size_t second_l = 1;
    size_t third_l = third_1lf.get_shape().at(1);
    size_t features = first_1lf.get_shape().at(2);
    OPENVINO_ASSERT(second_f.size() == features);
    ov::Tensor out_1lf{ov::element::f32, {1, first_l + second_l + third_l, features}};
    float* out = out_1lf.data<float>();
    std::copy_n(first_1lf.data<float>(), first_l * features, out);
    std::copy(second_f.begin(), second_f.end(), out + first_l * features);
    std::copy_n(third_1lf.data<float>(), third_l * features, out + (first_l + second_l) * features);
    return out_1lf;
}

// image_features.resized_source: (num_crops+1, 24*24, 1024)
ov::Tensor hd_feature_transform(const EncodedImage& image_features, InferRequest& hd_feature_transformer, const std::vector<float>& sub_GN, const std::vector<float>& glb_GN, ov::InferRequest& vision_projection) {
    const ov::Shape& image_features_shape = image_features.resized_source.get_shape();
    ov::Tensor global_image_features{ov::element::f32, {1, image_features_shape.at(1), image_features_shape.at(2)}, image_features.resized_source.data<float>()};
    // global feature can be viewed as a special HD case with num_crops 1x1
    ov::Tensor global_image_features_hd = reshape_hd_patches_2x2merge(global_image_features, 1, 1, hd_feature_transformer);
    ov::Tensor global_image_features_hd_newline = add_image_newline(global_image_features_hd, sub_GN);  // [1,12*(12+1),4096]
    constexpr size_t INPUT_IMAGE_SIZE = 336;
    size_t h_crop = image_features.resized_source_size.height / INPUT_IMAGE_SIZE;
    size_t w_crop = image_features.resized_source_size.width / INPUT_IMAGE_SIZE;
    size_t num_crops = h_crop * w_crop;

    // NOTE: real num_crops is padded
    // (num_crops, 24*24, 1024)
    ov::Tensor sub_image_features{ov::element::f32, {
        num_crops,
        image_features_shape.at(1),
        image_features_shape.at(2)
    }, image_features.resized_source.data<float>() + image_features_shape.at(1) * image_features_shape.at(2)};
    ov::Tensor sub_image_features_hd = reshape_hd_patches_2x2merge(sub_image_features, h_crop, w_crop, hd_feature_transformer);  // [1, 24, 24, 4096]
    ov::Tensor sub_image_features_hd_newline = add_image_newline(sub_image_features_hd, sub_GN);  // [1,h_crop*12*(w_crop*12+1), 4096]
    return concatenate_2d(sub_image_features_hd_newline, glb_GN, global_image_features_hd_newline);  // [1,l,4096]
}

std::vector<ov::Tensor> split_tokenize(const std::string& text, ov::genai::Tokenizer& tokenizer) {
    constexpr int make_suffix_iterator = -1;
    std::regex rgx{R"(<\|image_\d+\|>)"};
    std::sregex_token_iterator iter{
        text.begin(),
        text.end(),
        rgx,
        make_suffix_iterator
    };
    std::vector<ov::Tensor> tokenized;
    for ( ; iter != std::sregex_token_iterator{}; ++iter) {
        if (iter->str().empty()) {
            continue;
        }
        tokenized.push_back(tokenizer.encode(*iter).input_ids);
    }
    return tokenized;
}

// ov::Tensor apply_template_and_tokenize(bool is_chat_conversation, const std::string& prompt, ov::genai::VLMPerfMetrics& metrics, const std::string& chat_template_fallback = "") {
//     ov::Tensor encoded_input_ids;
//     if (is_chat_conversation) {
//         // KV cache in model already contains prompts and answers from previous iterations.
//         // So only new prompt wrapped into chat template to be sent into model. Tokenizer always returns
//         // token_ids = {<bos token>, ...<valuable tokens>}. So if tokenizer applies only to the new prompt,
//         // <bos token> will be inserted on every iteration.
//         // So actual pipeline calculates input_ids for whole chat history + for whole chat history without the new prompt
//         // and takes only the difference between them.
//         // The chat history cannot be saved as already encoded tokens because generate call doesn't return <eos> token, but
//         // KV cache contains it. So we have to add it manually or get it by tokenization all chat history.
//         m_history.push_back({{"role", "user"}, {"content", prompt}});
//         constexpr bool add_generation_prompt = true;
//         std::string new_templated_chat_history;
//         try {
//             new_templated_chat_history = m_tokenizer.apply_chat_template(m_history, add_generation_prompt);
//         } catch (const std::exception& error) {
//             // Use fallback chat template if it was not found in tokenizer_config.json
//             new_templated_chat_history = m_tokenizer.apply_chat_template(m_history, add_generation_prompt, chat_template_fallback);
//         }
//         auto start_tokenizer_time = std::chrono::steady_clock::now();
//         ov::Tensor new_chat_tokens = m_tokenizer.encode(new_templated_chat_history).input_ids;
//         if (m_is_cache_empty) {
//             encoded_input_ids = new_chat_tokens;
//             // after first `get_inputs_embeds` is called, we supposed LLM is inferred and cache is not empty
//             m_is_cache_empty = false;
//         } else {
//             TokenizedInputs prev_chat_tokens = m_tokenizer.encode(
//                 m_templated_chat_history
//             );
//             encoded_input_ids = utils::subtract_chat_tokenized_inputs(
//                 {new_chat_tokens}, prev_chat_tokens
//             ).input_ids;
//         }
//         auto end_tokenizer_time = std::chrono::steady_clock::now();
//         metrics.raw_metrics.tokenization_durations.emplace_back(PerfMetrics::get_microsec(end_tokenizer_time - start_tokenizer_time));
//         m_templated_chat_history = std::move(new_templated_chat_history);
//     } else {
//         auto start_tokenizer_time = std::chrono::steady_clock::now();
//         encoded_input_ids = m_tokenizer.encode(prompt).input_ids;
//         auto end_tokenizer_time = std::chrono::steady_clock::now();
//         metrics.raw_metrics.tokenization_durations.emplace_back(PerfMetrics::get_microsec(end_tokenizer_time - start_tokenizer_time));
//     }
//     return encoded_input_ids;
// }
}
}

class InputsEmbedderPhi3V : public InputsEmbedder::IInputsEmbedder {
public:
    ov::InferRequest m_hd_feature_transformer;
    ov::InferRequest m_vision_projection;
    // Used to insert <|image_i|>\n per image (not a slice).
    size_t m_image_id = 1;

    InputsEmbedderPhi3V(
        const VLMConfig& vlm_config,
        const std::filesystem::path& model_dir,
        const std::string& device,
        const ov::AnyMap device_config
    ):
        IInputsEmbedder(vlm_config, model_dir, device, device_config), m_image_id{0},
        m_hd_feature_transformer{phi3_v::create_hd_feature_transformer()},
        m_vision_projection{utils::singleton_core().compile_model(model_dir / "openvino_vision_projection_model.xml", device).create_infer_request()} {}

    ov::Tensor get_inputs_embeds(const std::string& prompt, const std::vector<ov::Tensor>& images, ov::genai::VLMPerfMetrics& metrics) override {
        // TODO: perfmetrics
        std::cout << prompt<<'\n';
        std::stringstream images_prompt;
        std::vector<ov::Tensor> images_features_proj;
        for (const ov::Tensor& image : to_single_image_tensors(images)) {
            EncodedImage encoded_image = m_vision_encoder.encode(image);
            images_features_proj.push_back(phi3_v::hd_feature_transform(encoded_image, m_hd_feature_transformer, m_vlm_config.sub_GN, m_vlm_config.glb_GN, m_vision_projection));
            images_prompt << "<|image_" << m_image_id << "|>\n";
            ++m_image_id;
        }
        images_prompt << prompt;
        phi3_v::split_tokenize(images_prompt.str(), m_tokenizer);

        ov::Tensor inputs_embeds;
        //     if (m_vlm_config.use_image_id) {
        //         images_prompt += m_vlm_config.im_id_start + std::to_string(m_image_id) + m_vlm_config.im_id_end;
        //         ++m_image_id;
        //     }
        //     std::string unk64;
        //     for (size_t idx = 0; idx < m_vlm_config.query_num; ++idx) {
        //         unk64 += m_vlm_config.unk;
        //     }
        //     images_prompt += m_vlm_config.im_start + unk64 + m_vlm_config.im_end;
        //     if (encoded_image.slices) {
        //         ov::Shape slices_shape = encoded_image.slices.get_shape();
        //         for (size_t row_idx = 0; row_idx < slices_shape.at(0); ++row_idx) {
        //             for (size_t col_idx = 0; col_idx < slices_shape.at(1); ++col_idx) {
        //                 images_prompt += m_vlm_config.slice_start + unk64 + m_vlm_config.slice_end;
        //             }
        //             images_prompt += '\n';
        //         }
        //     }
        //     if ('\n' != *(images_prompt.end() - 1)) {
        //         // Image wasn't sliced, add \n to the end of image anyway.
        //         // Strangely, \n isn't placed between </image><slice>.
        //         images_prompt += '\n';
        //     }
        //     embeds.push_back(std::move(encoded_image));
        // }
        // images_prompt += prompt;

        // ov::Tensor encoded_input = get_encoded_input_ids(images_prompt);

        // ov::Tensor inputs_embeds = m_embedding.infer(encoded_input);
        // OPENVINO_ASSERT(
        //     m_vlm_config.hidden_size == inputs_embeds.get_shape().at(2),
        //     "Unexpected embedding size"
        //;
        // ov::Tensor special_tokens = m_tokenizer.encode(
        //     m_vlm_config.im_start
        //     + m_vlm_config.im_end
        //     + m_vlm_config.slice_start
        //     + m_vlm_config.slice_end
        //.input_ids;
        // OPENVINO_ASSERT(
        //     4 == special_tokens.get_shape().at(1),
        //     "Every special token must be represented with a single int."
        //;
        // int64_t im_start_id = special_tokens.data<int64_t>()[0];
        // int64_t im_end_id = special_tokens.data<int64_t>()[1];
        // int64_t slice_start_id = special_tokens.data<int64_t>()[2];
        // int64_t slice_end_id = special_tokens.data<int64_t>()[3];
        // int64_t im_start_pos = 0, slice_start_pos = 0;
        // int64_t* begin = encoded_input.data<int64_t>();
        // int64_t* ids = begin;
        // size_t encoded_input_size = encoded_input.get_size();
        // int64_t* end = ids + encoded_input_size;
        // float* inputs_embeds_data = inputs_embeds.data<float>();
        // for (const EncodedImage& encoded_image : embeds) {
        //     const ov::Tensor& resampled_source = resample(encoded_image.resized_source, {encoded_image.resized_source_size});
        //     float* emb = resampled_source.data<float>();
        //     ids = std::find(ids, end, im_start_id);
        //     OPENVINO_ASSERT(end != ids);
        //     ++ids;
        //     std::copy_n(emb, resampled_source.get_size(), inputs_embeds_data + std::distance(begin, ids) * m_vlm_config.hidden_size);
        //     ids += m_vlm_config.query_num;
        //     if (encoded_image.slices) {
        //         size_t token_idx = 0;
        //         const ov::Shape& slices_shape = encoded_image.slices.get_shape();
        //         for (size_t i = 0; i < slices_shape.at(0); ++i) {
        //             for (size_t ja = 0; ja < slices_shape.at(1); ++ja) {
        //                 size_t d2 = slices_shape.at(2);
        //                 size_t d3 = slices_shape.at(3);
        //                 ov::Tensor encoded_view{ov::element::f32, {1, d2, d3}, encoded_image.slices.data<float>() + (i * slices_shape.at(1) + ja) * d2 * d3};
        //                 const ov::Tensor& vision_embed_tensor_i_j = resample(encoded_view, {encoded_image.slices_size});
        //                 ids = std::find(ids, end, slice_start_id);
        //                 OPENVINO_ASSERT(end != ids);
        //                 ++ids;
        //                 std::copy_n(vision_embed_tensor_i_j.data<float>(), vision_embed_tensor_i_j.get_size(), inputs_embeds_data + std::distance(begin, ids) * m_vlm_config.hidden_size);
        //                 ids += m_vlm_config.query_num;
        //             }
        //         }
        //     }
        // }

        if (!m_is_chat_conversation) {
            m_image_id = 0;
        }

        return inputs_embeds;
    }

    virtual void start_chat(const std::string& system_message) override {
        IInputsEmbedder::start_chat(system_message);
        m_image_id = 0;
    }

    virtual void finish_chat() override {
        IInputsEmbedder::finish_chat();
        m_image_id = 0;
    }
};

InputsEmbedder::InputsEmbedder(const VLMConfig& vlm_config,
                               const std::filesystem::path& model_dir,
                               const std::string& device,
                               const ov::AnyMap device_config) {
    if (vlm_config.model_type == VLMModelType::MINICPM) {
        m_impl = std::make_shared<InputsEmbedderMiniCPM>(vlm_config, model_dir, device, device_config);
    } else if (vlm_config.model_type == VLMModelType::LLAVA) {
        m_impl = std::make_shared<InputsEmbedderLLaVA>(vlm_config, model_dir, device, device_config);
    } else if (vlm_config.model_type == VLMModelType::LLAVA_NEXT) {
        m_impl = std::make_shared<InputsEmbedderLLaVANext>(vlm_config, model_dir, device, device_config);
    } else if (vlm_config.model_type == VLMModelType::INTERNVL_CHAT) {
        m_impl = std::make_shared<InputsEmbedderInternVLChat>(vlm_config, model_dir, device, device_config);
    } else if (vlm_config.model_type == VLMModelType::PHI3_V) {
        m_impl = std::make_shared<InputsEmbedderPhi3V>(vlm_config, model_dir, device, device_config);
    } else {
        OPENVINO_THROW("Unsupported model type in VLM InputsEmbedder class. Please, create feature request on new model support");
    }
}

InputsEmbedder::InputsEmbedder(const VLMConfig& vlm_config,
                               const ModelsMap& models_map,
                               const Tokenizer& tokenizer,
                               const std::filesystem::path& config_dir_path,
                               const std::string& device,
                               const ov::AnyMap device_config) {
    if (vlm_config.model_type == VLMModelType::MINICPM) {
        m_impl = std::make_shared<InputsEmbedderMiniCPM>(vlm_config, models_map, tokenizer, config_dir_path, device, device_config);
    } else if (vlm_config.model_type == VLMModelType::LLAVA) {
        m_impl = std::make_shared<InputsEmbedderLLaVA>(vlm_config, models_map, tokenizer, config_dir_path, device, device_config);
    } else if (vlm_config.model_type == VLMModelType::LLAVA_NEXT) {
        m_impl = std::make_shared<InputsEmbedderLLaVANext>(vlm_config, models_map, tokenizer, config_dir_path, device, device_config);
    } else if (vlm_config.model_type == VLMModelType::INTERNVL_CHAT) {
        m_impl = std::make_shared<InputsEmbedderInternVLChat>(vlm_config, models_map, tokenizer, config_dir_path, device, device_config);
    } else {
        OPENVINO_THROW("Unsupported model type in VLM InputsEmbedder class. Please, create feature request on new model support");
    }
}

ov::Tensor InputsEmbedder::get_inputs_embeds(const std::string& prompt, const std::vector<ov::Tensor>& images, ov::genai::VLMPerfMetrics& metrics) {
    return m_impl->get_inputs_embeds(prompt, images, metrics);
}

EmbeddingsModel InputsEmbedder::get_embedding_model() const {
    return m_impl->get_embedding_model();
}

std::vector<int64_t> InputsEmbedder::get_tokenized_history() const {
    return m_impl->get_tokenized_history();
}

void InputsEmbedder::update_tokenized_history(const std::vector<int64_t>& encoded_result, std::optional<int64_t> last_disappeared_token, bool is_beam_search, size_t last_answer_len) {
    return m_impl->update_tokenized_history(encoded_result, last_disappeared_token, is_beam_search, last_answer_len);
}

size_t InputsEmbedder::get_num_tokens_to_remove_from_hist() const {
    return m_impl->get_num_tokens_to_remove_from_hist();
}

Tokenizer InputsEmbedder::get_tokenizer() const {
    return m_impl->get_tokenizer();
}

void InputsEmbedder::start_chat(const std::string& system_message) {
    return m_impl->start_chat(system_message);
}

void InputsEmbedder::update_chat_history(const std::string& decoded_results) {
    return m_impl->update_chat_history(decoded_results);
}

void InputsEmbedder::finish_chat() {
    return m_impl->finish_chat();
}

} // namespace ov::genai<|MERGE_RESOLUTION|>--- conflicted
+++ resolved
@@ -10,17 +10,7 @@
 #include "openvino/opsets/opset13.hpp"
 
 #include "utils.hpp"
-<<<<<<< HEAD
 #include <regex>
-=======
-
-
-namespace {
-
-constexpr size_t BATCH_SIZE = 1;
-
-} // namespace
->>>>>>> db71b362
 
 namespace ov::genai {
 
