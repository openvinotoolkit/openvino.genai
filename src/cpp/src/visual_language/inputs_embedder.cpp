--- conflicted
+++ resolved
@@ -414,15 +414,11 @@
     return m_impl->finish_chat();
 }
 
-<<<<<<< HEAD
 void InputsEmbedder::set_visual_token_pruning_config(size_t pruning_ratio, float relevance_weight) {
     return m_impl->set_visual_token_pruning_config(pruning_ratio, relevance_weight);
 }
 
-NormlizedPrompt InputsEmbedder::normalize_prompt(
-=======
 NormalizedPrompt InputsEmbedder::normalize_prompt(
->>>>>>> 00926b89
     const std::string& prompt,
     size_t base_id,
     const std::vector<EncodedImage>& images
