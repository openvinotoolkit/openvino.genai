// Copyright (C) 2023-2025 Intel Corporation
// SPDX-License-Identifier: Apache-2.0

#include "openvino/genai/visual_language/perf_metrics.hpp"
#include "visual_language/inputs_embedder.hpp"

#include "visual_language/clip.hpp"
#include "visual_language/vision_encoder.hpp"
#include "visual_language/embedding_model.hpp"
#include "openvino/opsets/opset13.hpp"

#include "utils.hpp"
#include <regex>

namespace ov::genai {

const ModelsMap::mapped_type& get_model_weights_pair(const ModelsMap& models_map, const std::string& key);

class InputsEmbedder::IInputsEmbedder {
protected:
    // VLM config
    VLMConfig m_vlm_config;
    // An encoder to infer embeddings of an image.
    VisionEncoder m_vision_encoder;
    // A model to compute token embeddings.
    // Input shape: [N, conversation length].
    // Output shape: [1, conversation length, hidden_size].
    EmbeddingsModel m_embedding;
    // A tokenizer encoding a prompt.
    Tokenizer m_tokenizer;
    // True if chat mode is activated to save conversation
    // history between generate() calls.
    bool m_is_chat_conversation = false;
    // Chat history
    ChatHistory m_history;
    // Templated chat history
    std::string m_templated_chat_history;
    // Tokenized chat history
    std::vector<int64_t> m_tokenized_history;
    // Tail of previous output for LM in chat mode is missing in KV cache.
    std::optional<int64_t> m_last_disappeared_token = std::nullopt;
    // If sequence contains some symbols, which could be ambiguous encoded by tokenizer, we need to trim kv cache
    // If we use beam search sampling with chat mode we need to remove last answer of the model from kv cache and add best answer to history 
    // so, let's keep info about amount of tokens to trim from kv cache and amount of tokens to keep in history
    ov::genai::utils::HistoryRemoveManager m_kv_history_manager = {0, 0};

public:
    virtual ov::Tensor get_inputs_embeds(const std::string& prompt, const std::vector<ov::Tensor>& images, ov::genai::VLMPerfMetrics& metrics) = 0;

    virtual std::pair<ov::Tensor, std::optional<int64_t>> get_position_ids(const size_t inputs_embeds_size, const size_t history_size) {
        ov::Tensor position_ids = ov::Tensor{ov::element::i64, { 1, inputs_embeds_size }};
        std::iota(position_ids.data<int64_t>(), position_ids.data<int64_t>() + position_ids.get_size(), history_size);
        return {position_ids, std::nullopt};
    }

    EmbeddingsModel get_embedding_model() const {
        return m_embedding;
    }

    Tokenizer get_tokenizer() const {
        return m_tokenizer;
    }

    std::vector<int64_t> get_tokenized_history() const {
        return m_tokenized_history;
    }

    size_t get_num_tokens_to_remove_from_hist() const {
        return m_kv_history_manager.num_tokens_to_remove_from_kv_cache;
    }

    void update_tokenized_history(const std::vector<int64_t>& encoded_result, std::optional<int64_t> last_disappeared_token, bool is_beam_search, size_t last_answer_len) {
        if (is_beam_search) {
            m_kv_history_manager.trusted_history_length = m_tokenized_history.size();
            m_kv_history_manager.num_tokens_to_remove_from_kv_cache = last_answer_len;
        } else {
            m_kv_history_manager.reset();
        }

        m_last_disappeared_token = last_disappeared_token;
  
        std::copy(encoded_result.begin(), encoded_result.end(), std::back_inserter(m_tokenized_history));
    }

    virtual void start_chat(const std::string& system_message) {
        m_is_chat_conversation = true;
        m_kv_history_manager.reset();
        if (!m_tokenized_history.empty()) {
            m_history.clear();
            m_templated_chat_history.clear();
            m_tokenized_history.clear();
        }
        if (system_message.empty()) {
            return;
        }
        m_history = {{{"role", "system"}, {"content", system_message}}};
        constexpr bool add_generation_prompt = false;
        m_templated_chat_history = m_tokenizer.apply_chat_template(m_history, add_generation_prompt);
    }

    void update_chat_history(const std::string& decoded_results) {
        // Tail of chat template is missing in KV cache.
        // Find the tail to concatenate it with the next input prompt.
        m_templated_chat_history.append(decoded_results);
        m_history.push_back({{"role", "assistant"}, {"content", decoded_results}});
    }

    virtual void finish_chat() {
        m_is_chat_conversation = false;
        m_kv_history_manager.reset();

        m_history.clear();
        m_templated_chat_history.clear();
        m_tokenized_history.clear();
    }

protected:
    IInputsEmbedder(
        const VLMConfig& vlm_config,
        const std::filesystem::path& model_dir,
        const std::string& device,
        const ov::AnyMap device_config) :
        m_vlm_config{vlm_config},
        m_vision_encoder(model_dir, m_vlm_config.model_type, device, device_config),
        m_embedding(model_dir, m_vlm_config.scale_emb, device, device_config),
        m_tokenizer{model_dir, device_config} { }
    
    IInputsEmbedder(
        const VLMConfig& vlm_config,
        const ModelsMap& models_map,
        const Tokenizer& tokenizer,
        const std::filesystem::path& config_dir_path,
        const std::string& device,
        const ov::AnyMap device_config) :
        m_vlm_config{vlm_config},
        m_vision_encoder(
            get_model_weights_pair(models_map, "vision_embeddings").first,
            get_model_weights_pair(models_map, "vision_embeddings").second,
            config_dir_path,
            m_vlm_config.model_type,
            device,
            device_config
        ),
        m_embedding(
            get_model_weights_pair(models_map, "text_embeddings").first,
            get_model_weights_pair(models_map, "text_embeddings").second,
            m_vlm_config.scale_emb,
            device,
            device_config
        ),
        m_tokenizer(tokenizer) { }

    std::pair<ov::Tensor, ov::Tensor> apply_chat_template_tokenize(const std::string& prompt, ov::genai::VLMPerfMetrics& metrics, const std::string& chat_template_fallback = {}) {
        if (m_is_chat_conversation) {
            m_history.push_back({{"role", "user"}, {"content", prompt}});
            constexpr bool add_generation_prompt = true;
            std::string new_templated_chat_history;
            try {
                new_templated_chat_history = m_tokenizer.apply_chat_template(m_history, add_generation_prompt);
            } catch (const std::exception& error) {
                // Use fallback chat template if it was not found in tokenizer_config.json
                new_templated_chat_history = m_tokenizer.apply_chat_template(m_history, add_generation_prompt, chat_template_fallback);
            }
            auto start_tokenizer_time = std::chrono::steady_clock::now();
            ov::Tensor new_chat_tokens = m_tokenizer.encode(new_templated_chat_history, ov::genai::add_special_tokens(false)).input_ids;
            ov::Tensor prev_chat_tokens = m_tokenizer.encode(m_templated_chat_history, ov::genai::add_special_tokens(false)).input_ids;
            auto end_tokenizer_time = std::chrono::steady_clock::now();
            metrics.raw_metrics.tokenization_durations.emplace_back(PerfMetrics::get_microsec(end_tokenizer_time - start_tokenizer_time));
            m_templated_chat_history = std::move(new_templated_chat_history);
            return {new_chat_tokens, prev_chat_tokens};
        } else {
            auto start_tokenizer_time = std::chrono::steady_clock::now();
            ov::Tensor encoded_input_ids = m_tokenizer.encode(prompt).input_ids;
            auto end_tokenizer_time = std::chrono::steady_clock::now();
            metrics.raw_metrics.tokenization_durations.emplace_back(PerfMetrics::get_microsec(end_tokenizer_time - start_tokenizer_time));
            return {encoded_input_ids, ov::Tensor()};
        }
    }

    ov::Tensor update_history(const ov::Tensor& new_chat_tokens, const ov::Tensor& prev_chat_tokens) {
        if (m_is_chat_conversation) {
            ov::Tensor encoded_input_ids;
            // KV cache in model already contains prompts and answers from previous iterations.
            // So only new prompt wrapped into chat template to be sent into model. Tokenizer always returns
            // token_ids = {<bos token>, ...<valuable tokens>}. So if tokenizer applies only to the new prompt,
            // <bos token> will be inserted on every iteration.
            // So actual pipeline calculates input_ids for whole chat history + for whole chat history without the new prompt
            // and takes only the difference between them.
            // The chat history cannot be saved as already encoded tokens because generate call doesn't return <eos> token, but
            // KV cache contains it. So we have to add it manually or get it by tokenization all chat history.

            // some symbols combinations can be encoded by the tokenizer in different ways
            // if we met sequence with such combination of symbols, we cannot correctly subtract the new history from the old history
            // so let's check it out, find the trusted part and use it in on the next step
            size_t trusted_history_length = 0;
            if (!m_tokenized_history.empty()) {
                std::set<int64_t> stop_tokens = {m_tokenizer.get_eos_token_id()};
                trusted_history_length = ov::genai::utils::get_first_history_difference(prev_chat_tokens, m_tokenized_history, stop_tokens);
            }

            if (m_tokenized_history.empty()) {
                encoded_input_ids = new_chat_tokens;

            } else if (trusted_history_length != SIZE_MAX || m_kv_history_manager.does_kv_cache_need_to_update()) {
                // does_kv_cache_need_to_update will be true here if beam search is activated
                // in beam search mode we want to remove all history about last model answer from kv cache and add the best answer directly
                // if we have difference in model answer and decoded answer it anyway will be less then entire history, so let's use data from m_kv_history_manager
                if (m_kv_history_manager.does_kv_cache_need_to_update()) {
                    trusted_history_length = m_kv_history_manager.trusted_history_length;
                } else {
                    m_kv_history_manager.num_tokens_to_remove_from_kv_cache = m_tokenized_history.size() - trusted_history_length;
                    // if prev generation was finished because of max len was reached, kv cache is missed one last token, let's keep it
                    m_kv_history_manager.num_tokens_to_remove_from_kv_cache -= m_last_disappeared_token.has_value() ? 1 : 0;
                }

                ov::Tensor new_tensor = ov::Tensor(new_chat_tokens.get_element_type(),
                                                   {1, new_chat_tokens.get_shape().at(1) - trusted_history_length},
                                                   new_chat_tokens.data<int64_t>() + trusted_history_length);
                encoded_input_ids = ov::Tensor(new_chat_tokens.get_element_type(),
                                                    {1, new_chat_tokens.get_shape().at(1) - trusted_history_length});
                new_tensor.copy_to(encoded_input_ids);
            } else {
                encoded_input_ids = utils::subtract_chat_tokenized_inputs(
                    {new_chat_tokens}, {prev_chat_tokens}
                ).input_ids;

                if (m_last_disappeared_token.has_value())
                    encoded_input_ids = ov::genai::utils::push_front_inputs(encoded_input_ids, *m_last_disappeared_token);
            }
            m_tokenized_history.clear();
            std::copy_n(new_chat_tokens.data<int64_t>(), new_chat_tokens.get_size(), std::back_inserter(m_tokenized_history));
            return encoded_input_ids;
        } else {
            m_tokenized_history.clear();
            std::copy_n(new_chat_tokens.data<int64_t>(), new_chat_tokens.get_size(), std::back_inserter(m_tokenized_history));
            return new_chat_tokens;
        }
    }

    ov::Tensor get_encoded_input_ids(const std::string& prompt, ov::genai::VLMPerfMetrics& metrics, const std::string& chat_template_fallback = "") {
        const auto [new_chat_tokens, prev_chat_tokens] = apply_chat_template_tokenize(prompt, metrics, chat_template_fallback);
        return update_history(new_chat_tokens, prev_chat_tokens);
    }

    /**
    * @brief Unpads an image tensor of a padded and resized image.
    * Used for packing image features of llava_next models.
    *
    * @param tensor An image tensor with a shape (embed_dim, height, width)
    * @param original_size A size of original image
    * @return An unpadded image tensor with a shape (embed_dim, new_height, new_width)
    */

    /**
    * @brief Converts a vector of batched images ([NHWC]) into a vector of individual image tensors ([1HWC]).
    *
    * @param images A vector of tensors representing the images. Each tensor can have a shape of either [NHWC] or [HWC].
    * @return A vector of tensors where each tensor represents a single image with a shape of [1, H, W, C].
    */
    std::vector<ov::Tensor> to_single_image_tensors(const std::vector<ov::Tensor>& images) {
        std::vector<ov::Tensor> single_image_tensors;
        for (const auto& image : images) {
            ov::Tensor reshaped_image = image;
            ov::Shape image_shape = image.get_shape();
            switch (image_shape.size()) {
                case 3:
                    reshaped_image.set_shape({1, image_shape.at(0), image_shape.at(1), image_shape.at(2)});
                    break;
                case 4: break;
                default: OPENVINO_THROW("Input image must have [NHWC] or [HWC] layout");
            }
            ov::Shape reshaped_image_shape = reshaped_image.get_shape();
            for (size_t batch_idx = 0; batch_idx < reshaped_image_shape.at(0); ++batch_idx) {
                ov::Tensor single_image{
                    reshaped_image.get_element_type(),
                    {1, reshaped_image_shape.at(1), reshaped_image_shape.at(2), reshaped_image_shape.at(3)},
                    reshaped_image.data<uint8_t>() + batch_idx * reshaped_image_shape.at(1) * reshaped_image_shape.at(2) * reshaped_image_shape.at(3)
                };
                single_image_tensors.push_back(std::move(single_image));
            }
        }
        return single_image_tensors;
    }
};

class InputsEmbedderMiniCPM : public InputsEmbedder::IInputsEmbedder {
    // A resampler model to resample image embeddings.
    // [N, H*W, old_hidden_size] is the input shape.
    // [N, query_num, hidden_size] is the output shape.
    ov::InferRequest m_resampler;
    // Precomputed positional embeddings for the resampler.
    // [70, 70, hidden_size]. 70 is the initial guess of the image
    // height and width after dividing by patch_size.
    ov::Tensor m_pos_embed_cache;
    // Used to insert <image_id>i</image_id> per image (not a slice).
    size_t m_image_id = 0;

public:
    InputsEmbedderMiniCPM(
        const VLMConfig& vlm_config,
        const std::filesystem::path& model_dir,
        const std::string& device,
        const ov::AnyMap device_config) :
        IInputsEmbedder(vlm_config, model_dir, device, device_config) {
        auto compiled_model =
            utils::singleton_core().compile_model(model_dir / "openvino_resampler_model.xml", device, device_config);
        ov::genai::utils::print_compiled_model_properties(compiled_model, "VLM resampler model");
        m_resampler = compiled_model.create_infer_request();

        m_pos_embed_cache = get_2d_sincos_pos_embed(m_vlm_config.hidden_size, {70, 70});
    }

    InputsEmbedderMiniCPM(
        const VLMConfig& vlm_config,
        const ModelsMap& models_map,
        const Tokenizer& tokenizer,
        const std::filesystem::path& config_dir_path,
        const std::string& device,
        const ov::AnyMap device_config) :
        IInputsEmbedder(vlm_config, models_map, tokenizer, config_dir_path, device, device_config) {
            m_resampler = utils::singleton_core().compile_model(
                get_model_weights_pair(models_map, "resampler").first,
                get_model_weights_pair(models_map, "resampler").second,
                device,
                device_config
            ).create_infer_request();

            m_pos_embed_cache = get_2d_sincos_pos_embed(m_vlm_config.hidden_size, {70, 70});
        }

    virtual ov::Tensor get_inputs_embeds(const std::string& prompt, const std::vector<ov::Tensor>& images, ov::genai::VLMPerfMetrics& metrics) override {
        std::string images_prompt;
        std::vector<EncodedImage> embeds;

        std::vector<ov::Tensor> single_images = to_single_image_tensors(images);

        for (const ov::Tensor& image : single_images) {
            EncodedImage encoded_image = m_vision_encoder.encode(image);
            if (m_vlm_config.use_image_id) {
                images_prompt += m_vlm_config.im_id_start + std::to_string(m_image_id) + m_vlm_config.im_id_end;
                ++m_image_id;
            }
            std::string unk64;
            for (size_t idx = 0; idx < m_vlm_config.query_num; ++idx) {
                unk64 += m_vlm_config.unk;
            }
            images_prompt += m_vlm_config.im_start + unk64 + m_vlm_config.im_end;
            if (encoded_image.slices) {
                ov::Shape slices_shape = encoded_image.slices.get_shape();
                for (size_t row_idx = 0; row_idx < slices_shape.at(0); ++row_idx) {
                    for (size_t col_idx = 0; col_idx < slices_shape.at(1); ++col_idx) {
                        images_prompt += m_vlm_config.slice_start + unk64 + m_vlm_config.slice_end;
                    }
                    images_prompt += '\n';
                }
            }
            if ('\n' != *(images_prompt.end() - 1)) {
                // Image wasn't sliced, add \n to the end of image anyway.
                // Strangely, \n isn't placed between </image><slice>.
                images_prompt += '\n';
            }
            embeds.push_back(std::move(encoded_image));
        }
        images_prompt += prompt;

        ov::Tensor encoded_input = get_encoded_input_ids(images_prompt, metrics);

        ov::Tensor inputs_embeds = m_embedding.infer(encoded_input);
        OPENVINO_ASSERT(
            m_vlm_config.hidden_size == inputs_embeds.get_shape().at(2),
            "Unexpected embedding size"
        );
        auto start_tokenizer_time = std::chrono::steady_clock::now();
        ov::Tensor special_tokens = m_tokenizer.encode(
            m_vlm_config.im_start
            + m_vlm_config.im_end
            + m_vlm_config.slice_start
            + m_vlm_config.slice_end
        ).input_ids;
        auto end_tokenizer_time = std::chrono::steady_clock::now();
        OPENVINO_ASSERT(metrics.raw_metrics.tokenization_durations.size() > 0);
        metrics.raw_metrics.tokenization_durations[metrics.raw_metrics.tokenization_durations.size() - 1] += ov::genai::MicroSeconds(PerfMetrics::get_microsec(end_tokenizer_time - start_tokenizer_time));
        OPENVINO_ASSERT(
            4 == special_tokens.get_shape().at(1),
            "Every special token must be represented with a single int."
        );
        int64_t im_start_id = special_tokens.data<int64_t>()[0];
        int64_t im_end_id = special_tokens.data<int64_t>()[1];
        int64_t slice_start_id = special_tokens.data<int64_t>()[2];
        int64_t slice_end_id = special_tokens.data<int64_t>()[3];
        int64_t im_start_pos = 0, slice_start_pos = 0;
        int64_t* begin = encoded_input.data<int64_t>();
        int64_t* ids = begin;
        size_t encoded_input_size = encoded_input.get_size();
        int64_t* end = ids + encoded_input_size;
        float* inputs_embeds_data = inputs_embeds.data<float>();
        for (const EncodedImage& encoded_image : embeds) {
            const ov::Tensor& resampled_source = resample(encoded_image.resized_source, {encoded_image.resized_source_size});
            float* emb = resampled_source.data<float>();
            ids = std::find(ids, end, im_start_id);
            OPENVINO_ASSERT(end != ids);
            ++ids;
            std::copy_n(emb, resampled_source.get_size(), inputs_embeds_data + std::distance(begin, ids) * m_vlm_config.hidden_size);
            ids += m_vlm_config.query_num;
            if (encoded_image.slices) {
                size_t token_idx = 0;
                const ov::Shape& slices_shape = encoded_image.slices.get_shape();
                for (size_t i = 0; i < slices_shape.at(0); ++i) {
                    for (size_t ja = 0; ja < slices_shape.at(1); ++ja) {
                        size_t d2 = slices_shape.at(2);
                        size_t d3 = slices_shape.at(3);
                        ov::Tensor encoded_view{ov::element::f32, {1, d2, d3}, encoded_image.slices.data<float>() + (i * slices_shape.at(1) + ja) * d2 * d3};
                        const ov::Tensor& vision_embed_tensor_i_j = resample(encoded_view, {encoded_image.slices_size});
                        ids = std::find(ids, end, slice_start_id);
                        OPENVINO_ASSERT(end != ids);
                        ++ids;
                        std::copy_n(vision_embed_tensor_i_j.data<float>(), vision_embed_tensor_i_j.get_size(), inputs_embeds_data + std::distance(begin, ids) * m_vlm_config.hidden_size);
                        ids += m_vlm_config.query_num;
                    }
                }
            }
        }

        if (!m_is_chat_conversation) {
            m_image_id = 0;
        }
        return inputs_embeds;
    }

    virtual void start_chat(const std::string& system_message) override {
        IInputsEmbedder::start_chat(system_message);
        m_image_id = 0;
    }

    virtual void finish_chat() override {
        IInputsEmbedder::finish_chat();
        m_image_id = 0;
    }

private:
    ov::Tensor resample(const ov::Tensor& encoded_image, const std::vector<ImageSize>& target_sizes) {
        size_t bs = encoded_image.get_shape().at(0);
        std::vector<size_t> patch_len{target_sizes.size()};
        std::transform(target_sizes.begin(), target_sizes.end(), patch_len.begin(), [](const ImageSize& height_width) {
            return height_width.height * height_width.width;
        });
        adjust_pos_cache(
            target_sizes,
            m_vlm_config.hidden_size,
            m_pos_embed_cache
        );
        size_t max_patch_len = *std::max_element(patch_len.begin(), patch_len.end());
        ov::Tensor key_padding_mask(ov::element::f32, {bs, max_patch_len});
        float* mask_data = key_padding_mask.data<float>();
        size_t embed_len = m_pos_embed_cache.get_shape().at(2);
        ov::Tensor pos_embed(ov::element::f32, {max_patch_len, bs, embed_len});  // BLD => L * B * D
        float* pos_embed_data = pos_embed.data<float>();
        float* cache_data = m_pos_embed_cache.data<float>();
        size_t _d0 = m_pos_embed_cache.get_shape().at(0);
        size_t _d1 = m_pos_embed_cache.get_shape().at(1);
        for (size_t i = 0; i < bs; ++i) {
            size_t target_h = target_sizes.at(i).height;
            size_t target_w = target_sizes.at(i).width;
            for (size_t h_idx = 0; h_idx < target_h; ++h_idx) {
                for (size_t w_idx = 0; w_idx < target_w; ++w_idx) {
                    std::copy_n(
                        cache_data + (h_idx * _d1 + w_idx) * embed_len,
                        embed_len,
                        pos_embed_data + (h_idx * target_w + w_idx) * bs * embed_len + i * embed_len
                    );
                }
            }
            for (size_t flat = target_h * target_w; flat < max_patch_len; ++flat) {
                std::fill_n(pos_embed_data + flat * bs * embed_len + i * embed_len, embed_len, 0.0f);
            }
            std::fill_n(mask_data + i * max_patch_len, patch_len[i], 0.0f);
            std::fill_n(mask_data + i * max_patch_len + patch_len[i], max_patch_len - patch_len[i], 1.0f);
        }
        m_resampler.set_tensor("image_feature", encoded_image);  // [N, H*W, old_hidden_size]
        m_resampler.set_tensor("pos_embed", pos_embed);  // [H*W, N, new_hidden_size]
        m_resampler.set_tensor("key_padding_mask", key_padding_mask);  // [N, H*W]
        m_resampler.infer();
        return m_resampler.get_output_tensor();  // [N, query_num, new_hidden_size]
    }

    ov::Tensor concatenate_last_dim(const ov::Tensor& first, const ov::Tensor& second) {
        size_t res_d_0 = first.get_shape().at(0);
        size_t res_d_1 = first.get_shape().at(1);
        OPENVINO_ASSERT(second.get_shape().at(0) == res_d_0);
        OPENVINO_ASSERT(second.get_shape().at(1) == res_d_1);
        size_t res_d_2 = first.get_shape().at(2) + second.get_shape().at(2);
        ov::Tensor res{first.get_element_type(), {res_d_0, res_d_1, res_d_2}};
        float* first_data = first.data<float>();
        float* second_data = second.data<float>();
        float* res_data = res.data<float>();
        for (size_t i = 0; i < res_d_0; ++i) {
            for (size_t j = 0; j < res_d_1; ++j) {
                size_t k = 0;
                for (; k < first.get_shape().at(2); ++k) {
                    res_data[i * res_d_1 * res_d_2 + j * res_d_2 + k]
                        = first_data[i * res_d_1 * first.get_shape().at(2) + j * first.get_shape().at(2) + k];
                }
                for (size_t l = 0; l < second.get_shape().at(2); ++l, ++k) {
                    res_data[i * res_d_1 * res_d_2 + j * res_d_2 + k]
                        = second_data[i * res_d_1 * second.get_shape().at(2) + j * second.get_shape().at(2) + l];
                }
            }
        }
        return res;
    }

    /// embed_dim: output dimension for each position
    /// pos: a list of positions to be encoded: size (H, W)
    /// out: (H, W, D)
    ov::Tensor get_1d_sincos_pos_embed_from_grid_new(size_t embed_dim, const ov::Tensor& pos) {
        OPENVINO_ASSERT(embed_dim % 2 == 0);
        ov::Shape pos_shape = pos.get_shape();
        size_t H = pos_shape[0];
        size_t W = pos_shape[1];

        std::vector<float> omega(embed_dim / 2);
        for (size_t i = 0; i < omega.size(); ++i) {
            omega[i] = 1.0f / std::pow(10000.0f, float(i) / (embed_dim / 2));
        }

        std::vector<size_t> out_shape = {H, W, embed_dim};
        ov::Tensor emb(ov::element::f32, out_shape);

        float* pos_data = pos.data<float>();
        float* emb_data = emb.data<float>();

        size_t counter = 0;
        for (size_t h = 0; h < H; ++h) {
            for (size_t w = 0; w < W; ++w) {
                for (size_t d = 0; d < embed_dim / 2; ++d) {
                    // Correctly access the 2D position grid
                    float value = omega[d] * pos_data[h * W + w];
                    emb_data[h * W * embed_dim + w * embed_dim + d] = std::sin(value);
                    emb_data[h * W * embed_dim + w * embed_dim + d + (embed_dim / 2)] = std::cos(value);
                }
            }
        }
        return emb;
    }

    ov::Tensor get_2d_sincos_pos_embed_from_grid(size_t embed_dim, const ov::Tensor& grid) {
        OPENVINO_ASSERT(embed_dim % 2 == 0);
        ov::Shape grid_shape = grid.get_shape();
        float* grid_data = grid.data<float>();
        ov::Shape plane_shape{grid_shape.at(1), grid_shape.at(2)};
        ov::Tensor emb_h = get_1d_sincos_pos_embed_from_grid_new(embed_dim / 2, ov::Tensor{
            ov::element::f32,
            plane_shape,
            grid_data
        });  // (H, W, D/2)
        ov::Tensor emb_w = get_1d_sincos_pos_embed_from_grid_new(embed_dim / 2, ov::Tensor{
            ov::element::f32,
            plane_shape,
            grid_data + plane_shape.at(0) * plane_shape.at(1)
        });  // (H, W, D/2)
        return concatenate_last_dim(emb_h, emb_w);
    }

    /// image_size: image_size or (image_height, image_width)
    /// return:
    /// pos_embed: [image_height, image_width, embed_dim]
    ov::Tensor get_2d_sincos_pos_embed(size_t embed_dim, const ImageSize& image_size) {
        size_t grid_h_size = image_size.height, grid_w_size = image_size.width;
        ov::Tensor grid(ov::element::f32, {2, grid_h_size, grid_w_size});
        float* data = grid.data<float>();
        for (size_t y = 0; y < grid_h_size; ++y) {
            std::iota(data, data + grid_w_size, 0.0f);
            data += grid_w_size;
        }
        for (float y = 0.0f; y < grid_h_size; ++y) {
            std::fill(data, data + grid_w_size, y);
            data += grid_w_size;
        }
        return get_2d_sincos_pos_embed_from_grid(embed_dim, grid);
    }

    void adjust_pos_cache(
        const std::vector<ImageSize>& target_sizes,
        size_t hidden_size,
        ov::Tensor& pos_embed_cache
    ) {
        size_t max_h = std::max_element(target_sizes.begin(), target_sizes.end(), [](const ImageSize& left, const ImageSize& right) {
            return left.height < right.height;
        })->height;
        size_t max_w = std::max_element(target_sizes.begin(), target_sizes.end(), [](const ImageSize& left, const ImageSize& right) {
            return left.width < right.width;
        })->width;
        size_t allocated_height, allocated_width;
        if (pos_embed_cache) {
            const ov::Shape& allocated_shape = pos_embed_cache.get_shape();
            allocated_height = allocated_shape.at(0);
            allocated_width = allocated_shape.at(1);
        } else {
            allocated_height = allocated_width = 70;
        }
        if (max_h > allocated_height || max_w > allocated_width) {
            allocated_height = std::max(max_h, allocated_height);
            allocated_width = std::max(max_w, allocated_width);
            pos_embed_cache = get_2d_sincos_pos_embed(
                hidden_size, {allocated_height, allocated_width}
            );
        }
    }
};

class InputsEmbedderLLaVA : public InputsEmbedder::IInputsEmbedder {
public:
    InputsEmbedderLLaVA(
        const VLMConfig& vlm_config,
        const std::filesystem::path& model_dir,
        const std::string& device,
        const ov::AnyMap device_config) :
        IInputsEmbedder(vlm_config, model_dir, device, device_config) { }

    InputsEmbedderLLaVA(
        const VLMConfig& vlm_config,
        const ModelsMap& models_map,
        const Tokenizer& tokenizer,
        const std::filesystem::path& config_dir_path,
        const std::string& device,
        const ov::AnyMap device_config) :
        IInputsEmbedder(vlm_config, models_map, tokenizer, config_dir_path, device, device_config) { }

    virtual ov::Tensor get_inputs_embeds(const std::string& prompt, const std::vector<ov::Tensor>& images, ov::genai::VLMPerfMetrics& metrics) override {
        std::string image_token = m_vlm_config.im_start;
        // Adapted from llava-1.5-7b-hf chat_template.json
        std::string chat_template_fallback = "{% for message in messages %}{% if message['role'] == 'user' %}{{ 'USER: ' + message['content'] + ' ' }}{% else %}{{ 'ASSISTANT: ' + message['content'] + ' ' }}{% endif %}{% endfor %}{% if add_generation_prompt %}{{ 'ASSISTANT:' }}{% endif %}";
        
        std::vector<ov::Tensor> single_images = to_single_image_tensors(images);

        std::string formatted_prompt;
        std::vector<ov::Tensor> image_embeds;
        image_embeds.reserve(single_images.size());

        for (const auto& image : single_images) {
            EncodedImage encoded_image = m_vision_encoder.encode(image);
            image_embeds.push_back(std::move(encoded_image.resized_source));
            formatted_prompt += image_token + "\n";
        }
        formatted_prompt += prompt;

        ov::Tensor input_ids = get_encoded_input_ids(formatted_prompt, metrics, chat_template_fallback);
        ov::Tensor text_embeds = m_embedding.infer(input_ids);

        if (images.empty()) {
            return text_embeds;
        }
        auto start_tokenizer_time = std::chrono::steady_clock::now();
        ov::Tensor encoded_image_token = m_tokenizer.encode(m_vlm_config.im_start, ov::genai::add_special_tokens(false)).input_ids;
        auto end_tokenizer_time = std::chrono::steady_clock::now();
        OPENVINO_ASSERT(metrics.raw_metrics.tokenization_durations.size() > 0);
        metrics.raw_metrics.tokenization_durations[metrics.raw_metrics.tokenization_durations.size() - 1] += ov::genai::MicroSeconds(PerfMetrics::get_microsec(end_tokenizer_time - start_tokenizer_time));
        int64_t image_token_id = encoded_image_token.data<int64_t>()[encoded_image_token.get_size() - 1];
        return merge_text_and_image_embeddings_llava(input_ids, text_embeds, image_embeds, image_token_id);
    }

protected:
    ov::Tensor merge_text_and_image_embeddings_llava(
        const ov::Tensor& input_ids,
        const ov::Tensor& text_embeds,
        const std::vector<ov::Tensor>& image_embeds,
        int64_t image_token_id
    ) {
        auto text_embeds_shape = text_embeds.get_shape();
        size_t text_embeds_seq_length = text_embeds_shape[1];
        size_t hidden_size = text_embeds_shape[2];

        const int64_t* input_ids_data = input_ids.data<const int64_t>();
        const float* text_embeds_data = text_embeds.data<const float>();

        size_t num_image_tokens = 0;
        for (size_t s = 0; s < text_embeds_seq_length; ++s) {
            if (input_ids_data[s] == image_token_id) {
                num_image_tokens++;
            }
        }
        auto num_images = image_embeds.size();
        OPENVINO_ASSERT(
            num_image_tokens == num_images,
            "Number of image tokens in input_ids different from num_images."
        );

        size_t total_image_seq_length = 0;
        for (const auto& single_image_embeds : image_embeds) {
            OPENVINO_ASSERT(
                text_embeds_shape[2] == single_image_embeds.get_shape().at(2),
                "Incompatible shapes between text_embeds and image_embeds"
            );
            total_image_seq_length += single_image_embeds.get_shape().at(1);
        }
        size_t merged_seq_length = text_embeds_seq_length + total_image_seq_length - num_image_tokens;

        constexpr size_t BATCH_SIZE = 1;
        ov::Tensor merged_embeds(text_embeds.get_element_type(), {BATCH_SIZE, merged_seq_length, hidden_size});
        float* merged_data = merged_embeds.data<float>();

        size_t merged_idx = 0;
        size_t image_idx = 0;
        for (size_t s = 0; s < text_embeds_seq_length; ++s) {
            if (input_ids_data[s] == image_token_id) {
                const float* image_embeds_data = image_embeds[image_idx].data<const float>();
                size_t image_seq_length = image_embeds[image_idx].get_shape()[1];

                std::copy_n(image_embeds_data,
                            image_seq_length * hidden_size,
                            merged_data + merged_idx * hidden_size);
                merged_idx += image_seq_length;
                image_idx++;
            } else {
                std::copy_n(text_embeds_data + s * hidden_size,
                            hidden_size,
                            merged_data + merged_idx * hidden_size);
                merged_idx++;
            }
        }
        return merged_embeds;
    }
};

class InputsEmbedderLLaVANext : public InputsEmbedderLLaVA {
public:
    InputsEmbedderLLaVANext(
        const VLMConfig& vlm_config,
        const std::filesystem::path& model_dir,
        const std::string& device,
        const ov::AnyMap device_config) :
        InputsEmbedderLLaVA(vlm_config, model_dir, device, device_config) { }

    InputsEmbedderLLaVANext(
        const VLMConfig& vlm_config,
        const ModelsMap& models_map,
        const Tokenizer& tokenizer,
        const std::filesystem::path& config_dir_path,
        const std::string& device,
        const ov::AnyMap device_config) :
        InputsEmbedderLLaVA(vlm_config, models_map, tokenizer, config_dir_path, device, device_config) { }

    virtual ov::Tensor get_inputs_embeds(const std::string& prompt, const std::vector<ov::Tensor>& images, ov::genai::VLMPerfMetrics& metrics) override {
        std::string image_token = m_vlm_config.im_start;
        // Adapted from llava-1.5-7b-hf chat_template.json
        std::string chat_template_fallback = "{% for message in messages %}{% if message['role'] == 'user' %}{{ 'USER: ' + message['content'] + ' ' }}{% else %}{{ 'ASSISTANT: ' + message['content'] + ' ' }}{% endif %}{% endfor %}{% if add_generation_prompt %}{{ 'ASSISTANT:' }}{% endif %}";

        std::vector<ov::Tensor> single_images = to_single_image_tensors(images);

        std::string formatted_prompt;
        std::vector<ov::Tensor> image_embeds;
        image_embeds.reserve(single_images.size());
        
        ov::Tensor image_newline;

        for (const auto& image : single_images) {
            EncodedImage encoded_image = m_vision_encoder.encode(image);

            if (!image_newline) {
                size_t embed_dim = encoded_image.resized_source.get_shape().at(2);
                image_newline = ov::Tensor(encoded_image.resized_source.get_element_type(), {embed_dim});
                float* image_newline_data = image_newline.data<float>();
                std::copy(m_vlm_config.image_newline.begin(), m_vlm_config.image_newline.end(), image_newline_data);
            }

            ImageSize original_image_size{image.get_shape().at(1), image.get_shape().at(2)}; // [height, width]

            ov::Tensor packed_features = pack_image_features_llava_next(encoded_image, original_image_size, image_newline);

            image_embeds.push_back(std::move(packed_features));
            formatted_prompt += image_token + "\n";
        }
        formatted_prompt += prompt;

        ov::Tensor input_ids = get_encoded_input_ids(formatted_prompt, metrics, chat_template_fallback);
        ov::Tensor text_embeds = m_embedding.infer(input_ids);

        if (images.empty()) {
            return text_embeds;
        }
        auto start_tokenizer_time = std::chrono::steady_clock::now();
        ov::Tensor encoded_image_token = m_tokenizer.encode(m_vlm_config.im_start, ov::genai::add_special_tokens(false)).input_ids;
        auto end_tokenizer_time = std::chrono::steady_clock::now();
        OPENVINO_ASSERT(metrics.raw_metrics.tokenization_durations.size() > 0);
        metrics.raw_metrics.tokenization_durations[metrics.raw_metrics.tokenization_durations.size() - 1] += ov::genai::MicroSeconds(PerfMetrics::get_microsec(end_tokenizer_time - start_tokenizer_time));
        int64_t image_token_id = encoded_image_token.data<int64_t>()[encoded_image_token.get_size() - 1];
        return merge_text_and_image_embeddings_llava(input_ids, text_embeds, image_embeds, image_token_id);
    }

private:
    /**
    * @brief Processes base and patches image features extracted from encoded image.
    * Used in getting inputs embeds for llava_next models.
    *
    * @param encoded_image An encoded image retrieved from vision encoder
    * @param original_image_size A size of the original image
    * @param image_newline An image newline tensor with a shape (embed_dim)
    * @return A tensor with a shape (1, new_seq_len, embed_dim)
    */
    ov::Tensor pack_image_features_llava_next(
        const EncodedImage& encoded_image,
        const ImageSize& original_image_size,
        const ov::Tensor& image_newline
    ) {
        auto image_feature = encoded_image.resized_source;
        auto image_feature_shape = image_feature.get_shape();
        size_t num_patches = image_feature_shape[0];
        size_t patch_seq_len = image_feature_shape[1];
        size_t embed_dim = image_feature_shape[2];

        const float* image_feature_data = image_feature.data<float>();
        const float* newline_data = image_newline.data<float>();

        if (num_patches > 1) {
            // Extract base image feature (first patch)
            ov::Tensor base_image_feature(image_feature.get_element_type(), {1, patch_seq_len, embed_dim});
            const float* src_data = image_feature.data<float>();
            float* dst_data = base_image_feature.data<float>();
            std::copy(src_data, src_data + patch_seq_len * embed_dim, dst_data);

            // Extract other grid patches
            ov::Tensor patches_image_feature(image_feature.get_element_type(), {num_patches - 1, patch_seq_len, embed_dim});
            dst_data = patches_image_feature.data<float>();
            std::copy(src_data + patch_seq_len * embed_dim,
                    src_data + num_patches * patch_seq_len * embed_dim,
                    dst_data);

            // Process grid patches image feature
            size_t height = encoded_image.resized_source_size.height;
            size_t width = encoded_image.resized_source_size.width;
            size_t num_patch_height = encoded_image.patches_grid.first;
            size_t num_patch_width = encoded_image.patches_grid.second;

            ov::Tensor reshaped_image_feature = reshape_and_rearrange_image_feature(patches_image_feature, num_patch_height, num_patch_width, height, width);

            ov::Tensor unpadded_image_feature = unpad_image(reshaped_image_feature, original_image_size);

            ov::Tensor image_feature_with_newline = add_image_newline(unpadded_image_feature, image_newline);

            ov::Tensor processed_image_feature = flatten_and_transpose(image_feature_with_newline);

            // Concatenate base image feature ([1, seq_len_1, emded_dim]) and patches image feature ([seq_len_2, embed_dim])
            auto base_shape = base_image_feature.get_shape();
            auto processed_shape = processed_image_feature.get_shape();

            const float* base_data = base_image_feature.data<float>();
            const float* processed_data = processed_image_feature.data<float>();

            ov::Tensor result(image_feature.get_element_type(), {1, base_shape[1] + processed_shape[0], embed_dim});
            // Copy base image feature data
            std::copy(base_data, base_data + base_shape[1] * embed_dim, result.data<float>());
            // Copy processed image feature data
            std::copy(processed_data,
                    processed_data + processed_shape[0] * embed_dim,
                    result.data<float>() + base_shape[1] * embed_dim);
            return result;
        } else {
            // If there is only one patch, return the original (base) image feature concatenated with image_newline
            ov::Tensor result(image_feature.get_element_type(), {1, patch_seq_len + 1, embed_dim});
            // Copy base image feature data
            std::copy(image_feature_data + embed_dim,
                    image_feature_data + patch_seq_len * embed_dim,
                    result.data<float>());
            // Append image_newline data
            std::copy(newline_data,
                    newline_data + embed_dim,
                    result.data<float>() + patch_seq_len * embed_dim);
            return result;
        }
    }

    /**
    * @brief Adds image newline tensor to patches image feature tensor.
    * Used for packing image features of llava_next models.
    *
    * @param image_feature A tensor with a shape (embed_dim, height, width)
    * @param image_newline A tensor with a shape (embed_dim)
    * @return A tensor with a shape (embed_dim, height, width + 1)
    */
    ov::Tensor add_image_newline(const ov::Tensor& image_feature, const ov::Tensor& image_newline) {
        auto shape = image_feature.get_shape();

        OPENVINO_ASSERT(shape.size() == 3, "Input image_feature must have 3 dimensions");

        size_t embed_dim = shape[0];
        size_t height = shape[1];
        size_t width = shape[2];

        OPENVINO_ASSERT(image_newline.get_shape()[0] == embed_dim, "image_newline dimension must match embed_dim of image_feature");

        const float* image_feature_data = image_feature.data<float>();
        const float* newline_data = image_newline.data<float>();

        ov::Tensor feature_with_newline{image_feature.get_element_type(), {embed_dim, height, width + 1}};
        float* feature_with_newline_data = feature_with_newline.data<float>();

        for (size_t e = 0; e < embed_dim; ++e) {
            for (size_t h = 0; h < height; ++h) {
                // Copy original image feature data
                std::copy(
                    image_feature_data + (e * height * width + h * width),
                    image_feature_data + (e * height * width + (h + 1) * width),
                    feature_with_newline_data + (e * height * (width + 1) + h * (width + 1))
                );
                // Add image newline
                feature_with_newline_data[e * height * (width + 1) + h * (width + 1) + width] = newline_data[e];
            }
        }

        return feature_with_newline;
    }

    /**
    * @brief Flattens and transposes tensor.
    * Used for packing image features of llava_next models.
    *
    * @param tensor A tensor with a shape (embed_dim, height, width)
    * @return A tensor with a shape (height * width, embed_dim)
    */
    ov::Tensor flatten_and_transpose(const ov::Tensor& tensor) {
        auto shape = tensor.get_shape();
        OPENVINO_ASSERT(shape.size() == 3, "Flattening tensor must have 3 dimensions");
        const float* data = tensor.data<float>();
        size_t embed_dim = shape[0];
        size_t height = shape[1];
        size_t width = shape[2];
        size_t flatten_dim = height * width;

        ov::Tensor flatten_feature(tensor.get_element_type(), {flatten_dim, embed_dim});
        float* flatten_feature_data = flatten_feature.data<float>();

        for (size_t h = 0; h < height; ++h) {
            for (size_t w = 0; w < width; ++w) {
                for (size_t e = 0; e < embed_dim; ++e) {
                    flatten_feature_data[(h * width + w) * embed_dim + e] = data[e * flatten_dim + h * width + w];
                }
            }
        }

        return flatten_feature;
    }


    ov::Tensor reshape_and_rearrange_image_feature(const ov::Tensor& image_feature,
                                                   int num_patch_height,
                                                   int num_patch_width,
                                                   int height,
                                                   int width) {
        auto shape = image_feature.get_shape();
        OPENVINO_ASSERT(shape.size() == 3, "image_feature tensor must have 3 dimensions");

        size_t num_patches = shape[0];
        size_t patch_seq_len = shape[1];
        size_t embed_dim = shape[2];

        OPENVINO_ASSERT(
            num_patches == num_patch_height * num_patch_width,
            "Number of patches does not match the specified grid size"
        );

        OPENVINO_ASSERT(
            patch_seq_len == height * width,
            "Patch sequence length does not match the specified height and width"
        );

        // Reshape tensor data and permute dimensions
        // [num_patches, patch_seq_len, embed_dim] -> [embed_dim, num_patch_height, height, num_patch_width, width]
        std::vector<float> reshaped_data(num_patches * patch_seq_len * embed_dim);
        const float* image_feature_data = image_feature.data<float>();

        for (int p = 0; p < num_patches; ++p) {
            for (int i = 0; i < patch_seq_len; ++i) {
                for (int e = 0; e < embed_dim; ++e) {
                    int h = i / width;
                    int w = i % width;
                    int ph = p / num_patch_width;
                    int pw = p % num_patch_width;
                    reshaped_data[((((e * num_patch_height + ph) * height + h) * num_patch_width + pw) * width + w)] =
                        image_feature_data[(p * patch_seq_len + i) * embed_dim + e];
                }
            }
        }

        ov::Tensor result(image_feature.get_element_type(),
                          {static_cast<size_t>(embed_dim),
                           static_cast<size_t>(num_patch_height * height),
                           static_cast<size_t>(num_patch_width * width)}
        );
        std::copy(reshaped_data.begin(), reshaped_data.end(), result.data<float>());
        return result;
    }

    /**
    * @brief Unpads an image tensor of a padded and resized image.
    * Used for packing image features of llava_next models.
    *
    * @param tensor An image tensor with a shape (embed_dim, height, width)
    * @param original_size A size of original image
    * @return An unpadded image tensor with a shape (embed_dim, new_height, new_width)
    */
    ov::Tensor unpad_image(const ov::Tensor& tensor, const ImageSize& original_size) {
        size_t original_height = original_size.height;
        size_t original_width = original_size.width;
        auto shape = tensor.get_shape();
        size_t embed_dim = shape[0];
        size_t current_height = shape[1];
        size_t current_width = shape[2];

        float original_aspect_ratio = static_cast<float>(original_width) / original_height;
        float current_aspect_ratio = static_cast<float>(current_width) / current_height;

        ov::Tensor unpadded_tensor;

        if (original_aspect_ratio > current_aspect_ratio) {
            float scale_factor = static_cast<float>(current_width) / original_width;
            size_t new_height = static_cast<size_t>(original_height * scale_factor);
            size_t padding = (current_height - new_height) / 2;
            size_t unpadded_height_dim = new_height + 1;
            unpadded_tensor = ov::Tensor(tensor.get_element_type(), {embed_dim, unpadded_height_dim, current_width});

            for (size_t e = 0; e < embed_dim; ++e) {
                for (int h = 0; h < unpadded_height_dim; ++h) {
                    std::copy(
                        tensor.data<float>() + (e * current_height * current_width + (padding + h) * current_width),
                        tensor.data<float>() + (e * current_height * current_width + (padding + h) * current_width + current_width),
                        unpadded_tensor.data<float>() + (e * unpadded_height_dim * current_width + h * current_width)
                    );
                }
            }
        } else {
            float scale_factor = static_cast<float>(current_height) / original_height;
            size_t new_width = static_cast<size_t>(original_width * scale_factor);
            size_t padding = (current_width - new_width) / 2;
            size_t unpadded_width_dim = new_width + 1;
            unpadded_tensor = ov::Tensor(tensor.get_element_type(), {embed_dim, current_height, unpadded_width_dim});

            for (size_t e = 0; e < embed_dim; ++e) {
                for (int h = 0; h < current_height; ++h) {
                    std::copy(
                        tensor.data<float>() + (e * current_height * current_width + h * current_width + padding),
                        tensor.data<float>() + (e * current_height * current_width + h * current_width + padding + unpadded_width_dim),
                        unpadded_tensor.data<float>() + (e * current_height * unpadded_width_dim + h * unpadded_width_dim)
                    );
                }
            }
        }

        return unpadded_tensor;
    }
};

class InputsEmbedderInternVLChat : public InputsEmbedder::IInputsEmbedder {
public:
    InputsEmbedderInternVLChat(
        const VLMConfig& vlm_config,
        const std::filesystem::path& model_dir,
        const std::string& device,
        const ov::AnyMap device_config) :
        IInputsEmbedder(vlm_config, model_dir, device, device_config) { }

    InputsEmbedderInternVLChat(
        const VLMConfig& vlm_config,
        const ModelsMap& models_map,
        const Tokenizer& tokenizer,
        const std::filesystem::path& config_dir_path,
        const std::string& device,
        const ov::AnyMap device_config) :
        IInputsEmbedder(vlm_config, models_map, tokenizer, config_dir_path, device, device_config) { }

    virtual ov::Tensor get_inputs_embeds(const std::string& prompt, const std::vector<ov::Tensor>& images, ov::genai::VLMPerfMetrics& metrics) override {
        std::string image_start_token = m_vlm_config.image_start_token;
        std::string image_context_token = m_vlm_config.image_context_token;
        std::string image_end_token = m_vlm_config.image_end_token;
        
        std::vector<ov::Tensor> single_images = to_single_image_tensors(images);

        std::string formatted_prompt;
        std::vector<ov::Tensor> image_embeds;
        image_embeds.reserve(single_images.size());
        
        for (const auto& image : single_images) {
            EncodedImage encoded_image = m_vision_encoder.encode(image);
            ov::Tensor single_image_embeds = encoded_image.resized_source;

            const size_t num_patches = single_image_embeds.get_shape().at(0);
            const size_t num_image_tokens = single_image_embeds.get_shape().at(1);
            
            formatted_prompt += image_start_token;
            for (int i = 0; i < num_patches * num_image_tokens; ++i) {
                formatted_prompt += image_context_token;
            }
            formatted_prompt += image_end_token + "\n";

            image_embeds.push_back(std::move(single_image_embeds));
        }
        formatted_prompt += prompt;

        ov::Tensor input_ids = get_encoded_input_ids(formatted_prompt, metrics);
        ov::Tensor text_embeds = m_embedding.infer(input_ids);

        if (images.empty()) {
            return text_embeds;
        }
        auto start_tokenizer_time = std::chrono::steady_clock::now();
        ov::Tensor encoded_image_context_token = m_tokenizer.encode(image_context_token, ov::genai::add_special_tokens(false)).input_ids;
        auto end_tokenizer_time = std::chrono::steady_clock::now();
        OPENVINO_ASSERT(metrics.raw_metrics.tokenization_durations.size() > 0);
        metrics.raw_metrics.tokenization_durations[metrics.raw_metrics.tokenization_durations.size() - 1] += ov::genai::MicroSeconds(PerfMetrics::get_microsec(end_tokenizer_time - start_tokenizer_time));
        int64_t image_context_token_id = encoded_image_context_token.data<int64_t>()[encoded_image_context_token.get_size() - 1];
        return merge_text_and_image_embeddings_internvl(input_ids, text_embeds, image_embeds, image_context_token_id);
    }

protected:
    ov::Tensor merge_text_and_image_embeddings_internvl(
        const ov::Tensor& input_ids,
        const ov::Tensor& text_embeds,
        const std::vector<ov::Tensor>& image_embeds,
        int64_t image_context_token_id
    ) {
        auto text_embeds_shape = text_embeds.get_shape();
        size_t batch_size = text_embeds_shape.at(0);
        size_t seq_len = text_embeds_shape.at(1);
        size_t embed_dim = text_embeds_shape.at(2);

        ov::Tensor merged_embeds(text_embeds.get_element_type(), text_embeds_shape);

        const float* text_embeds_data = text_embeds.data<float>();
        const int64_t* input_ids_data = input_ids.data<int64_t>();
        float* merged_embeds_data = merged_embeds.data<float>();

        size_t flattened_size = batch_size * seq_len;
        std::vector<bool> image_context_tokens_mask(flattened_size, false);
        size_t image_context_tokens_count = 0;

        for (size_t i = 0; i < flattened_size; ++i) {
            if (input_ids_data[i] == image_context_token_id) {
                image_context_tokens_mask[i] = true;
                ++image_context_tokens_count;
            }
        }

        OPENVINO_ASSERT(image_context_tokens_count > 0, "input_ids does not contain image context token ids");

        size_t image_idx = 0;
        size_t image_context_token_idx = 0;
        for (size_t i = 0; i < batch_size; ++i) {
            for (size_t j = 0; j < seq_len; ++j) {
                size_t flat_idx = i * seq_len + j;
                size_t offset = flat_idx * embed_dim;

                if (image_context_tokens_mask[flat_idx]) {
                    const ov::Tensor& single_image_embeds = image_embeds[image_idx];
                    const size_t num_all_image_tokens = single_image_embeds.get_shape().at(0) * single_image_embeds.get_shape().at(1); // num_patches * num_image_tokens
                    const float* image_embeds_data = single_image_embeds.data<float>();
                    std::copy_n(image_embeds_data + image_context_token_idx * embed_dim,
                                embed_dim,
                                merged_embeds_data + offset);
                    
                    ++image_context_token_idx;

                    if (image_context_token_idx == num_all_image_tokens) {
                        ++image_idx;
                        image_context_token_idx = 0;
                    }
                } else {
                    std::copy_n(text_embeds_data + offset, embed_dim, merged_embeds_data + offset);
                }
            }
        }

        return merged_embeds;
    }
};

<<<<<<< HEAD
namespace {
namespace phi3_v {
// Reimplementation of python
// N, L, C = image_features.shape
// assert L == 24 * 24 and C == 1024 and N % (h_crop * w_crop) == 0
// num_images = N // (h_crop * w_crop)
// H = int(L**0.5)
// print(L, H)
// image_features_hd = (
//     image_features.reshape(N, H, H, C)  # N, 24, 24, 1024
//     .reshape(N, H // 2, 2, H // 2, 2, C)  # N, 12, 2, 12, 2, 1024
//     .permute(0, 1, 3, 2, 4, 5)  # N, 12, 12, 2, 2, 1024
//     .reshape(N, -1, 4 * C)  # N, 144, 4096
//     .reshape(num_images, h_crop, w_crop, H // 2, H // 2, -1)  # n_img, h_crop, w_crop, 12, 12, 4096
//     .permute(0, 1, 3, 2, 4, 5)  # n_img, h_crop, 12, w_crop, 12, 4096
//     .reshape(num_images, h_crop * H // 2, w_crop * H // 2, 4 * C)  # n_img, h_crop*12, w_crop*12, 4096
// )
// Obtained in the following way
// import torch
// import openvino as ov
// import numpy as np
// class Model(torch.nn.Module):
//     def forward(self, image_features, h_crop, w_crop):
//         """
//         image_features: (num_images*num_crops, 24*24, 1024)
//         output: (num_images, h_crop*12, w_crop*12, 4096), h_crop*w_crop == num_crops
//         """
//         N, L, C = image_features.shape
//         num_images = N // (h_crop * w_crop)
//         H = (torch.tensor(L, dtype=torch.float32)**0.5).int()
//         image_features_hd = (
//             image_features.reshape(N, H, H, C)  # N, 24, 24, 1024
//             .reshape(N, H // 2, 2, H // 2, 2, C)  # N, 12, 2, 12, 2, 1024
//             .permute(0, 1, 3, 2, 4, 5)  # N, 12, 12, 2, 2, 1024
//             .reshape(N, -1, 4 * C)  # N, 144, 4096
//             .reshape(num_images, h_crop, w_crop, H // 2, H // 2, -1)  # n_img, h_crop, w_crop, 12, 12, 4096
//             .permute(0, 1, 3, 2, 4, 5)  # n_img, h_crop, 12, w_crop, 12, 4096
//             .reshape(num_images, h_crop * H // 2, w_crop * H // 2, 4 * C)  # n_img, h_crop*12, w_crop*12, 4096
//         return {"o": image_features_hd}
// model = Model()
// example_input = {"image_features": torch.rand((4, 576, 1024), dtype=torch.float32), "h_crop": torch.tensor(2, dtype=torch.int32), "w_crop": torch.tensor(2, dtype=torch.int32)}
// ov_model = ov.convert_model(model, example_input=example_input, input=ov.PartialShape([-1, 576, 1024]))
// # ov_model.outputs[0].get_tensor().set_names({"out"})
// ov.save_model(ov_model, "reshape_hd_patches_2x2merge.xml")
// inp = np.arange(4 * 576 * 1024).reshape([4, 576, 1024])
// test = ov.Core().compile_model(ov_model, "CPU")
// print(ov_model)
// print(test([inp, 2, 2])["o"].flatten())
// 2. Run https://github.com/slyalin/openvino_devtools/blob/bcd4a51b1354b24b2316ac3e1c77b2f87ae7a497/openvino_devtools/ov2py.py with the IR.
// 3. Translate the printed Python implementation to C++.
ov::InferRequest create_hd_feature_transformer() {
    using namespace ov;
    using namespace element;
    using namespace opset13;
    using namespace std;
    auto t0 = make_shared<Parameter>(f32, PartialShape{-1, 576, 1024});
    auto t1 = make_shared<Parameter>(i32, PartialShape{});
    auto t2 = make_shared<Parameter>(i32, PartialShape{});
    auto t3 = make_shared<ShapeOf>(t0);
    auto t4 = make_shared<Constant>(i64, Shape{}, vector<int64_t>{0});
    auto t5 = make_shared<Constant>(i64, Shape{}, vector<int64_t>{0});
    auto t6 = make_shared<Gather>(t3, t4, t5);
    auto t7 = make_shared<Constant>(i64, Shape{1}, vector<int64_t>{1});
    auto t8 = make_shared<Reshape>(t6, t7, false);
    auto t9 = make_shared<Constant>(i64, Shape{}, vector<int64_t>{1});
    auto t10 = make_shared<Constant>(i64, Shape{}, vector<int64_t>{0});
    auto t11 = make_shared<Gather>(t3, t9, t10);
    auto t12 = make_shared<Convert>(t11, element::f32);
    auto t13 = make_shared<Constant>(f32, Shape{}, vector<float>{0.5});
    auto t14 = make_shared<Power>(t12, t13, "numpy");
    auto t15 = make_shared<Convert>(t14, element::i32);
    auto t16 = make_shared<Convert>(t15, element::i64);
    auto t17 = make_shared<Constant>(i32, Shape{}, vector<int32_t>{0});
    auto t18 = make_shared<Unsqueeze>(t16, t17);
    auto t19 = make_shared<Constant>(i64, Shape{1}, vector<int64_t>{2});
    auto t20 = make_shared<Constant>(i64, Shape{}, vector<int64_t>{0});
    auto t21 = make_shared<Gather>(t3, t19, t20);
    auto t22 = make_shared<Concat>(NodeVector{t8, t18, t18, t21}, 0);
    auto t23 = make_shared<Reshape>(t0, t22, false);
    auto t24 = make_shared<Constant>(i64, Shape{}, vector<int64_t>{2});
    auto t25 = make_shared<Divide>(t16, t24, "numpy");
    auto t26 = make_shared<Floor>(t25);
    auto t27 = make_shared<Constant>(i32, Shape{}, vector<int32_t>{0});
    auto t28 = make_shared<Unsqueeze>(t26, t27);
    auto t29 = make_shared<Constant>(i64, Shape{1}, vector<int64_t>{2});
    auto t30 = make_shared<Constant>(i64, Shape{1}, vector<int64_t>{2});
    auto t31 = make_shared<Concat>(NodeVector{t8, t28, t29, t28, t30, t21}, 0);
    auto t32 = make_shared<Reshape>(t23, t31, false);
    auto t33 = make_shared<Constant>(i64, Shape{6}, vector<int64_t>{0, 1, 3, 2, 4, 5});
    auto t34 = make_shared<Transpose>(t32, t33);
    auto t35 = make_shared<Constant>(i64, Shape{1}, vector<int64_t>{-1});
    auto t36 = make_shared<Constant>(i64, Shape{1}, vector<int64_t>{4});
    auto t37 = make_shared<Multiply>(t21, t36, "numpy");
    auto t38 = make_shared<Concat>(NodeVector{t8, t35, t37}, 0);
    auto t39 = make_shared<Reshape>(t34, t38, false);
    auto t40 = make_shared<Multiply>(t1, t2, "numpy");
    auto t41 = make_shared<Convert>(t40, element::i64);
    auto t42 = make_shared<Divide>(t6, t41, "numpy");
    auto t43 = make_shared<Floor>(t42);
    auto t44 = make_shared<Constant>(i64, Shape{}, vector<int64_t>{0});
    auto t45 = make_shared<Unsqueeze>(t43, t44);
    auto t46 = make_shared<Convert>(t1, element::i64);
    auto t47 = make_shared<Unsqueeze>(t46, t44);
    auto t48 = make_shared<Convert>(t2, element::i64);
    auto t49 = make_shared<Unsqueeze>(t48, t44);
    auto t50 = make_shared<Constant>(i64, Shape{1}, vector<int64_t>{-1});
    auto t51 = make_shared<Concat>(NodeVector{t45, t47, t49, t28, t28, t50}, 0);
    auto t52 = make_shared<Reshape>(t39, t51, false);
    auto t53 = make_shared<Constant>(i64, Shape{6}, vector<int64_t>{0, 1, 3, 2, 4, 5});
    auto t54 = make_shared<Transpose>(t52, t53);
    auto t55 = make_shared<Multiply>(t1, t15, "numpy");
    auto t56 = make_shared<Convert>(t55, element::i64);
    auto t57 = make_shared<Constant>(i64, Shape{}, vector<int64_t>{2});
    auto t58 = make_shared<Divide>(t56, t57, "numpy");
    auto t59 = make_shared<Floor>(t58);
    auto t60 = make_shared<Constant>(i32, Shape{}, vector<int32_t>{0});
    auto t61 = make_shared<Unsqueeze>(t59, t60);
    auto t62 = make_shared<Multiply>(t2, t15, "numpy");
    auto t63 = make_shared<Convert>(t62, element::i64);
    auto t64 = make_shared<Constant>(i64, Shape{}, vector<int64_t>{2});
    auto t65 = make_shared<Divide>(t63, t64, "numpy");
    auto t66 = make_shared<Floor>(t65);
    auto t67 = make_shared<Unsqueeze>(t66, t60);
    auto t68 = make_shared<Concat>(NodeVector{t45, t61, t67, t37}, 0);
    auto t69 = make_shared<Reshape>(t54, t68, false);
    shared_ptr<Model> model = make_shared<Model>(make_shared<Result>(t69), ParameterVector{t0, t1, t2});
    return utils::singleton_core().compile_model(
        model, "CPU"
    ).create_infer_request();
}

ov::Tensor reshape_hd_patches_2x2merge(const ov::Tensor& image_features, size_t h_crop, size_t w_crop, InferRequest& hd_feature_transformer) {
    ov::Shape shape = image_features.get_shape();
    OPENVINO_ASSERT(3 == shape.size());
    OPENVINO_ASSERT(24 * 24 == shape.at(1));
    OPENVINO_ASSERT(1024 == shape.at(2));
    hd_feature_transformer.set_input_tensor(0, image_features);
    ov::Tensor height{ov::element::i32, {}, &h_crop};
    hd_feature_transformer.set_input_tensor(1, height);
    ov::Tensor width{ov::element::i32, {}, &w_crop};
    hd_feature_transformer.set_input_tensor(2, width);
    hd_feature_transformer.infer();
    return hd_feature_transformer.get_output_tensor();
}

// image_features_hd: (num_images, h_crop*12, w_crop*12, 4096)
// output: (num_images, (h_crop*12) * (w_crop*12+1), 4096)
ov::Tensor add_image_newline(const ov::Tensor& image_features_hd, const std::vector<float>& sub_GN) {
    const ov::Shape& nhwc = image_features_hd.get_shape();  // [N, 12*h_crop, 12*w_crop, 4096]
    const float* in = image_features_hd.data<float>();
    ov::Tensor image_features_hd_new_line{ov::element::f32, {nhwc.at(0), nhwc.at(1) * (nhwc.at(2) + 1), nhwc.at(3)}};
    float* out = image_features_hd_new_line.data<float>();
    for (size_t batch_id = 0; batch_id < nhwc.at(0); ++batch_id) {
        for (size_t row_id = 0; row_id < nhwc.at(1); ++row_id) {
            for (size_t col_id = 0; col_id < nhwc.at(2); ++col_id) {
                std::copy_n(
                    in + batch_id * nhwc.at(1) * nhwc.at(2) * nhwc.at(3) + row_id * nhwc.at(2) * nhwc.at(3) + col_id * nhwc.at(3),
                    nhwc.at(3),
                    out + batch_id * nhwc.at(1) * (nhwc.at(2) + 1) * nhwc.at(3) + row_id * (nhwc.at(2) + 1) * nhwc.at(3) + col_id * nhwc.at(3)
                );
            }
            std::copy(
                sub_GN.begin(),
                sub_GN.end(),
                out + batch_id * nhwc.at(1) * (nhwc.at(2) + 1) * nhwc.at(3) + row_id * (nhwc.at(2) + 1) * nhwc.at(3) + nhwc.at(2) * nhwc.at(3)
            );
        }
    }
    return image_features_hd_new_line;
}

ov::Tensor concatenate_2d(const ov::Tensor& first_1lf, const std::vector<float>& second_f, const ov::Tensor& third_1lf) {
    size_t first_l = first_1lf.get_shape().at(1);
    constexpr size_t second_l = 1;
    size_t third_l = third_1lf.get_shape().at(1);
    size_t features = first_1lf.get_shape().at(2);
    OPENVINO_ASSERT(second_f.size() == features);
    ov::Tensor out_1lf{ov::element::f32, {1, first_l + second_l + third_l, features}};
    float* out = out_1lf.data<float>();
    std::copy_n(first_1lf.data<float>(), first_l * features, out);
    std::copy(second_f.begin(), second_f.end(), out + first_l * features);
    std::copy_n(third_1lf.data<float>(), third_l * features, out + (first_l + second_l) * features);
    return out_1lf;
}

// image_features.resized_source: (num_crops+1, 24*24, 1024)
ov::Tensor hd_feature_transform(const EncodedImage& image_features, InferRequest& hd_feature_transformer, const std::vector<float>& sub_GN, const std::vector<float>& glb_GN, ov::InferRequest& vision_projection) {
    const ov::Shape& image_features_shape = image_features.resized_source.get_shape();
    ov::Tensor global_image_features{ov::element::f32, {1, image_features_shape.at(1), image_features_shape.at(2)}, image_features.resized_source.data<float>()};
    // global feature can be viewed as a special HD case with num_crops 1x1
    ov::Tensor global_image_features_hd = reshape_hd_patches_2x2merge(global_image_features, 1, 1, hd_feature_transformer);
    ov::Tensor global_image_features_hd_newline = add_image_newline(global_image_features_hd, sub_GN);  // [1,12*(12+1),4096]
    constexpr size_t INPUT_IMAGE_SIZE = 336;
    size_t h_crop = image_features.resized_source_size.height / INPUT_IMAGE_SIZE;
    size_t w_crop = image_features.resized_source_size.width / INPUT_IMAGE_SIZE;
    size_t num_crops = h_crop * w_crop;

    // NOTE: real num_crops is padded
    // (num_crops, 24*24, 1024)
    ov::Tensor sub_image_features{ov::element::f32, {
        num_crops,
        image_features_shape.at(1),
        image_features_shape.at(2)
    }, image_features.resized_source.data<float>() + image_features_shape.at(1) * image_features_shape.at(2)};
    ov::Tensor sub_image_features_hd = reshape_hd_patches_2x2merge(sub_image_features, h_crop, w_crop, hd_feature_transformer);  // [1, 24, 24, 4096]
    ov::Tensor sub_image_features_hd_newline = add_image_newline(sub_image_features_hd, sub_GN);  // [1,h_crop*12*(w_crop*12+1), 4096]
    ov::Tensor image_embeddings = concatenate_2d(sub_image_features_hd_newline, glb_GN, global_image_features_hd_newline);  // [1,l,4096]
    vision_projection.set_input_tensor(image_embeddings);
    vision_projection.infer();
    ov::Tensor out = vision_projection.get_output_tensor();
    ov::Tensor res{out.get_element_type(), out.get_shape()};
    out.copy_to(res);
    return res;
}

std::vector<ov::Tensor> split_tokenize(const std::string& text, ov::genai::Tokenizer& tokenizer) {
    constexpr int make_suffix_iterator = -1;
    std::regex rgx{R"(<\|image_\d+\|>)"};
    std::sregex_token_iterator iter{
        text.begin(),
        text.end(),
        rgx,
        make_suffix_iterator
    };
    std::vector<ov::Tensor> tokenized;
    for ( ; iter != std::sregex_token_iterator{}; ++iter) {
        if (iter->str().empty()) {
            continue;
        }
        std::string substr = *iter;
        tokenized.push_back(tokenizer.encode(substr, ov::genai::add_special_tokens(true)).input_ids);
    }
    return tokenized;
}

ov::Tensor insert_image_placeholders(const std::vector<ov::Tensor>& chunks, size_t tokens_per_image) {
    size_t merged_length = 0;
    for (const ov::Tensor& chunk : chunks) {
        merged_length += chunk.get_shape().at(1);
    }
    merged_length += chunks.empty() ? 0 : (chunks.size() - 1) * tokens_per_image;
    ov::Tensor merged{ov::element::i64, {1, merged_length}};
    size_t offset = 0;
    int64_t image_id = -1;
    for (const ov::Tensor& chunk : chunks) {
        size_t length = chunk.get_shape().at(1);
        std::copy_n(
            chunk.data<int64_t>(),
            length,
            merged.data<int64_t>() + offset
        );
        offset += length;
        if (offset < merged_length) {
            std::fill_n(
                merged.data<int64_t>() + offset,
                tokens_per_image,
                image_id
            );
            offset += tokens_per_image;
            --image_id;
        }
    }
    return merged;
}

std::vector<ov::Tensor> drop_image_placeholders(const ov::Tensor& tokens) {
    std::vector<ov::Tensor> chunks;
    size_t offset = 0;
    while (offset < tokens.get_shape().at(1)) {
        size_t length = 0;
        while (offset + length < tokens.get_shape().at(1) && tokens.data<int64_t>()[offset + length] >= 0) {
            ++length;
        }
        chunks.emplace_back(ov::element::i64, ov::Shape{1, length}, tokens.data<int64_t>() + offset);
        offset += length;
        while (offset < tokens.get_shape().at(1) && tokens.data<int64_t>()[offset] < 0) {
            ++offset;
        }
    }
    return chunks;
}
}
}

class InputsEmbedderPhi3V : public InputsEmbedder::IInputsEmbedder {
public:
    ov::InferRequest m_hd_feature_transformer;
    ov::InferRequest m_vision_projection;
    // Used to insert <|image_i|>\n per image (not a slice).
    size_t m_image_id = 1;
    size_t m_tokens_per_image = 0;

    InputsEmbedderPhi3V(
        const VLMConfig& vlm_config,
        const std::filesystem::path& model_dir,
        const std::string& device,
        const ov::AnyMap device_config
    ):
        IInputsEmbedder(vlm_config, model_dir, device, device_config), m_image_id{0},
        m_hd_feature_transformer{phi3_v::create_hd_feature_transformer()},
        m_vision_projection{utils::singleton_core().compile_model(model_dir / "openvino_vision_projection_model.xml", device, {}).create_infer_request()} {}

    ov::Tensor get_inputs_embeds(const std::string& prompt, const std::vector<ov::Tensor>& images, ov::genai::VLMPerfMetrics& metrics) override {
        OPENVINO_ASSERT(images.empty() || m_history.empty(), "Images can only be provided for initial prompt");
        std::vector<ov::Tensor> images_features_proj;
        std::stringstream images_prompt;
        for (const ov::Tensor& image : to_single_image_tensors(images)) {
            EncodedImage encoded_image = m_vision_encoder.encode(image);
            images_features_proj.push_back(phi3_v::hd_feature_transform(encoded_image, m_hd_feature_transformer, m_vlm_config.sub_GN, m_vlm_config.glb_GN, m_vision_projection));
            images_prompt << "<|image_" << m_image_id << "|>\n";
            ++m_image_id;
        }
        images_prompt << prompt;
        std::vector<ov::Tensor> new_chat_tokens;
        std::vector<ov::Tensor> prev_chat_tokens;
        if (m_is_chat_conversation) {
            m_history.push_back({{"role", "user"}, {"content", images_prompt.str()}});
            constexpr bool add_generation_prompt = true;
            std::string new_templated_chat_history;
            new_templated_chat_history = m_tokenizer.apply_chat_template(m_history, add_generation_prompt);
            auto start_tokenizer_time = std::chrono::steady_clock::now();
            new_chat_tokens = phi3_v::split_tokenize(new_templated_chat_history, m_tokenizer);
            prev_chat_tokens = phi3_v::split_tokenize(m_templated_chat_history, m_tokenizer);
            auto end_tokenizer_time = std::chrono::steady_clock::now();
            metrics.raw_metrics.tokenization_durations.emplace_back(PerfMetrics::get_microsec(end_tokenizer_time - start_tokenizer_time));
            m_templated_chat_history = std::move(new_templated_chat_history);
        } else {
            auto start_tokenizer_time = std::chrono::steady_clock::now();
            new_chat_tokens = phi3_v::split_tokenize(images_prompt.str(), m_tokenizer);
            auto end_tokenizer_time = std::chrono::steady_clock::now();
            metrics.raw_metrics.tokenization_durations.emplace_back(PerfMetrics::get_microsec(end_tokenizer_time - start_tokenizer_time));
        }
        if (0 == m_tokens_per_image && !images_features_proj.empty()) {
            m_tokens_per_image = images_features_proj.at(0).get_shape().at(1);
        }
        ov::Tensor new_merged_tokens = phi3_v::insert_image_placeholders(new_chat_tokens, m_tokens_per_image);
        ov::Tensor prev_merged_tokens = phi3_v::insert_image_placeholders(prev_chat_tokens, m_tokens_per_image);
        ov::Tensor new_tokens = update_history(new_merged_tokens, prev_merged_tokens);
        std::vector<ov::Tensor> tokens = phi3_v::drop_image_placeholders(new_tokens);
        OPENVINO_ASSERT(tokens.size() == images_features_proj.size() + 1);
        size_t features_length = 0;
        for (size_t im_id = 0; im_id < images_features_proj.size(); ++im_id) {
            size_t text_length = tokens.at(im_id).get_shape().at(1);
            size_t im_length = images_features_proj.at(im_id).get_shape().at(1);
            OPENVINO_ASSERT(im_length == m_tokens_per_image);
            features_length += text_length + im_length;
        }
        features_length += tokens.back().get_shape().at(1);
        ov::Tensor inputs_embeds{ov::element::f32, {1, features_length, m_vlm_config.hidden_size}};
        size_t offset = 0;
        for (size_t im_id = 0; im_id < images_features_proj.size(); ++im_id) {
            const ov::Tensor& text_embeds = m_embedding.infer(tokens.at(im_id));
            const ov::Tensor& image_embeds = images_features_proj.at(im_id);
            size_t text_length = text_embeds.get_shape().at(1);
            size_t im_length = image_embeds.get_shape().at(1);
            std::copy_n(
                text_embeds.data<float>(),
                text_embeds.get_size(),
                inputs_embeds.data<float>() + offset * m_vlm_config.hidden_size
            );
            offset += text_length;
            std::copy_n(
                image_embeds.data<float>(),
                image_embeds.get_size(),
                inputs_embeds.data<float>() + offset * m_vlm_config.hidden_size
            );
            offset += im_length;
        }
        const ov::Tensor& text_embeds = m_embedding.infer(tokens.back());
        size_t text_length = text_embeds.get_shape().at(1);
        std::copy_n(
            text_embeds.data<float>(),
            text_embeds.get_size(),
            inputs_embeds.data<float>() + offset * m_vlm_config.hidden_size
        );

        if (!m_is_chat_conversation) {
            m_image_id = 0;
        }

        return inputs_embeds;
    }

    virtual void start_chat(const std::string& system_message) override {
        IInputsEmbedder::start_chat(system_message);
        m_image_id = 0;
    }

    virtual void finish_chat() override {
        IInputsEmbedder::finish_chat();
        m_image_id = 0;
=======
class InputsEmbedderQwen2VL : public InputsEmbedder::IInputsEmbedder {
    // A model for merging image embeddings (hidden states), rotary_pos_emb and attension_mask.
    // Inputs:
    //  - hidden_states: [N, embed_dim]
    //  - rotary_pos_emb: [?, 40]
    //  - attention_mask: [1, ?, ?]
    // Output: [N, hidden_size]
    ov::InferRequest m_vision_embeddings_merger;

    ov::Tensor m_position_ids;
    int64_t m_rope_delta = 0;

public:
    InputsEmbedderQwen2VL(
        const VLMConfig& vlm_config,
        const std::filesystem::path& model_dir,
        const std::string& device,
        const ov::AnyMap device_config) :
        IInputsEmbedder(vlm_config, model_dir, device, device_config) {
            auto compiled_model = utils::singleton_core().compile_model(model_dir / "openvino_vision_embeddings_merger_model.xml", device, device_config);
            ov::genai::utils::print_compiled_model_properties(compiled_model, "VLM vision embeddings merger model");
            m_vision_embeddings_merger = compiled_model.create_infer_request();
        }

    InputsEmbedderQwen2VL(
        const VLMConfig& vlm_config,
        const ModelsMap& models_map,
        const Tokenizer& tokenizer, 
        const std::filesystem::path& config_dir_path,
        const std::string& device,
        const ov::AnyMap device_config) :
        IInputsEmbedder(vlm_config, models_map, tokenizer, config_dir_path, device, device_config) {
            m_vision_embeddings_merger = utils::singleton_core().compile_model(
                get_model_weights_pair(models_map, "vision_embeddings_merger").first,
                get_model_weights_pair(models_map, "vision_embeddings_merger").second,
                device,
                device_config
            ).create_infer_request();
        }
    
    virtual ov::Tensor get_inputs_embeds(const std::string& prompt, const std::vector<ov::Tensor>& images, ov::genai::VLMPerfMetrics& metrics) override {
        std::string formatted_prompt;

        std::vector<ov::Tensor> single_images = to_single_image_tensors(images);
        std::vector<ov::Tensor> image_embeds;
        std::vector<std::array<size_t, 3>> images_grid_thw;
        image_embeds.reserve(single_images.size());
        images_grid_thw.reserve(single_images.size());
        
        for (const auto& image : single_images) {
            EncodedImage encoded_image = m_vision_encoder.encode(image);
            ov::Tensor single_image_embeds = encoded_image.resized_source;
            image_embeds.push_back(std::move(single_image_embeds));

            size_t grid_t = 1;
            size_t grid_h = encoded_image.resized_source_size.height;
            size_t grid_w = encoded_image.resized_source_size.width;
            images_grid_thw.push_back({grid_t, grid_h, grid_w});

            size_t merge_length = std::pow(m_vision_encoder.m_processor_config.merge_size, 2);
            size_t num_image_pad_tokens = grid_t * grid_h * grid_w / merge_length;

            formatted_prompt += m_vlm_config.vision_start_token;
            for (int i = 0; i < num_image_pad_tokens; i++) {
                formatted_prompt += m_vlm_config.image_pad_token;
            }
            formatted_prompt += m_vlm_config.vision_end_token;
        }
        formatted_prompt += prompt;

        // Adapted from Qwen/Qwen2-7B-Instruct
        std::string chat_template_fallback = "{% for message in messages %}{% if loop.first and messages[0]['role'] != 'system' %}{{ '<|im_start|>system\nYou are a helpful assistant.<|im_end|>\n' }}{% endif %}{{'<|im_start|>' + message['role'] + '\n' + message['content'] + '<|im_end|>' + '\n'}}{% endfor %}{% if add_generation_prompt %}{{ '<|im_start|>assistant\n' }}{% endif %}";
        ov::Tensor input_ids = get_encoded_input_ids(formatted_prompt, metrics, chat_template_fallback);
        ov::Tensor text_embeds = m_embedding.infer(input_ids);

        if (images.empty()) {
            return text_embeds;
        }
        
        auto start_tokenizer_time = std::chrono::steady_clock::now();
        ov::Tensor encoded_vision_start_token = m_tokenizer.encode(m_vlm_config.vision_start_token, ov::genai::add_special_tokens(false)).input_ids;
        ov::Tensor encoded_image_pad_token = m_tokenizer.encode(m_vlm_config.image_pad_token, ov::genai::add_special_tokens(false)).input_ids;
        auto end_tokenizer_time = std::chrono::steady_clock::now();
        OPENVINO_ASSERT(metrics.raw_metrics.tokenization_durations.size() > 0);
        metrics.raw_metrics.tokenization_durations[metrics.raw_metrics.tokenization_durations.size() - 1] += ov::genai::MicroSeconds(PerfMetrics::get_microsec(end_tokenizer_time - start_tokenizer_time));
        int64_t vision_start_token_id = encoded_vision_start_token.data<int64_t>()[encoded_vision_start_token.get_size() - 1];
        int64_t image_pad_token_id = encoded_image_pad_token.data<int64_t>()[encoded_image_pad_token.get_size() - 1];

        m_position_ids = create_position_ids(input_ids, images_grid_thw, vision_start_token_id);

        int64_t position_ids_max_element = *std::max_element(m_position_ids.data<int64_t>(), m_position_ids.data<int64_t>() + m_position_ids.get_size());
        m_rope_delta = position_ids_max_element + 1 - static_cast<int64_t>(input_ids.get_shape().at(1));

        return merge_text_and_image_embeddings_qwen2vl(input_ids, text_embeds, image_embeds, images_grid_thw, image_pad_token_id);
    }

    virtual std::pair<ov::Tensor, std::optional<int64_t>> get_position_ids(const size_t inputs_embeds_size, const size_t history_size) override {
        if (history_size != 0) {
            ov::Tensor position_ids{ov::element::i64, {3, 1, inputs_embeds_size}};
            int64_t new_pos_id = static_cast<int64_t>(history_size + m_rope_delta);
            for (size_t dim = 0; dim < 3; ++dim) {
                int64_t* pos_data = position_ids.data<int64_t>() + dim * inputs_embeds_size;
                std::iota(pos_data, pos_data + inputs_embeds_size, new_pos_id);
            }
            return {position_ids, m_rope_delta};
        }
        return {m_position_ids, m_rope_delta};
    }

    virtual void start_chat(const std::string& system_message) override {
        IInputsEmbedder::start_chat(system_message);
        m_position_ids = ov::Tensor();
        m_rope_delta = 0;
    }

    virtual void finish_chat() override {
        IInputsEmbedder::finish_chat();
        m_position_ids = ov::Tensor();
        m_rope_delta = 0;
    }
protected:
    ov::Tensor merge_text_and_image_embeddings_qwen2vl(
        const ov::Tensor& input_ids,
        const ov::Tensor& text_embeds,
        const std::vector<ov::Tensor>& image_embeds,
        const std::vector<std::array<size_t, 3>> images_grid_thw,
        const int64_t image_pad_token_id
    ) {
        // Calculate cumulative sequence lengths for attention mask
        std::vector<int32_t> cu_seqlens;
        cu_seqlens.push_back(0);
        int32_t cumsum = 0;
        for (const auto& grid_thw : images_grid_thw) {
            size_t slice_len = grid_thw.at(1) * grid_thw.at(2);
            for (size_t t = 0; t < grid_thw.at(0); ++t) {
                cumsum += slice_len;
                cu_seqlens.push_back(cumsum);
            }
        }

        // Create attention mask for vision embeddings merger model
        size_t hidden_states_size = cumsum;
        ov::Tensor attention_mask{ov::element::f32, {1, hidden_states_size, hidden_states_size}};
        float* attention_mask_data = attention_mask.data<float>();
        std::fill_n(attention_mask_data, attention_mask.get_size(), -std::numeric_limits<float>::infinity());

        for (size_t i = 1; i < cu_seqlens.size(); ++i) {
            size_t start = cu_seqlens[i-1];
            size_t end = cu_seqlens[i];
            for (size_t row = start; row < end; ++row) {
                for (size_t col = start; col < end; ++col) {
                    attention_mask_data[row * hidden_states_size + col] = 0.0f;
                }
            }
        }

        // Concatenate image embeddings 
        ov::Tensor concatenated_images;
        if (image_embeds.size() == 1) {
            concatenated_images = image_embeds.at(0);
        } else {
            size_t total_length = 0;
            for (const auto& embed : image_embeds) {
                total_length += embed.get_shape().at(0);
            }
            size_t hidden_dim = image_embeds.at(0).get_shape().at(1);
            
            concatenated_images = ov::Tensor(image_embeds.at(0).get_element_type(), {total_length, hidden_dim});
            float* concat_data = concatenated_images.data<float>();
            
            size_t offset = 0;
            for (const auto& embed : image_embeds) {
                size_t embed_size = embed.get_shape().at(0) * embed.get_shape().at(1);
                std::memcpy(concat_data + offset, embed.data(), embed.get_byte_size());
                offset += embed_size;
            }
        }

        ov::Tensor rotary_pos_emb = get_rotary_pos_emb(images_grid_thw);

        m_vision_embeddings_merger.set_tensor("hidden_states", concatenated_images);
        m_vision_embeddings_merger.set_tensor("attention_mask", attention_mask);
        m_vision_embeddings_merger.set_tensor("rotary_pos_emb", rotary_pos_emb);
        m_vision_embeddings_merger.infer();
        ov::Tensor processed_vision_embeds = m_vision_embeddings_merger.get_output_tensor();

        ov::Tensor merged_embeds(text_embeds.get_element_type(), text_embeds.get_shape());
        std::memcpy(merged_embeds.data(), text_embeds.data(), text_embeds.get_byte_size());

        auto text_embeds_shape = text_embeds.get_shape();
        size_t batch_size = text_embeds_shape.at(0);
        size_t seq_length = text_embeds_shape.at(1);
        size_t hidden_size = text_embeds_shape.at(2);

        const int64_t* input_ids_data = input_ids.data<const int64_t>();
        float* merged_embeds_data = merged_embeds.data<float>();
        const float* vision_embeds_data = processed_vision_embeds.data<const float>();
        
        size_t vision_embed_idx = 0;
        for (size_t batch_idx = 0; batch_idx < batch_size; ++batch_idx) {
            for (size_t seq_idx = 0; seq_idx < seq_length; ++seq_idx) {
                size_t flat_idx = batch_idx * seq_length + seq_idx;
                if (input_ids_data[flat_idx] == image_pad_token_id) {
                    std::copy_n(
                        vision_embeds_data + vision_embed_idx * hidden_size,
                        hidden_size,
                        merged_embeds_data + flat_idx * hidden_size
                    );
                    ++vision_embed_idx;
                }
            }
        }
        return merged_embeds;
    }

    ov::Tensor get_rotary_pos_emb(const std::vector<std::array<size_t, 3>>& grids_thw) {  
        const size_t spatial_merge_size = m_vision_encoder.m_processor_config.merge_size;

        std::vector<std::vector<size_t>> all_pos_ids;
        size_t total_positions = 0;
        size_t max_grid_size = 0;

        for (const auto& grid_thw : grids_thw) {
            size_t t = grid_thw.at(0);
            size_t h = grid_thw.at(1);
            size_t w = grid_thw.at(2);

            total_positions += t * h * w;
            max_grid_size = std::max({max_grid_size, h, w});
            
            // Create height position IDs
            std::vector<size_t> hpos_ids(h * w);
            for (size_t hi = 0; hi < h; ++hi) {
                for (size_t wi = 0; wi < w; ++wi) {
                    size_t idx = hi * w + wi;
                    hpos_ids[idx] = hi;
                }
            }

            // Reshape hpos_ids according to spatial merge size
            std::vector<size_t> reshaped_hpos;
            size_t h_blocks = h / spatial_merge_size;
            size_t w_blocks = w / spatial_merge_size;
            reshaped_hpos.reserve(h * w);

            for (size_t hb = 0; hb < h_blocks; ++hb) {
                for (size_t wb = 0; wb < w_blocks; ++wb) {
                    for (size_t hs = 0; hs < spatial_merge_size; ++hs) {
                        for (size_t ws = 0; ws < spatial_merge_size; ++ws) {
                            reshaped_hpos.push_back(hb * spatial_merge_size + hs);
                        }
                    }
                }
            }

            // Create width position IDs
            std::vector<size_t> wpos_ids(h * w);
            for (size_t hi = 0; hi < h; ++hi) {
                for (size_t wi = 0; wi < w; ++wi) {
                    size_t idx = hi * w + wi;
                    wpos_ids[idx] = wi;
                }
            }

            // Reshape wpos_ids according to spatial merge size
            std::vector<size_t> reshaped_wpos;
            reshaped_wpos.reserve(h * w);

            for (size_t hb = 0; hb < h_blocks; ++hb) {
                for (size_t wb = 0; wb < w_blocks; ++wb) {
                    for (size_t hs = 0; hs < spatial_merge_size; ++hs) {
                        for (size_t ws = 0; ws < spatial_merge_size; ++ws) {
                            reshaped_wpos.push_back(wb * spatial_merge_size + ws);
                        }
                    }
                }
            }

            // Stack and repeat for each t
            for (size_t i = 0; i < t; ++i) {
                for (size_t j = 0; j < reshaped_hpos.size(); ++j) {
                    all_pos_ids.push_back({reshaped_hpos[j], reshaped_wpos[j]});
                }
            }
        }

        // Calculate rotary embeddings for max_grid_size
        const size_t dim = 1280 / 16 / 2; // config.vision_config.embed_dim / self.config.vision_config.num_heads / 2
        const float theta = 10000.0f;
        
        std::vector<float> inv_freq(dim / 2);
        for (size_t i = 0; i < dim / 2; ++i) {
            inv_freq[i] = 1.0f / std::pow(theta, static_cast<float>(i) / static_cast<float>(dim / 2));
        }

        std::vector<std::vector<float>> freqs(max_grid_size);
        for (size_t i = 0; i < max_grid_size; ++i) {
            freqs[i].resize(dim / 2);
            for (size_t j = 0; j < dim / 2; ++j) {
                freqs[i][j] = static_cast<float>(i) * inv_freq[j];
            }
        }

        ov::Tensor rotary_pos_emb(ov::element::f32, {all_pos_ids.size(), dim});
        float* output_data = rotary_pos_emb.data<float>();

        for (size_t i = 0; i < all_pos_ids.size(); ++i) {
            const auto& pos = all_pos_ids.at(i);
            size_t h_idx = pos.at(0);
            size_t w_idx = pos.at(1);
            std::copy_n(freqs[h_idx].begin(), dim / 2, output_data + i * dim);
            std::copy_n(freqs[w_idx].begin(), dim / 2, output_data + i * dim + dim / 2);
        }

        return rotary_pos_emb;
    }

    ov::Tensor create_position_ids(
        const ov::Tensor& input_ids_tensor,
        const std::vector<std::array<size_t, 3>>& images_grid_thw,
        const int64_t vision_start_token_id
    ) {
        const size_t spatial_merge_size = m_vision_encoder.m_processor_config.merge_size;
        
        const int64_t* input_ids = input_ids_tensor.data<int64_t>();
        size_t batch_size = input_ids_tensor.get_shape().at(0);
        size_t seq_len = input_ids_tensor.get_shape().at(1);

        std::vector<size_t> vision_start_indices;
        for (size_t i = 0; i < seq_len; ++i) {
            if (input_ids[i] == vision_start_token_id) {
                vision_start_indices.push_back(i);
            }
        }

        ov::Tensor position_ids{ov::element::i64, {3, batch_size, seq_len}};
        int64_t* pos_data = position_ids.data<int64_t>();
        
        size_t st = 0;
        int64_t next_pos = 0;
        size_t grid_idx = 0;

        for (size_t i = 0; i < vision_start_indices.size(); ++i) {
            size_t ed = vision_start_indices.at(i);

            // Process text tokens before image
            if (st < ed) {
                for (size_t pos = st; pos < ed; ++pos) {
                    pos_data[pos] = next_pos;               // temporal
                    pos_data[seq_len + pos] = next_pos;     // height
                    pos_data[2 * seq_len + pos] = next_pos; // width
                    next_pos++;
                }
            }

            // Process image start token
            pos_data[ed] = next_pos;               // temporal
            pos_data[seq_len + ed] = next_pos;     // height
            pos_data[2 * seq_len + ed] = next_pos; // width
            next_pos++;
            ed++;

            // Process image token with grid
            if (grid_idx < images_grid_thw.size()) {
                const auto& grid = images_grid_thw.at(grid_idx);
                size_t llm_grid_h = grid.at(1) / spatial_merge_size;
                size_t llm_grid_w = grid.at(2) / spatial_merge_size;
                size_t ed_image = ed + llm_grid_h * llm_grid_w;

                // Fill temporal dimension
                std::fill_n(pos_data + ed, llm_grid_h * llm_grid_w, next_pos);

                // Fill height and width dimensions
                int64_t* height_data = pos_data + seq_len + ed;
                int64_t* width_data = pos_data + 2 * seq_len + ed;
                for (size_t h = 0; h < llm_grid_h; ++h) {
                    std::fill_n(height_data + h * llm_grid_w, llm_grid_w, next_pos + h);
                    for (size_t w = 0; w < llm_grid_w; ++w) {
                        width_data[h * llm_grid_w + w] = next_pos + w;
                    }
                }

                next_pos += std::max(llm_grid_h, llm_grid_w);
                st = ed_image;
                grid_idx++;
            }
        }

        // Process remaining text tokens
        if (st < seq_len) {
            for (size_t pos = st; pos < seq_len; ++pos) {
                pos_data[pos] = next_pos;               // temporal
                pos_data[seq_len + pos] = next_pos;     // height
                pos_data[2 * seq_len + pos] = next_pos; // width
                next_pos++;
            }
        }

        return position_ids;
>>>>>>> 5f7512de
    }
};

InputsEmbedder::InputsEmbedder(const VLMConfig& vlm_config,
                               const std::filesystem::path& model_dir,
                               const std::string& device,
                               const ov::AnyMap device_config) {
    if (vlm_config.model_type == VLMModelType::MINICPM) {
        m_impl = std::make_shared<InputsEmbedderMiniCPM>(vlm_config, model_dir, device, device_config);
    } else if (vlm_config.model_type == VLMModelType::LLAVA) {
        m_impl = std::make_shared<InputsEmbedderLLaVA>(vlm_config, model_dir, device, device_config);
    } else if (vlm_config.model_type == VLMModelType::LLAVA_NEXT) {
        m_impl = std::make_shared<InputsEmbedderLLaVANext>(vlm_config, model_dir, device, device_config);
    } else if (vlm_config.model_type == VLMModelType::INTERNVL_CHAT) {
        m_impl = std::make_shared<InputsEmbedderInternVLChat>(vlm_config, model_dir, device, device_config);
<<<<<<< HEAD
    } else if (vlm_config.model_type == VLMModelType::PHI3_V) {
        m_impl = std::make_shared<InputsEmbedderPhi3V>(vlm_config, model_dir, device, device_config);
=======
    } else if (vlm_config.model_type == VLMModelType::QWEN2_VL) {
        m_impl = std::make_shared<InputsEmbedderQwen2VL>(vlm_config, model_dir, device, device_config);
>>>>>>> 5f7512de
    } else {
        OPENVINO_THROW("Unsupported model type in VLM InputsEmbedder class. Please, create feature request on new model support");
    }
}

InputsEmbedder::InputsEmbedder(const VLMConfig& vlm_config,
                               const ModelsMap& models_map,
                               const Tokenizer& tokenizer,
                               const std::filesystem::path& config_dir_path,
                               const std::string& device,
                               const ov::AnyMap device_config) {
    if (vlm_config.model_type == VLMModelType::MINICPM) {
        m_impl = std::make_shared<InputsEmbedderMiniCPM>(vlm_config, models_map, tokenizer, config_dir_path, device, device_config);
    } else if (vlm_config.model_type == VLMModelType::LLAVA) {
        m_impl = std::make_shared<InputsEmbedderLLaVA>(vlm_config, models_map, tokenizer, config_dir_path, device, device_config);
    } else if (vlm_config.model_type == VLMModelType::LLAVA_NEXT) {
        m_impl = std::make_shared<InputsEmbedderLLaVANext>(vlm_config, models_map, tokenizer, config_dir_path, device, device_config);
    } else if (vlm_config.model_type == VLMModelType::INTERNVL_CHAT) {
        m_impl = std::make_shared<InputsEmbedderInternVLChat>(vlm_config, models_map, tokenizer, config_dir_path, device, device_config);
    } else if (vlm_config.model_type == VLMModelType::QWEN2_VL) {
        m_impl = std::make_shared<InputsEmbedderQwen2VL>(vlm_config, models_map, tokenizer, config_dir_path, device, device_config);
    } else {
        OPENVINO_THROW("Unsupported model type in VLM InputsEmbedder class. Please, create feature request on new model support");
    }
}

ov::Tensor InputsEmbedder::get_inputs_embeds(const std::string& prompt, const std::vector<ov::Tensor>& images, ov::genai::VLMPerfMetrics& metrics) {
    return m_impl->get_inputs_embeds(prompt, images, metrics);
}

std::pair<ov::Tensor, std::optional<int64_t>> InputsEmbedder::get_position_ids(const size_t inputs_embeds_size, const size_t history_size) {
    return m_impl->get_position_ids(inputs_embeds_size, history_size);
}

EmbeddingsModel InputsEmbedder::get_embedding_model() const {
    return m_impl->get_embedding_model();
}

std::vector<int64_t> InputsEmbedder::get_tokenized_history() const {
    return m_impl->get_tokenized_history();
}

void InputsEmbedder::update_tokenized_history(const std::vector<int64_t>& encoded_result, std::optional<int64_t> last_disappeared_token, bool is_beam_search, size_t last_answer_len) {
    return m_impl->update_tokenized_history(encoded_result, last_disappeared_token, is_beam_search, last_answer_len);
}

size_t InputsEmbedder::get_num_tokens_to_remove_from_hist() const {
    return m_impl->get_num_tokens_to_remove_from_hist();
}

Tokenizer InputsEmbedder::get_tokenizer() const {
    return m_impl->get_tokenizer();
}

void InputsEmbedder::start_chat(const std::string& system_message) {
    return m_impl->start_chat(system_message);
}

void InputsEmbedder::update_chat_history(const std::string& decoded_results) {
    return m_impl->update_chat_history(decoded_results);
}

void InputsEmbedder::finish_chat() {
    return m_impl->finish_chat();
}

} // namespace ov::genai<|MERGE_RESOLUTION|>--- conflicted
+++ resolved
@@ -1172,7 +1172,6 @@
     }
 };
 
-<<<<<<< HEAD
 namespace {
 namespace phi3_v {
 // Reimplementation of python
@@ -1454,7 +1453,7 @@
     }
     return chunks;
 }
-}
+}  // namespace phi3_v
 }
 
 class InputsEmbedderPhi3V : public InputsEmbedder::IInputsEmbedder {
@@ -1564,7 +1563,9 @@
     virtual void finish_chat() override {
         IInputsEmbedder::finish_chat();
         m_image_id = 0;
-=======
+    }
+};
+
 class InputsEmbedderQwen2VL : public InputsEmbedder::IInputsEmbedder {
     // A model for merging image embeddings (hidden states), rotary_pos_emb and attension_mask.
     // Inputs:
@@ -1964,7 +1965,6 @@
         }
 
         return position_ids;
->>>>>>> 5f7512de
     }
 };
 
@@ -1980,13 +1980,10 @@
         m_impl = std::make_shared<InputsEmbedderLLaVANext>(vlm_config, model_dir, device, device_config);
     } else if (vlm_config.model_type == VLMModelType::INTERNVL_CHAT) {
         m_impl = std::make_shared<InputsEmbedderInternVLChat>(vlm_config, model_dir, device, device_config);
-<<<<<<< HEAD
     } else if (vlm_config.model_type == VLMModelType::PHI3_V) {
         m_impl = std::make_shared<InputsEmbedderPhi3V>(vlm_config, model_dir, device, device_config);
-=======
     } else if (vlm_config.model_type == VLMModelType::QWEN2_VL) {
         m_impl = std::make_shared<InputsEmbedderQwen2VL>(vlm_config, model_dir, device, device_config);
->>>>>>> 5f7512de
     } else {
         OPENVINO_THROW("Unsupported model type in VLM InputsEmbedder class. Please, create feature request on new model support");
     }
