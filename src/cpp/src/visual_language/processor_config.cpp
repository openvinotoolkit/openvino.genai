// Copyright (C) 2023-2025 Intel Corporation
// SPDX-License-Identifier: Apache-2.0

#include "processor_config.hpp"
#include "json_utils.hpp"

#include <fstream>

ov::genai::ProcessorConfig::ProcessorConfig(const std::filesystem::path& json_path) {
    std::ifstream stream(json_path);
    OPENVINO_ASSERT(stream.is_open(), "Failed to open '", json_path, "' with processor config");
    nlohmann::json parsed = nlohmann::json::parse(stream);
    using ov::genai::utils::read_json_param;
    read_json_param(parsed, "patch_size", patch_size); // For llava - stored in config.json vision_config
    read_json_param(parsed, "scale_resolution", scale_resolution);
    read_json_param(parsed, "max_slice_nums", max_slice_nums);
    if (parsed.contains("norm_mean")) {
        norm_mean = parsed.at("norm_mean").get<std::array<float, 3>>();
    }
    if (parsed.contains("norm_std")) {
        norm_std = parsed.at("norm_std").get<std::array<float, 3>>();
    }
    
    // Setting llava config params
    if (parsed.contains("image_mean")) {
        image_mean = parsed.at("image_mean").get<std::array<float, 3>>();
    }
    if (parsed.contains("image_std")) {
        image_std = parsed.at("image_std").get<std::array<float, 3>>();
    }

    if (parsed.contains("crop_size")) {
        crop_size_height = parsed.at("crop_size").at("height");
        crop_size_width = parsed.at("crop_size").at("width");
    }
    if (parsed.contains("size") && parsed.at("size").contains("shortest_edge")) {
        size_shortest_edge = parsed.at("size").at("shortest_edge");
    }

    // Setting llava-next config params
    if (parsed.contains("image_grid_pinpoints")) {
        image_grid_pinpoints = parsed.at("image_grid_pinpoints").get<std::vector<std::pair<int, int>>>();
    }
<<<<<<< HEAD
    read_json_param(parsed, "num_crops", phi3_v.num_crops);
    if (parsed.contains("img_processor")) {
        phi3_v.num_img_tokens = parsed.at("img_processor").at("num_img_tokens");
    }
=======

    // Setting qwen2vl config params
    read_json_param(parsed, "min_pixels", min_pixels);
    read_json_param(parsed, "max_pixels", max_pixels);
    read_json_param(parsed, "temporal_patch_size", temporal_patch_size);
    read_json_param(parsed, "merge_size", merge_size);
>>>>>>> 5f7512de
}<|MERGE_RESOLUTION|>--- conflicted
+++ resolved
@@ -41,17 +41,14 @@
     if (parsed.contains("image_grid_pinpoints")) {
         image_grid_pinpoints = parsed.at("image_grid_pinpoints").get<std::vector<std::pair<int, int>>>();
     }
-<<<<<<< HEAD
     read_json_param(parsed, "num_crops", phi3_v.num_crops);
     if (parsed.contains("img_processor")) {
         phi3_v.num_img_tokens = parsed.at("img_processor").at("num_img_tokens");
     }
-=======
 
     // Setting qwen2vl config params
     read_json_param(parsed, "min_pixels", min_pixels);
     read_json_param(parsed, "max_pixels", max_pixels);
     read_json_param(parsed, "temporal_patch_size", temporal_patch_size);
     read_json_param(parsed, "merge_size", merge_size);
->>>>>>> 5f7512de
 }