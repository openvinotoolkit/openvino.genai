--- conflicted
+++ resolved
@@ -68,11 +68,8 @@
     friend class InputsEmbedderLLaVA;
     friend class InputsEmbedderLLaVANext;
     friend class InputsEmbedderInternVLChat;
-<<<<<<< HEAD
     friend class InputsEmbedderPhi3V;
-=======
     friend class InputsEmbedderQwen2VL;
->>>>>>> 5f7512de
 };
 
 } // namespace ov::genai