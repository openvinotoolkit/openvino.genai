--- conflicted
+++ resolved
@@ -42,29 +42,22 @@
 
     // compute input embedding for prompt and multiple images
     ov::Tensor get_inputs_embeds(const std::string& prompt, const std::vector<ov::genai::EncodedImage>& images, ov::genai::VLMPerfMetrics& metrics, bool recalculate_merged_embeddings = true, const std::vector<size_t>& image_sequence = {});
+
     ov::Tensor get_inputs_embeds(const std::string& prompt,
                                  const std::vector<ov::genai::EncodedImage>& images,
-                                 const std::vector<std::vector<ov::genai::EncodedImage>>& videos,
+                                 const std::vector<ov::genai::EncodedVideo>& videos,
                                  ov::genai::VLMPerfMetrics& metrics,
                                  bool recalculate_merged_embeddings = true,
                                  const std::vector<size_t>& image_sequence = {},
                                  const std::vector<size_t>& videos_sequence = {});
 
-    ov::Tensor get_inputs_embeds(const std::string& prompt,
-                            const std::vector<ov::genai::EncodedImage>& images,
-                            const std::vector<ov::genai::EncodedVideo>& videos,
-                            ov::genai::VLMPerfMetrics& metrics,
-                            bool recalculate_merged_embeddings = true,
-                            const std::vector<size_t>& image_sequence = {},
-                            const std::vector<size_t>& videos_sequence = {});
-
     // compute input embedding and token_type_ids
     std::pair<ov::Tensor, ov::Tensor> get_inputs_embeds_with_token_type_ids(const std::string& prompt, const std::vector<EncodedImage>& images, VLMPerfMetrics& metrics, bool recalculate_merged_embeddings = true, const std::vector<size_t>& image_sequence = {});
 
     std::pair<ov::Tensor, ov::Tensor> get_inputs_embeds_with_token_type_ids(
         const std::string& prompt,
         const std::vector<ov::genai::EncodedImage>& images,
-        const std::vector<std::vector<ov::genai::EncodedImage>>& videos,
+        const std::vector<ov::genai::EncodedVideo>& videos,
         ov::genai::VLMPerfMetrics& metrics,
         bool recalculate_merged_embeddings = true,
         const std::vector<size_t>& image_sequence = {},
@@ -74,11 +67,7 @@
     
     std::vector<ov::genai::EncodedImage> encode_images(const std::vector<ov::Tensor>& images);
 
-<<<<<<< HEAD
-    std::vector<ov::genai::EncodedImage> encode_video(const std::vector<ov::Tensor>& videos);
-=======
     std::vector<ov::genai::EncodedVideo> encode_videos(const std::vector<ov::Tensor>& videos);
->>>>>>> 12f850c6
 
     // compute position ids for language model input
     std::pair<ov::Tensor, std::optional<int64_t>> get_position_ids(const size_t inputs_embeds_size, const size_t history_size);
@@ -110,22 +99,12 @@
         const std::vector<EncodedImage>& images
     ) const;
 
-<<<<<<< HEAD
-    virtual NormalizedPrompt normalize_prompt(
-        const std::string& prompt,
-        size_t base_id,
-        size_t video_base_id,
-        const std::vector<EncodedImage>& images,
-        const std::vector<std::vector<EncodedImage>>& videos) const;
-=======
     virtual NormlizedPrompt normalize_prompt(
         const std::string& prompt,
         size_t base_image_id,
         size_t base_video_id,
         const std::vector<EncodedImage>& images,
         const std::vector<EncodedVideo>& videos) const;
-
->>>>>>> 12f850c6
 
 private:
     class IInputsEmbedder {
@@ -160,16 +139,10 @@
 
     public:
         virtual ov::Tensor get_inputs_embeds(const std::string& prompt, const std::vector<ov::genai::EncodedImage>& images, ov::genai::VLMPerfMetrics& metrics, bool recalculate_merged_embeddings = true, const std::vector<size_t>& image_sequence = {}) = 0;
-<<<<<<< HEAD
-        virtual ov::Tensor get_inputs_embeds(const std::string& prompt,
-                                             const std::vector<ov::genai::EncodedImage>& images,
-                                             const std::vector<std::vector<ov::genai::EncodedImage>>& videos,
-=======
 
         virtual ov::Tensor get_inputs_embeds(const std::string& prompt,
                                              const std::vector<ov::genai::EncodedImage>& images,
                                              const std::vector<ov::genai::EncodedVideo>& videos,
->>>>>>> 12f850c6
                                              ov::genai::VLMPerfMetrics& metrics,
                                              bool recalculate_merged_embeddings = true,
                                              const std::vector<size_t>& image_sequence = {},
@@ -179,7 +152,7 @@
         virtual std::pair<ov::Tensor, ov::Tensor> get_inputs_embeds_with_token_type_ids(
             const std::string& prompt,
             const std::vector<ov::genai::EncodedImage>& images,
-            const std::vector<std::vector<ov::genai::EncodedImage>>& videos,
+            const std::vector<ov::genai::EncodedVideo>& videos,
             ov::genai::VLMPerfMetrics& metrics,
             bool recalculate_merged_embeddings = true,
             const std::vector<size_t>& image_sequence = {},
@@ -189,11 +162,7 @@
 
         virtual std::vector<ov::genai::EncodedImage> encode_images(const std::vector<ov::Tensor>& images);
 
-<<<<<<< HEAD
-        virtual std::vector<ov::genai::EncodedImage> encode_video(const std::vector<ov::Tensor>& videos);
-=======
         virtual std::vector<ov::genai::EncodedVideo> encode_videos(const std::vector<ov::Tensor>& videos);
->>>>>>> 12f850c6
     
         virtual std::pair<ov::Tensor, std::optional<int64_t>> get_position_ids(const size_t inputs_embeds_size, const size_t history_size);
     
@@ -229,16 +198,6 @@
             size_t base_id,
             const std::vector<EncodedImage>& images
         ) const = 0;
-<<<<<<< HEAD
-
-        virtual NormalizedPrompt normalize_prompt(
-            const std::string& prompt,
-            size_t base_id,
-            size_t video_base_id,
-            const std::vector<EncodedImage>& images,
-            const std::vector<std::vector<EncodedImage>>& videos) const;
-
-=======
     
         virtual NormlizedPrompt normalize_prompt(
             const std::string& prompt,
@@ -247,7 +206,6 @@
             const std::vector<EncodedImage>& images,
             const std::vector<EncodedVideo>& videos) const;
     
->>>>>>> 12f850c6
     protected:
         IInputsEmbedder(
             const VLMConfig& vlm_config,
