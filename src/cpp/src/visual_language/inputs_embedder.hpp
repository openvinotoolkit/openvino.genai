--- conflicted
+++ resolved
@@ -68,11 +68,8 @@
     friend class InputsEmbedderLLaVA;
     friend class InputsEmbedderLLaVANext;
     friend class InputsEmbedderInternVLChat;
-<<<<<<< HEAD
     friend class InputsEmbedderPhi3V;
-=======
     friend class InputsEmbedderQwen2VL;
->>>>>>> cd2daa28
 };
 
 } // namespace ov::genai