--- conflicted
+++ resolved
@@ -202,13 +202,8 @@
             size_t base_id,
             const std::vector<EncodedImage>& images
         ) const = 0;
-<<<<<<< HEAD
     
         virtual NormalizedPrompt normalize_prompt(
-=======
-
-        virtual NormlizedPrompt normalize_prompt(
->>>>>>> 036bd96f
             const std::string& prompt,
             size_t base_image_id,
             size_t base_video_id,
