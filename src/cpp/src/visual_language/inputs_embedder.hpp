--- conflicted
+++ resolved
@@ -85,15 +85,11 @@
     // finishes chat and clears a chat history 
     void finish_chat();
 
-<<<<<<< HEAD
     // set CDPruner setting
     virtual void set_visual_token_pruning_config(size_t pruning_ratio,
                                                  float relevance_weight,
                                                  bool pruning_debug_mode = false);
-    virtual std::pair<std::string, std::vector<size_t>> normalize_prompt(
-=======
     virtual NormlizedPrompt normalize_prompt(
->>>>>>> 12f850c6
         const std::string& prompt,
         size_t base_id,
         const std::vector<EncodedImage>& images
