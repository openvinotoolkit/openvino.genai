--- conflicted
+++ resolved
@@ -55,7 +55,7 @@
     std::pair<ov::Tensor, ov::Tensor> get_inputs_embeds_with_token_type_ids(const std::string& prompt, const std::vector<EncodedImage>& images, VLMPerfMetrics& metrics, bool recalculate_merged_embeddings = true, const std::vector<size_t>& image_sequence = {});
 
     bool has_token_type_ids() const;
-    
+
     std::vector<ov::genai::EncodedImage> encode_images(const std::vector<ov::Tensor>& images);
 
     std::vector<ov::genai::EncodedVideo> encode_videos(const std::vector<ov::Tensor>& videos);
@@ -87,7 +87,7 @@
     // get the m_use_full_chat_history flag
     bool is_use_full_chat_history();
 
-    // finishes chat and clears a chat history 
+    // finishes chat and clears a chat history
     void finish_chat();
 
     virtual NormlizedPrompt normalize_prompt(
@@ -155,43 +155,42 @@
         virtual std::vector<ov::genai::EncodedImage> encode_images(const std::vector<ov::Tensor>& images);
 
         virtual std::vector<ov::genai::EncodedVideo> encode_videos(const std::vector<ov::Tensor>& videos);
-    
+
         virtual std::pair<ov::Tensor, std::optional<int64_t>> get_position_ids(const size_t inputs_embeds_size, const size_t history_size);
-    
+
         EmbeddingsModel::Ptr get_embedding_model() const {
             return m_embedding;
         }
-    
+
         Tokenizer get_tokenizer() const {
             return m_tokenizer;
         }
-    
+
         utils::KVCacheState& get_kv_cache_state() {
             return m_kv_cache_state;
         }
-    
+
         void set_apply_chat_template_status(bool apply_chat_template) {
             m_apply_chat_template = apply_chat_template;
         }
 
-<<<<<<< HEAD
         void set_use_full_chat_history_mode(bool use_full_chat_history) {
             m_use_full_chat_history = use_full_chat_history;
         }
 
         bool is_use_full_chat_history() {
             return m_use_full_chat_history;
-=======
+        }
+
         void set_add_special_tokens(bool value) {
             m_add_special_tokens = value;
             m_add_special_tokens_is_set = true;
->>>>>>> 005f4d9f
-        }
-    
+        }
+
         virtual void start_chat(const std::string& system_message);
-    
+
         virtual void update_chat_history(const std::string& decoded_results, const ov::genai::GenerationStatus generation_finish_status);
-    
+
         virtual void finish_chat();
 
         virtual NormlizedPrompt normalize_prompt(
@@ -199,21 +198,21 @@
             size_t base_id,
             const std::vector<EncodedImage>& images
         ) const = 0;
-    
+
         virtual NormlizedPrompt normalize_prompt(
             const std::string& prompt,
             size_t base_image_id,
             size_t base_video_id,
             const std::vector<EncodedImage>& images,
             const std::vector<EncodedVideo>& videos) const;
-    
+
     protected:
         IInputsEmbedder(
             const VLMConfig& vlm_config,
             const std::filesystem::path& model_dir,
             const std::string& device,
             const ov::AnyMap device_config);
-        
+
         IInputsEmbedder(
             const VLMConfig& vlm_config,
             const ModelsMap& models_map,
@@ -221,9 +220,9 @@
             const std::filesystem::path& config_dir_path,
             const std::string& device,
             const ov::AnyMap device_config);
-    
+
         virtual ov::Tensor apply_chat_template_tokenize(const std::string& prompt, ov::genai::VLMPerfMetrics& metrics);
-    
+
         ov::Tensor update_history(const ov::Tensor& new_chat_tokens);
 
         ov::Tensor get_encoded_input_ids(const std::string& prompt, ov::genai::VLMPerfMetrics& metrics);
