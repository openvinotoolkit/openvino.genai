// Copyright (C) 2023-2025 Intel Corporation
// SPDX-License-Identifier: Apache-2.0

#pragma once

#include <string>
#include <vector>
#include <filesystem>
#include <regex>

#include "utils.hpp"
#include "lm_encoding.hpp"
#include "openvino/genai/tokenizer.hpp"
#include "openvino/genai/visual_language/pipeline.hpp"
#include "openvino/runtime/tensor.hpp"
#include "openvino/runtime/infer_request.hpp"
#include "visual_language/vlm_config.hpp"
#include "visual_language/embedding_model.hpp"
#include "visual_language/vision_encoder.hpp"

namespace ov::genai {
struct VLMPerfMetrics;
const static std::regex UNIVERSAL_PATTERN{R"(<ov_genai_image_(\d+)>)"};

struct NormlizedPrompt {
    std::string unified_prompt;
    std::vector<size_t> images_sequence;
    std::vector<size_t> videos_sequence;
};

class InputsEmbedder {
public:
    InputsEmbedder(const std::filesystem::path& model_dir,
                   const std::string& device,
                   const ov::AnyMap device_config);

    InputsEmbedder(const ModelsMap& models_map,
                   const Tokenizer& tokenizer,
                   const std::filesystem::path& config_dir_path,
                   const std::string& device,
                   const ov::AnyMap device_config);

    // compute input embedding for prompt and multiple images
    ov::Tensor get_inputs_embeds(const std::string& prompt, const std::vector<ov::genai::EncodedImage>& images, ov::genai::VLMPerfMetrics& metrics, bool recalculate_merged_embeddings = true, const std::vector<size_t>& image_sequence = {});

    ov::Tensor get_inputs_embeds(const std::string& prompt,
                            const std::vector<ov::genai::EncodedImage>& images,
                            const std::vector<ov::genai::EncodedVideo>& videos,
                            ov::genai::VLMPerfMetrics& metrics,
                            bool recalculate_merged_embeddings = true,
                            const std::vector<size_t>& image_sequence = {},
                            const std::vector<size_t>& videos_sequence = {});

    // compute input embedding and token_type_ids
    std::pair<ov::Tensor, ov::Tensor> get_inputs_embeds_with_token_type_ids(const std::string& prompt, const std::vector<EncodedImage>& images, VLMPerfMetrics& metrics, bool recalculate_merged_embeddings = true, const std::vector<size_t>& image_sequence = {});

    bool has_token_type_ids() const;

    std::vector<ov::genai::EncodedImage> encode_images(const std::vector<ov::Tensor>& images);

    std::vector<ov::genai::EncodedVideo> encode_videos(const std::vector<ov::Tensor>& videos);

    // compute position ids for language model input
    std::pair<ov::Tensor, std::optional<int64_t>> get_position_ids(const size_t inputs_embeds_size, const size_t history_size);

    void set_position_ids(ov::Tensor position_ids);

    void set_rope_delta(int64_t rope_delta);

    std::pair<ov::Tensor, std::optional<int64_t>> get_generation_phase_position_ids(const size_t inputs_embeds_size, const size_t history_size, int64_t rope_delta);

    // returns embedding model which converts token_id(s) to embedding vectors
    EmbeddingsModel::Ptr get_embedding_model() const;

    // returns tokenizer
    Tokenizer get_tokenizer() const;

    // get reflection of tokens contained in the kv cache
    utils::KVCacheState& get_kv_cache_state();

    // starts chat and adds optional system_message to chat history
    void start_chat(const std::string& system_message);

    // adds currently generated text to chat history
    void update_chat_history(const std::string& decoded_results, const ov::genai::GenerationStatus generation_finish_status);

    // set the apply_chat_template flag, which determines whether chat template should be applied for non-chat scenarios
    void set_apply_chat_template_status(bool apply_chat_template);

    // finishes chat and clears a chat history
    void finish_chat();

    virtual NormlizedPrompt normalize_prompt(
        const std::string& prompt,
        size_t base_id,
        const std::vector<EncodedImage>& images
    ) const;

    virtual NormlizedPrompt normalize_prompt(
        const std::string& prompt,
        size_t base_image_id,
        size_t base_video_id,
        const std::vector<EncodedImage>& images,
        const std::vector<EncodedVideo>& videos) const;


private:
    class IInputsEmbedder {
    protected:
        // VLM config
        VLMConfig m_vlm_config;
        // An encoder to infer embeddings of an image.
        VisionEncoder::Ptr m_vision_encoder;
        // A model to compute token embeddings.
        // Input shape: [N, conversation length].
        // Output shape: [1, conversation length, hidden_size].
        EmbeddingsModel::Ptr m_embedding;
        // A tokenizer encoding a prompt.
        Tokenizer m_tokenizer;
        // True if chat mode is activated to save conversation
        // history between generate() calls.
        bool m_is_chat_conversation = false;
        // Chat history
        // True if chat template should be applied for non-chat scenario
        bool m_apply_chat_template = true;
        // Finish reason of last generation for chat scenario
        ov::genai::GenerationStatus m_chat_generation_finish_status = ov::genai::GenerationStatus::RUNNING;
        // reflection of tokens contained in the kv cache
        utils::KVCacheState m_kv_cache_state;
        // length of attention_mask/kv cache at the beginning of generation()
        size_t m_prev_hist_length = 0;
        // True if tokenizer should add special tokens
        bool m_add_special_tokens = true;
        // True, if m_add_special_tokens was set, otherwise default behaviour is used
        bool m_add_special_tokens_is_set = false;
        virtual ~IInputsEmbedder() = default;
        // position ids
        ov::Tensor m_position_ids;
        int64_t m_rope_delta = 0;

    public:
        virtual ov::Tensor get_inputs_embeds(const std::string& prompt, const std::vector<ov::genai::EncodedImage>& images, ov::genai::VLMPerfMetrics& metrics, bool recalculate_merged_embeddings = true, const std::vector<size_t>& image_sequence = {}) = 0;

        virtual ov::Tensor get_inputs_embeds(const std::string& prompt,
                                             const std::vector<ov::genai::EncodedImage>& images,
                                             const std::vector<ov::genai::EncodedVideo>& videos,
                                             ov::genai::VLMPerfMetrics& metrics,
                                             bool recalculate_merged_embeddings = true,
                                             const std::vector<size_t>& image_sequence = {},
                                             const std::vector<size_t>& videos_sequence = {});

        virtual std::pair<ov::Tensor, ov::Tensor> get_inputs_embeds_with_token_type_ids(const std::string& prompt, const std::vector<ov::genai::EncodedImage>& images, ov::genai::VLMPerfMetrics& metrics, bool recalculate_merged_embeddings = true, const std::vector<size_t>& image_sequence = {});

        virtual bool has_token_type_ids() const;

        virtual std::vector<ov::genai::EncodedImage> encode_images(const std::vector<ov::Tensor>& images);

        virtual std::vector<ov::genai::EncodedVideo> encode_videos(const std::vector<ov::Tensor>& videos);

        virtual std::pair<ov::Tensor, std::optional<int64_t>> get_position_ids(const size_t inputs_embeds_size, const size_t history_size);
<<<<<<< HEAD
        
        void set_position_ids(ov::Tensor position_ids) {
            m_position_ids = position_ids;
        }

        void set_rope_delta(int64_t rope_delta) {
            m_rope_delta = rope_delta;
        }

        virtual std::pair<ov::Tensor, std::optional<int64_t>> get_generation_phase_position_ids(const size_t inputs_embeds_size, const size_t history_size, int64_t rope_delta);

    
=======

>>>>>>> 2aaaf6ae
        EmbeddingsModel::Ptr get_embedding_model() const {
            return m_embedding;
        }

        Tokenizer get_tokenizer() const {
            return m_tokenizer;
        }

        utils::KVCacheState& get_kv_cache_state() {
            return m_kv_cache_state;
        }

        void set_apply_chat_template_status(bool apply_chat_template) {
            m_apply_chat_template = apply_chat_template;
        }

        void set_add_special_tokens(bool value) {
            m_add_special_tokens = value;
            m_add_special_tokens_is_set = true;
        }

        virtual void start_chat(const std::string& system_message);

        virtual void update_chat_history(const std::string& decoded_results, const ov::genai::GenerationStatus generation_finish_status);

        virtual void finish_chat();

        virtual NormlizedPrompt normalize_prompt(
            const std::string& prompt,
            size_t base_id,
            const std::vector<EncodedImage>& images
        ) const = 0;

        virtual NormlizedPrompt normalize_prompt(
            const std::string& prompt,
            size_t base_image_id,
            size_t base_video_id,
            const std::vector<EncodedImage>& images,
            const std::vector<EncodedVideo>& videos) const;

    protected:
        IInputsEmbedder(
            const VLMConfig& vlm_config,
            const std::filesystem::path& model_dir,
            const std::string& device,
            const ov::AnyMap device_config);

        IInputsEmbedder(
            const VLMConfig& vlm_config,
            const ModelsMap& models_map,
            const Tokenizer& tokenizer,
            const std::filesystem::path& config_dir_path,
            const std::string& device,
            const ov::AnyMap device_config);

        virtual ov::Tensor apply_chat_template_tokenize(const std::string& prompt, ov::genai::VLMPerfMetrics& metrics);

        ov::Tensor update_history(const ov::Tensor& new_chat_tokens);

        ov::Tensor get_encoded_input_ids(const std::string& prompt, ov::genai::VLMPerfMetrics& metrics);

        std::pair<std::string, std::vector<size_t>> normalize(
            const std::string& prompt,
            const std::string& native_tag,
            const std::string& automatic_tag,
            size_t base_id,
            size_t n_images
        ) const;

        /**
        * @brief Converts a vector of batched images ([NHWC]) into a vector of individual image tensors ([1HWC]).
        *
        * @param images A vector of tensors representing the images. Each tensor can have a shape of either [NHWC] or [HWC].
        * @return A vector of tensors where each tensor represents a single image with a shape of [1, H, W, C].
        */
        std::vector<ov::Tensor> to_single_image_tensors(const std::vector<ov::Tensor>& images);
    };

    std::shared_ptr<IInputsEmbedder> m_impl;

    friend class InputsEmbedderMiniCPM;
    friend class InputsEmbedderLLaVA;
    friend class InputsEmbedderNanoLLaVA;
    friend class InputsEmbedderLLaVANext;
    friend class InputsEmbedderInternVLChat;
    friend class InputsEmbedderPhi3V;
    friend class InputsEmbedderPhi4MM;
    friend class InputsEmbedderQwen2VL;
    friend class InputsEmbedderQwen2_5_VL;
    friend class InputsEmbedderGemma3;
};

template <typename Func>
std::pair<std::string, std::vector<size_t>> universal_to_native(
    const std::string& prompt,
    const Func& write_native
) {
    std::stringstream stream;
    std::vector<size_t> image_sequence;
    std::smatch match;
    std::regex_search(prompt, match, UNIVERSAL_PATTERN);
    auto search_begin = prompt.begin();
    while (!match.empty()) {
        stream.write(&*search_begin, match.position());
        image_sequence.push_back(std::stoul(match.str(1)));
        write_native(stream, image_sequence.back());
        search_begin = match.suffix().first;
        std::regex_search(search_begin, prompt.end(), match, UNIVERSAL_PATTERN);
    }
    stream.write(&*search_begin, prompt.end() - search_begin);
    return {stream.str(), std::move(image_sequence)};
}

void verify_ids(const std::vector<size_t>& image_ids, size_t base_id, size_t n_images);

/// @brief 1. Verify native and universal tags aren't mixed.
/// 2. Replace universal tags with native and save image order.
/// 3. If there were no universal tags, restore image order from native.
/// 4. If no tags were found, prepend native tags and assume incremental
/// ordering.
/// @param automatic_tag MiniCPM-V-2_6 inserts
/// <image>./</image>\n per image but it only replaces
/// <image>./</image> leaving \n untouched.
/// automatic_tag allows to handle this by being separated
/// from native_tag param.
std::pair<std::string, std::vector<size_t>> normalize_prompt(
    const std::string& prompt,
    const std::string& native_tag,
    const std::string& automatic_tag,
    size_t base_id,
    size_t n_images
);

} // namespace ov::genai<|MERGE_RESOLUTION|>--- conflicted
+++ resolved
@@ -158,7 +158,6 @@
         virtual std::vector<ov::genai::EncodedVideo> encode_videos(const std::vector<ov::Tensor>& videos);
 
         virtual std::pair<ov::Tensor, std::optional<int64_t>> get_position_ids(const size_t inputs_embeds_size, const size_t history_size);
-<<<<<<< HEAD
         
         void set_position_ids(ov::Tensor position_ids) {
             m_position_ids = position_ids;
@@ -170,10 +169,6 @@
 
         virtual std::pair<ov::Tensor, std::optional<int64_t>> get_generation_phase_position_ids(const size_t inputs_embeds_size, const size_t history_size, int64_t rope_delta);
 
-    
-=======
-
->>>>>>> 2aaaf6ae
         EmbeddingsModel::Ptr get_embedding_model() const {
             return m_embedding;
         }
