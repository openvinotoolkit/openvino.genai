--- conflicted
+++ resolved
@@ -777,18 +777,8 @@
     IInputsEmbedder(vlm_config, models_map, tokenizer, config_dir_path, device, device_config) {}
 
 
-<<<<<<< HEAD
-ov::Tensor InputsEmbedderPhi4MM::get_inputs_embeds(
-    const std::string& image_prompt,
-    const std::vector<ov::genai::EncodedImage>& images,
-    ov::genai::VLMPerfMetrics& metrics,
-    bool recalculate_merged_embeddings,
-    const std::vector<size_t>& image_sequence
-) {
-=======
 // FIXME Copied from Phi3 (except debug tensors printing and comparing) - reuse
 ov::Tensor InputsEmbedderPhi4MM::get_inputs_embeds(const std::string& image_prompt, const std::vector<ov::genai::EncodedImage>& images, ov::genai::VLMPerfMetrics& metrics, bool recalculate_merged_embeddings) {
->>>>>>> 4600e72b
     size_t base_id = m_tokens_per_images.size();
     std::string prompt = phi_utils::normalize_prompt(image_prompt, base_id, images.size(), NATIVE_PATTERN, write_native);
     std::vector<ov::Tensor> images_features_proj;
