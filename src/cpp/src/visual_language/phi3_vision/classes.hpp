// Copyright (C) 2023-2025 Intel Corporation
// SPDX-License-Identifier: Apache-2.0

#pragma once

#include <filesystem>

#include "visual_language/vlm_config.hpp"

#include "visual_language/vision_encoder.hpp"
#include "visual_language/inputs_embedder.hpp"

namespace ov::genai {

class VisionEncoderPhi3V : public VisionEncoder {
    std::unique_ptr<CircularBufferQueue<ov::InferRequest>> m_ireq_queue_hd_feature_transformer;
    std::unique_ptr<CircularBufferQueue<ov::InferRequest>> m_ireq_queue_vision_projection;
    VLMConfig m_vlm_config;
public:
    VisionEncoderPhi3V(
        const std::filesystem::path& model_dir,
        const std::string& device,
        const ov::AnyMap properties);

    VisionEncoderPhi3V(
        const ModelsMap& models_map,
        const std::filesystem::path& config_dir_path,
        const std::string& device,
        const ov::AnyMap properties);

    EncodedImage encode(const ov::Tensor& image, const ov::AnyMap& config_map) override;
};

class InputsEmbedderPhi3V : public InputsEmbedder::IInputsEmbedder {
public:
    InputsEmbedderPhi3V(
        const VLMConfig& vlm_config,
        const std::filesystem::path& model_dir,
        const std::string& device,
        const ov::AnyMap device_config
    );

<<<<<<< HEAD
    ov::Tensor get_inputs_embeds(const std::string& prompt, const std::vector<ov::genai::EncodedImage>& images, ov::genai::VLMPerfMetrics& metrics, std::optional<ov::Tensor> merged_image_embeddings = std::nullopt) override;
=======
    InputsEmbedderPhi3V(
        const VLMConfig& vlm_config,
        const ModelsMap& models_map,
        const Tokenizer& tokenizer,
        const std::filesystem::path& config_dir_path,
        const std::string& device,
        const ov::AnyMap device_config);

    ov::Tensor get_inputs_embeds(const std::string& prompt, const std::vector<ov::genai::EncodedImage>& images, ov::genai::VLMPerfMetrics& metrics) override;
>>>>>>> 9d54c994

    void update_chat_history(const std::string& decoded_results, const ov::genai::GenerationStatus generation_finish_status) override;

    void start_chat(const std::string& system_message) override;

    void finish_chat() override;

    bool prompt_has_image_tag(const std::string& prompt) const override;

private:
    std::vector<size_t> m_tokens_per_images;
    std::vector<size_t> m_prev_tokens_per_images;
};

} // namespace ov::genai<|MERGE_RESOLUTION|>--- conflicted
+++ resolved
@@ -40,9 +40,6 @@
         const ov::AnyMap device_config
     );
 
-<<<<<<< HEAD
-    ov::Tensor get_inputs_embeds(const std::string& prompt, const std::vector<ov::genai::EncodedImage>& images, ov::genai::VLMPerfMetrics& metrics, std::optional<ov::Tensor> merged_image_embeddings = std::nullopt) override;
-=======
     InputsEmbedderPhi3V(
         const VLMConfig& vlm_config,
         const ModelsMap& models_map,
@@ -51,8 +48,7 @@
         const std::string& device,
         const ov::AnyMap device_config);
 
-    ov::Tensor get_inputs_embeds(const std::string& prompt, const std::vector<ov::genai::EncodedImage>& images, ov::genai::VLMPerfMetrics& metrics) override;
->>>>>>> 9d54c994
+    ov::Tensor get_inputs_embeds(const std::string& prompt, const std::vector<ov::genai::EncodedImage>& images, ov::genai::VLMPerfMetrics& metrics, std::optional<ov::Tensor> merged_image_embeddings = std::nullopt) override;
 
     void update_chat_history(const std::string& decoded_results, const ov::genai::GenerationStatus generation_finish_status) override;
 
