
// Copyright (C) 2023-2025 Intel Corporation
// SPDX-License-Identifier: Apache-2.0

#include "visual_language/phi3_vision/classes.hpp"

#include "visual_language/clip.hpp"
#include "openvino/opsets/opset13.hpp"

#include "utils.hpp"

#include <regex>

namespace ov::genai {

namespace {

constexpr size_t INPUT_IMAGE_SIZE = 336;

ov::Tensor padding_336(const ov::Tensor& unpadded) {
    ov::Shape _1ss3 = unpadded.get_shape();
    size_t s1 = _1ss3.at(1), s2 = _1ss3.at(2);
    if (s1 < s2) {
        size_t tar = size_t(std::ceil(float(s1) / INPUT_IMAGE_SIZE) * INPUT_IMAGE_SIZE);
        size_t top_padding = (tar - s1) / 2;
        ov::Tensor padded{ov::element::u8, {1, tar, s2, 3}};
        uint8_t* padded_data = padded.data<uint8_t>();
        std::fill_n(padded_data, padded.get_size(), 255);
        std::copy_n(unpadded.data<uint8_t>(), unpadded.get_size(), padded_data + top_padding * s2 * 3);
        return padded;
    }
    size_t tar = size_t(std::ceil(float(s2) / INPUT_IMAGE_SIZE) * INPUT_IMAGE_SIZE);
    size_t left_padding = (tar - s2) / 2;
    ov::Tensor padded{ov::element::u8, {1, s1, tar, 3}};
    uint8_t* padded_data = padded.data<uint8_t>();
    std::fill_n(padded_data, padded.get_size(), 255);
    uint8_t* unpadded_data = unpadded.data<uint8_t>();
    for (size_t row = 0; row < s1; ++row) {
        std::copy_n(unpadded_data + row * s2 * 3, s2 * 3, padded_data + row * tar * 3 + left_padding * 3);
    }
    return padded;
}

ov::Tensor HD_transform(const ov::Tensor& uint8, size_t num_crops) {
    ov::Shape _1hwc = uint8.get_shape();
    size_t height = _1hwc.at(1), width = _1hwc.at(2);
    bool trans = false;
    if (width < height) {
        std::swap(height, width);
        trans = true;
    }
    float ratio = float(width) / height;
    unsigned scale = 1;
    while (scale * std::ceil(scale / ratio) <= num_crops) {
        ++scale;
    }
    --scale;
    size_t new_w = scale * INPUT_IMAGE_SIZE;
    size_t new_h = new_w / ratio;
    clip_image_u8 src{}, dst{};
    uint8_t* uint8_data = uint8.data<uint8_t>();
    if (trans) {
        src = clip_image_u8{int(height), int(width), {uint8_data, uint8_data + uint8.get_size()}};
        bilinear_resize(src, dst, new_h, new_w);
        return padding_336(ov::Tensor{ov::element::u8, {1, new_w, new_h, 3}, dst.buf.data()});
    }
    src = clip_image_u8{int(width), int(height), {uint8_data, uint8_data + uint8.get_size()}};
    bilinear_resize(src, dst, new_w, new_h);
    return padding_336(ov::Tensor{ov::element::u8, {1, new_h, new_w, 3}, dst.buf.data()});
}

ov::Tensor mean_scale(const ov::Tensor& uint8, const ProcessorConfig& config) {
    uint8_t* uint_8_data = uint8.data<uint8_t>();
    ov::Tensor float_normalized{ov::element::f32, uint8.get_shape()};
    float* float_data = float_normalized.data<float>();
    OPENVINO_ASSERT(0 == uint8.get_size() % 3, "RGB");
    for (size_t idx = 0; idx < uint8.get_size(); idx += 3) {
        float_data[idx] = (float(uint_8_data[idx]) / 255.0f - config.image_mean[0]) / config.image_std[0];
        float_data[idx + 1] = (float(uint_8_data[idx + 1]) / 255.0f - config.image_mean[1]) / config.image_std[1];
        float_data[idx + 2] = (float(uint_8_data[idx + 2]) / 255.0f - config.image_mean[2]) / config.image_std[2];
    }
    return float_normalized;
}

ov::Tensor channels_first(const ov::Tensor& _1hw3) {
    ov::Shape shape = _1hw3.get_shape();
    ov::Tensor _13hw = ov::Tensor{ov::element::f32, {1, 3, shape.at(1), shape.at(2)}};
    float* _1hw3_data = _1hw3.data<float>();
    float* _13hw_data = _13hw.data<float>();
    for (size_t plane = 0; plane < 3; ++plane) {
        for (size_t row = 0; row < shape.at(1); ++row) {
            for (size_t col = 0; col < shape.at(2); ++col) {
                _13hw_data[plane * shape.at(1) * shape.at(2) + row * shape.at(2) + col] = _1hw3_data[row * shape.at(2) * 3 + col * 3 + plane];
            }
        }
    }
    return _13hw;
}

// Reimplementation of Python im.reshape(1, 3, h//336, 336, w//336, 336).permute(0,2,4,1,3,5).reshape(-1, 3, 336, 336)
ov::Tensor slice_image(const ov::Tensor& image) {
    ov::Shape shape = image.get_shape();
    size_t N = shape[0];
    size_t C = shape[1];
    size_t H = shape[2];
    size_t W = shape[3];

    size_t num_h_slices = H / INPUT_IMAGE_SIZE;
    size_t num_w_slices = W / INPUT_IMAGE_SIZE;

    // Step 1: Define and populate the reshaped tensor in the correct shape order
    ov::Tensor reshaped{ov::element::f32, {N, num_h_slices, num_w_slices, C, INPUT_IMAGE_SIZE, INPUT_IMAGE_SIZE}};
    float* reshaped_data = reshaped.data<float>();
    float* image_data = image.data<float>();

    // Populate the reshaped tensor
    for (size_t n = 0; n < N; ++n) {
        for (size_t h = 0; h < num_h_slices; ++h) {
            for (size_t w = 0; w < num_w_slices; ++w) {
                for (size_t c = 0; c < C; ++c) {
                    for (size_t i = 0; i < INPUT_IMAGE_SIZE; ++i) {
                        for (size_t j = 0; j < INPUT_IMAGE_SIZE; ++j) {
                            size_t src_idx = n * C * H * W + c * H * W + (h * INPUT_IMAGE_SIZE + i) * W + (w * INPUT_IMAGE_SIZE + j);
                            size_t dst_idx = n * num_h_slices * num_w_slices * C * INPUT_IMAGE_SIZE * INPUT_IMAGE_SIZE +
                                                h * num_w_slices * C * INPUT_IMAGE_SIZE * INPUT_IMAGE_SIZE +
                                                w * C * INPUT_IMAGE_SIZE * INPUT_IMAGE_SIZE +
                                                c * INPUT_IMAGE_SIZE * INPUT_IMAGE_SIZE +
                                                i * INPUT_IMAGE_SIZE + j;
                            reshaped_data[dst_idx] = image_data[src_idx];
                        }
                    }
                }
            }
        }
    }

    // Step 2: Define the permuted tensor in the final shape
    ov::Tensor permuted{ov::element::f32, {N * num_h_slices * num_w_slices, C, INPUT_IMAGE_SIZE, INPUT_IMAGE_SIZE}};
    float* permuted_data = permuted.data<float>();

    // Perform permutation by flattening N, num_h_slices, and num_w_slices
    for (size_t n = 0; n < N; ++n) {
        for (size_t h = 0; h < num_h_slices; ++h) {
            for (size_t w = 0; w < num_w_slices; ++w) {
                for (size_t c = 0; c < C; ++c) {
                    for (size_t i = 0; i < INPUT_IMAGE_SIZE; ++i) {
                        for (size_t j = 0; j < INPUT_IMAGE_SIZE; ++j) {
                            size_t src_idx = n * num_h_slices * num_w_slices * C * INPUT_IMAGE_SIZE * INPUT_IMAGE_SIZE +
                                                h * num_w_slices * C * INPUT_IMAGE_SIZE * INPUT_IMAGE_SIZE +
                                                w * C * INPUT_IMAGE_SIZE * INPUT_IMAGE_SIZE +
                                                c * INPUT_IMAGE_SIZE * INPUT_IMAGE_SIZE +
                                                i * INPUT_IMAGE_SIZE + j;
                            size_t dst_idx = (n * num_h_slices * num_w_slices + h * num_w_slices + w) * C * INPUT_IMAGE_SIZE * INPUT_IMAGE_SIZE +
                                                c * INPUT_IMAGE_SIZE * INPUT_IMAGE_SIZE +
                                                i * INPUT_IMAGE_SIZE + j;
                            permuted_data[dst_idx] = reshaped_data[src_idx];
                        }
                    }
                }
            }
        }
    }

    return permuted;
}

ov::Tensor concatenate_batch(const ov::Tensor& float_first, const ov::Tensor& float_second) {
    ov::Shape shape_first = float_first.get_shape();
    ov::Shape shape_second = float_second.get_shape();
    OPENVINO_ASSERT(shape_first.at(1) == shape_second.at(1), "Channels must be the same");
    OPENVINO_ASSERT(shape_first.at(2) == shape_second.at(2), "Height must be the same");
    OPENVINO_ASSERT(shape_first.at(3) == shape_second.at(3), "Width must be the same");
    ov::Tensor concatenated{ov::element::f32, {shape_first.at(0) + shape_second.at(0), shape_first.at(1), shape_first.at(2), shape_first.at(3)}};
    float* concatenated_data = concatenated.data<float>();
    float* first_data = float_first.data<float>();
    float* second_data = float_second.data<float>();
    std::copy(first_data, first_data + float_first.get_size(), concatenated_data);
    std::copy(second_data, second_data + float_second.get_size(), concatenated_data + float_first.get_size());
    return concatenated;
}

ov::Tensor pad_to_max_num_crops_tensor(const ov::Tensor& nchw, size_t max_crops) {
    ov::Shape shape = nchw.get_shape();
    size_t num_crops = shape[0];
    if (num_crops >= max_crops) {
        return nchw;
    }
    ov::Tensor padded{ov::element::f32, {max_crops, shape[1], shape[2], shape[3]}};
    float* padded_data = padded.data<float>();
    float* nchw_data = nchw.data<float>();
    std::copy_n(nchw_data, nchw.get_size(), padded_data);
    return padded;
}

std::tuple<ov::Tensor, ImageSize> get_pixel_values_phi3_v(const ov::Tensor& image, const ProcessorConfig& config) {
    ov::Tensor hd_image = HD_transform(image, config.phi3_v.num_crops);
    ImageSize image_size{hd_image.get_shape().at(2), hd_image.get_shape().at(1)};
    clip_image_u8 img{int(hd_image.get_shape().at(2)), int(hd_image.get_shape().at(1)), {hd_image.data<uint8_t>(), hd_image.data<uint8_t>() + hd_image.get_size()}};
    clip_image_u8 dst;
    bicubic_resize(img, dst, INPUT_IMAGE_SIZE, INPUT_IMAGE_SIZE);
    ov::Tensor global_image{ov::element::u8, {1, INPUT_IMAGE_SIZE, INPUT_IMAGE_SIZE, 3}, dst.buf.data()};
    global_image = mean_scale(global_image, config);
    hd_image = mean_scale(hd_image, config);
    global_image = channels_first(global_image);
    hd_image = channels_first(hd_image);
    ov::Tensor slices = slice_image(hd_image);
    ov::Tensor concatenated = concatenate_batch(global_image, slices);
    ov::Tensor pixel_values = pad_to_max_num_crops_tensor(concatenated, config.phi3_v.num_crops);
    return {std::move(pixel_values), image_size};
}

} // namespace

EncodedImage VisionEncoderPhi3V::encode(const ov::Tensor& image, const ov::AnyMap& config_map) {
    CircularBufferQueueElementGuard<ov::InferRequest> infer_request_guard(this->m_ireq_queue_vision_encoder.get());
    ov::InferRequest& encoder = infer_request_guard.get();
    ProcessorConfig config = utils::from_any_map(config_map, m_processor_config);

    const auto& [pixel_values, image_size] = get_pixel_values_phi3_v(image, config);
    encoder.set_input_tensor(pixel_values);
    encoder.infer();
    return {encoder.get_output_tensor(), image_size};
}

namespace {

// Reimplementation of python
// N, L, C = image_features.shape
// assert L == 24 * 24 and C == 1024 and N % (h_crop * w_crop) == 0
// num_images = N // (h_crop * w_crop)
// H = int(L**0.5)
// print(L, H)
// image_features_hd = (
//     image_features.reshape(N, H, H, C)  # N, 24, 24, 1024
//     .reshape(N, H // 2, 2, H // 2, 2, C)  # N, 12, 2, 12, 2, 1024
//     .permute(0, 1, 3, 2, 4, 5)  # N, 12, 12, 2, 2, 1024
//     .reshape(N, -1, 4 * C)  # N, 144, 4096
//     .reshape(num_images, h_crop, w_crop, H // 2, H // 2, -1)  # n_img, h_crop, w_crop, 12, 12, 4096
//     .permute(0, 1, 3, 2, 4, 5)  # n_img, h_crop, 12, w_crop, 12, 4096
//     .reshape(num_images, h_crop * H // 2, w_crop * H // 2, 4 * C)  # n_img, h_crop*12, w_crop*12, 4096
// )
// Obtained in the following way
// import torch
// import openvino as ov
// import numpy as np
// class Model(torch.nn.Module):
//     def forward(self, image_features, h_crop, w_crop):
//         """
//         image_features: (num_images*num_crops, 24*24, 1024)
//         output: (num_images, h_crop*12, w_crop*12, 4096), h_crop*w_crop == num_crops
//         """
//         N, L, C = image_features.shape
//         num_images = N // (h_crop * w_crop)
//         H = (torch.tensor(L, dtype=torch.float32)**0.5).int()
//         image_features_hd = (
//             image_features.reshape(N, H, H, C)  # N, 24, 24, 1024
//             .reshape(N, H // 2, 2, H // 2, 2, C)  # N, 12, 2, 12, 2, 1024
//             .permute(0, 1, 3, 2, 4, 5)  # N, 12, 12, 2, 2, 1024
//             .reshape(N, -1, 4 * C)  # N, 144, 4096
//             .reshape(num_images, h_crop, w_crop, H // 2, H // 2, -1)  # n_img, h_crop, w_crop, 12, 12, 4096
//             .permute(0, 1, 3, 2, 4, 5)  # n_img, h_crop, 12, w_crop, 12, 4096
//             .reshape(num_images, h_crop * H // 2, w_crop * H // 2, 4 * C)  # n_img, h_crop*12, w_crop*12, 4096
//         return {"o": image_features_hd}
// model = Model()
// example_input = {"image_features": torch.rand((4, 576, 1024), dtype=torch.float32), "h_crop": torch.tensor(2, dtype=torch.int32), "w_crop": torch.tensor(2, dtype=torch.int32)}
// ov_model = ov.convert_model(model, example_input=example_input, input=ov.PartialShape([-1, 576, 1024]))
// # ov_model.outputs[0].get_tensor().set_names({"out"})
// ov.save_model(ov_model, "reshape_hd_patches_2x2merge.xml")
// inp = np.arange(4 * 576 * 1024).reshape([4, 576, 1024])
// test = ov.Core().compile_model(ov_model, "CPU")
// print(ov_model)
// print(test([inp, 2, 2])["o"].flatten())
// 2. Run https://github.com/slyalin/openvino_devtools/blob/bcd4a51b1354b24b2316ac3e1c77b2f87ae7a497/openvino_devtools/ov2py.py with the IR.
// 3. Translate the printed Python implementation to C++.
ov::CompiledModel create_hd_feature_transformer() {
    using namespace ov;
    using namespace element;
    using namespace opset13;
    using namespace std;
    auto t0 = make_shared<Parameter>(f32, PartialShape{-1, 576, 1024});
    auto t1 = make_shared<Parameter>(i32, PartialShape{});
    auto t2 = make_shared<Parameter>(i32, PartialShape{});
    auto t3 = make_shared<ShapeOf>(t0);
    auto t4 = make_shared<Constant>(i64, Shape{}, vector<int64_t>{0});
    auto t5 = make_shared<Constant>(i64, Shape{}, vector<int64_t>{0});
    auto t6 = make_shared<Gather>(t3, t4, t5);
    auto t7 = make_shared<Constant>(i64, Shape{1}, vector<int64_t>{1});
    auto t8 = make_shared<Reshape>(t6, t7, false);
    auto t9 = make_shared<Constant>(i64, Shape{}, vector<int64_t>{1});
    auto t10 = make_shared<Constant>(i64, Shape{}, vector<int64_t>{0});
    auto t11 = make_shared<Gather>(t3, t9, t10);
    auto t12 = make_shared<Convert>(t11, element::f32);
    auto t13 = make_shared<Constant>(f32, Shape{}, vector<float>{0.5});
    auto t14 = make_shared<Power>(t12, t13, "numpy");
    auto t15 = make_shared<Convert>(t14, element::i32);
    auto t16 = make_shared<Convert>(t15, element::i64);
    auto t17 = make_shared<Constant>(i32, Shape{}, vector<int32_t>{0});
    auto t18 = make_shared<Unsqueeze>(t16, t17);
    auto t19 = make_shared<Constant>(i64, Shape{1}, vector<int64_t>{2});
    auto t20 = make_shared<Constant>(i64, Shape{}, vector<int64_t>{0});
    auto t21 = make_shared<Gather>(t3, t19, t20);
    auto t22 = make_shared<Concat>(NodeVector{t8, t18, t18, t21}, 0);
    auto t23 = make_shared<Reshape>(t0, t22, false);
    auto t24 = make_shared<Constant>(i64, Shape{}, vector<int64_t>{2});
    auto t25 = make_shared<Divide>(t16, t24, "numpy");
    auto t26 = make_shared<Floor>(t25);
    auto t27 = make_shared<Constant>(i32, Shape{}, vector<int32_t>{0});
    auto t28 = make_shared<Unsqueeze>(t26, t27);
    auto t29 = make_shared<Constant>(i64, Shape{1}, vector<int64_t>{2});
    auto t30 = make_shared<Constant>(i64, Shape{1}, vector<int64_t>{2});
    auto t31 = make_shared<Concat>(NodeVector{t8, t28, t29, t28, t30, t21}, 0);
    auto t32 = make_shared<Reshape>(t23, t31, false);
    auto t33 = make_shared<Constant>(i64, Shape{6}, vector<int64_t>{0, 1, 3, 2, 4, 5});
    auto t34 = make_shared<Transpose>(t32, t33);
    auto t35 = make_shared<Constant>(i64, Shape{1}, vector<int64_t>{-1});
    auto t36 = make_shared<Constant>(i64, Shape{1}, vector<int64_t>{4});
    auto t37 = make_shared<Multiply>(t21, t36, "numpy");
    auto t38 = make_shared<Concat>(NodeVector{t8, t35, t37}, 0);
    auto t39 = make_shared<Reshape>(t34, t38, false);
    auto t40 = make_shared<Multiply>(t1, t2, "numpy");
    auto t41 = make_shared<Convert>(t40, element::i64);
    auto t42 = make_shared<Divide>(t6, t41, "numpy");
    auto t43 = make_shared<Floor>(t42);
    auto t44 = make_shared<Constant>(i64, Shape{}, vector<int64_t>{0});
    auto t45 = make_shared<Unsqueeze>(t43, t44);
    auto t46 = make_shared<Convert>(t1, element::i64);
    auto t47 = make_shared<Unsqueeze>(t46, t44);
    auto t48 = make_shared<Convert>(t2, element::i64);
    auto t49 = make_shared<Unsqueeze>(t48, t44);
    auto t50 = make_shared<Constant>(i64, Shape{1}, vector<int64_t>{-1});
    auto t51 = make_shared<Concat>(NodeVector{t45, t47, t49, t28, t28, t50}, 0);
    auto t52 = make_shared<Reshape>(t39, t51, false);
    auto t53 = make_shared<Constant>(i64, Shape{6}, vector<int64_t>{0, 1, 3, 2, 4, 5});
    auto t54 = make_shared<Transpose>(t52, t53);
    auto t55 = make_shared<Multiply>(t1, t15, "numpy");
    auto t56 = make_shared<Convert>(t55, element::i64);
    auto t57 = make_shared<Constant>(i64, Shape{}, vector<int64_t>{2});
    auto t58 = make_shared<Divide>(t56, t57, "numpy");
    auto t59 = make_shared<Floor>(t58);
    auto t60 = make_shared<Constant>(i32, Shape{}, vector<int32_t>{0});
    auto t61 = make_shared<Unsqueeze>(t59, t60);
    auto t62 = make_shared<Multiply>(t2, t15, "numpy");
    auto t63 = make_shared<Convert>(t62, element::i64);
    auto t64 = make_shared<Constant>(i64, Shape{}, vector<int64_t>{2});
    auto t65 = make_shared<Divide>(t63, t64, "numpy");
    auto t66 = make_shared<Floor>(t65);
    auto t67 = make_shared<Unsqueeze>(t66, t60);
    auto t68 = make_shared<Concat>(NodeVector{t45, t61, t67, t37}, 0);
    auto t69 = make_shared<Reshape>(t54, t68, false);
    shared_ptr<Model> model = make_shared<Model>(make_shared<Result>(t69), ParameterVector{t0, t1, t2});
    return utils::singleton_core().compile_model(
        model, "CPU"
    );
}

ov::Tensor reshape_hd_patches_2x2merge(const ov::Tensor& image_features, size_t h_crop, size_t w_crop, InferRequest& hd_feature_transformer) {
    ov::Shape shape = image_features.get_shape();
    OPENVINO_ASSERT(3 == shape.size());
    OPENVINO_ASSERT(24 * 24 == shape.at(1));
    OPENVINO_ASSERT(1024 == shape.at(2));
    hd_feature_transformer.set_input_tensor(0, image_features);
    ov::Tensor height{ov::element::i32, {}, &h_crop};
    hd_feature_transformer.set_input_tensor(1, height);
    ov::Tensor width{ov::element::i32, {}, &w_crop};
    hd_feature_transformer.set_input_tensor(2, width);
    hd_feature_transformer.infer();
    return hd_feature_transformer.get_output_tensor();
}

// image_features_hd: (num_images, h_crop*12, w_crop*12, 4096)
// output: (num_images, (h_crop*12) * (w_crop*12+1), 4096)
ov::Tensor add_image_newline(const ov::Tensor& image_features_hd, const std::vector<float>& sub_GN) {
    const ov::Shape& nhwc = image_features_hd.get_shape();  // [N, 12*h_crop, 12*w_crop, 4096]
    const float* in = image_features_hd.data<float>();
    ov::Tensor image_features_hd_new_line{ov::element::f32, {nhwc.at(0), nhwc.at(1) * (nhwc.at(2) + 1), nhwc.at(3)}};
    float* out = image_features_hd_new_line.data<float>();
    for (size_t batch_id = 0; batch_id < nhwc.at(0); ++batch_id) {
        for (size_t row_id = 0; row_id < nhwc.at(1); ++row_id) {
            for (size_t col_id = 0; col_id < nhwc.at(2); ++col_id) {
                std::copy_n(
                    in + batch_id * nhwc.at(1) * nhwc.at(2) * nhwc.at(3) + row_id * nhwc.at(2) * nhwc.at(3) + col_id * nhwc.at(3),
                    nhwc.at(3),
                    out + batch_id * nhwc.at(1) * (nhwc.at(2) + 1) * nhwc.at(3) + row_id * (nhwc.at(2) + 1) * nhwc.at(3) + col_id * nhwc.at(3)
                );
            }
            std::copy(
                sub_GN.begin(),
                sub_GN.end(),
                out + batch_id * nhwc.at(1) * (nhwc.at(2) + 1) * nhwc.at(3) + row_id * (nhwc.at(2) + 1) * nhwc.at(3) + nhwc.at(2) * nhwc.at(3)
            );
        }
    }
    return image_features_hd_new_line;
}

ov::Tensor concatenate_2d(const ov::Tensor& first_1lf, const std::vector<float>& second_f, const ov::Tensor& third_1lf) {
    size_t first_l = first_1lf.get_shape().at(1);
    constexpr size_t second_l = 1;
    size_t third_l = third_1lf.get_shape().at(1);
    size_t features = first_1lf.get_shape().at(2);
    OPENVINO_ASSERT(second_f.size() == features);
    ov::Tensor out_1lf{ov::element::f32, {1, first_l + second_l + third_l, features}};
    float* out = out_1lf.data<float>();
    std::copy_n(first_1lf.data<float>(), first_l * features, out);
    std::copy(second_f.begin(), second_f.end(), out + first_l * features);
    std::copy_n(third_1lf.data<float>(), third_l * features, out + (first_l + second_l) * features);
    return out_1lf;
}

// image_features.resized_source: (num_crops+1, 24*24, 1024)
ov::Tensor hd_feature_transform(const EncodedImage& image_features, InferRequest& hd_feature_transformer, const std::vector<float>& sub_GN, const std::vector<float>& glb_GN, ov::InferRequest& vision_projection) {
    const ov::Shape& image_features_shape = image_features.resized_source.get_shape();
    ov::Tensor global_image_features{ov::element::f32, {1, image_features_shape.at(1), image_features_shape.at(2)}, image_features.resized_source.data<float>()};
    // global feature can be viewed as a special HD case with num_crops 1x1
    ov::Tensor global_image_features_hd = reshape_hd_patches_2x2merge(global_image_features, 1, 1, hd_feature_transformer);
    ov::Tensor global_image_features_hd_newline = add_image_newline(global_image_features_hd, sub_GN);  // [1,12*(12+1),4096]
    constexpr size_t INPUT_IMAGE_SIZE = 336;
    size_t h_crop = image_features.resized_source_size.height / INPUT_IMAGE_SIZE;
    size_t w_crop = image_features.resized_source_size.width / INPUT_IMAGE_SIZE;
    size_t num_crops = h_crop * w_crop;

    // NOTE: real num_crops is padded
    // (num_crops, 24*24, 1024)
    ov::Tensor sub_image_features{ov::element::f32, {
        num_crops,
        image_features_shape.at(1),
        image_features_shape.at(2)
    }, image_features.resized_source.data<float>() + image_features_shape.at(1) * image_features_shape.at(2)};
    ov::Tensor sub_image_features_hd = reshape_hd_patches_2x2merge(sub_image_features, h_crop, w_crop, hd_feature_transformer);  // [1, 24, 24, 4096]
    ov::Tensor sub_image_features_hd_newline = add_image_newline(sub_image_features_hd, sub_GN);  // [1,h_crop*12*(w_crop*12+1), 4096]
    ov::Tensor image_embeddings = concatenate_2d(sub_image_features_hd_newline, glb_GN, global_image_features_hd_newline);  // [1,l,4096]
    vision_projection.set_input_tensor(image_embeddings);
    vision_projection.infer();
    ov::Tensor out = vision_projection.get_output_tensor();
    ov::Tensor res{out.get_element_type(), out.get_shape()};
    out.copy_to(res);
    return res;
}

std::vector<ov::Tensor> split_tokenize(const std::string& text, ov::genai::Tokenizer& tokenizer) {
    constexpr int make_suffix_iterator = -1;
    std::regex rgx{R"(<\|image_\d+\|>)"};
    std::sregex_token_iterator iter{
        text.begin(),
        text.end(),
        rgx,
        make_suffix_iterator
    };
    std::vector<ov::Tensor> tokenized;
    for ( ; iter != std::sregex_token_iterator{}; ++iter) {
        if (iter->str().empty()) {
            continue;
        }
        std::string substr = *iter;
        tokenized.push_back(tokenizer.encode(substr, ov::genai::add_special_tokens(true)).input_ids);
    }
    return tokenized;
}

ov::Tensor insert_image_placeholders(const std::vector<ov::Tensor>& chunks, const std::vector<size_t>& tokens_per_images) {
    size_t merged_length = 0;
    for (const ov::Tensor& chunk : chunks) {
        merged_length += chunk.get_shape().at(1);
    }
    merged_length += std::accumulate(tokens_per_images.begin(), tokens_per_images.end(), 0);
    ov::Tensor merged{ov::element::i64, {1, merged_length}};
    size_t offset = 0;
    int64_t image_id = 0;
    for (const ov::Tensor& chunk : chunks) {
        size_t length = chunk.get_shape().at(1);
        std::copy_n(
            chunk.data<int64_t>(),
            length,
            merged.data<int64_t>() + offset
        );
        if (tokens_per_images.empty())
            continue;
        offset += length;
        if (offset < merged_length) {
            std::fill_n(
                merged.data<int64_t>() + offset,
                tokens_per_images.at(image_id),
                -image_id - 1  // It could be just -image_id. -1 is for consistency with the original implementation.
            );
            offset += tokens_per_images.at(image_id);
            ++image_id;
        }
    }
    return merged;
}

std::vector<ov::Tensor> drop_image_placeholders(const ov::Tensor& tokens) {
    std::vector<ov::Tensor> chunks;
    size_t offset = 0;
    while (offset < tokens.get_shape().at(1)) {
        size_t length = 0;
        while (offset + length < tokens.get_shape().at(1) && tokens.data<int64_t>()[offset + length] >= 0) {
            ++length;
        }
        chunks.emplace_back(ov::element::i64, ov::Shape{1, length}, tokens.data<int64_t>() + offset);
        offset += length;
        while (offset < tokens.get_shape().at(1) && tokens.data<int64_t>()[offset] < 0) {
            ++offset;
        }
    }
    return chunks;
}

} // namespace

InputsEmbedderPhi3V::InputsEmbedderPhi3V(
    const VLMConfig& vlm_config,
    const std::filesystem::path& model_dir,
    const std::string& device,
    const ov::AnyMap device_config
) : IInputsEmbedder(vlm_config, model_dir, device, device_config) {
        auto compiled_model = create_hd_feature_transformer();
        m_ireq_queue_hd_feature_transformer = std::make_unique<CircularBufferQueue<ov::InferRequest>>(
            compiled_model.get_property(ov::optimal_number_of_infer_requests),
            [&compiled_model]() -> ov::InferRequest {
                return compiled_model.create_infer_request();
            });

        compiled_model = utils::singleton_core().compile_model(model_dir / "openvino_vision_projection_model.xml", device, {});
        m_ireq_queue_vision_projection = std::make_unique<CircularBufferQueue<ov::InferRequest>>(
            compiled_model.get_property(ov::optimal_number_of_infer_requests),
            [&compiled_model]() -> ov::InferRequest {
                return compiled_model.create_infer_request();
            });
    }

ov::Tensor InputsEmbedderPhi3V::get_inputs_embeds(const std::string& prompt, const std::vector<ov::genai::EncodedImage>& images, ov::genai::VLMPerfMetrics& metrics) {
    std::vector<ov::Tensor> images_features_proj;
    std::stringstream images_prompt;
<<<<<<< HEAD
    for (const ov::genai::EncodedImage& encoded_image : images) {
        images_features_proj.push_back(hd_feature_transform(encoded_image, m_hd_feature_transformer, m_vlm_config.sub_GN, m_vlm_config.glb_GN, m_vision_projection));
=======
    CircularBufferQueueElementGuard<ov::InferRequest> hd_feature_transformer_ireq_guard(this->m_ireq_queue_hd_feature_transformer.get());
    CircularBufferQueueElementGuard<ov::InferRequest> vision_projection_ireq_guard(this->m_ireq_queue_vision_projection.get());
    ov::InferRequest& hd_feature_transformer = hd_feature_transformer_ireq_guard.get();
    ov::InferRequest& vision_projection = vision_projection_ireq_guard.get();
    for (const ov::Tensor& image : to_single_image_tensors(images)) {
        EncodedImage encoded_image = m_vision_encoder->encode(image);
        images_features_proj.push_back(hd_feature_transform(encoded_image, hd_feature_transformer, m_vlm_config.sub_GN, m_vlm_config.glb_GN, vision_projection));
>>>>>>> 2ea17ee2
        m_tokens_per_images.push_back(images_features_proj.back().get_shape().at(1));
        images_prompt << "<|image_" << m_tokens_per_images.size() << "|>\n";
    }
    images_prompt << prompt;
    std::vector<ov::Tensor> new_chat_tokens;
    if (m_is_chat_conversation) {
        m_history.push_back({{"role", "user"}, {"content", images_prompt.str()}});
        constexpr bool add_generation_prompt = true;
        std::string new_templated_chat_history = m_tokenizer.apply_chat_template(m_history, add_generation_prompt);
        auto start_tokenizer_time = std::chrono::steady_clock::now();
        new_chat_tokens = split_tokenize(new_templated_chat_history, m_tokenizer);
        auto end_tokenizer_time = std::chrono::steady_clock::now();
        metrics.raw_metrics.tokenization_durations.emplace_back(PerfMetrics::get_microsec(end_tokenizer_time - start_tokenizer_time));
    } else {
        std::string templated_prompt;
        if (m_apply_chat_template) {
            ChatHistory history({{{"role", "user"}, {"content", images_prompt.str()}}});
            constexpr bool add_generation_prompt = true;
            templated_prompt = m_tokenizer.apply_chat_template(history, add_generation_prompt);
        } else {
            templated_prompt = images_prompt.str();
        }
        auto start_tokenizer_time = std::chrono::steady_clock::now();
        new_chat_tokens = split_tokenize(templated_prompt, m_tokenizer);
        auto end_tokenizer_time = std::chrono::steady_clock::now();
        metrics.raw_metrics.tokenization_durations.emplace_back(PerfMetrics::get_microsec(end_tokenizer_time - start_tokenizer_time));
    }
    ov::Tensor new_merged_tokens = insert_image_placeholders(new_chat_tokens, m_tokens_per_images);
    ov::Tensor new_tokens = update_history(new_merged_tokens);
    m_prev_hist_length = m_kv_cache_state.get_state().size();
    m_kv_cache_state.add_inputs(new_tokens);

    std::vector<ov::Tensor> tokens = drop_image_placeholders(new_tokens);
    // if <|image_i|> tag is in the begining, it doesn't split tokes into separate sequences and tokens.size() == images_features_proj.size().
    OPENVINO_ASSERT(tokens.size() == images_features_proj.size() + 1 || tokens.size() == images_features_proj.size());
    size_t features_length = 0;
    for (size_t im_id = 0; im_id < images_features_proj.size(); ++im_id) {
        size_t text_length = tokens.at(im_id).get_shape().at(1);
        size_t im_length = images_features_proj.at(im_id).get_shape().at(1);
        features_length += text_length + im_length;
    }
    if (tokens.size() > images_features_proj.size()) {
        features_length += tokens.back().get_shape().at(1);
    }
    OPENVINO_ASSERT(features_length == new_tokens.get_shape().at(1));
    ov::Tensor inputs_embeds{ov::element::f32, {1, features_length, m_vlm_config.hidden_size}};
    size_t offset = 0;
    if (tokens.size() > images_features_proj.size()) {
        const ov::Tensor& text_embeds = m_embedding->infer(tokens.at(0));
        size_t text_length = text_embeds.get_shape().at(1);
        std::copy_n(
            text_embeds.data<float>(),
            text_embeds.get_size(),
            inputs_embeds.data<float>()
        );
        offset = text_length;
        tokens.erase(tokens.begin());
    }
    for (size_t im_id = 0; im_id < images_features_proj.size(); ++im_id) {
        const ov::Tensor& image_embeds = images_features_proj.at(im_id);
        size_t im_length = image_embeds.get_shape().at(1);
        std::copy_n(
            image_embeds.data<float>(),
            image_embeds.get_size(),
            inputs_embeds.data<float>() + offset * m_vlm_config.hidden_size
        );
        offset += im_length;
        const ov::Tensor& text_embeds = m_embedding->infer(tokens.at(im_id));
        size_t text_length = text_embeds.get_shape().at(1);
        std::copy_n(
            text_embeds.data<float>(),
            text_embeds.get_size(),
            inputs_embeds.data<float>() + offset * m_vlm_config.hidden_size
        );
        offset += text_length;
    }

    if (!m_is_chat_conversation) {
        m_tokens_per_images.clear();
    }

    return inputs_embeds;
}

void InputsEmbedderPhi3V::update_chat_history(const std::string& decoded_results, const ov::genai::GenerationStatus generation_finish_status) {
    IInputsEmbedder::update_chat_history(decoded_results, generation_finish_status);
    if (generation_finish_status == ov::genai::GenerationStatus::CANCEL)
        m_tokens_per_images = m_prev_tokens_per_images;
    else
        m_prev_tokens_per_images = m_tokens_per_images;
}

void InputsEmbedderPhi3V::start_chat(const std::string& system_message) {
    IInputsEmbedder::start_chat(system_message);
    m_tokens_per_images.clear();
}

void InputsEmbedderPhi3V::finish_chat() {
    IInputsEmbedder::finish_chat();
    m_tokens_per_images.clear();
}

} // namespace ov::genai<|MERGE_RESOLUTION|>--- conflicted
+++ resolved
@@ -532,18 +532,12 @@
 ov::Tensor InputsEmbedderPhi3V::get_inputs_embeds(const std::string& prompt, const std::vector<ov::genai::EncodedImage>& images, ov::genai::VLMPerfMetrics& metrics) {
     std::vector<ov::Tensor> images_features_proj;
     std::stringstream images_prompt;
-<<<<<<< HEAD
-    for (const ov::genai::EncodedImage& encoded_image : images) {
-        images_features_proj.push_back(hd_feature_transform(encoded_image, m_hd_feature_transformer, m_vlm_config.sub_GN, m_vlm_config.glb_GN, m_vision_projection));
-=======
     CircularBufferQueueElementGuard<ov::InferRequest> hd_feature_transformer_ireq_guard(this->m_ireq_queue_hd_feature_transformer.get());
     CircularBufferQueueElementGuard<ov::InferRequest> vision_projection_ireq_guard(this->m_ireq_queue_vision_projection.get());
     ov::InferRequest& hd_feature_transformer = hd_feature_transformer_ireq_guard.get();
     ov::InferRequest& vision_projection = vision_projection_ireq_guard.get();
-    for (const ov::Tensor& image : to_single_image_tensors(images)) {
-        EncodedImage encoded_image = m_vision_encoder->encode(image);
+    for (const ov::genai::EncodedImage& encoded_image : images) {
         images_features_proj.push_back(hd_feature_transform(encoded_image, hd_feature_transformer, m_vlm_config.sub_GN, m_vlm_config.glb_GN, vision_projection));
->>>>>>> 2ea17ee2
         m_tokens_per_images.push_back(images_features_proj.back().get_shape().at(1));
         images_prompt << "<|image_" << m_tokens_per_images.size() << "|>\n";
     }
