// Copyright (C) 2023-2025 Intel Corporation
// SPDX-License-Identifier: Apache-2.0

#pragma once

#include "visual_language/pipeline_base.hpp"
#include "openvino/genai/continuous_batching_pipeline.hpp"

using namespace ov::genai;

class ov::genai::VLMPipeline::VLMContinuousBatchingAdapter : public ov::genai::VLMPipeline::VLMPipelineBase {
public:
    ContinuousBatchingPipeline m_impl;

    VLMContinuousBatchingAdapter(
        const std::filesystem::path& models_dir,
        const SchedulerConfig& scheduler_config,
        const std::string& device,
        const ov::AnyMap& properties
    ): m_impl{
        models_dir, 
        scheduler_config, 
        device, 
        properties} { }

    VLMContinuousBatchingAdapter(
        const ModelsMap& models_map,
        const Tokenizer& tokenizer,
        const std::filesystem::path& config_dir_path,
        const SchedulerConfig& scheduler_config,
        const std::string& device,
        const ov::AnyMap& properties,
        const ov::genai::GenerationConfig& generation_config
    ): m_impl{
        models_map,
        tokenizer,
        scheduler_config,
        device,
        config_dir_path,
        properties,
        generation_config} {
    }

    VLMDecodedResults generate(
        const std::string& prompt,
        const std::vector<ov::Tensor>& images,
        GenerationConfig generation_config,
        const StreamerVariant& streamer
    ) override {
        return generate(prompt, images, {}, generation_config, streamer);
    }

    VLMDecodedResults generate(
        const std::string& prompt,
        const std::vector<ov::Tensor>& images,
<<<<<<< HEAD
        const std::vector<ov::Tensor>& videos,
=======
        const std::vector<ov::Tensor>& video,
>>>>>>> 12f850c6
        GenerationConfig generation_config,
        const StreamerVariant& streamer
    ) override {
        auto start_time = std::chrono::steady_clock::now();
<<<<<<< HEAD
        auto images_vec = images.size() == 0u ? std::vector<std::vector<ov::Tensor>>{} : std::vector<std::vector<ov::Tensor>>{images};
        auto video_vec = videos.size() == 0u ? std::vector<std::vector<ov::Tensor>>{} : std::vector<std::vector<ov::Tensor>>{videos};
        auto result = m_impl.generate({prompt}, images_vec, video_vec, {generation_config}, streamer)[0];
=======
        auto result = m_impl.generate({prompt}, {images}, {video}, {generation_config}, streamer)[0];
>>>>>>> 12f850c6
        auto stop_time = std::chrono::steady_clock::now();
        
        VLMDecodedResults decoded;
        decoded.perf_metrics = result.perf_metrics;
        decoded.perf_metrics.load_time = get_load_time();

        decoded.perf_metrics.raw_metrics.generate_durations.clear();
        decoded.perf_metrics.raw_metrics.generate_durations.emplace_back(PerfMetrics::get_microsec(stop_time - start_time));
        decoded.perf_metrics.m_evaluated = false;
        decoded.perf_metrics.evaluate_statistics(start_time);
        
        for (size_t idx = 0; idx < result.texts.size(); ++idx) {
            decoded.texts.push_back(result.texts.at(idx));
            decoded.scores.push_back(result.scores.at(idx));
        }
        return decoded;
    }

    virtual void start_chat(const std::string& system_message) override { m_impl.start_chat(system_message); };

    virtual void finish_chat() override { m_impl.finish_chat(); };

    virtual Tokenizer get_tokenizer() const override { return m_impl.get_tokenizer(); };

    virtual void set_chat_template(const std::string& new_template) override { OPENVINO_THROW("Chat mode is not supported."); };

    virtual GenerationConfig get_generation_config() const override { return m_impl.get_config(); };

    virtual void set_generation_config(const GenerationConfig& new_config)  override { m_impl.set_config(new_config); };
};<|MERGE_RESOLUTION|>--- conflicted
+++ resolved
@@ -53,24 +53,16 @@
     VLMDecodedResults generate(
         const std::string& prompt,
         const std::vector<ov::Tensor>& images,
-<<<<<<< HEAD
         const std::vector<ov::Tensor>& videos,
-=======
-        const std::vector<ov::Tensor>& video,
->>>>>>> 12f850c6
         GenerationConfig generation_config,
         const StreamerVariant& streamer
     ) override {
         auto start_time = std::chrono::steady_clock::now();
-<<<<<<< HEAD
         auto images_vec = images.size() == 0u ? std::vector<std::vector<ov::Tensor>>{} : std::vector<std::vector<ov::Tensor>>{images};
         auto video_vec = videos.size() == 0u ? std::vector<std::vector<ov::Tensor>>{} : std::vector<std::vector<ov::Tensor>>{videos};
         auto result = m_impl.generate({prompt}, images_vec, video_vec, {generation_config}, streamer)[0];
-=======
-        auto result = m_impl.generate({prompt}, {images}, {video}, {generation_config}, streamer)[0];
->>>>>>> 12f850c6
         auto stop_time = std::chrono::steady_clock::now();
-        
+
         VLMDecodedResults decoded;
         decoded.perf_metrics = result.perf_metrics;
         decoded.perf_metrics.load_time = get_load_time();
