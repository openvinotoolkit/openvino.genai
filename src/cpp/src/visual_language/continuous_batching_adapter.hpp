--- conflicted
+++ resolved
@@ -11,9 +11,6 @@
 class ov::genai::VLMPipeline::VLMContinuousBatchingAdapter : public ov::genai::VLMPipeline::VLMPipelineBase {
 public:
     ContinuousBatchingPipeline m_impl;
-    
-    // CDPruner configuration storage
-    ov::AnyMap m_cdpruner_config;
 
     VLMContinuousBatchingAdapter(
         const std::filesystem::path& models_dir,
@@ -24,14 +21,7 @@
         models_dir, 
         scheduler_config, 
         device, 
-        properties} {
-        // Initialize CDPruner configuration with default values
-        m_cdpruner_config = {
-            {"num_visual_tokens", static_cast<size_t>(64)},
-            {"relevance_weight", 0.5f},
-            {"enable_pruning", true}
-        };
-    }
+        properties} { }
 
     VLMContinuousBatchingAdapter(
         const ModelsMap& models_map,
@@ -49,12 +39,6 @@
         config_dir_path,
         properties,
         generation_config} {
-        // Initialize CDPruner configuration with default values
-        m_cdpruner_config = {
-            {"num_visual_tokens", static_cast<size_t>(64)},
-            {"relevance_weight", 0.5f},
-            {"enable_pruning", true}
-        };
     }
 
     VLMDecodedResults generate(
@@ -64,15 +48,6 @@
         const StreamerVariant& streamer
     ) override {
         auto start_time = std::chrono::steady_clock::now();
-        
-        // Set CDPruner configuration in the ContinuousBatchingPipeline
-        // Add text prompt to the configuration for CDPruner
-        ov::AnyMap vision_config = m_cdpruner_config;
-        vision_config["text_prompt"] = prompt;
-        
-        // Pass CDPruner configuration to the underlying pipeline
-        m_impl.set_visual_token_pruning_config(vision_config);
-        
         auto result = m_impl.generate({prompt}, {rgbs}, {generation_config}, streamer)[0];
         auto stop_time = std::chrono::steady_clock::now();
         
@@ -103,45 +78,5 @@
     virtual GenerationConfig get_generation_config() const override { return m_impl.get_config(); };
 
     virtual void set_generation_config(const GenerationConfig& new_config)  override { m_impl.set_config(new_config); };
-<<<<<<< HEAD
-
-    virtual void set_visual_token_pruning_config(
-        size_t num_visual_tokens,
-        float relevance_weight,
-        bool enable_pruning
-    ) override {
-        // Validate input parameters
-        OPENVINO_ASSERT(num_visual_tokens > 0 && num_visual_tokens <= 1024,
-            "num_visual_tokens must be between 1 and 1024, got: ", num_visual_tokens);
-        OPENVINO_ASSERT(relevance_weight >= 0.0f && relevance_weight <= 1.0f,
-            "relevance_weight must be between 0.0 and 1.0, got: ", relevance_weight);
-
-        // Update configuration
-        m_cdpruner_config["num_visual_tokens"] = num_visual_tokens;
-        m_cdpruner_config["relevance_weight"] = relevance_weight;
-        m_cdpruner_config["enable_pruning"] = enable_pruning;
-    }
-
-    virtual ov::AnyMap get_visual_token_pruning_config() const override {
-        return m_cdpruner_config;
-    }
-
-    virtual void set_visual_token_pruning_enabled(bool enable) override {
-        m_cdpruner_config["enable_pruning"] = enable;
-    }
-
-    virtual bool is_visual_token_pruning_enabled() const override {
-        auto it = m_cdpruner_config.find("enable_pruning");
-        if (it != m_cdpruner_config.end()) {
-            try {
-                return it->second.as<bool>();
-            } catch (const std::exception&) {
-                return true; // default value
-            }
-        }
-        return true; // default value
-    }
-=======
     
->>>>>>> 5ba4d7df
 };