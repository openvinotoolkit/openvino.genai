// Copyright (C) 2023-2025 Intel Corporation
// SPDX-License-Identifier: Apache-2.0

#include "make_tokenizer_stateful.hpp"
#include "openvino/op/constant.hpp"
#include "openvino/op/select.hpp"
#include "openvino/op/maximum.hpp"
#include "openvino/op/minimum.hpp"
#include "openvino/op/add.hpp"
#include "openvino/op/subtract.hpp"
#include "openvino/op/slice.hpp"
#include "openvino/op/multiply.hpp"
#include "openvino/op/read_value.hpp"
#include "openvino/op/assign.hpp"


using namespace ov;
using namespace ov::op;

<<<<<<< HEAD
bool ov::genai::MakeAddSpecialTokensSatateful::run_on_model(const std::shared_ptr<ov::Model>& model) {
=======
bool ov::genai::MakeCombineSegmentsSatateful::run_on_model(const std::shared_ptr<ov::Model>& model) {
>>>>>>> 06a95e41
    std::shared_ptr<ov::Node> combine_seg_node;
    for (auto node: model->get_ordered_ops()) {
        if (strcmp(node->get_type_info().name, "CombineSegments") == 0) {
            combine_seg_node = node;
        }
    }
    if (!combine_seg_node) { 
        return false; 
    }
    
    size_t num_segments = (combine_seg_node->get_input_size() - 1) / 3;
    std::vector<Input<Node>> const_inputs;
    const_inputs.reserve(num_segments);

    for (size_t i = 0; i < num_segments; i++) {
        // If input is constant then it's special tokens, otherwise it's tokens from input text.
        auto const_input = std::dynamic_pointer_cast<v0::Constant>(combine_seg_node->get_input_node_shared_ptr(3*i + 1));
        if (const_input) { 
            const_inputs.emplace_back(combine_seg_node->input(3*i + 1));
        }
    }
    if (const_inputs.empty()) { 
        return false; 
    }

    // Default mode is add_special_tokens.
    auto default_mode_const = std::make_shared<v0::Constant>(ov::element::boolean, ov::Shape{}, std::vector{true});
    auto variable = std::make_shared<op::util::Variable>(op::util::VariableInfo{Shape{}, element::boolean, ADD_SPECIAL_TOKENS_VAR_ID});
    auto read_value = std::make_shared<v6::ReadValue>(default_mode_const, variable);
    auto zero_constant = std::make_shared<v0::Constant>(ov::element::i32, ov::Shape{}, std::vector{0});

    for (size_t i = 0; i < const_inputs.size(); i++) {
        auto select_node = std::make_shared<v1::Select>(read_value, const_inputs[i].get_source_output(), zero_constant);
        const_inputs[i].replace_source_output(select_node);
    }

    auto assign = std::make_shared<v6::Assign>(read_value, variable);
    model->add_sinks({assign});
    model->add_variables({variable});
    return true;
}


bool ov::genai::MakeVocabDecoderSatateful::run_on_model(const std::shared_ptr<ov::Model>& model) {
    std::shared_ptr<ov::Node> vocab_decoder_node;
    for (auto node: model->get_ordered_ops()) {
        if (strcmp(node->get_type_info().name, "VocabDecoder") == 0)
            vocab_decoder_node = node;
    }

    if (!vocab_decoder_node || vocab_decoder_node->get_input_size() < 5)
        return false;
    if (!vocab_decoder_node->input_value(4).get_element_type().is_integral_number())
        return false;
    
    std::shared_ptr<v0::Constant> skip_tokens_const = std::dynamic_pointer_cast<v0::Constant>(vocab_decoder_node->get_input_node_shared_ptr(4));
    std::shared_ptr<v8::Slice> skip_tokens_slice = std::dynamic_pointer_cast<v8::Slice>(vocab_decoder_node->get_input_node_shared_ptr(4));
    if (!skip_tokens_const && !skip_tokens_slice)
        return false;

    auto start_const = std::make_shared<v0::Constant>(ov::element::i32, ov::Shape{1}, std::vector{0});
    auto int_max_const = std::make_shared<v0::Constant>(ov::element::i32, ov::Shape{1}, std::vector{std::numeric_limits<int>::max()});
    auto one_const = std::make_shared<v0::Constant>(ov::element::i32, ov::Shape{1}, std::vector{1});
    
    // By default, INT_MAX will multiply with 1 and all skip_tokens will be selected.
    op::util::VariableInfo var_info{ov::Shape{1}, ov::element::i32, SKIP_SPECIAL_TOKENS_VAR_ID};
    auto variable = std::make_shared<op::util::Variable>(var_info);
    auto read_value = std::make_shared<v6::ReadValue>(one_const, variable);
    // if flag is set, then slice up to the int_max which means skip all tokens.
    auto stop = std::make_shared<v1::Multiply>(int_max_const, read_value);

    // If already has slice just replace the stop input.
    if (skip_tokens_slice) {
        skip_tokens_slice->input(2).replace_source_output(stop);
    } else {
        std::shared_ptr<v8::Slice> slice_node = std::make_shared<v8::Slice>(skip_tokens_const, start_const, stop, one_const);
        vocab_decoder_node->input(4).replace_source_output(slice_node->output(0));
    }
    
    auto assign = std::make_shared<v6::Assign>(read_value, variable);
    model->add_sinks({assign});
    model->add_variables({variable});
    return true;
}


bool ov::genai::MakePaddingSatateful::run_on_model(const std::shared_ptr<ov::Model>& model) {
    std::shared_ptr<ov::Node> combine_seg_node;
    for (auto node: model->get_ordered_ops()) {
        if (strcmp(node->get_type_info().name, "CombineSegments") == 0) {
            combine_seg_node = node;
        }
    }
    if (!combine_seg_node) { return false; }
    auto num_comb = combine_seg_node->get_input_size();
    
    size_t num_segments = (combine_seg_node->get_input_size() - 1) / 3;
    size_t number_of_main_tokens_inputs = 0;
    std::shared_ptr<Node> add_or_sub_node;
    for (size_t i = 0; i < num_segments; i++) {
        // Check all ends inputs of CombineSegments node.
        // For special tokens they are Constant/Select, 
        // for the ends input with main tokens sequence it's Add/Subtract.
        // If  Add then it's a right truncation, if Subtract then it's a left truncation.
        auto tmp_node = combine_seg_node->input_value(3*i + 1).get_node_shared_ptr();
        if (ov::as_type_ptr<v1::Add>(tmp_node) || ov::as_type_ptr<v1::Subtract>(tmp_node)) {
            number_of_main_tokens_inputs += 1;
            add_or_sub_node = tmp_node;
        }
    }
    
    // Exit if couldn't find main input or there are several.
    if (number_of_main_tokens_inputs != 1) { return false; }

    // Minimum between max_length and length of token sequence.
    auto min_node = ov::as_type_ptr<v1::Minimum>(add_or_sub_node->get_input_node_shared_ptr(1));
    if (!min_node) { return false; }
    
    // constant containing final max_length - num_added tokens at the end of pipeline.
    auto const_node = ov::as_type_ptr<v0::Constant>(min_node->get_input_node_shared_ptr(1));
    if (!const_node) { return false; }

    op::util::VariableInfo var_info{const_node->get_output_shape(0), const_node->get_output_element_type(0), MAX_LENGTH_VAR_ID};
    auto variable_1 = std::make_shared<op::util::Variable>(var_info);

    size_t num_added_tokens = num_segments - number_of_main_tokens_inputs;
    // Constant which stores number of added_tokens.
    auto num_added_tokens_const = std::make_shared<v0::Constant>(
        const_node->get_output_element_type(0), const_node->get_output_shape(0), std::vector{num_added_tokens});
    
    OPENVINO_ASSERT(const_node->get_element_type() == element::i32);
    auto values = const_node->get_vector<int32_t>();
    OPENVINO_ASSERT(values.size() == 1);
    // Since const_node contain value = max_length - num_added tokens, 
    size_t default_max_length = values[0] + num_added_tokens;

    auto default_max_length_const = std::make_shared<v0::Constant>(
        const_node->get_output_element_type(0), const_node->get_output_shape(0), std::vector{default_max_length});

    // Save targets before adding new target with ReadValue to avoid recursion.
    auto target_inputs = const_node->output(0).get_target_inputs();
    auto max_length_rv = std::make_shared<v6::ReadValue>(default_max_length_const, variable_1);
    auto subtract_node = std::make_shared<v1::Subtract>(max_length_rv, num_added_tokens_const);
    
    for (auto target_input : target_inputs) {
        target_input.replace_source_output(subtract_node->output(0));
    }

    // We need to check if user requested to not add special tokens.
    std::shared_ptr<v6::ReadValue> read_value_spec_tokens;
    for (const auto& sink : model->get_sinks()) {
        // Check if sink accepts input from Assign, and if that't the case get the ReadValus node input.
        if (auto read_value = ov::as_type_ptr<v6::ReadValue>(sink->get_input_node_shared_ptr(0))) {
            if (read_value->get_variable()->get_info().variable_id == ADD_SPECIAL_TOKENS_VAR_ID) {
                read_value_spec_tokens = read_value;
                break;
            }
        }
    }

    // If user requested to not add special tokens in order to correctly calculate 
    // truncation we need to enforce num_added_tokens to 0 regardless the hardcoded value of Constant.
    if (read_value_spec_tokens && num_added_tokens_const) {
        auto zero_constant = std::make_shared<v0::Constant>(ov::element::i32, ov::Shape{}, std::vector{0});
        auto select_node = std::make_shared<v1::Select>(read_value_spec_tokens, num_added_tokens_const, zero_constant);
        subtract_node->input(1).replace_source_output(select_node->output(0));
    }
    
    model->add_sinks({std::make_shared<v6::Assign>(max_length_rv, variable_1)});
    model->add_variables({variable_1});

    std::shared_ptr<ov::Node> ragged_to_dense_node;
    for (auto node: model->get_ordered_ops()) {
        if (strcmp(node->get_type_info().name, "RaggedToDense") == 0) {
            ragged_to_dense_node = node;
        }
    }
    
    if (!ragged_to_dense_node || ragged_to_dense_node->input_value(3).get_element_type() != ov::element::i32) {
        return true;  // true since at this point we already have modified the graph.s
    }
   
    auto variable_2 = std::make_shared<op::util::Variable>(op::util::VariableInfo{ov::Shape{1}, ov::element::boolean, PAD_TO_LONGEST_VAR_ID});

    // By default do not pad to max_length
    auto default_false_const = std::make_shared<v0::Constant>(ov::element::boolean, ov::Shape{1}, std::vector{false});
    auto pad_to_max_length_rv = std::make_shared<v6::ReadValue>(default_false_const, variable_2);
    
    auto zero_constant = std::make_shared<v0::Constant>(ov::element::i32, ov::Shape{}, std::vector{0});
    auto select_node = std::make_shared<v1::Select>(pad_to_max_length_rv, max_length_rv, zero_constant);

    auto max_op = std::make_shared<v1::Maximum>(ragged_to_dense_node->input_value(3), select_node);
    ragged_to_dense_node->input(3).replace_source_output(max_op->output(0));

    model->add_sinks({std::make_shared<v6::Assign>(pad_to_max_length_rv, variable_2)});
    model->add_variables({variable_2});
    
    return true;
}<|MERGE_RESOLUTION|>--- conflicted
+++ resolved
@@ -17,11 +17,7 @@
 using namespace ov;
 using namespace ov::op;
 
-<<<<<<< HEAD
 bool ov::genai::MakeAddSpecialTokensSatateful::run_on_model(const std::shared_ptr<ov::Model>& model) {
-=======
-bool ov::genai::MakeCombineSegmentsSatateful::run_on_model(const std::shared_ptr<ov::Model>& model) {
->>>>>>> 06a95e41
     std::shared_ptr<ov::Node> combine_seg_node;
     for (auto node: model->get_ordered_ops()) {
         if (strcmp(node->get_type_info().name, "CombineSegments") == 0) {
