// Copyright (C) 2023-2024 Intel Corporation
// SPDX-License-Identifier: Apache-2.0

#include <fstream>
#include <limits>

#include <nlohmann/json.hpp>
#include <openvino/runtime/core.hpp>
#include "openvino/genai/generation_config.hpp"
#include "json_utils.hpp"
#include "utils.hpp"


namespace ov {
namespace genai {

GenerationConfig::GenerationConfig(const std::string& json_path) {
    using utils::read_json_param;

    std::ifstream f(json_path);
    OPENVINO_ASSERT(f.is_open(), "Failed to open '" + json_path + "' with generation config");

    nlohmann::json data = nlohmann::json::parse(f);
    
    read_json_param(data, "max_new_tokens", max_new_tokens);
    read_json_param(data, "max_length", max_length);
    // note that ignore_eos is not present in HF GenerationConfig
    read_json_param(data, "ignore_eos", ignore_eos);
    read_json_param(data, "min_new_tokens", min_new_tokens);
    read_json_param(data, "stop_strings", stop_strings);
    // note that include_stop_str_in_output is not present in HF GenerationConfig
    read_json_param(data, "include_stop_str_in_output", include_stop_str_in_output);
    // note that stop_token_ids is not present in HF GenerationConfig
    read_json_param(data, "stop_token_ids", stop_token_ids);
    read_json_param(data, "num_beam_groups", num_beam_groups);
    read_json_param(data, "num_beams", num_beams);
    read_json_param(data, "diversity_penalty", diversity_penalty);
    read_json_param(data, "length_penalty", length_penalty);
    read_json_param(data, "num_return_sequences", num_return_sequences);
    read_json_param(data, "no_repeat_ngram_size", no_repeat_ngram_size);
    read_json_param(data, "temperature", temperature);
    read_json_param(data, "top_p", top_p);
    read_json_param(data, "top_k", top_k);
    read_json_param(data, "do_sample", do_sample);
    read_json_param(data, "repetition_penalty", repetition_penalty);
    read_json_param(data, "eos_token_id", eos_token_id);

    if (data.contains("early_stopping")) {
        auto field_type = data["early_stopping"].type();
        if (field_type == nlohmann::json::value_t::string && data["early_stopping"] == "never") {
            stop_criteria = StopCriteria::NEVER;
        } else if (field_type == nlohmann::json::value_t::boolean && data["early_stopping"] == true) {
            stop_criteria = StopCriteria::EARLY;
        } else if (field_type == nlohmann::json::value_t::boolean && data["early_stopping"] == false) {
            stop_criteria = StopCriteria::HEURISTIC;
        }
    }
}

void GenerationConfig::set_eos_token_id(size_t tokenizer_eos_token_id) {
    if (eos_token_id < 0) {
        eos_token_id = tokenizer_eos_token_id;
    } else {
        OPENVINO_ASSERT(eos_token_id == tokenizer_eos_token_id,
            "EOS token ID is different in generation config (", eos_token_id, ") and tokenizer (",
            tokenizer_eos_token_id, ")");
    }
    // Merge user defined stop tokens with model EOS token
    stop_token_ids.insert(eos_token_id);
}

void GenerationConfig::update_generation_config(const ov::AnyMap& config_map) {
    using utils::read_anymap_param;

    read_anymap_param(config_map, "max_new_tokens", max_new_tokens);
    read_anymap_param(config_map, "max_length", max_length);
    read_anymap_param(config_map, "ignore_eos", ignore_eos);
    read_anymap_param(config_map, "min_new_tokens", min_new_tokens);
    read_anymap_param(config_map, "stop_strings", stop_strings);
    read_anymap_param(config_map, "include_stop_str_in_output", include_stop_str_in_output);
    read_anymap_param(config_map, "stop_token_ids", stop_token_ids);
    read_anymap_param(config_map, "num_beam_groups", num_beam_groups);
    read_anymap_param(config_map, "num_beams", num_beams);
    read_anymap_param(config_map, "diversity_penalty", diversity_penalty);
    read_anymap_param(config_map, "length_penalty", length_penalty);
    read_anymap_param(config_map, "num_return_sequences", num_return_sequences);
    read_anymap_param(config_map, "no_repeat_ngram_size", no_repeat_ngram_size);
    read_anymap_param(config_map, "stop_criteria", stop_criteria);
    read_anymap_param(config_map, "temperature", temperature);
    read_anymap_param(config_map, "top_p", top_p);
    read_anymap_param(config_map, "top_k", top_k);
    read_anymap_param(config_map, "do_sample", do_sample);
    read_anymap_param(config_map, "repetition_penalty", repetition_penalty);
    read_anymap_param(config_map, "eos_token_id", eos_token_id);
    read_anymap_param(config_map, "adapters", adapters);
}

size_t GenerationConfig::get_max_new_tokens(size_t prompt_length) const {
    // max_new_tokens has priority over max_length, only if max_new_tokens was not specified use max_length
    if (max_new_tokens != SIZE_MAX) {
        return max_new_tokens;
    } else {
        return max_length - prompt_length;
    }
}

bool GenerationConfig::is_greedy_decoding() const {
    return !do_sample && !is_beam_search();
}

bool GenerationConfig::is_beam_search() const {
    return num_beams > 1;
}

bool GenerationConfig::is_multinomial() const {
    return do_sample;
}

bool GenerationConfig::is_speculative_decoding() const {
    return assistant_confidence_threshold > 0 || num_assistant_tokens > 0;
}

void GenerationConfig::validate() const {
    OPENVINO_ASSERT(!do_sample || num_beams == 1, 
                    "Beam search with sampling is not supported yet. "
                    "Please either set do_sample=false to use beam search "
                    "or set num_beams=1 if you with to use multinomial sampling.");
    OPENVINO_ASSERT(num_return_sequences > 0, "num_return_sequences must be greater than 0");
    OPENVINO_ASSERT(max_new_tokens > 0, "'max_new_tokens' must be greater than 0");
    OPENVINO_ASSERT(min_new_tokens <= max_new_tokens, "min_new_tokens must be less or equal max_new_tokens");
    OPENVINO_ASSERT(
        num_beams % num_beam_groups == 0,
        "number of beams should be divisible by number of groups"
    );
    
    // max_new_tokens has priority over max_length
    // if max_new_tokens is defined no need to check max_length
    OPENVINO_ASSERT(max_new_tokens != SIZE_MAX ||  max_length > 0, 
                    "'max_length' must be greater than 0 or 'max_new_tokens' should be defined");

    OPENVINO_ASSERT(!do_sample || top_k > 0,
                    "top_k must be a strictly positive, but got ",
                    top_k);
    OPENVINO_ASSERT(!do_sample || (top_p > 0 && top_p <= 1.0f),
                    "top_p must be a positive float > 0 and < 1, but got ",
                    top_p);
    OPENVINO_ASSERT(!do_sample || temperature > 0,
                    "Temperature must be a strictly positive float, but got ",
                    temperature);

    OPENVINO_ASSERT(repetition_penalty > 0,
                    "Repetition penalty must be a strictly positive float, but got ",
                    repetition_penalty);
    
    OPENVINO_ASSERT(!ignore_eos || max_new_tokens != SIZE_MAX || max_length != SIZE_MAX,
                    "ignore_eos == true, in this case either 'max_new_tokens', or 'max_length' should be defined.");

    OPENVINO_ASSERT(eos_token_id != -1 || max_new_tokens != SIZE_MAX || max_length != SIZE_MAX,
                    "Either 'eos_token_id', or 'max_new_tokens', or 'max_length' should be defined.");
    if (is_beam_search()) {
        OPENVINO_ASSERT(no_repeat_ngram_size > 0, "no_repeat_ngram_size must be positive");
    } else {
        OPENVINO_ASSERT(frequency_penalty >= -2.0f && frequency_penalty <= 2.0f, "frequence_penalty penalty must be a [-2; +2]");
        OPENVINO_ASSERT(presence_penalty >= -2.0f && presence_penalty <= 2.0f, "presence_penalty penalty must be a [-2; +2]");
    }
    if (is_speculative_decoding()) {
        if (assistant_confidence_threshold != 0.f) {
<<<<<<< HEAD
            OPENVINO_ASSERT(num_assistant_tokens == 0, "Parameters `assistant_confidence_threshold` and `num_assistant_tokens` are mutually excluded in `GenerationConfig`");
        } else {
            OPENVINO_ASSERT(num_assistant_tokens > 0, "Parameters `assistant_confidence_threshold` and `num_assistant_tokens` are mutually excluded in `GenerationConfig`");
=======
            OPENVINO_ASSERT(num_assistant_tokens == 0);
        } else {
            OPENVINO_ASSERT(num_assistant_tokens > 0);
>>>>>>> 07b8f05e
        };
    }
}

GenerationConfig beam_search() {
    GenerationConfig beam_search_config;
    beam_search_config.num_beams = 4;
    beam_search_config.num_return_sequences = 3;
    beam_search_config.num_beam_groups = 2;
    beam_search_config.max_new_tokens = 100;
    beam_search_config.diversity_penalty = 2.0f;
    return beam_search_config;
}

GenerationConfig greedy() {
    GenerationConfig greedy_config;
    greedy_config.max_new_tokens = 30;
    return greedy_config;
}

GenerationConfig multinomial() {
    GenerationConfig multinomial_config;
    multinomial_config.do_sample = true;
    multinomial_config.temperature = 0.9f;
    multinomial_config.top_p = 0.9f;
    multinomial_config.top_k = 20;
    multinomial_config.num_return_sequences = 3;
    multinomial_config.presence_penalty = 0.01f;
    multinomial_config.frequency_penalty = 0.1f;
    multinomial_config.min_new_tokens = 15;
    multinomial_config.max_new_tokens = 30;
    return multinomial_config;
}

}  // namespace genai
}  // namespace ov<|MERGE_RESOLUTION|>--- conflicted
+++ resolved
@@ -120,6 +120,10 @@
     return assistant_confidence_threshold > 0 || num_assistant_tokens > 0;
 }
 
+bool GenerationConfig::is_speculative_decoding() const {
+    return assistant_confidence_threshold > 0 || num_assistant_tokens > 0;
+}
+
 void GenerationConfig::validate() const {
     OPENVINO_ASSERT(!do_sample || num_beams == 1, 
                     "Beam search with sampling is not supported yet. "
@@ -165,15 +169,9 @@
     }
     if (is_speculative_decoding()) {
         if (assistant_confidence_threshold != 0.f) {
-<<<<<<< HEAD
             OPENVINO_ASSERT(num_assistant_tokens == 0, "Parameters `assistant_confidence_threshold` and `num_assistant_tokens` are mutually excluded in `GenerationConfig`");
         } else {
             OPENVINO_ASSERT(num_assistant_tokens > 0, "Parameters `assistant_confidence_threshold` and `num_assistant_tokens` are mutually excluded in `GenerationConfig`");
-=======
-            OPENVINO_ASSERT(num_assistant_tokens == 0);
-        } else {
-            OPENVINO_ASSERT(num_assistant_tokens > 0);
->>>>>>> 07b8f05e
         };
     }
 }
@@ -208,5 +206,6 @@
     return multinomial_config;
 }
 
+
 }  // namespace genai
 }  // namespace ov