--- conflicted
+++ resolved
@@ -82,16 +82,12 @@
 
     virtual void compile(const std::string& device, const ov::AnyMap& properties) = 0;
 
-<<<<<<< HEAD
     virtual void compile(const std::string& text_encode_device,
                          const std::string& denoise_device,
                          const std::string& vae_decode_device,
                          const ov::AnyMap& properties) = 0;
 
-    virtual std::tuple<ov::Tensor, ov::Tensor, ov::Tensor, ov::Tensor> prepare_latents(ov::Tensor initial_image, const ImageGenerationConfig& generation_config) const = 0;
-=======
     virtual std::tuple<ov::Tensor, ov::Tensor, ov::Tensor, ov::Tensor> prepare_latents(ov::Tensor initial_image, const ImageGenerationConfig& generation_config) = 0;
->>>>>>> 93f305de
 
     virtual void compute_hidden_states(const std::string& positive_prompt, const ImageGenerationConfig& generation_config) = 0;
 
