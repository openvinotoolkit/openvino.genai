--- conflicted
+++ resolved
@@ -81,13 +81,9 @@
 
     virtual ov::Tensor prepare_latents(ov::Tensor initial_image, const ImageGenerationConfig& generation_config) const = 0;
 
-<<<<<<< HEAD
-    virtual ov::Tensor generate(const std::string& positive_prompt, ov::Tensor initial_image, ov::Tensor mask, const ov::AnyMap& properties) = 0;
-=======
     virtual void compute_hidden_states(const std::string& positive_prompt, const ImageGenerationConfig& generation_config) = 0;
 
-    virtual ov::Tensor generate(const std::string& positive_prompt, ov::Tensor initial_image, const ov::AnyMap& properties) = 0;
->>>>>>> cd05c8eb
+    virtual ov::Tensor generate(const std::string& positive_prompt, ov::Tensor initial_image, ov::Tensor mask_image, const ov::AnyMap& properties) = 0;
 
     virtual ov::Tensor decode(const ov::Tensor latent) = 0;
 
