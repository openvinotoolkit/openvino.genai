--- conflicted
+++ resolved
@@ -150,6 +150,11 @@
         if (m_pipeline_type == PipelineType::INPAINTING) {
             const bool do_normalize = false, do_binarize = true;
             m_mask_processor = std::make_shared<ImageProcessor>(do_normalize, do_binarize);
+
+            // TODO: allow to specify target shape dynamically
+            size_t dst_height = 512 / m_vae->get_vae_scale_factor();
+            size_t dst_width = 512 / m_vae->get_vae_scale_factor();
+            m_mask_resizer = std::make_shared<ImageResizer>(dst_height, dst_width);
         }
     }
 
@@ -188,11 +193,7 @@
     }
 
     ov::Tensor prepare_latents(ov::Tensor initial_image, const ImageGenerationConfig& generation_config) const override {
-<<<<<<< HEAD
-        using namespace numpy_utils;
-=======
         const auto& unet_config = m_unet->get_config();
->>>>>>> cd05c8eb
         const size_t vae_scale_factor = m_vae->get_vae_scale_factor();
         const bool is_strength_max = generation_config.strength == 1.0f && m_pipeline_type == PipelineType::INPAINTING;
 
@@ -262,15 +263,17 @@
         m_scheduler->set_timesteps(generation_config.num_inference_steps, generation_config.strength);
         std::vector<std::int64_t> timesteps = m_scheduler->get_timesteps();
 
-<<<<<<< HEAD
+        // compute text encoders and set hidden states
+        compute_hidden_states(positive_prompt, generation_config);
+
         ov::Tensor mask_condition, mask;
         ov::Tensor masked_image_latent(ov::element::f32, {}), image_latent;
 
         {
-            initial_image = m_image_processor->preprocess(initial_image);
+            initial_image = m_image_processor->execute(initial_image);
             read_tensor("/home/devuser/ilavreno/openvino.genai/init_image.txt", initial_image, false);
 
-            mask_condition = m_mask_processor->preprocess(mask_image);
+            mask_condition = m_mask_processor->execute(mask_image);
             read_tensor("/home/devuser/ilavreno/openvino.genai/mask_condition.txt", mask_condition, false);
 
             masked_image_latent.set_shape(initial_image.get_shape());
@@ -286,26 +289,8 @@
 
             read_tensor("/home/devuser/ilavreno/openvino.genai/masked_image.txt", masked_image_latent, false);
 
-            {
-                auto parameter = std::make_shared<ov::op::v0::Parameter>(ov::element::f32, ov::PartialShape::dynamic(mask_image.get_shape().size()));
-                auto result = std::make_shared<ov::op::v0::Result>(parameter);
-                auto mask_latent = std::make_shared<ov::Model>(ov::ResultVector{result}, ov::ParameterVector{parameter}, "mask_latent");
-
-                ov::preprocess::PrePostProcessor ppp(mask_latent);
-
-                size_t dst_height = mask_image.get_shape()[1] / m_vae->get_vae_scale_factor();
-                size_t dst_width = mask_image.get_shape()[2] / m_vae->get_vae_scale_factor();
-
-                ppp.input().tensor().set_layout("NCHW");
-                ppp.input().preprocess().resize(ov::preprocess::ResizeAlgorithm::RESIZE_NEAREST, dst_height, dst_width);
-
-                mask_latent = ppp.build();
-
-                ov::InferRequest mask_latent_request = ov::Core().compile_model(mask_latent, "CPU").create_infer_request();
-                mask_latent_request.set_input_tensor(mask_condition);
-                mask_latent_request.infer();
-                mask = mask_latent_request.get_output_tensor();
-            }
+            // resize mask to shape of latent space
+            mask = m_mask_resizer->execute(mask_condition);
 
             mask = numpy_utils::repeat(mask, 2);
             read_tensor("/home/devuser/ilavreno/openvino.genai/mask.txt", mask, false);
@@ -326,10 +311,6 @@
                 image_latent = m_vae->encode(initial_image, generation_config.generator);
             }
         }
-=======
-        // compute text encoders and set hidden states
-        compute_hidden_states(positive_prompt, generation_config);
->>>>>>> cd05c8eb
 
         // preparate initial latents
         // TODO: pass processed initial_image here
@@ -509,9 +490,11 @@
             const auto it = scheduler_step_result.find("denoised");
             denoised = it != scheduler_step_result.end() ? it->second : latent;
 
-<<<<<<< HEAD
-            // if (inference_step == 1)
-            //     exit(1);
+            if (do_callback) {
+                if (callback(inference_step, denoised)) {
+                    return ov::Tensor(ov::element::u8, {});
+                }
+            }
         }
 
         {
@@ -535,20 +518,10 @@
         }
 
         return image__xxx;
-=======
-            if (do_callback) {
-                if (callback(inference_step, denoised)) {
-                    return ov::Tensor(ov::element::u8, {});
-                }
-            }
-        }
-
-        return decode(denoised);
     }
 
     ov::Tensor decode(const ov::Tensor latent) override {
         return m_vae->decode(latent);
->>>>>>> cd05c8eb
     }
 
 private:
@@ -621,7 +594,7 @@
     std::shared_ptr<CLIPTextModel> m_clip_text_encoder;
     std::shared_ptr<UNet2DConditionModel> m_unet;
     std::shared_ptr<AutoencoderKL> m_vae;
-    std::shared_ptr<ImageProcessor> m_image_processor, m_mask_processor;
+    std::shared_ptr<IImageProcessor> m_image_processor, m_mask_processor, m_mask_resizer;
 };
 
 }  // namespace genai
