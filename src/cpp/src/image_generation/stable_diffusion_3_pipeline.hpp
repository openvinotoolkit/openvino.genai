// Copyright (C) 2023-2024 Intel Corporation
// SPDX-License-Identifier: Apache-2.0

#include <cassert>
#include <ctime>

#include "image_generation/diffusion_pipeline.hpp"
#include "image_generation/numpy_utils.hpp"

#include "openvino/genai/image_generation/autoencoder_kl.hpp"
#include "openvino/genai/image_generation/clip_text_model.hpp"
#include "openvino/genai/image_generation/clip_text_model_with_projection.hpp"
#include "openvino/genai/image_generation/sd3_transformer_2d_model.hpp"

#include "utils.hpp"

namespace {

// src - input tensor with data for padding
// res - tensor with target shape, remaining side will be padded with zeros
void padding_right(ov::Tensor src, ov::Tensor res) {
    const ov::Shape src_shape = src.get_shape(), res_shape = res.get_shape();
    OPENVINO_ASSERT(src_shape.size() == 3 && src_shape.size() == res_shape.size(), "Rank of tensors within 'padding_right' must be 3");
    OPENVINO_ASSERT(src_shape[0] == res_shape[0] && src_shape[1] == res_shape[1], "Tensors for padding_right must have the same dimensions");

    const float* src_data = src.data<const float>();
    float* res_data = res.data<float>();

    for (size_t i = 0; i < res_shape[0]; ++i) {
        for (size_t j = 0; j < res_shape[1]; ++j) {
            size_t offset_1 = (i * res_shape[1] + j) * res_shape[2];
            size_t offset_2 = (i * src_shape[1] + j) * src_shape[2];

            std::memcpy(res_data + offset_1, src_data + offset_2, src_shape[2] * sizeof(float));
            std::fill_n(res_data + offset_1 + src_shape[2], res_shape[2] - src_shape[2], 0.0f);
        }
    }
}

// returns tensor, which shares data with input tensor and pointing to a given batch slice
ov::Tensor get_tensor_batch(const ov::Tensor input, size_t batch_id) {
    ov::Shape target_shape = input.get_shape();
    target_shape[0] = 1;

    void * target_data = input.data<float>() + batch_id * ov::shape_size(target_shape);
    ov::Tensor target_tensor(input.get_element_type(), target_shape, target_data);

    return target_tensor;
}

}  // namespace

namespace ov {
namespace genai {

class StableDiffusion3Pipeline : public DiffusionPipeline {
public:
    StableDiffusion3Pipeline(PipelineType pipeline_type, const std::filesystem::path& root_dir) :
        DiffusionPipeline(pipeline_type) {
        const std::filesystem::path model_index_path = root_dir / "model_index.json";
        std::ifstream file(model_index_path);
        OPENVINO_ASSERT(file.is_open(), "Failed to open ", model_index_path);

        nlohmann::json data = nlohmann::json::parse(file);
        using utils::read_json_param;

        set_scheduler(Scheduler::from_config(root_dir / "scheduler/scheduler_config.json"));

        const std::string text_encoder = data["text_encoder"][1].get<std::string>();
        if (text_encoder == "CLIPTextModelWithProjection") {
            m_clip_text_encoder_1 = std::make_shared<CLIPTextModelWithProjection>(root_dir / "text_encoder");
        } else {
            OPENVINO_THROW("Unsupported '", text_encoder, "' text encoder type");
        }

        const std::string text_encoder_2 = data["text_encoder_2"][1].get<std::string>();
        if (text_encoder_2 == "CLIPTextModelWithProjection") {
            m_clip_text_encoder_2 = std::make_shared<CLIPTextModelWithProjection>(root_dir / "text_encoder_2");
        } else {
            OPENVINO_THROW("Unsupported '", text_encoder_2, "' text encoder type");
        }

        const std::string text_encoder_3 = data["text_encoder_3"][1].get<std::string>();
        if (text_encoder_3 == "T5EncoderModel") {
            m_t5_text_encoder = std::make_shared<T5EncoderModel>(root_dir / "text_encoder_3");
        } else {
            m_t5_text_encoder = nullptr;
        }

        const std::string transformer = data["transformer"][1].get<std::string>();
        if (transformer == "SD3Transformer2DModel") {
            m_transformer = std::make_shared<SD3Transformer2DModel>(root_dir / "transformer");
        } else {
            OPENVINO_THROW("Unsupported '", transformer, "'Transformer type");
        }

        const std::string vae = data["vae"][1].get<std::string>();
        if (vae == "AutoencoderKL") {
            if (m_pipeline_type == PipelineType::TEXT_2_IMAGE)
                m_vae = std::make_shared<AutoencoderKL>(root_dir / "vae_decoder");
            else if (m_pipeline_type == PipelineType::IMAGE_2_IMAGE || m_pipeline_type == PipelineType::INPAINTING) {
                m_vae = std::make_shared<AutoencoderKL>(root_dir / "vae_encoder", root_dir / "vae_decoder");
            } else {
                OPENVINO_ASSERT("Unsupported pipeline type");
            }
        } else {
            OPENVINO_THROW("Unsupported '", vae, "' VAE decoder type");
        }

        // initialize generation config
        initialize_generation_config(data["_class_name"].get<std::string>());
    }

    StableDiffusion3Pipeline(PipelineType pipeline_type,
                             const std::filesystem::path& root_dir,
                             const std::string& device,
                             const ov::AnyMap& properties) :
        DiffusionPipeline(pipeline_type) {
        const std::filesystem::path model_index_path = root_dir / "model_index.json";
        std::ifstream file(model_index_path);
        OPENVINO_ASSERT(file.is_open(), "Failed to open ", model_index_path);

        nlohmann::json data = nlohmann::json::parse(file);
        using utils::read_json_param;

        set_scheduler(Scheduler::from_config(root_dir / "scheduler/scheduler_config.json"));

        const std::string text_encoder = data["text_encoder"][1].get<std::string>();
        if (text_encoder == "CLIPTextModelWithProjection") {
            m_clip_text_encoder_1 =
                std::make_shared<CLIPTextModelWithProjection>(root_dir / "text_encoder", device, properties);
        } else {
            OPENVINO_THROW("Unsupported '", text_encoder, "' text encoder type");
        }

        const std::string text_encoder_2 = data["text_encoder_2"][1].get<std::string>();
        if (text_encoder_2 == "CLIPTextModelWithProjection") {
            m_clip_text_encoder_2 =
                std::make_shared<CLIPTextModelWithProjection>(root_dir / "text_encoder_2", device, properties);
        } else {
            OPENVINO_THROW("Unsupported '", text_encoder_2, "' text encoder type");
        }

        const std::string text_encoder_3 = data["text_encoder_3"][1].get<std::string>();
        if (text_encoder_3 == "T5EncoderModel") {
            m_t5_text_encoder = std::make_shared<T5EncoderModel>(root_dir / "text_encoder_3", device, properties);
        }

        const std::string transformer = data["transformer"][1].get<std::string>();
        if (transformer == "SD3Transformer2DModel") {
            m_transformer = std::make_shared<SD3Transformer2DModel>(root_dir / "transformer", device, properties);
        } else {
            OPENVINO_THROW("Unsupported '", transformer, "'Transformer type");
        }

        const std::string vae = data["vae"][1].get<std::string>();
        if (vae == "AutoencoderKL") {
            if (m_pipeline_type == PipelineType::TEXT_2_IMAGE)
                m_vae = std::make_shared<AutoencoderKL>(root_dir / "vae_decoder", device, properties);
            else if (m_pipeline_type == PipelineType::IMAGE_2_IMAGE || m_pipeline_type == PipelineType::INPAINTING) {
                m_vae = std::make_shared<AutoencoderKL>(root_dir / "vae_encoder", root_dir / "vae_decoder", device, properties);
            } else {
                OPENVINO_ASSERT("Unsupported pipeline type");
            }
        } else {
            OPENVINO_THROW("Unsupported '", vae, "' VAE decoder type");
        }

        // initialize generation config
        initialize_generation_config(data["_class_name"].get<std::string>());

        update_adapters_from_properties(properties, m_generation_config.adapters);
    }

    StableDiffusion3Pipeline(PipelineType pipeline_type,
                             const CLIPTextModelWithProjection& clip_text_model_1,
                             const CLIPTextModelWithProjection& clip_text_model_2,
                             const T5EncoderModel& t5_encoder_model,
                             const SD3Transformer2DModel& transformer,
                             const AutoencoderKL& vae)
        : DiffusionPipeline(pipeline_type),
          m_clip_text_encoder_1(std::make_shared<CLIPTextModelWithProjection>(clip_text_model_1)),
          m_clip_text_encoder_2(std::make_shared<CLIPTextModelWithProjection>(clip_text_model_2)),
          m_t5_text_encoder(std::make_shared<T5EncoderModel>(t5_encoder_model)),
          m_vae(std::make_shared<AutoencoderKL>(vae)),
          m_transformer(std::make_shared<SD3Transformer2DModel>(transformer)) {
        initialize_generation_config("StableDiffusion3Pipeline");
    }

    void reshape(const int num_images_per_prompt,
                 const int height,
                 const int width,
                 const float guidance_scale) override {
        check_image_size(height, width);

        const size_t batch_size_multiplier =
            do_classifier_free_guidance(guidance_scale) ? 2 : 1;  // Transformer accepts 2x batch in case of CFG
        m_clip_text_encoder_1->reshape(batch_size_multiplier);
        m_clip_text_encoder_2->reshape(batch_size_multiplier);
        m_t5_text_encoder->reshape(batch_size_multiplier, m_generation_config.max_sequence_length);
        m_transformer->reshape(num_images_per_prompt * batch_size_multiplier,
                               height,
                               width,
                               m_clip_text_encoder_1->get_config().max_position_embeddings);
        m_vae->reshape(num_images_per_prompt, height, width);
    }

    void compile(const std::string& device, const ov::AnyMap& properties) override {
        update_adapters_from_properties(properties, m_generation_config.adapters);

        m_clip_text_encoder_1->compile(device, properties);
        m_clip_text_encoder_2->compile(device, properties);
        m_t5_text_encoder->compile(device, properties);
        m_transformer->compile(device, properties);
        m_vae->compile(device, properties);
    }

    void compute_hidden_states(const std::string& positive_prompt, const ImageGenerationConfig& generation_config) override {
        const auto& transformer_config = m_transformer->get_config();
        const size_t batch_size_multiplier = do_classifier_free_guidance(generation_config.guidance_scale) ? 2 : 1;  // Transformer accepts 2x batch in case of CFG

        // Input tensors for transformer model
        ov::Tensor prompt_embeds_inp, pooled_prompt_embeds_inp;

        // 1. Encode positive prompt:
        std::string prompt_2_str = generation_config.prompt_2 != std::nullopt ? *generation_config.prompt_2 : positive_prompt;
        std::string prompt_3_str = generation_config.prompt_3 != std::nullopt ? *generation_config.prompt_3 : positive_prompt;

        std::string negative_prompt_1_str = generation_config.negative_prompt != std::nullopt ? *generation_config.negative_prompt : std::string{};
        std::string negative_prompt_2_str = generation_config.negative_prompt_2 != std::nullopt ? *generation_config.negative_prompt_2 : negative_prompt_1_str;
        std::string negative_prompt_3_str = generation_config.negative_prompt_3 != std::nullopt ? *generation_config.negative_prompt_3 : negative_prompt_1_str;

        // text_encoder_1_output - stores positive and negative pooled_prompt_embeds
        ov::Tensor text_encoder_1_output = m_clip_text_encoder_1->infer(positive_prompt, negative_prompt_1_str, do_classifier_free_guidance(generation_config.guidance_scale));

        // text_encoder_1_hidden_state - stores positive and negative prompt_embeds
        size_t idx_hidden_state_1 = m_clip_text_encoder_1->get_config().num_hidden_layers + 1;
        ov::Tensor text_encoder_1_hidden_state = m_clip_text_encoder_1->get_output_tensor(idx_hidden_state_1);

        // text_encoder_2_output - stores positive and negative pooled_prompt_2_embeds
        ov::Tensor text_encoder_2_output = m_clip_text_encoder_2->infer(prompt_2_str, negative_prompt_2_str, do_classifier_free_guidance(generation_config.guidance_scale));

        // text_encoder_2_hidden_state - stores positive and negative prompt_2_embeds
        size_t idx_hidden_state_2 = m_clip_text_encoder_2->get_config().num_hidden_layers + 1;
        ov::Tensor text_encoder_2_hidden_state = m_clip_text_encoder_2->get_output_tensor(idx_hidden_state_2);

        ov::Tensor text_encoder_3_output;
        if (m_t5_text_encoder == nullptr) {
            ov::Shape t5_prompt_embed_shape = {generation_config.num_images_per_prompt,
                                               m_clip_text_encoder_1->get_config().max_position_embeddings,
                                               transformer_config.joint_attention_dim};
            text_encoder_3_output = ov::Tensor(ov::element::f32, t5_prompt_embed_shape);
            std::fill_n(text_encoder_3_output.data<float>(), text_encoder_3_output.get_size(), 0.0f);
        } else {
            text_encoder_3_output = m_t5_text_encoder->infer(prompt_3_str,
                                                             negative_prompt_3_str,
                                                             do_classifier_free_guidance(generation_config.guidance_scale),
                                                             m_generation_config.max_sequence_length);
        }

        ov::Tensor pooled_prompt_embed_out, prompt_embed_out, pooled_prompt_2_embed_out, prompt_2_embed_out, t5_prompt_embed_out;

        if (do_classifier_free_guidance(generation_config.guidance_scale)) {
            pooled_prompt_embed_out = get_tensor_batch(text_encoder_1_output, 1);
            prompt_embed_out = get_tensor_batch(text_encoder_1_hidden_state, 1);
            pooled_prompt_2_embed_out = get_tensor_batch(text_encoder_2_output, 1);
            prompt_2_embed_out = get_tensor_batch(text_encoder_2_hidden_state, 1);
            t5_prompt_embed_out = get_tensor_batch(text_encoder_3_output, 1);
        } else {
            pooled_prompt_embed_out = text_encoder_1_output;
            prompt_embed_out = text_encoder_1_hidden_state;
            pooled_prompt_2_embed_out = text_encoder_2_output;
            prompt_2_embed_out = text_encoder_2_hidden_state;
            t5_prompt_embed_out = text_encoder_3_output;
        }

        ov::Tensor pooled_prompt_embed, prompt_embed, pooled_prompt_2_embed, prompt_2_embed, t5_prompt_embed;
        if (generation_config.num_images_per_prompt == 1) {
            pooled_prompt_embed = pooled_prompt_embed_out;
            prompt_embed = prompt_embed_out;
            pooled_prompt_2_embed = pooled_prompt_2_embed_out;
            prompt_2_embed = prompt_2_embed_out;
            t5_prompt_embed = t5_prompt_embed_out;
        } else {
            pooled_prompt_embed = numpy_utils::repeat(pooled_prompt_embed_out, generation_config.num_images_per_prompt);
            prompt_embed = numpy_utils::repeat(prompt_embed_out, generation_config.num_images_per_prompt);
            pooled_prompt_2_embed = numpy_utils::repeat(pooled_prompt_2_embed_out, generation_config.num_images_per_prompt);
            prompt_2_embed = numpy_utils::repeat(prompt_2_embed_out, generation_config.num_images_per_prompt);
            t5_prompt_embed = numpy_utils::repeat(t5_prompt_embed_out, generation_config.num_images_per_prompt);
        }

        // concatenate hidden_states from two encoders
        ov::Tensor clip_prompt_embeds = numpy_utils::concat(prompt_embed, prompt_2_embed, -1);
        ov::Shape clip_prompt_embeds_shape = clip_prompt_embeds.get_shape();

        ov::Shape t5_prompt_embed_shape = t5_prompt_embed.get_shape();

        // padding for clip_prompt_embeds
        ov::Shape pad_embeds_shape = {clip_prompt_embeds_shape[0], clip_prompt_embeds_shape[1], t5_prompt_embed_shape[2]};
        ov::Tensor pad_embeds(ov::element::f32, pad_embeds_shape);
        padding_right(clip_prompt_embeds, pad_embeds);

        // prompt_embeds = torch.cat([pad_embeds, t5_prompt_embed], dim=-2)
        ov::Tensor prompt_embeds = numpy_utils::concat(pad_embeds, t5_prompt_embed, -2);
        // pooled_prompt_embeds = torch.cat([pooled_prompt_embed, pooled_prompt_2_embed], dim=-1)
        ov::Tensor pooled_prompt_embeds = numpy_utils::concat(pooled_prompt_embed, pooled_prompt_2_embed, -1);

        if (do_classifier_free_guidance(generation_config.guidance_scale)) {
            // 2. Encode negative prompt:

            ov::Tensor negative_pooled_prompt_embed_out = get_tensor_batch(text_encoder_1_output, 0);
            ov::Tensor negative_prompt_embed_out = get_tensor_batch(text_encoder_1_hidden_state, 0);
            ov::Tensor negative_pooled_prompt_2_embed_out = get_tensor_batch(text_encoder_2_output, 0);
            ov::Tensor negative_prompt_2_embed_out = get_tensor_batch(text_encoder_2_hidden_state, 0);
            ov::Tensor negative_t5_prompt_embed_out = get_tensor_batch(text_encoder_3_output, 0);
            
            ov::Tensor negative_pooled_prompt_embed, negative_prompt_embed, negative_pooled_prompt_2_embed,
                negative_prompt_2_embed, negative_t5_prompt_embed;
            if (generation_config.num_images_per_prompt == 1) {
                negative_pooled_prompt_embed = negative_pooled_prompt_embed_out;
                negative_prompt_embed = negative_prompt_embed_out;
                negative_pooled_prompt_2_embed = negative_pooled_prompt_2_embed_out;
                negative_prompt_2_embed = negative_prompt_2_embed_out;
                negative_t5_prompt_embed = negative_t5_prompt_embed_out;
            } else {
                negative_pooled_prompt_embed = numpy_utils::repeat(negative_pooled_prompt_embed_out, generation_config.num_images_per_prompt);
                negative_prompt_embed = numpy_utils::repeat(negative_prompt_embed_out, generation_config.num_images_per_prompt);
                negative_pooled_prompt_2_embed = numpy_utils::repeat(negative_pooled_prompt_2_embed_out, generation_config.num_images_per_prompt);
                negative_prompt_2_embed = numpy_utils::repeat(negative_prompt_2_embed_out, generation_config.num_images_per_prompt);
                negative_t5_prompt_embed = numpy_utils::repeat(negative_t5_prompt_embed_out, generation_config.num_images_per_prompt);
            }

            // concatenate hidden_states from two encoders
            ov::Tensor neg_clip_prompt_embeds = numpy_utils::concat(negative_prompt_embed, negative_prompt_2_embed, -1);

            // padding for neg_clip_prompt_embeds
            padding_right(neg_clip_prompt_embeds, pad_embeds);

            // negative_prompt_embeds = torch.cat([negative_clip_prompt_embeds, t5_negative_prompt_embed], dim=-2)
            ov::Tensor neg_prompt_embeds = numpy_utils::concat(pad_embeds, negative_t5_prompt_embed, -2);
            // neg_pooled_prompt_embeds = torch.cat([negative_pooled_prompt_embed, negative_pooled_prompt_2_embed], dim=-1)
            ov::Tensor neg_pooled_prompt_embeds = numpy_utils::concat(pooled_prompt_embed, pooled_prompt_2_embed, -1);

            // 3. Fill in transformer inputs: concat positive and negative prompt_embeds
            prompt_embeds_inp = numpy_utils::concat(neg_prompt_embeds, prompt_embeds, 0);
            pooled_prompt_embeds_inp = numpy_utils::concat(neg_pooled_prompt_embeds, pooled_prompt_embeds, 0);
        } else {
            // 3. Fill in transformer inputs
            prompt_embeds_inp = prompt_embeds;
            pooled_prompt_embeds_inp = pooled_prompt_embeds;
        }

        // 4. Set model inputs
        m_transformer->set_hidden_states("encoder_hidden_states", prompt_embeds_inp);
        m_transformer->set_hidden_states("pooled_projections", pooled_prompt_embeds_inp);
    }

    std::tuple<ov::Tensor, ov::Tensor, ov::Tensor, ov::Tensor> prepare_latents(ov::Tensor initial_image, const ImageGenerationConfig& generation_config) const override {
        const size_t vae_scale_factor = m_vae->get_vae_scale_factor();
        ov::Shape latent_shape{generation_config.num_images_per_prompt,
                               m_transformer->get_config().in_channels,
                               generation_config.height / vae_scale_factor,
                               generation_config.width / vae_scale_factor};

        ov::Tensor latent(ov::element::f32, {}), proccesed_image, image_latent, noise;

        if (initial_image) {
            OPENVINO_THROW("StableDiffusion3 image to image is not implemented");
        } else {
            noise = generation_config.generator->randn_tensor(latent_shape);

            // latents are multiplied by 'init_noise_sigma'
            const float * noise_data = noise.data<const float>();
            float * latent_data = latent.data<float>();
            for (size_t i = 0; i < latent.get_size(); ++i)
                latent_data[i] = noise_data[i] * m_scheduler->get_init_noise_sigma();
        }

        return std::make_tuple(latent, proccesed_image, image_latent, noise);
    }

    ov::Tensor generate(const std::string& positive_prompt,
                        ov::Tensor initial_image,
                        ov::Tensor mask_image,
                        const ov::AnyMap& properties) override {
        ImageGenerationConfig generation_config = m_generation_config;
        generation_config.update_generation_config(properties);

        if (!initial_image) {
            // in case of typical text to image generation, we need to ignore 'strength'
            generation_config.strength = 1.0f;
        }

        const auto& transformer_config = m_transformer->get_config();
        const size_t vae_scale_factor = m_vae->get_vae_scale_factor();
        const size_t batch_size_multiplier = do_classifier_free_guidance(generation_config.guidance_scale)
                                                 ? 2
                                                 : 1;  // Transformer accepts 2x batch in case of CFG

        if (generation_config.height < 0)
            generation_config.height = transformer_config.sample_size * vae_scale_factor;
        if (generation_config.width < 0)
            generation_config.width = transformer_config.sample_size * vae_scale_factor;

        check_inputs(generation_config, initial_image);

        if (generation_config.generator == nullptr) {
            uint32_t seed = time(NULL);
            generation_config.generator = std::make_shared<CppStdGenerator>(seed);
        }

        // 3. Prepare timesteps
        m_scheduler->set_timesteps(generation_config.num_inference_steps, generation_config.strength);
        std::vector<float> timesteps = m_scheduler->get_float_timesteps();

        // 4 compute text encoders and set hidden states
        compute_hidden_states(positive_prompt, generation_config);

        // 5. Prepare latent variables
        ov::Tensor latent, processed_image, image_latent, noise;
        std::tie(latent, processed_image, image_latent, noise) = prepare_latents(initial_image, generation_config);

        ov::Shape latent_shape_cfg = latent.get_shape();
        latent_shape_cfg[0] *= batch_size_multiplier;
        ov::Tensor latent_cfg(ov::element::f32, latent_shape_cfg);

        // 6. Denoising loop
        ov::Tensor noisy_residual_tensor(ov::element::f32, {});

        // Use callback if defined
        std::function<bool(size_t, ov::Tensor&)> callback;
        auto callback_iter = properties.find(ov::genai::callback.name());
        bool do_callback = callback_iter != properties.end();
        if (do_callback) {
            callback = callback_iter->second.as<std::function<bool(size_t, ov::Tensor&)>>();
        }

        for (size_t inference_step = 0; inference_step < timesteps.size(); ++inference_step) {
            // concat the same latent twice along a batch dimension in case of CFG
            if (batch_size_multiplier > 1) {
                numpy_utils::batch_copy(latent, latent_cfg, 0, 0, generation_config.num_images_per_prompt);
                numpy_utils::batch_copy(latent, latent_cfg, 0, generation_config.num_images_per_prompt, generation_config.num_images_per_prompt);
            } else {
                // just assign to save memory copy
                latent_cfg = latent;
            }

            ov::Tensor timestep(ov::element::f32, {1}, &timesteps[inference_step]);
            ov::Tensor noise_pred_tensor = m_transformer->infer(latent_cfg, timestep);

            ov::Shape noise_pred_shape = noise_pred_tensor.get_shape();
            noise_pred_shape[0] /= batch_size_multiplier;

            if (batch_size_multiplier > 1) {
                noisy_residual_tensor.set_shape(noise_pred_shape);

                // perform guidance
                float* noisy_residual = noisy_residual_tensor.data<float>();
                const float* noise_pred_uncond = noise_pred_tensor.data<const float>();
                const float* noise_pred_text = noise_pred_uncond + noisy_residual_tensor.get_size();

                for (size_t i = 0; i < noisy_residual_tensor.get_size(); ++i) {
                    noisy_residual[i] = noise_pred_uncond[i] +
                                        generation_config.guidance_scale * (noise_pred_text[i] - noise_pred_uncond[i]);
                }
            } else {
                noisy_residual_tensor = noise_pred_tensor;
            }

            auto scheduler_step_result = m_scheduler->step(noisy_residual_tensor, latent, inference_step, generation_config.generator);
            latent = scheduler_step_result["latent"];

            if (do_callback) {
                if (callback(inference_step, latent)) {
                    return ov::Tensor(ov::element::u8, {});
                }
            }
        }

        return decode(latent);
    }

    ov::Tensor decode(const ov::Tensor latent) override {
        return m_vae->decode(latent);
    }

private:
    bool do_classifier_free_guidance(float guidance_scale) const {
        return guidance_scale > 1.0;
    }

    void initialize_generation_config(const std::string& class_name) override {
        assert(m_transformer != nullptr);
        assert(m_vae != nullptr);

        const auto& transformer_config = m_transformer->get_config();
        const size_t vae_scale_factor = m_vae->get_vae_scale_factor();

        m_generation_config.height = transformer_config.sample_size * vae_scale_factor;
        m_generation_config.width = transformer_config.sample_size * vae_scale_factor;

        if (class_name == "StableDiffusion3Pipeline" || class_name == "StableDiffusion3Img2ImgPipeline" || class_name == "StableDiffusion3InpaintPipeline") {
            m_generation_config.guidance_scale = 7.0f;
            m_generation_config.num_inference_steps = 28;
            m_generation_config.max_sequence_length = 256;
            m_generation_config.strength = m_pipeline_type == PipelineType::TEXT_2_IMAGE ? 1.0f : 0.6f;
        } else {
            OPENVINO_THROW("Unsupported class_name '", class_name, "'. Please, contact OpenVINO GenAI developers");
        }
    }

    void check_image_size(const int height, const int width) const override {
        assert(m_transformer != nullptr);
        assert(m_vae != nullptr);

        const size_t vae_scale_factor = m_vae->get_vae_scale_factor();
        const size_t patch_size = m_transformer->get_config().patch_size;

        OPENVINO_ASSERT((height % (vae_scale_factor * patch_size) == 0 || height < 0) &&
                            (width % (vae_scale_factor * patch_size) == 0 || width < 0),
                        "Both 'width' and 'height' must be divisible by ",
                        vae_scale_factor);
    }

    void check_inputs(const ImageGenerationConfig& generation_config, ov::Tensor initial_image) const override {
        check_image_size(generation_config.width, generation_config.height);

        const bool is_classifier_free_guidance = do_classifier_free_guidance(generation_config.guidance_scale);

        OPENVINO_ASSERT(generation_config.max_sequence_length <= 512, "T5's 'max_sequence_length' must be less or equal to 512");
        OPENVINO_ASSERT(is_classifier_free_guidance || generation_config.negative_prompt == std::nullopt,
                        "Negative prompt is not used when guidance scale < 1.0");
        OPENVINO_ASSERT(is_classifier_free_guidance || generation_config.negative_prompt_2 == std::nullopt,
                        "Negative prompt 2 is not used when guidance scale < 1.0");
        OPENVINO_ASSERT(is_classifier_free_guidance || generation_config.negative_prompt_3 == std::nullopt,
                        "Negative prompt 3 is not used when guidance scale < 1.0");

        if ((m_pipeline_type == PipelineType::IMAGE_2_IMAGE || m_pipeline_type == PipelineType::INPAINTING) && initial_image) {
            ov::Shape initial_image_shape = initial_image.get_shape();
            size_t height = initial_image_shape[1], width = initial_image_shape[2];

            OPENVINO_ASSERT(generation_config.height == height,
                "Height for initial (", height, ") and generated (", generation_config.height,") images must be the same");
            OPENVINO_ASSERT(generation_config.width == width,
                "Width for initial (", width, ") and generated (", generation_config.width,") images must be the same");

            OPENVINO_ASSERT(generation_config.strength >= 0.0f && generation_config.strength <= 1.0f,
                "'Strength' generation parameter must be withion [0, 1] range");
        } else {
            OPENVINO_ASSERT(generation_config.strength == 1.0f, "'Strength' generation parameter must be 1.0f for Text 2 image pipeline");
            OPENVINO_ASSERT(!initial_image, "Internal error: initial_image must be empty for Text 2 image pipeline");
        }
    }

    friend class Text2ImagePipeline;
    friend class Image2ImagePipeline;

    std::shared_ptr<CLIPTextModelWithProjection> m_clip_text_encoder_1 = nullptr;
    std::shared_ptr<CLIPTextModelWithProjection> m_clip_text_encoder_2 = nullptr;
<<<<<<< HEAD
    // TODO:
    // std::shared_ptr<T5EncoderModel> m_t5_encoder = nullptr;
=======
    std::shared_ptr<T5EncoderModel> m_t5_text_encoder = nullptr;
>>>>>>> 00bf3e9e
    std::shared_ptr<SD3Transformer2DModel> m_transformer = nullptr;
    std::shared_ptr<AutoencoderKL> m_vae = nullptr;
};

}  // namespace genai
}  // namespace ov<|MERGE_RESOLUTION|>--- conflicted
+++ resolved
@@ -557,12 +557,7 @@
 
     std::shared_ptr<CLIPTextModelWithProjection> m_clip_text_encoder_1 = nullptr;
     std::shared_ptr<CLIPTextModelWithProjection> m_clip_text_encoder_2 = nullptr;
-<<<<<<< HEAD
-    // TODO:
-    // std::shared_ptr<T5EncoderModel> m_t5_encoder = nullptr;
-=======
     std::shared_ptr<T5EncoderModel> m_t5_text_encoder = nullptr;
->>>>>>> 00bf3e9e
     std::shared_ptr<SD3Transformer2DModel> m_transformer = nullptr;
     std::shared_ptr<AutoencoderKL> m_vae = nullptr;
 };
