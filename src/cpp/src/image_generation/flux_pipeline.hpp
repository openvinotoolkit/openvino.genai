// Copyright (C) 2023-2025 Intel Corporation
// SPDX-License-Identifier: Apache-2.0

#pragma once

#include <cassert>

#include "image_generation/diffusion_pipeline.hpp"
#include "image_generation/numpy_utils.hpp"
#include "openvino/genai/image_generation/autoencoder_kl.hpp"
#include "openvino/genai/image_generation/clip_text_model.hpp"
#include "utils.hpp"

namespace {

ov::Tensor pack_latents(const ov::Tensor latents, size_t batch_size, size_t num_channels_latents, size_t height, size_t width) {
    size_t h_half = height / 2, w_half = width / 2;

    // Reshape to (batch_size, (height // 2) * (width // 2), num_channels_latents * 4)
    ov::Shape final_shape = {batch_size, h_half * w_half, num_channels_latents * 4};
    ov::Tensor permuted_latents = ov::Tensor(latents.get_element_type(), final_shape);

    OPENVINO_ASSERT(latents.get_size() == permuted_latents.get_size(), "Incorrect target shape, tensors must have the same sizes");

    float* src_data = latents.data<float>();
    float* dst_data = permuted_latents.data<float>();

    // Permute to (0, 2, 4, 1, 3, 5)
    for (size_t b = 0; b < batch_size; ++b) {
        for (size_t c = 0; c < num_channels_latents; ++c) {
            for (size_t h2 = 0; h2 < h_half; ++h2) {
                for (size_t w2 = 0; w2 < w_half; ++w2) {
                    size_t base_src_index = (b * num_channels_latents + c) * height * width + (h2 * 2 * width + w2 * 2);
                    size_t base_dst_index = (b * h_half * w_half + h2 * w_half + w2) * num_channels_latents * 4 + c * 4;

                    dst_data[base_dst_index] = src_data[base_src_index];
                    dst_data[base_dst_index + 1] = src_data[base_src_index + 1];
                    dst_data[base_dst_index + 2] = src_data[base_src_index + width];
                    dst_data[base_dst_index + 3] = src_data[base_src_index + width + 1];
                }
            }
        }
    }

    return permuted_latents;
}

ov::Tensor unpack_latents(const ov::Tensor& latents, size_t height, size_t width, size_t vae_scale_factor) {
    ov::Shape latents_shape = latents.get_shape();
    size_t batch_size = latents_shape[0], channels = latents_shape[2];

    height /= vae_scale_factor;
    width /= vae_scale_factor;

    // latents.view(batch_size, height // 2, width // 2, channels // 4, 2, 2)
    size_t h_half = height / 2;
    size_t w_half = width / 2;
    size_t c_quarter = channels / 4;

    // Reshape to (batch_size, channels // (2 * 2), height, width)
    ov::Shape final_shape = {batch_size, c_quarter, height, width};
    ov::Tensor permuted_latents(latents.get_element_type(), final_shape);

    OPENVINO_ASSERT(latents.get_size() == permuted_latents.get_size(), "Incorrect target shape, tensors must have the same sizes");

    const float* src_data = latents.data<float>();
    float* dst_data = permuted_latents.data<float>();

    // Permutation to (0, 3, 1, 4, 2, 5)
    for (size_t b = 0; b < batch_size; ++b) {
        for (size_t c4 = 0; c4 < c_quarter; ++c4) {
            for (size_t h2 = 0; h2 < h_half; ++h2) {
                for (size_t w2 = 0; w2 < w_half; ++w2) {
                    size_t base_reshaped_index = (((b * h_half + h2) * w_half + w2) * c_quarter + c4) * 4;
                    size_t base_final_index = (b * c_quarter * height * width) + (c4 * height * width) + (h2 * 2 * width + w2 * 2);

                    dst_data[base_final_index] = src_data[base_reshaped_index];
                    dst_data[base_final_index + 1] = src_data[base_reshaped_index + 1];
                    dst_data[base_final_index + width] = src_data[base_reshaped_index + 2];
                    dst_data[base_final_index + width + 1] = src_data[base_reshaped_index + 3];
                }
            }
        }
    }

    return permuted_latents;
}

ov::Tensor prepare_latent_image_ids(size_t batch_size, size_t height, size_t width) {
    ov::Tensor latent_image_ids(ov::element::f32, {height * width, 3});
    auto* data = latent_image_ids.data<float>();

    std::fill(data, data + height * width * 3, 0.0);

    for (size_t i = 0; i < height; ++i) {
        for (size_t j = 0; j < width; ++j) {
            data[(i * width + j) * 3 + 1] = static_cast<float>(i);
            data[(i * width + j) * 3 + 2] = static_cast<float>(j);
        }
    }

    return latent_image_ids;
}

}  // namespace

namespace ov {
namespace genai {

class FluxPipeline : public DiffusionPipeline {
public:
    explicit FluxPipeline(PipelineType pipeline_type) : DiffusionPipeline(pipeline_type) {
        // TODO: support GPU as well
        const std::string device = "CPU";

        if (m_pipeline_type == PipelineType::IMAGE_2_IMAGE || m_pipeline_type == PipelineType::INPAINTING) {
            const bool do_normalize = true, do_binarize = false, gray_scale_source = false;
            m_image_processor = std::make_shared<ImageProcessor>(device, do_normalize, do_binarize, gray_scale_source);
            m_image_resizer = std::make_shared<ImageResizer>(device, ov::element::u8, "NHWC", ov::op::v11::Interpolate::InterpolateMode::BICUBIC_PILLOW);
        }

        if (m_pipeline_type == PipelineType::INPAINTING) {
            bool do_normalize = false, do_binarize = true;
            m_mask_processor_rgb = std::make_shared<ImageProcessor>(device, do_normalize, do_binarize, false);
            m_mask_processor_gray = std::make_shared<ImageProcessor>(device, do_normalize, do_binarize, true);
            m_mask_resizer = std::make_shared<ImageResizer>(device, ov::element::f32, "NCHW", ov::op::v11::Interpolate::InterpolateMode::NEAREST);
        }
    }

    FluxPipeline(PipelineType pipeline_type, const std::filesystem::path& root_dir) : FluxPipeline(pipeline_type) {
        const std::filesystem::path model_index_path = root_dir / "model_index.json";
        std::ifstream file(model_index_path);
        OPENVINO_ASSERT(file.is_open(), "Failed to open ", model_index_path);

        nlohmann::json data = nlohmann::json::parse(file);
        using utils::read_json_param;

        set_scheduler(Scheduler::from_config(root_dir / "scheduler/scheduler_config.json"));

        const std::string text_encoder = data["text_encoder"][1].get<std::string>();
        if (text_encoder == "CLIPTextModel") {
            m_clip_text_encoder = std::make_shared<CLIPTextModel>(root_dir / "text_encoder");
        } else {
            OPENVINO_THROW("Unsupported '", text_encoder, "' text encoder type");
        }

        const std::string t5_text_encoder = data["text_encoder_2"][1].get<std::string>();
        if (t5_text_encoder == "T5EncoderModel") {
            m_t5_text_encoder = std::make_shared<T5EncoderModel>(root_dir / "text_encoder_2");
        } else {
            OPENVINO_THROW("Unsupported '", t5_text_encoder, "' text encoder type");
        }

        const std::string vae = data["vae"][1].get<std::string>();
        if (vae == "AutoencoderKL") {
            if (m_pipeline_type == PipelineType::TEXT_2_IMAGE)
                m_vae = std::make_shared<AutoencoderKL>(root_dir / "vae_decoder");
            else if (m_pipeline_type == PipelineType::IMAGE_2_IMAGE || m_pipeline_type == PipelineType::INPAINTING) {
                m_vae = std::make_shared<AutoencoderKL>(root_dir / "vae_encoder", root_dir / "vae_decoder");
            } else {
                OPENVINO_ASSERT("Unsupported pipeline type");
            }
        } else {
            OPENVINO_THROW("Unsupported '", vae, "' VAE decoder type");
        }

        const std::string transformer = data["transformer"][1].get<std::string>();
        if (transformer == "FluxTransformer2DModel") {
            m_transformer = std::make_shared<FluxTransformer2DModel>(root_dir / "transformer");
        } else {
            OPENVINO_THROW("Unsupported '", transformer, "' Transformer type");
        }

        // initialize generation config
        initialize_generation_config(data["_class_name"].get<std::string>());
    }

    FluxPipeline(PipelineType pipeline_type,
                 const std::filesystem::path& root_dir,
                 const std::string& device,
                 const ov::AnyMap& properties)
        : FluxPipeline(pipeline_type) {
        const std::filesystem::path model_index_path = root_dir / "model_index.json";
        std::ifstream file(model_index_path);
        OPENVINO_ASSERT(file.is_open(), "Failed to open ", model_index_path);

        nlohmann::json data = nlohmann::json::parse(file);
        using utils::read_json_param;

        set_scheduler(Scheduler::from_config(root_dir / "scheduler/scheduler_config.json"));

        auto updated_properties = update_adapters_in_properties(properties, &FluxPipeline::derived_adapters);

        const std::string text_encoder = data["text_encoder"][1].get<std::string>();
        if (text_encoder == "CLIPTextModel") {
            m_clip_text_encoder = std::make_shared<CLIPTextModel>(root_dir / "text_encoder", device, *updated_properties);
        } else {
            OPENVINO_THROW("Unsupported '", text_encoder, "' text encoder type");
        }

        const std::string t5_text_encoder = data["text_encoder_2"][1].get<std::string>();
        if (t5_text_encoder == "T5EncoderModel") {
            m_t5_text_encoder = std::make_shared<T5EncoderModel>(root_dir / "text_encoder_2", device, *updated_properties);
        } else {
            OPENVINO_THROW("Unsupported '", t5_text_encoder, "' text encoder type");
        }

        const std::string vae = data["vae"][1].get<std::string>();
        if (vae == "AutoencoderKL") {
            if (m_pipeline_type == PipelineType::TEXT_2_IMAGE)
                m_vae = std::make_shared<AutoencoderKL>(root_dir / "vae_decoder", device, *updated_properties);
            else if (m_pipeline_type == PipelineType::IMAGE_2_IMAGE || m_pipeline_type == PipelineType::INPAINTING) {
                m_vae = std::make_shared<AutoencoderKL>(root_dir / "vae_encoder", root_dir / "vae_decoder", device, *updated_properties);
            } else {
                OPENVINO_ASSERT("Unsupported pipeline type");
            }
        } else {
            OPENVINO_THROW("Unsupported '", vae, "' VAE decoder type");
        }

        const std::string transformer = data["transformer"][1].get<std::string>();
        if (transformer == "FluxTransformer2DModel") {
            m_transformer = std::make_shared<FluxTransformer2DModel>(root_dir / "transformer", device, *updated_properties);
        } else {
            OPENVINO_THROW("Unsupported '", transformer, "' Transformer type");
        }

        // initialize generation config
        initialize_generation_config(data["_class_name"].get<std::string>());
        update_adapters_from_properties(properties, m_generation_config.adapters);
    }

    FluxPipeline(PipelineType pipeline_type,
                 const CLIPTextModel& clip_text_model,
                 const T5EncoderModel& t5_text_model,
                 const FluxTransformer2DModel& transformer,
                 const AutoencoderKL& vae)
        : FluxPipeline(pipeline_type) {
        m_clip_text_encoder = std::make_shared<CLIPTextModel>(clip_text_model);
        m_t5_text_encoder = std::make_shared<T5EncoderModel>(t5_text_model);
        m_vae = std::make_shared<AutoencoderKL>(vae);
        m_transformer = std::make_shared<FluxTransformer2DModel>(transformer);
        initialize_generation_config("FluxPipeline");
    }

    FluxPipeline(PipelineType pipeline_type, const FluxPipeline& pipe) :
        FluxPipeline(pipe) {
        OPENVINO_ASSERT(!pipe.is_inpainting_model(), "Cannot create ",
            pipeline_type == PipelineType::TEXT_2_IMAGE ? "'Text2ImagePipeline'" : "'Image2ImagePipeline'", " from InpaintingPipeline with inpainting model");

        m_pipeline_type = pipeline_type;
        initialize_generation_config("FluxPipeline");
    }

    void reshape(const int num_images_per_prompt,
                 const int height,
                 const int width,
                 const float guidance_scale) override {
        check_image_size(height, width);

        m_clip_text_encoder->reshape(1);
        m_t5_text_encoder->reshape(1, m_generation_config.max_sequence_length);
        m_transformer->reshape(num_images_per_prompt, height, width, m_generation_config.max_sequence_length);

        m_vae->reshape(num_images_per_prompt, height, width);
    }

    void compile(const std::string& device, const ov::AnyMap& properties) override {
        update_adapters_from_properties(properties, m_generation_config.adapters);
        auto updated_properties = update_adapters_in_properties(properties, &FluxPipeline::derived_adapters);
        m_clip_text_encoder->compile(device, *updated_properties);
        m_t5_text_encoder->compile(device, *updated_properties);
        m_vae->compile(device, *updated_properties);
        m_transformer->compile(device, *updated_properties);
    }

    void compute_hidden_states(const std::string& positive_prompt, const ImageGenerationConfig& generation_config) override {
        // encode_prompt
        std::string prompt_2_str = generation_config.prompt_2 != std::nullopt ? *generation_config.prompt_2 : positive_prompt;

        m_clip_text_encoder->infer(positive_prompt, {}, false);
        ov::Tensor pooled_prompt_embeds = m_clip_text_encoder->get_output_tensor(1);
        ov::Tensor prompt_embeds = m_t5_text_encoder->infer(prompt_2_str, "", false, generation_config.max_sequence_length);

        pooled_prompt_embeds = numpy_utils::repeat(pooled_prompt_embeds, generation_config.num_images_per_prompt);
        prompt_embeds = numpy_utils::repeat(prompt_embeds, generation_config.num_images_per_prompt);

        // text_ids = torch.zeros(prompt_embeds.shape[1], 3)
        ov::Shape text_ids_shape = {prompt_embeds.get_shape()[1], 3};
        ov::Tensor text_ids(ov::element::f32, text_ids_shape);
        std::fill_n(text_ids.data<float>(), text_ids.get_size(), 0.0f);

        const size_t num_channels_latents = m_transformer->get_config().in_channels / 4;
        const size_t vae_scale_factor = m_vae->get_vae_scale_factor();
        size_t height = generation_config.height / vae_scale_factor;
        size_t width = generation_config.width / vae_scale_factor;

        ov::Tensor latent_image_ids = prepare_latent_image_ids(generation_config.num_images_per_prompt, height / 2, width / 2);

        if (m_transformer->get_config().guidance_embeds) {
            ov::Tensor guidance = ov::Tensor(ov::element::f32, {generation_config.num_images_per_prompt});
            std::fill_n(guidance.data<float>(), guidance.get_size(), static_cast<float>(generation_config.guidance_scale));
            m_transformer->set_hidden_states("guidance", guidance);
        }

        m_transformer->set_hidden_states("pooled_projections", pooled_prompt_embeds);
        m_transformer->set_hidden_states("encoder_hidden_states", prompt_embeds);
        m_transformer->set_hidden_states("txt_ids", text_ids);
        m_transformer->set_hidden_states("img_ids", latent_image_ids);
    }

    std::vector<float> get_timesteps(size_t num_inference_steps, float strength) {
        float init_timestep = std::min(static_cast<float>(num_inference_steps) * strength, static_cast<float>(num_inference_steps));
        size_t t_start = static_cast<size_t>(std::max(static_cast<float>(num_inference_steps) - init_timestep, 0.0f));

        std::vector<float> timesteps, m_scheduler_timesteps = m_scheduler->get_float_timesteps();
        for (size_t i = t_start; i < m_scheduler_timesteps.size(); ++i) {
            timesteps.push_back(m_scheduler_timesteps[i]);
        }

        m_scheduler->set_begin_index(t_start);

        return timesteps;
    }

    std::tuple<ov::Tensor, ov::Tensor, ov::Tensor, ov::Tensor> prepare_latents(ov::Tensor initial_image, const ImageGenerationConfig& generation_config) const override {
        const size_t vae_scale_factor = m_vae->get_vae_scale_factor();

        size_t num_channels_latents = m_transformer->get_config().in_channels / 4;
        size_t height = generation_config.height / vae_scale_factor;
        size_t width = generation_config.width / vae_scale_factor;

        ov::Shape latent_shape{generation_config.num_images_per_prompt,
                               num_channels_latents,
                               height,
                               width};
        ov::Tensor latent, noise, proccesed_image, image_latents;

        if (initial_image) {
            proccesed_image = m_image_resizer->execute(initial_image, generation_config.height, generation_config.width);
            proccesed_image = m_image_processor->execute(proccesed_image);

            image_latents = m_vae->encode(proccesed_image, generation_config.generator);
            noise = generation_config.generator->randn_tensor(latent_shape);

            latent = ov::Tensor(image_latents.get_element_type(), image_latents.get_shape());
            image_latents.copy_to(latent);

            m_scheduler->scale_noise(latent, m_latent_timestep, noise);
            latent = pack_latents(latent, generation_config.num_images_per_prompt, num_channels_latents, height, width);

            if (m_pipeline_type == PipelineType::INPAINTING) {
                noise = pack_latents(noise, generation_config.num_images_per_prompt, num_channels_latents, height, width);
                image_latents = pack_latents(image_latents, generation_config.num_images_per_prompt, num_channels_latents, height, width);
            }
        } else {
            noise = generation_config.generator->randn_tensor(latent_shape);
            latent = pack_latents(noise, generation_config.num_images_per_prompt, num_channels_latents, height, width);
        }

        return std::make_tuple(latent, proccesed_image, image_latents, noise);
    }

    void set_lora_adapters(std::optional<AdapterConfig> adapters) override {
        if(adapters) {
            if(auto updated_adapters = derived_adapters(*adapters)) {
                adapters = updated_adapters;
            }
            m_clip_text_encoder->set_adapters(adapters);
            m_transformer->set_adapters(adapters);
        }
    }

    std::tuple<ov::Tensor, ov::Tensor> prepare_mask_latents(ov::Tensor mask_image, ov::Tensor processed_image, const ImageGenerationConfig& generation_config) {
        OPENVINO_ASSERT(m_pipeline_type == PipelineType::INPAINTING, "'prepare_mask_latents' can be called for inpainting pipeline only");

        const size_t vae_scale_factor = m_vae->get_vae_scale_factor();
        ov::Shape target_shape = processed_image.get_shape();

        // Prepare mask latent variables
        ov::Tensor mask_condition = m_image_resizer->execute(mask_image, generation_config.height, generation_config.width);
        std::shared_ptr<IImageProcessor> mask_processor = mask_condition.get_shape()[3] == 1 ? m_mask_processor_gray : m_mask_processor_rgb;
        mask_condition = mask_processor->execute(mask_condition);

        size_t num_channels_latents = m_transformer->get_config().in_channels / 4;
        size_t height = generation_config.height / vae_scale_factor;
        size_t width = generation_config.width / vae_scale_factor;

        // resize mask to shape of latent space
        ov::Tensor mask = m_mask_resizer->execute(mask_condition, height, width);
        mask = numpy_utils::repeat(mask, generation_config.num_images_per_prompt);

        // Create masked image:
        // masked_image = init_image * (mask_condition < 0.5)
        ov::Tensor masked_image(ov::element::f32, processed_image.get_shape());
        const float * mask_condition_data = mask_condition.data<const float>();
        const float * processed_image_data = processed_image.data<const float>();
        float * masked_image_data = masked_image.data<float>();
        for (size_t i = 0, plane_size = mask_condition.get_shape()[2] * mask_condition.get_shape()[3]; i < mask_condition.get_size(); ++i) {
            masked_image_data[i + 0 * plane_size] = mask_condition_data[i] < 0.5f ? processed_image_data[i + 0 * plane_size] : 0.0f;
            masked_image_data[i + 1 * plane_size] = mask_condition_data[i] < 0.5f ? processed_image_data[i + 1 * plane_size] : 0.0f;
            masked_image_data[i + 2 * plane_size] = mask_condition_data[i] < 0.5f ? processed_image_data[i + 2 * plane_size] : 0.0f;
        }

        ov::Tensor masked_image_latent;
        // TODO: support is_inpainting_model() == true
        // masked_image_latent = m_vae->encode(masked_image, generation_config.generator);
        // // masked_image_latents = (masked_image_latents - self.vae.config.shift_factor) * self.vae.config.scaling_factor
        // float * masked_image_latent_data = masked_image_latent.data<float>();
        // for (size_t i = 0; i < masked_image_latent.get_size(); ++i) {
        //     masked_image_latent_data[i] = (masked_image_latent_data[i] - m_vae->get_config().shift_factor) * m_vae->get_config().scaling_factor;
        // }
        // masked_image_latent = pack_latents(masked_image_latent, generation_config.num_images_per_prompt, num_channels_latents, height, width);

        // mask.repeat(1, num_channels_latents, 1, 1)
        auto repeat_mask = [](const ov::Tensor& mask, size_t num_channels_latents) -> ov::Tensor {
            const ov::Shape& mask_shape = mask.get_shape();
            OPENVINO_ASSERT(mask_shape.size() == 4 && mask_shape[1] == 1, "Mask must have shape (batch_size, 1, height, width)");

            size_t batch_size = mask_shape[0], height = mask_shape[2], width = mask_shape[3];
            size_t spatial_size = height * width;

            ov::Shape target_shape = {batch_size, num_channels_latents, height, width};
            ov::Tensor repeated_mask(mask.get_element_type(), target_shape);

            const float* src_data = mask.data<float>();
            float* dst_data = repeated_mask.data<float>();

            for (size_t b = 0; b < batch_size; ++b) {
                const float* src_batch = src_data + b * spatial_size;  // Pointer to batch start
                float* dst_batch = dst_data + b * num_channels_latents * spatial_size;

                for (size_t c = 0; c < num_channels_latents; ++c) {
                    std::memcpy(dst_batch + c * spatial_size, src_batch, spatial_size * sizeof(float));
                }
            }

            return repeated_mask;
        };

        ov::Tensor repeated_mask = repeat_mask(mask, num_channels_latents);
        ov::Tensor mask_packed = pack_latents(repeated_mask, generation_config.num_images_per_prompt, num_channels_latents, height, width);

        return std::make_tuple(mask_packed, masked_image_latent);
    }

    ov::Tensor generate(const std::string& positive_prompt,
                        ov::Tensor initial_image,
                        ov::Tensor mask_image,
                        const ov::AnyMap& properties) override {
        m_custom_generation_config = m_generation_config;
        m_custom_generation_config.update_generation_config(properties);

        // Use callback if defined
        std::function<bool(size_t, size_t, ov::Tensor&)> callback = nullptr;
        auto callback_iter = properties.find(ov::genai::callback.name());
        if (callback_iter != properties.end()) {
            callback = callback_iter->second.as<std::function<bool(size_t, size_t, ov::Tensor&)>>();
        }

        const size_t vae_scale_factor = m_vae->get_vae_scale_factor();
        const auto& transformer_config = m_transformer->get_config();

        if (m_custom_generation_config.height < 0)
            compute_dim(m_custom_generation_config.height, initial_image, 1 /* assume NHWC */);
        if (m_custom_generation_config.width < 0)
            compute_dim(m_custom_generation_config.width, initial_image, 2 /* assume NHWC */);

        check_inputs(m_custom_generation_config, initial_image);

        set_lora_adapters(m_custom_generation_config.adapters);

        compute_hidden_states(positive_prompt, m_custom_generation_config);

        size_t image_seq_len = (m_custom_generation_config.height / vae_scale_factor / 2) *
                               (m_custom_generation_config.width / vae_scale_factor / 2);
        float mu = m_scheduler->calculate_shift(image_seq_len);
        float linspace_end = 1.0f / m_custom_generation_config.num_inference_steps;
        std::vector<float> sigmas = numpy_utils::linspace<float>(1.0f, linspace_end, m_custom_generation_config.num_inference_steps, true);
        m_scheduler->set_timesteps_with_sigma(sigmas, mu);

        std::vector<float> timesteps;
        if (m_pipeline_type == PipelineType::TEXT_2_IMAGE) {
            timesteps = m_scheduler->get_float_timesteps();
        } else {
            timesteps = get_timesteps(m_custom_generation_config.num_inference_steps, m_custom_generation_config.strength);
        }
        m_latent_timestep = timesteps[0];

        ov::Tensor latents, processed_image, image_latent, noise;
        std::tie(latents, processed_image, image_latent, noise) = prepare_latents(initial_image, m_custom_generation_config);

        // prepare mask latents
        ov::Tensor mask, masked_image_latent;
        if (m_pipeline_type == PipelineType::INPAINTING) {
            std::tie(mask, masked_image_latent) = prepare_mask_latents(mask_image, processed_image, m_custom_generation_config);
        }

        // 6. Denoising loop
        ov::Tensor timestep(ov::element::f32, {1});
        float* timestep_data = timestep.data<float>();

        for (size_t inference_step = 0; inference_step < timesteps.size(); ++inference_step) {
            timestep_data[0] = timesteps[inference_step] / 1000.0f;

            ov::Tensor noise_pred_tensor = m_transformer->infer(latents, timestep);

            auto scheduler_step_result = m_scheduler->step(noise_pred_tensor, latents, inference_step, m_custom_generation_config.generator);
            latents = scheduler_step_result["latent"];

            if (m_pipeline_type == PipelineType::INPAINTING) {
                blend_latents(latents, image_latent, mask, noise, inference_step);
            }

            if (callback && callback(inference_step, timesteps.size(), latents)) {
                return ov::Tensor(ov::element::u8, {});
            }
        }

        latents = unpack_latents(latents, m_custom_generation_config.height, m_custom_generation_config.width, vae_scale_factor);
        return m_vae->decode(latents);
    }

    ov::Tensor decode(const ov::Tensor latent) override {
        ov::Tensor unpacked_latent = unpack_latents(latent,
                                     m_custom_generation_config.height,
                                     m_custom_generation_config.width,
                                     m_vae->get_vae_scale_factor());
        return m_vae->decode(unpacked_latent);
    }

private:
    bool is_inpainting_model() const {
        assert(m_transformer != nullptr);
        assert(m_vae != nullptr);
        return m_transformer->get_config().in_channels == (m_vae->get_config().latent_channels * 2 + 1);
    }

    void compute_dim(int64_t & generation_config_value, ov::Tensor initial_image, int dim_idx) {
        const size_t vae_scale_factor = m_vae->get_vae_scale_factor();
        const auto& transformer_config = m_transformer->get_config();

        if (generation_config_value < 0)
            generation_config_value = transformer_config.m_default_sample_size * vae_scale_factor;
    }

    void initialize_generation_config(const std::string& class_name) override {
        assert(m_transformer != nullptr);
        assert(m_vae != nullptr);

        const auto& transformer_config = m_transformer->get_config();
        const size_t vae_scale_factor = m_vae->get_vae_scale_factor();

        m_generation_config = ImageGenerationConfig();

        m_generation_config.height = transformer_config.m_default_sample_size * vae_scale_factor;
        m_generation_config.width = transformer_config.m_default_sample_size * vae_scale_factor;

        if (class_name == "FluxPipeline" || class_name == "FluxImg2ImgPipeline" || class_name == "FluxInpaintPipeline" ) {
            if (m_pipeline_type == PipelineType::TEXT_2_IMAGE) {
                m_generation_config.guidance_scale = 3.5f;
                m_generation_config.num_inference_steps = 28;
                m_generation_config.strength = 1.0f;
            } else if (m_pipeline_type == PipelineType::IMAGE_2_IMAGE || m_pipeline_type == PipelineType::INPAINTING) {
                m_generation_config.guidance_scale = 7.0f;
                m_generation_config.num_inference_steps = 28;
                m_generation_config.strength = 0.6f;
            }
            m_generation_config.max_sequence_length = 512;
        } else {
            OPENVINO_THROW("Unsupported class_name '", class_name, "'. Please, contact OpenVINO GenAI developers");
        }
    }

    void check_image_size(const int height, const int width) const override {
        assert(m_transformer != nullptr);
        const size_t vae_scale_factor = m_vae->get_vae_scale_factor();
        OPENVINO_ASSERT((height % vae_scale_factor == 0 || height < 0) && (width % vae_scale_factor == 0 || width < 0),
                        "Both 'width' and 'height' must be divisible by ",
                        vae_scale_factor);
    }

    void check_inputs(const ImageGenerationConfig& generation_config, ov::Tensor initial_image) const override {
        check_image_size(generation_config.width, generation_config.height);

        OPENVINO_ASSERT(generation_config.max_sequence_length <= 512, "T5's 'max_sequence_length' must be less or equal to 512");

        OPENVINO_ASSERT(generation_config.negative_prompt == std::nullopt, "Negative prompt is not used by FluxPipeline");
        OPENVINO_ASSERT(generation_config.negative_prompt_2 == std::nullopt, "Negative prompt 2 is not used by FluxPipeline");
        OPENVINO_ASSERT(generation_config.negative_prompt_3 == std::nullopt, "Negative prompt 3 is not used by FluxPipeline");
        OPENVINO_ASSERT(generation_config.prompt_3 == std::nullopt, "Prompt 3 is not used by FluxPipeline");

        if ((m_pipeline_type == PipelineType::IMAGE_2_IMAGE || m_pipeline_type == PipelineType::INPAINTING) && initial_image) {
            OPENVINO_ASSERT(generation_config.strength >= 0.0f && generation_config.strength <= 1.0f,
                "'Strength' generation parameter must be withion [0, 1] range");
        } else {
            OPENVINO_ASSERT(generation_config.strength == 1.0f, "'Strength' generation parameter must be 1.0f for Text 2 image pipeline");
            OPENVINO_ASSERT(!initial_image, "Internal error: initial_image must be empty for Text 2 image pipeline");
        }
    }

<<<<<<< HEAD
    // Returns non-empty updated adapters iff they are required to be updated
    static std::optional<AdapterConfig> derived_adapters(const AdapterConfig& adapters) {
        return ov::genai::derived_adapters(adapters, flux_adapter_normalization);
=======
    void blend_latents(ov::Tensor latents,
                       const ov::Tensor image_latent,
                       const ov::Tensor mask,
                       const ov::Tensor noise,
                       size_t inference_step) override {
        OPENVINO_ASSERT(m_pipeline_type == PipelineType::INPAINTING, "'blend_latents' can be called for inpainting pipeline only");
        OPENVINO_ASSERT(image_latent.get_shape() == latents.get_shape(),
                        "Shapes for current", latents.get_shape(), "and initial image latents ", image_latent.get_shape(), " must match");

        ov::Tensor init_latents_proper(image_latent.get_element_type(), image_latent.get_shape());
        image_latent.copy_to(init_latents_proper);

        std::vector<float> timesteps = m_scheduler->get_float_timesteps();
        if (inference_step < timesteps.size() - 1) {
            float noise_timestep = timesteps[inference_step + 1];
            m_scheduler->scale_noise(init_latents_proper, noise_timestep, noise);
        }

        float * latents_data = latents.data<float>();
        const float * mask_data = mask.data<float>();
        const float * init_latents_proper_data = init_latents_proper.data<float>();
        for (size_t i = 0; i < latents.get_size(); ++i) {
            latents_data[i] = (1.0f - mask_data[i]) * init_latents_proper_data[i] + mask_data[i] * latents_data[i];
        }
>>>>>>> b4632abe
    }

    std::shared_ptr<FluxTransformer2DModel> m_transformer = nullptr;
    std::shared_ptr<CLIPTextModel> m_clip_text_encoder = nullptr;
    std::shared_ptr<T5EncoderModel> m_t5_text_encoder = nullptr;
    std::shared_ptr<AutoencoderKL> m_vae = nullptr;
    std::shared_ptr<IImageProcessor> m_image_processor = nullptr, m_mask_processor_rgb = nullptr, m_mask_processor_gray = nullptr;
    std::shared_ptr<ImageResizer> m_image_resizer = nullptr, m_mask_resizer = nullptr;
    ImageGenerationConfig m_custom_generation_config;

    float m_latent_timestep = -1;
};

}  // namespace genai
}  // namespace ov<|MERGE_RESOLUTION|>--- conflicted
+++ resolved
@@ -599,11 +599,6 @@
         }
     }
 
-<<<<<<< HEAD
-    // Returns non-empty updated adapters iff they are required to be updated
-    static std::optional<AdapterConfig> derived_adapters(const AdapterConfig& adapters) {
-        return ov::genai::derived_adapters(adapters, flux_adapter_normalization);
-=======
     void blend_latents(ov::Tensor latents,
                        const ov::Tensor image_latent,
                        const ov::Tensor mask,
@@ -628,7 +623,11 @@
         for (size_t i = 0; i < latents.get_size(); ++i) {
             latents_data[i] = (1.0f - mask_data[i]) * init_latents_proper_data[i] + mask_data[i] * latents_data[i];
         }
->>>>>>> b4632abe
+    }
+
+    // Returns non-empty updated adapters iff they are required to be updated
+    static std::optional<AdapterConfig> derived_adapters(const AdapterConfig& adapters) {
+        return ov::genai::derived_adapters(adapters, flux_adapter_normalization);
     }
 
     std::shared_ptr<FluxTransformer2DModel> m_transformer = nullptr;
