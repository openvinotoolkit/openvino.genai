--- conflicted
+++ resolved
@@ -313,7 +313,7 @@
 
     ov::Tensor generate(const std::string& positive_prompt,
                         ov::Tensor initial_image,
-                        ov::Tensor mask,
+                        ov::Tensor mask_image,
                         const ov::AnyMap& properties) override {
         m_custom_generation_config = m_generation_config;
         m_custom_generation_config.update_generation_config(properties);
@@ -325,7 +325,7 @@
 
         if (!initial_image) {
             // in case of typical text to image generation, we need to ignore 'strength'
-            generation_config.strength = 1.0f;
+            m_custom_generation_config.strength = 1.0f;
         }
 
         const size_t vae_scale_factor = m_vae->get_vae_scale_factor();
@@ -338,20 +338,7 @@
 
         check_inputs(m_custom_generation_config, initial_image);
 
-<<<<<<< HEAD
-        ov::Tensor prompt_embeds_out = m_t5_text_encoder->infer(prompt_2_str, generation_config.max_sequence_length);
-
-        ov::Tensor pooled_prompt_embeds, prompt_embeds;
-        if (generation_config.num_images_per_prompt == 1) {
-            pooled_prompt_embeds = pooled_prompt_embeds_out;
-            prompt_embeds = prompt_embeds_out;
-        } else {
-            pooled_prompt_embeds = repeat(pooled_prompt_embeds_out, generation_config.num_images_per_prompt);
-            prompt_embeds = repeat(prompt_embeds_out, generation_config.num_images_per_prompt);
-        }
-=======
         compute_hidden_states(positive_prompt, m_custom_generation_config);
->>>>>>> cd05c8eb
 
         ov::Tensor latents = prepare_latents(initial_image, m_custom_generation_config);
 
