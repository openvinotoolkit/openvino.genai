--- conflicted
+++ resolved
@@ -252,19 +252,11 @@
     
     void compute_hidden_states(const std::string& positive_prompt, const ImageGenerationConfig& generation_config) override {
         // encode_prompt
-        std::string prompt_2_str =
-            generation_config.prompt_2 != std::nullopt ? *generation_config.prompt_2 : positive_prompt;
-
-<<<<<<< HEAD
+        std::string prompt_2_str = generation_config.prompt_2 != std::nullopt ? *generation_config.prompt_2 : positive_prompt;
+
         m_clip_text_encoder->infer(positive_prompt, {}, false);
         ov::Tensor pooled_prompt_embeds = m_clip_text_encoder->get_output_tensor(1);
-        ov::Tensor prompt_embeds = m_t5_text_encoder->infer(prompt_2_str, generation_config.max_sequence_length);
-=======
-        m_clip_text_encoder->infer(positive_prompt, "", false);
-        ov::Tensor pooled_prompt_embeds_out = m_clip_text_encoder->get_output_tensor(1);
-
-        ov::Tensor prompt_embeds_out = m_t5_text_encoder->infer(prompt_2_str, "", false, generation_config.max_sequence_length);
->>>>>>> 00bf3e9e
+        ov::Tensor prompt_embeds = m_t5_text_encoder->infer(prompt_2_str, "", false, generation_config.max_sequence_length);
 
         pooled_prompt_embeds = numpy_utils::repeat(pooled_prompt_embeds, generation_config.num_images_per_prompt);
         prompt_embeds = numpy_utils::repeat(prompt_embeds, generation_config.num_images_per_prompt);
@@ -272,7 +264,7 @@
         // text_ids = torch.zeros(prompt_embeds.shape[1], 3)
         ov::Shape text_ids_shape = {prompt_embeds.get_shape()[1], 3};
         ov::Tensor text_ids(ov::element::f32, text_ids_shape);
-        std::fill_n(text_ids.data<float>(), text_ids_shape[0] * text_ids_shape[1], 0.0f);
+        std::fill_n(text_ids.data<float>(), text_ids.get_size(), 0.0f);
 
         const size_t num_channels_latents = m_transformer->get_config().in_channels / 4;
         const size_t vae_scale_factor = m_vae->get_vae_scale_factor();
