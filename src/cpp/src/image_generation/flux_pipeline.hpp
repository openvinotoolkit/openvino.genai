--- conflicted
+++ resolved
@@ -323,13 +323,6 @@
         m_custom_generation_config = m_generation_config;
         m_custom_generation_config.update_generation_config(properties);
 
-<<<<<<< HEAD
-=======
-        if (!initial_image) {
-            // in case of typical text to image generation, we need to ignore 'strength'
-            m_custom_generation_config.strength = 1.0f;
-        }
-
         // Use callback if defined
         std::function<bool(size_t, size_t, ov::Tensor&)> callback = nullptr;
         auto callback_iter = properties.find(ov::genai::callback.name());
@@ -337,7 +330,6 @@
             callback = callback_iter->second.as<std::function<bool(size_t, size_t, ov::Tensor&)>>();
         }
 
->>>>>>> d17f7168
         const size_t vae_scale_factor = m_vae->get_vae_scale_factor();
         const auto& transformer_config = m_transformer->get_config();
 
