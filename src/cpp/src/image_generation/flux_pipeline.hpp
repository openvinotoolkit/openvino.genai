// Copyright (C) 2023-2024 Intel Corporation
// SPDX-License-Identifier: Apache-2.0

#include <cassert>
#include <ctime>

#include "image_generation/diffusion_pipeline.hpp"
#include "image_generation/numpy_utils.hpp"
#include "openvino/genai/image_generation/autoencoder_kl.hpp"
#include "openvino/genai/image_generation/clip_text_model.hpp"
#include "utils.hpp"

namespace {

ov::Tensor pack_latents(const ov::Tensor latents, size_t batch_size, size_t num_channels_latents, size_t height, size_t width) {
    size_t h_half = height / 2, w_half = width / 2;

    // Reshape to (batch_size, (height // 2) * (width // 2), num_channels_latents * 4)
    ov::Shape final_shape = {batch_size, h_half * w_half, num_channels_latents * 4};
    ov::Tensor permuted_latents = ov::Tensor(latents.get_element_type(), final_shape);

    OPENVINO_ASSERT(latents.get_size() == permuted_latents.get_size(), "Incorrect target shape, tensors must have the same sizes");

    float* src_data = latents.data<float>();
    float* dst_data = permuted_latents.data<float>();

    // Permute to (0, 2, 4, 1, 3, 5)
    for (size_t b = 0; b < batch_size; ++b) {
        for (size_t h2 = 0; h2 < h_half; ++h2) {
            for (size_t w2 = 0; w2 < w_half; ++w2) {
                for (size_t c = 0; c < num_channels_latents; ++c) {
                    for (size_t h3 = 0; h3 < 2; ++h3) {
                        for (size_t w3 = 0; w3 < 2; ++w3) {
                            size_t src_index = ((b * num_channels_latents + c) * h_half + h2) * 2 * w_half * 2 + (h3 * w_half + w2) * 2 + w3;
                            size_t dst_index = ((b * h_half + h2) * w_half + w2) * num_channels_latents * 4 + (c * 4 + h3 * 2 + w3);

                            dst_data[dst_index] = src_data[src_index];
                        }
                    }
                }
            }
        }
    }

    return permuted_latents;
}

ov::Tensor unpack_latents(const ov::Tensor& latents, size_t height, size_t width, size_t vae_scale_factor) {
    ov::Shape latents_shape = latents.get_shape();
    size_t batch_size = latents_shape[0], channels = latents_shape[2];

    height /= vae_scale_factor;
    width /= vae_scale_factor;

    // latents.view(batch_size, height // 2, width // 2, channels // 4, 2, 2)
    size_t h_half = height / 2;
    size_t w_half = width / 2;
    size_t c_quarter = channels / 4;

    // Reshape to (batch_size, channels // (2 * 2), height, width)
    ov::Shape final_shape = {batch_size, c_quarter, height, width};
    ov::Tensor permuted_latents(latents.get_element_type(), final_shape);

    OPENVINO_ASSERT(latents.get_size() == permuted_latents.get_size(), "Incorrect target shape, tensors must have the same sizes");

    const float* src_data = latents.data<float>();
    float* dst_data = permuted_latents.data<float>();

    // Permutation to (0, 3, 1, 4, 2, 5)
    for (size_t b = 0; b < batch_size; ++b) {
        for (size_t c4 = 0; c4 < c_quarter; ++c4) {
            for (size_t h2 = 0; h2 < h_half; ++h2) {
                for (size_t h3 = 0; h3 < 2; ++h3) {
                    for (size_t w2 = 0; w2 < w_half; ++w2) {
                        for (size_t w3 = 0; w3 < 2; ++w3) {
                            size_t reshaped_index = (((b * h_half + h2) * w_half + w2) * c_quarter + c4) * 4 + h3 * 2 + w3;
                            size_t final_index = (b * c_quarter * height * width) + (c4 * height * width) + (h2 * 2 + h3) * width + (w2 * 2 + w3);

                            dst_data[final_index] = src_data[reshaped_index];
                        }
                    }
                }
            }
        }
    }

    return permuted_latents;
}

ov::Tensor prepare_latent_image_ids(size_t batch_size, size_t height, size_t width) {
    ov::Tensor latent_image_ids(ov::element::f32, {height * width, 3});
    auto* data = latent_image_ids.data<float>();

    std::fill(data, data + height * width * 3, 0.0);

    for (size_t i = 0; i < height; ++i) {
        for (size_t j = 0; j < width; ++j) {
            data[(i * width + j) * 3 + 1] = static_cast<float>(i);
            data[(i * width + j) * 3 + 2] = static_cast<float>(j);
        }
    }

    return latent_image_ids;
}

}  // namespace

namespace ov {
namespace genai {

class FluxPipeline : public DiffusionPipeline {
public:
    FluxPipeline(PipelineType pipeline_type, const std::filesystem::path& root_dir) : DiffusionPipeline(pipeline_type) {
        const std::filesystem::path model_index_path = root_dir / "model_index.json";
        std::ifstream file(model_index_path);
        OPENVINO_ASSERT(file.is_open(), "Failed to open ", model_index_path);

        nlohmann::json data = nlohmann::json::parse(file);
        using utils::read_json_param;

        set_scheduler(Scheduler::from_config(root_dir / "scheduler/scheduler_config.json"));

        const std::string text_encoder = data["text_encoder"][1].get<std::string>();
        if (text_encoder == "CLIPTextModel") {
            m_clip_text_encoder = std::make_shared<CLIPTextModel>(root_dir / "text_encoder");
        } else {
            OPENVINO_THROW("Unsupported '", text_encoder, "' text encoder type");
        }

        const std::string t5_text_encoder = data["text_encoder_2"][1].get<std::string>();
        if (t5_text_encoder == "T5EncoderModel") {
            m_t5_text_encoder = std::make_shared<T5EncoderModel>(root_dir / "text_encoder_2");
        } else {
            OPENVINO_THROW("Unsupported '", t5_text_encoder, "' text encoder type");
        }

        const std::string vae = data["vae"][1].get<std::string>();
        if (vae == "AutoencoderKL") {
            m_vae = std::make_shared<AutoencoderKL>(root_dir / "vae_decoder");
        } else {
            OPENVINO_THROW("Unsupported '", vae, "' VAE decoder type");
        }

        const std::string transformer = data["transformer"][1].get<std::string>();
        if (transformer == "FluxTransformer2DModel") {
            m_transformer = std::make_shared<FluxTransformer2DModel>(root_dir / "transformer");
        } else {
            OPENVINO_THROW("Unsupported '", transformer, "'Transformer type");
        }

        // initialize generation config
        initialize_generation_config(data["_class_name"].get<std::string>());
    }

    FluxPipeline(PipelineType pipeline_type,
                 const std::filesystem::path& root_dir,
                 const std::string& device,
                 const ov::AnyMap& properties)
        : DiffusionPipeline(pipeline_type) {
        const std::filesystem::path model_index_path = root_dir / "model_index.json";
        std::ifstream file(model_index_path);
        OPENVINO_ASSERT(file.is_open(), "Failed to open ", model_index_path);

        nlohmann::json data = nlohmann::json::parse(file);
        using utils::read_json_param;

        set_scheduler(Scheduler::from_config(root_dir / "scheduler/scheduler_config.json"));

        const std::string text_encoder = data["text_encoder"][1].get<std::string>();
        if (text_encoder == "CLIPTextModel") {
            m_clip_text_encoder = std::make_shared<CLIPTextModel>(root_dir / "text_encoder", device, properties);
        } else {
            OPENVINO_THROW("Unsupported '", text_encoder, "' text encoder type");
        }

        const std::string t5_text_encoder = data["text_encoder_2"][1].get<std::string>();
        if (t5_text_encoder == "T5EncoderModel") {
            m_t5_text_encoder = std::make_shared<T5EncoderModel>(root_dir / "text_encoder_2", device, properties);
        } else {
            OPENVINO_THROW("Unsupported '", t5_text_encoder, "' text encoder type");
        }

        const std::string vae = data["vae"][1].get<std::string>();
        if (vae == "AutoencoderKL") {
            m_vae = std::make_shared<AutoencoderKL>(root_dir / "vae_decoder", device, properties);
        } else {
            OPENVINO_THROW("Unsupported '", vae, "' VAE decoder type");
        }

        const std::string transformer = data["transformer"][1].get<std::string>();
        if (transformer == "FluxTransformer2DModel") {
            m_transformer = std::make_shared<FluxTransformer2DModel>(root_dir / "transformer", device, properties);
        } else {
            OPENVINO_THROW("Unsupported '", transformer, "'Transformer type");
        }

        // initialize generation config
        initialize_generation_config(data["_class_name"].get<std::string>());
        update_adapters_from_properties(properties, m_generation_config.adapters);
    }

    FluxPipeline(PipelineType pipeline_type,
                 const CLIPTextModel& clip_text_model,
                 const T5EncoderModel& t5_text_model,
                 const FluxTransformer2DModel& transformer,
                 const AutoencoderKL& vae)
        : DiffusionPipeline(pipeline_type),
          m_clip_text_encoder(std::make_shared<CLIPTextModel>(clip_text_model)),
          m_t5_text_encoder(std::make_shared<T5EncoderModel>(t5_text_model)),
          m_vae(std::make_shared<AutoencoderKL>(vae)),
          m_transformer(std::make_shared<FluxTransformer2DModel>(transformer)) {
        initialize_generation_config("FluxPipeline");
    }

    void reshape(const int num_images_per_prompt,
                 const int height,
                 const int width,
                 const float guidance_scale) override {
        check_image_size(height, width);

        m_clip_text_encoder->reshape(1);

        // TODO: max_sequence_length cannot be specified easily outside, only via:
        //   Text2ImagePipeline pipe("/path");
        //   ImageGenerationConfig default_config = pipe.get_generation_config();
        //   default_config.max_sequence_length = 30;
        //   pipe.set_generation_config(default_config);
        //   pipe.reshape(1, 512, 512, default_config.guidance_scale);
        m_t5_text_encoder->reshape(1, m_generation_config.max_sequence_length);
        m_transformer->reshape(num_images_per_prompt, height, width, m_generation_config.max_sequence_length);

        m_vae->reshape(num_images_per_prompt, height, width);
    }

    void compile(const std::string& device, const ov::AnyMap& properties) override {
        update_adapters_from_properties(properties, m_generation_config.adapters);
        m_clip_text_encoder->compile(device, properties);
        m_t5_text_encoder->compile(device, properties);
        m_vae->compile(device, properties);
        m_transformer->compile(device, properties);
    }

    void compute_hidden_states(const std::string& positive_prompt, const ImageGenerationConfig& generation_config) override {
        // encode_prompt
        std::string prompt_2_str =
            generation_config.prompt_2 != std::nullopt ? *generation_config.prompt_2 : positive_prompt;

        m_clip_text_encoder->infer(positive_prompt, "", false);
        ov::Tensor pooled_prompt_embeds_out = m_clip_text_encoder->get_output_tensor(1);

        ov::Tensor prompt_embeds_out = m_t5_text_encoder->infer(prompt_2_str, "", false, generation_config.max_sequence_length);

        ov::Tensor pooled_prompt_embeds, prompt_embeds;
        if (generation_config.num_images_per_prompt == 1) {
            pooled_prompt_embeds = pooled_prompt_embeds_out;
            prompt_embeds = prompt_embeds_out;
        } else {
            pooled_prompt_embeds = numpy_utils::repeat(pooled_prompt_embeds_out, generation_config.num_images_per_prompt);
            prompt_embeds = numpy_utils::repeat(prompt_embeds_out, generation_config.num_images_per_prompt);
        }

        // text_ids = torch.zeros(prompt_embeds.shape[1], 3)
        ov::Shape text_ids_shape = {prompt_embeds.get_shape()[1], 3};
        ov::Tensor text_ids(ov::element::f32, text_ids_shape);
        std::fill_n(text_ids.data<float>(), text_ids_shape[0] * text_ids_shape[1], 0.0f);

        const size_t num_channels_latents = m_transformer->get_config().in_channels / 4;
        const size_t vae_scale_factor = m_vae->get_vae_scale_factor();
        size_t height = generation_config.height / vae_scale_factor;
        size_t width = generation_config.width / vae_scale_factor;

        ov::Tensor latent_image_ids = prepare_latent_image_ids(generation_config.num_images_per_prompt, height / 2, width / 2);

<<<<<<< HEAD
        // add guidance tensor if input exist
        auto input_names = m_transformer->get_config().m_model_input_names;
        if (std::find(input_names.begin(), input_names.end(), "guidance") != input_names.end()) {
            ov::Tensor guidance = ov::Tensor(ov::element::f32, {generation_config.num_images_per_prompt});
            std::fill_n(guidance.data<float>(), guidance.get_size(), static_cast<float>(m_generation_config.guidance_scale));
=======
        if (m_transformer->get_config().guidance_embeds) {
            ov::Tensor guidance = ov::Tensor(ov::element::f32, {generation_config.num_images_per_prompt});
            std::fill_n(guidance.data<float>(), guidance.get_size(), static_cast<float>(generation_config.guidance_scale));
>>>>>>> d465c5bc
            m_transformer->set_hidden_states("guidance", guidance);
        }

        m_transformer->set_hidden_states("pooled_projections", pooled_prompt_embeds);
        m_transformer->set_hidden_states("encoder_hidden_states", prompt_embeds);
        m_transformer->set_hidden_states("txt_ids", text_ids);
        m_transformer->set_hidden_states("img_ids", latent_image_ids);
    }

    ov::Tensor prepare_latents(ov::Tensor initial_image,
                               const ImageGenerationConfig& generation_config) const override {
        const size_t vae_scale_factor = m_vae->get_vae_scale_factor();

        size_t num_channels_latents = m_transformer->get_config().in_channels / 4;
        size_t height = generation_config.height / vae_scale_factor;
        size_t width = generation_config.width / vae_scale_factor;

        ov::Shape latent_shape{generation_config.num_images_per_prompt,
                               num_channels_latents,
                               height,
                               width};

        ov::Tensor latents_input = generation_config.generator->randn_tensor(latent_shape);
        ov::Tensor latents = pack_latents(latents_input, generation_config.num_images_per_prompt, num_channels_latents, height, width);

        return latents;
    }

    ov::Tensor generate(const std::string& positive_prompt,
                        ov::Tensor initial_image,
                        const ov::AnyMap& properties) override {
        m_custom_generation_config = m_generation_config;
        m_custom_generation_config.update_generation_config(properties);

        if (!initial_image) {
            // in case of typical text to image generation, we need to ignore 'strength'
            m_custom_generation_config.strength = 1.0f;
        }

        const size_t vae_scale_factor = m_vae->get_vae_scale_factor();
        const auto& transformer_config = m_transformer->get_config();

        if (m_custom_generation_config.height < 0)
            m_custom_generation_config.height = transformer_config.m_default_sample_size * vae_scale_factor;
        if (m_custom_generation_config.width < 0)
            m_custom_generation_config.width = transformer_config.m_default_sample_size * vae_scale_factor;

        check_inputs(m_custom_generation_config, initial_image);

        m_clip_text_encoder->set_adapters(m_custom_generation_config.adapters);
        m_transformer->set_adapters(m_custom_generation_config.adapters);

        compute_hidden_states(positive_prompt, m_custom_generation_config);

        ov::Tensor latents = prepare_latents(initial_image, m_custom_generation_config);

        size_t image_seq_len = latents.get_shape()[1];
        float mu = m_scheduler->calculate_shift(image_seq_len);

        float linspace_end = 1.0f / m_custom_generation_config.num_inference_steps;
        std::vector<float> sigmas = numpy_utils::linspace<float>(1.0f, linspace_end, m_custom_generation_config.num_inference_steps, true);

        m_scheduler->set_timesteps_with_sigma(sigmas, mu);
        std::vector<float> timesteps = m_scheduler->get_float_timesteps();

        // Use callback if defined
        std::function<bool(size_t, ov::Tensor&)> callback;
        auto callback_iter = properties.find(ov::genai::callback.name());
        bool do_callback = callback_iter != properties.end();
        if (do_callback) {
            callback = callback_iter->second.as<std::function<bool(size_t, ov::Tensor&)>>();
        }

        // 6. Denoising loop
        ov::Tensor timestep(ov::element::f32, {1});
        float* timestep_data = timestep.data<float>();

        for (size_t inference_step = 0; inference_step < timesteps.size(); ++inference_step) {
            timestep_data[0] = timesteps[inference_step] / 1000;

            ov::Tensor noise_pred_tensor = m_transformer->infer(latents, timestep);

            auto scheduler_step_result = m_scheduler->step(noise_pred_tensor, latents, inference_step, m_custom_generation_config.generator);
            latents = scheduler_step_result["latent"];

            if (do_callback) {
                if (callback(inference_step, latents)) {
                    return ov::Tensor(ov::element::u8, {});
                }
            }
        }

        latents = unpack_latents(latents, m_custom_generation_config.height, m_custom_generation_config.width, vae_scale_factor);
        return m_vae->decode(latents);
    }

    ov::Tensor decode(const ov::Tensor latent) override {
        ov::Tensor unpacked_latent = unpack_latents(latent,
                                                m_custom_generation_config.height,
                                                m_custom_generation_config.width,
                                                m_vae->get_vae_scale_factor());
        return m_vae->decode(unpacked_latent);
    }

private:
    void initialize_generation_config(const std::string& class_name) override {
        assert(m_transformer != nullptr);
        assert(m_vae != nullptr);

        const auto& transformer_config = m_transformer->get_config();
        const size_t vae_scale_factor = m_vae->get_vae_scale_factor();

        m_generation_config.height = transformer_config.m_default_sample_size * vae_scale_factor;
        m_generation_config.width = transformer_config.m_default_sample_size * vae_scale_factor;

        if (class_name == "FluxPipeline") {
            m_generation_config.guidance_scale = 3.5f;
            m_generation_config.num_inference_steps = 28;
            m_generation_config.max_sequence_length = 512;
        } else {
            OPENVINO_THROW("Unsupported class_name '", class_name, "'. Please, contact OpenVINO GenAI developers");
        }
    }

    void check_image_size(const int height, const int width) const override {
        assert(m_transformer != nullptr);
        // const size_t vae_scale_factor = m_transformer->get_vae_scale_factor();
        const size_t vae_scale_factor = m_vae->get_vae_scale_factor();
        OPENVINO_ASSERT((height % vae_scale_factor == 0 || height < 0) && (width % vae_scale_factor == 0 || width < 0),
                        "Both 'width' and 'height' must be divisible by",
                        vae_scale_factor);
    }

    void check_inputs(const ImageGenerationConfig& generation_config, ov::Tensor initial_image) const override {
        check_image_size(generation_config.width, generation_config.height);

        OPENVINO_ASSERT(generation_config.max_sequence_length <= 512, "T5's 'max_sequence_length' must be less or equal to 512");

        OPENVINO_ASSERT(generation_config.negative_prompt == std::nullopt, "Negative prompt is not used by FluxPipeline");
        OPENVINO_ASSERT(generation_config.negative_prompt_2 == std::nullopt, "Negative prompt 2 is not used by FluxPipeline");
        OPENVINO_ASSERT(generation_config.negative_prompt_3 == std::nullopt, "Negative prompt 3 is not used by FluxPipeline");
        OPENVINO_ASSERT(generation_config.prompt_3 == std::nullopt, "Prompt 3 is not used by FluxPipeline");
    }

    std::shared_ptr<FluxTransformer2DModel> m_transformer = nullptr;
    std::shared_ptr<CLIPTextModel> m_clip_text_encoder = nullptr;
    std::shared_ptr<T5EncoderModel> m_t5_text_encoder = nullptr;
    std::shared_ptr<AutoencoderKL> m_vae = nullptr;
    ImageGenerationConfig m_custom_generation_config;
};

}  // namespace genai
}  // namespace ov<|MERGE_RESOLUTION|>--- conflicted
+++ resolved
@@ -271,17 +271,9 @@
 
         ov::Tensor latent_image_ids = prepare_latent_image_ids(generation_config.num_images_per_prompt, height / 2, width / 2);
 
-<<<<<<< HEAD
-        // add guidance tensor if input exist
-        auto input_names = m_transformer->get_config().m_model_input_names;
-        if (std::find(input_names.begin(), input_names.end(), "guidance") != input_names.end()) {
-            ov::Tensor guidance = ov::Tensor(ov::element::f32, {generation_config.num_images_per_prompt});
-            std::fill_n(guidance.data<float>(), guidance.get_size(), static_cast<float>(m_generation_config.guidance_scale));
-=======
         if (m_transformer->get_config().guidance_embeds) {
             ov::Tensor guidance = ov::Tensor(ov::element::f32, {generation_config.num_images_per_prompt});
             std::fill_n(guidance.data<float>(), guidance.get_size(), static_cast<float>(generation_config.guidance_scale));
->>>>>>> d465c5bc
             m_transformer->set_hidden_states("guidance", guidance);
         }
 
