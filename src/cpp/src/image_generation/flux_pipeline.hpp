--- conflicted
+++ resolved
@@ -503,15 +503,12 @@
             auto scheduler_step_result = m_scheduler->step(noise_pred_tensor, latents, inference_step, m_custom_generation_config.generator);
             latents = scheduler_step_result["latent"];
 
-<<<<<<< HEAD
             auto step_ms = ov::genai::PerfMetrics::get_microsec(std::chrono::steady_clock::now() - step_start);
             m_perf_metrics.raw_metrics.iteration_durations.emplace_back(MicroSeconds(step_ms));
-=======
             if (m_pipeline_type == PipelineType::INPAINTING) {
                 blend_latents(latents, image_latent, mask, noise, inference_step);
             }
 
->>>>>>> f93b92be
             if (callback && callback(inference_step, timesteps.size(), latents)) {
                 auto image = ov::Tensor(ov::element::u8, {});
                 m_perf_metrics.generate_duration =
@@ -522,15 +519,11 @@
         }
 
         latents = unpack_latents(latents, m_custom_generation_config.height, m_custom_generation_config.width, vae_scale_factor);
-<<<<<<< HEAD
         auto image = m_vae->decode(latents, infer_duration);
         m_perf_metrics.vae_decoder_inference_duration = infer_duration / 1000.0f;
         m_perf_metrics.generate_duration =
             std::chrono::duration_cast<std::chrono::milliseconds>(std::chrono::steady_clock::now() - gen_start).count();
         return image;
-=======
-        return m_vae->decode(latents);
->>>>>>> f93b92be
     }
 
     ov::Tensor decode(const ov::Tensor latent, float& infer_duration) override {
