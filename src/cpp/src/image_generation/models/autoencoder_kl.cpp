--- conflicted
+++ resolved
@@ -46,11 +46,7 @@
     ov::Tensor sample(std::shared_ptr<Generator> generator) const {
         OPENVINO_ASSERT(generator, "Generator must not be nullptr");
 
-<<<<<<< HEAD
-        ov::Tensor rand_tensor =  generator->randn_tensor(m_mean.get_shape());
-=======
         ov::Tensor rand_tensor = generator->randn_tensor(m_mean.get_shape());
->>>>>>> a99dc932
 
         float * rand_tensor_data = rand_tensor.data<float>();
         const float * mean_data = m_mean.data<float>();
