--- conflicted
+++ resolved
@@ -58,14 +58,8 @@
 
 T5EncoderModel& T5EncoderModel::compile(const std::string& device, const ov::AnyMap& properties) {
     OPENVINO_ASSERT(m_model, "Model has been already compiled. Cannot re-compile already compiled model");
-<<<<<<< HEAD
     ov::CompiledModel compiled_model = utils::singleton_core().compile_model(m_model, device, properties);
-=======
-    ov::Core core = utils::singleton_core();
-    ov::CompiledModel compiled_model;
-    compiled_model = core.compile_model(m_model, device, properties);
     ov::genai::utils::print_compiled_model_properties(compiled_model, "T5 encoder model");
->>>>>>> 9bcadf7f
     m_request = compiled_model.create_infer_request();
     // release the original model
     m_model.reset();
