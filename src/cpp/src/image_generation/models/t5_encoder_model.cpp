// Copyright (C) 2023-2024 Intel Corporation
// SPDX-License-Identifier: Apache-2.0

#include "openvino/genai/image_generation/t5_encoder_model.hpp"

#include <fstream>

#include "json_utils.hpp"
#include "lora_helper.hpp"
#include "utils.hpp"
#include "lora_helper.hpp"

namespace ov {
namespace genai {

std::filesystem::path get_tokenizer_path_by_text_encoder(const std::filesystem::path& text_encoder_path);

T5EncoderModel::T5EncoderModel(const std::filesystem::path& root_dir) :
    m_tokenizer(get_tokenizer_path_by_text_encoder(root_dir)) {
    m_model = utils::singleton_core().read_model(root_dir / "openvino_model.xml");
}

T5EncoderModel::T5EncoderModel(const std::filesystem::path& root_dir,
                             const std::string& device,
                             const ov::AnyMap& properties) :
    T5EncoderModel(root_dir) {
    compile(device, properties);
}

T5EncoderModel::T5EncoderModel(const std::string& model,
                               const Tensor& weights,
                               const Tokenizer& tokenizer) :
    m_tokenizer(tokenizer) {
    m_model = utils::singleton_core().read_model(model, weights);
}

T5EncoderModel::T5EncoderModel(const std::string& model,
                               const Tensor& weights,
                               const Tokenizer& tokenizer,
                               const std::string& device,
                               const ov::AnyMap& properties) :
    T5EncoderModel(model, weights, tokenizer) {
    compile(device, properties);
}

T5EncoderModel::T5EncoderModel(const T5EncoderModel&) = default;

T5EncoderModel& T5EncoderModel::reshape(int batch_size, int max_sequence_length) {
    OPENVINO_ASSERT(m_model, "Model has been already compiled. Cannot reshape already compiled model");

    ov::PartialShape input_shape = m_model->input(0).get_partial_shape();
    input_shape[0] = batch_size;
    input_shape[1] = max_sequence_length;
    std::map<size_t, ov::PartialShape> idx_to_shape{{0, input_shape}};
    m_model->reshape(idx_to_shape);

    return *this;
}

T5EncoderModel& T5EncoderModel::compile(const std::string& device, const ov::AnyMap& properties) {
    OPENVINO_ASSERT(m_model, "Model has been already compiled. Cannot re-compile already compiled model");
<<<<<<< HEAD
    ov::Core core = utils::singleton_core();
    ov::CompiledModel compiled_model;
    if (auto filtered_properties = extract_adapters_from_properties(properties)) {
        compiled_model = core.compile_model(m_model, device, *filtered_properties);
    } else {
        compiled_model = core.compile_model(m_model, device, properties);
    }
=======
    ov::CompiledModel compiled_model = utils::singleton_core().compile_model(m_model, device, properties);
>>>>>>> d3d628a9
    ov::genai::utils::print_compiled_model_properties(compiled_model, "T5 encoder model");
    m_request = compiled_model.create_infer_request();
    // release the original model
    m_model.reset();

    return *this;
}

ov::Tensor T5EncoderModel::infer(const std::string& pos_prompt, const std::string& neg_prompt, bool do_classifier_free_guidance, int max_sequence_length) {
    OPENVINO_ASSERT(m_request, "T5 encoder model must be compiled first. Cannot infer non-compiled model");

    const int32_t pad_token_id = m_tokenizer.get_pad_token_id();

    auto perform_tokenization = [&](const std::string& prompt, ov::Tensor input_ids) {
        ov::Tensor input_ids_token = m_tokenizer.encode(prompt).input_ids;
        size_t min_length = std::min(input_ids.get_size(), input_ids_token.get_size());

        if (input_ids.get_element_type() == ov::element::i32) {
            std::fill_n(input_ids.data<int32_t>(), input_ids.get_size(), pad_token_id);
            std::copy_n(input_ids_token.data<int64_t>(), min_length, input_ids.data<int32_t>());
        } else {
            std::fill_n(input_ids.data<int64_t>(), input_ids.get_size(), pad_token_id);
            std::copy_n(input_ids_token.data<int64_t>(), min_length, input_ids.data<int64_t>());
        }
    };

    ov::Tensor input_ids = m_request.get_input_tensor();

    // reshape in case of dynamic model
    ov::Shape input_ids_shape = input_ids.get_shape();

    OPENVINO_ASSERT(input_ids_shape[1] == 0 || max_sequence_length == input_ids_shape[1],
        "In case of T5EncoderModel was reshaped before, reshape's max_sequence_length ", input_ids_shape[1], " must be equal to ",
        "infer's max_sequence_length ", max_sequence_length);

    if (input_ids_shape[0] == 0 || input_ids_shape[1] == 0) {
        size_t batch_size = do_classifier_free_guidance ? 2 : 1;
        input_ids.set_shape({batch_size, static_cast<size_t>(max_sequence_length)});
    }

    size_t current_batch_idx = 0;
    if (do_classifier_free_guidance) {
        perform_tokenization(neg_prompt,
                             ov::Tensor(input_ids, {current_batch_idx    , 0},
                                                   {current_batch_idx + 1, input_ids.get_shape()[1]}));
        ++current_batch_idx;
    } else {
        // Negative prompt is ignored when --guidanceScale < 1.0
    }

    // perform_tokenization(pos_prompt, input_ids);
    perform_tokenization(pos_prompt,
                         ov::Tensor(input_ids, {current_batch_idx    , 0},
                                               {current_batch_idx + 1, input_ids.get_shape()[1]}));

    // text embeddings
    m_request.infer();

    return m_request.get_output_tensor(0);
}

ov::Tensor T5EncoderModel::get_output_tensor(const size_t idx) {
    return m_request.get_output_tensor(idx);
}

} // namespace genai
} // namespace ov<|MERGE_RESOLUTION|>--- conflicted
+++ resolved
@@ -59,7 +59,6 @@
 
 T5EncoderModel& T5EncoderModel::compile(const std::string& device, const ov::AnyMap& properties) {
     OPENVINO_ASSERT(m_model, "Model has been already compiled. Cannot re-compile already compiled model");
-<<<<<<< HEAD
     ov::Core core = utils::singleton_core();
     ov::CompiledModel compiled_model;
     if (auto filtered_properties = extract_adapters_from_properties(properties)) {
@@ -67,9 +66,6 @@
     } else {
         compiled_model = core.compile_model(m_model, device, properties);
     }
-=======
-    ov::CompiledModel compiled_model = utils::singleton_core().compile_model(m_model, device, properties);
->>>>>>> d3d628a9
     ov::genai::utils::print_compiled_model_properties(compiled_model, "T5 encoder model");
     m_request = compiled_model.create_infer_request();
     // release the original model
