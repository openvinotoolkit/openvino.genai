// Copyright (C) 2023-2024 Intel Corporation
// SPDX-License-Identifier: Apache-2.0

#pragma once

#include "image_generation/models/unet_inference.hpp"
#include "lora_helper.hpp"
#include "utils.hpp"

namespace ov {
namespace genai {

class UNet2DConditionModel::UNetInferenceDynamic : public UNet2DConditionModel::UNetInference {
public:
    virtual void compile(std::shared_ptr<ov::Model> model, const std::string& device, const ov::AnyMap& properties) override {
<<<<<<< HEAD
        ov::CompiledModel compiled_model = utils::singleton_core().compile_model(model, device, properties);
=======
        ov::Core core = utils::singleton_core();

        ov::CompiledModel compiled_model = core.compile_model(model, device, properties);
>>>>>>> 653b2aeb
        ov::genai::utils::print_compiled_model_properties(compiled_model, "UNet 2D Condition dynamic model");
        m_request = compiled_model.create_infer_request();
    }

    virtual void set_hidden_states(const std::string& tensor_name, ov::Tensor encoder_hidden_states) override {
        OPENVINO_ASSERT(m_request, "UNet model must be compiled first");
        m_request.set_tensor(tensor_name, encoder_hidden_states);
    }

    virtual void set_adapters(AdapterController &adapter_controller, const AdapterConfig& adapters) override {
        OPENVINO_ASSERT(m_request, "UNet model must be compiled first");
        adapter_controller.apply(m_request, adapters);
    }

    virtual ov::Tensor infer(ov::Tensor sample, ov::Tensor timestep) override {
        OPENVINO_ASSERT(m_request, "UNet model must be compiled first. Cannot infer non-compiled model");

        m_request.set_tensor("sample", sample);
        m_request.set_tensor("timestep", timestep);

        m_request.infer();

        return m_request.get_output_tensor();
    }

private:
    ov::InferRequest m_request;
};

}  // namespace genai
}  // namespace ov<|MERGE_RESOLUTION|>--- conflicted
+++ resolved
@@ -13,13 +13,7 @@
 class UNet2DConditionModel::UNetInferenceDynamic : public UNet2DConditionModel::UNetInference {
 public:
     virtual void compile(std::shared_ptr<ov::Model> model, const std::string& device, const ov::AnyMap& properties) override {
-<<<<<<< HEAD
         ov::CompiledModel compiled_model = utils::singleton_core().compile_model(model, device, properties);
-=======
-        ov::Core core = utils::singleton_core();
-
-        ov::CompiledModel compiled_model = core.compile_model(model, device, properties);
->>>>>>> 653b2aeb
         ov::genai::utils::print_compiled_model_properties(compiled_model, "UNet 2D Condition dynamic model");
         m_request = compiled_model.create_infer_request();
     }
