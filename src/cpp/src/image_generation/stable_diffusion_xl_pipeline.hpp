--- conflicted
+++ resolved
@@ -78,13 +78,8 @@
 
         // Temporary fix for GPU
         if (device.find("GPU") != std::string::npos &&
-<<<<<<< HEAD
             updated_properties->find("INFERENCE_PRECISION_HINT") == updated_properties->end()) {
-            updated_properties.fork()["INFERENCE_PRECISION_HINT"] = ov::element::f32;
-=======
-            updated_properties.find("INFERENCE_PRECISION_HINT") == updated_properties.end()) {
-            updated_properties["WA_INFERENCE_PRECISION_HINT"] = ov::element::f32;
->>>>>>> eed81fec
+            updated_properties.fork()["WA_INFERENCE_PRECISION_HINT"] = ov::element::f32;
         }
 
         const std::string vae = data["vae"][1].get<std::string>();
