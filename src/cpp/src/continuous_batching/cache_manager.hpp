// Copyright (C) 2023-2025 Intel Corporation
// SPDX-License-Identifier: Apache-2.0

#pragma once

#include <vector>
#include <list>

#include "openvino/runtime/tensor.hpp"

namespace ov::genai {

class CacheManager {
    size_t m_num_decoder_layers = 0;
    std::string m_device;
    size_t m_block_size = 0; // block size is per inference device 
    std::vector<ov::element::Type> m_key_precisions, m_value_precisions;
    std::vector<ov::PartialShape> m_key_shapes, m_value_shapes;
    std::vector<ov::Tensor> m_key_cache, m_value_cache;
    size_t m_num_allocated_kv_blocks = 0, m_block_size_in_bytes = 0;
    ov::InferRequest m_request;
    ov::RemoteContext m_context;

    static ov::Shape set_kv_blocks(ov::PartialShape pshape, size_t num_kv_blocks) {
        pshape[0] = num_kv_blocks;
        return pshape.get_shape();
    }

    void update_request_tensor(size_t decoder_layer_id) {
        m_request.set_tensor(std::string("key_cache.") + std::to_string(decoder_layer_id), m_key_cache[decoder_layer_id]);
        m_request.set_tensor(std::string("value_cache.") + std::to_string(decoder_layer_id), m_value_cache[decoder_layer_id]);
    }

public:
    explicit CacheManager(ov::InferRequest request) :
        m_request(request) {
        // extract information about inference device
        ov::CompiledModel compiled_model = request.get_compiled_model();
        std::vector<std::string> execution_devices = compiled_model.get_property(ov::execution_devices);
        const bool all_gpu_device =
            std::all_of(execution_devices.begin(), execution_devices.end(), [&](const std::string& device) {
                return device.find("GPU") != std::string::npos;
            });
        OPENVINO_ASSERT(all_gpu_device || execution_devices.size() == 1,
                        "Continuous batching: execution device is expected to be single CPU / single GPU / multi GPUs");
        m_device = execution_devices[0];
        // set block_size depending on device
        const size_t cpu_block_size = 32, gpu_block_size = 16;
        m_block_size = all_gpu_device ? gpu_block_size : cpu_block_size;

        if (all_gpu_device) {
            m_context = m_request.get_compiled_model().get_context();
        }
        // extract information about KV cache precisions and shapes
        size_t kv_input_index = 0;
        for (const auto& input : compiled_model.inputs()) {
            for (auto & name : input.get_names()) {
                auto cache_precision = input.get_element_type();
                ov::PartialShape pshape;

                if (name.find("key_cache.") == 0) {
                    pshape = input.get_partial_shape();
                    m_block_size_in_bytes += pshape[1].get_length() * pshape[2].get_length() * pshape[3].get_length() * cache_precision.size();
                    m_key_shapes.push_back(pshape);
                    m_key_precisions.push_back(cache_precision);
                    break;
                } else if (name.find("value_cache.") == 0) {
                    pshape = input.get_partial_shape();
                    m_block_size_in_bytes += pshape[1].get_length() * pshape[2].get_length() * pshape[3].get_length() * cache_precision.size();
                    m_value_shapes.push_back(pshape);
                    m_value_precisions.push_back(cache_precision);
                    ++kv_input_index;
                    break;
                }
            }
        }

        m_num_decoder_layers = m_value_precisions.size();
        OPENVINO_ASSERT(m_num_decoder_layers == m_key_precisions.size(), "Invalid case: a different number of K and V caches in a LLM model");
    }

    size_t get_num_decoder_layers() const {
        return m_num_decoder_layers;
    }

    std::string get_device() const {
        return m_device;
    }

    size_t get_block_size() const {
        return m_block_size;
    }

    ov::element::Type get_key_cache_precision(size_t decoder_layer_id) const {
        OPENVINO_ASSERT(decoder_layer_id < m_key_precisions.size());
        return m_key_precisions[decoder_layer_id];
    }

    ov::element::Type get_value_cache_precision(size_t decoder_layer_id) const {
        OPENVINO_ASSERT(decoder_layer_id < m_value_precisions.size());
        return m_value_precisions[decoder_layer_id];
    }

    size_t get_block_size_in_bytes() const {
        return m_block_size_in_bytes;
    }

    size_t sub_byte_data_type_multiplier(const ov::element::Type data_type) const {
        if (data_type == ov::element::i4 || data_type == ov::element::u4)
            return 2;
        return 1;
    }

    void allocate_cache_if_needed(size_t num_kv_blocks) {
        if (m_num_allocated_kv_blocks >= num_kv_blocks) {
            return;
        }
        try {

            m_num_allocated_kv_blocks = num_kv_blocks;

            ov::Coordinate start_key{0,0,0,0};
            ov::Coordinate start_value{0,0,0,0};

            if (m_context) {// Allocate KV caches
                for (size_t decoder_layer_id = 0; decoder_layer_id < m_num_decoder_layers; ++decoder_layer_id) {
                    ov::Shape value_cache_shape = set_kv_blocks(m_value_shapes[decoder_layer_id], num_kv_blocks);
                    ov::Shape key_cache_shape = set_kv_blocks(m_key_shapes[decoder_layer_id], num_kv_blocks);

                    ov::Tensor key_cache = m_context.create_tensor(get_key_cache_precision(decoder_layer_id), key_cache_shape);
                    ov::Tensor value_cache = m_context.create_tensor(get_value_cache_precision(decoder_layer_id), value_cache_shape);

                    if (m_key_cache.size() > decoder_layer_id) {
                        ov::Coordinate end_key = m_key_cache[decoder_layer_id].get_shape();
                        ov::Coordinate end_value = m_value_cache[decoder_layer_id].get_shape();

<<<<<<< HEAD
                        // copy current cache data
                        ov::RemoteTensor dst_key_roi(key_cache, start_key, end_key);
                        ov::RemoteTensor dst_value_roi(value_cache, start_value, end_value);
                        dst_key_roi.copy_from(m_key_cache[decoder_layer_id]);
                        dst_value_roi.copy_from(m_value_cache[decoder_layer_id]);
=======
                if (m_key_cache.size() > decoder_layer_id && m_key_cache[decoder_layer_id]) {
                    ov::Coordinate end_key = m_key_cache[decoder_layer_id].get_shape();
                    ov::Coordinate end_value = m_value_cache[decoder_layer_id].get_shape();
>>>>>>> 8be0c1dc

                        m_key_cache[decoder_layer_id] = key_cache;
                        m_value_cache[decoder_layer_id] = value_cache;
                    } else {
                        m_key_cache.emplace_back(key_cache);
                        m_value_cache.emplace_back(value_cache);
                    }

                    update_request_tensor(decoder_layer_id);
                }
            } else {
                for (size_t decoder_layer_id = 0; decoder_layer_id < m_num_decoder_layers; ++decoder_layer_id) {
                    ov::Shape value_cache_shape = set_kv_blocks(m_value_shapes[decoder_layer_id], num_kv_blocks);
                    ov::Shape key_cache_shape = set_kv_blocks(m_key_shapes[decoder_layer_id], num_kv_blocks);

                    ov::element::Type key_precision = get_key_cache_precision(decoder_layer_id);
                    ov::element::Type value_precision = get_value_cache_precision(decoder_layer_id);

                    ov::Tensor key_cache(key_precision, key_cache_shape);
                    ov::Tensor value_cache(value_precision, value_cache_shape);

                    auto key_cache_roi_end = static_cast<unsigned char*>(key_cache.data());
                    auto value_cache_roi_end = static_cast<unsigned char*>(value_cache.data());
                    size_t key_roi_size_byte = 0;
                    size_t value_roi_size_byte = 0;

                    if (m_key_cache.size() > decoder_layer_id) {
                        ov::Coordinate end_key = m_key_cache[decoder_layer_id].get_shape();
                        ov::Coordinate end_value = m_value_cache[decoder_layer_id].get_shape();
                        // copy current cache data
                        if (key_precision == ov::element::u4) {
                            size_t key_stride = std::accumulate(end_key.begin(), end_key.end(), 1, std::multiplies<size_t>());
                            size_t key_roi_size_byte = key_stride + (key_stride & 1) / sub_byte_data_type_multiplier(key_precision);
                            std::memcpy(reinterpret_cast<uint8_t*>(key_cache.data()), reinterpret_cast<uint8_t*>(m_key_cache[decoder_layer_id].data()), key_roi_size_byte);
                        } else {
                            key_roi_size_byte = m_key_cache[decoder_layer_id].get_byte_size();
                            ov::Tensor dst_key_roi(key_cache, start_key, end_key);
                            key_cache_roi_end = static_cast<unsigned char*>(key_cache.data()) + key_roi_size_byte;
                            m_key_cache[decoder_layer_id].copy_to(dst_key_roi);
                        }

<<<<<<< HEAD
                        if (value_precision == ov::element::u4) {
                            size_t value_stride = std::accumulate(end_value.begin(), end_value.end(), 1, std::multiplies<size_t>());
                            size_t value_roi_size_byte = value_stride + (value_stride & 1) / sub_byte_data_type_multiplier(value_precision);
                            std::memcpy(reinterpret_cast<uint8_t*>(value_cache.data()), reinterpret_cast<uint8_t*>(m_value_cache[decoder_layer_id].data()), value_roi_size_byte);
                        } else {
                            value_roi_size_byte = m_value_cache[decoder_layer_id].get_byte_size();
                            value_cache_roi_end = static_cast<unsigned char*>(value_cache.data()) + value_roi_size_byte;
                            ov::Tensor dst_value_roi(value_cache, start_value, end_value);
                            m_value_cache[decoder_layer_id].copy_to(dst_value_roi);
                        }
=======
                update_request_tensor(decoder_layer_id);
            }
        } else {
            for (size_t decoder_layer_id = 0; decoder_layer_id < m_num_decoder_layers; ++decoder_layer_id) {
                ov::Shape value_cache_shape = set_kv_blocks(m_value_shapes[decoder_layer_id], num_kv_blocks);
                ov::Shape key_cache_shape = set_kv_blocks(m_key_shapes[decoder_layer_id], num_kv_blocks);

                ov::element::Type key_precision = get_key_cache_precision(decoder_layer_id);
                ov::element::Type value_precision = get_value_cache_precision(decoder_layer_id);

                ov::Tensor key_cache(key_precision, key_cache_shape);
                ov::Tensor value_cache(value_precision, value_cache_shape);

                auto key_cache_roi_end = static_cast<unsigned char*>(key_cache.data());
                auto value_cache_roi_end = static_cast<unsigned char*>(value_cache.data());
                size_t key_roi_size_byte = 0;
                size_t value_roi_size_byte = 0;

                if (m_key_cache.size() > decoder_layer_id && m_key_cache[decoder_layer_id]) {
                    ov::Coordinate end_key = m_key_cache[decoder_layer_id].get_shape();
                    ov::Coordinate end_value = m_value_cache[decoder_layer_id].get_shape();
                    // copy current cache data
                    if (key_precision == ov::element::u4) {
                        size_t key_stride = std::accumulate(end_key.begin(), end_key.end(), 1, std::multiplies<size_t>());
                        size_t key_roi_size_byte = key_stride + (key_stride & 1) / sub_byte_data_type_multiplier(key_precision);
                        std::memcpy(reinterpret_cast<uint8_t*>(key_cache.data()), reinterpret_cast<uint8_t*>(m_key_cache[decoder_layer_id].data()), key_roi_size_byte);
                    } else {
                        key_roi_size_byte = m_key_cache[decoder_layer_id].get_byte_size();
                        ov::Tensor dst_key_roi(key_cache, start_key, end_key);
                        key_cache_roi_end = static_cast<unsigned char*>(key_cache.data()) + key_roi_size_byte;
                        m_key_cache[decoder_layer_id].copy_to(dst_key_roi);
>>>>>>> 8be0c1dc
                    }

                    // set new cache tensors
                    if (m_key_cache.size() > decoder_layer_id) {
                        m_key_cache[decoder_layer_id] = key_cache;
                        m_value_cache[decoder_layer_id] = value_cache;
                    } else {
                        m_key_cache.emplace_back(key_cache);
                        m_value_cache.emplace_back(value_cache);
                    }

                    update_request_tensor(decoder_layer_id);
                }
            }
        }
        catch (std::exception& e) {
            if (std::string(e.what()).find("bad allocation") != std::string::npos) {
                OPENVINO_THROW("Requested KV-cache size is larger than available memory size on the system.");
            } else {
                throw;
            }
        }
    }

    ov::Tensor get_key_cache(size_t decoder_layer_id) const {
        OPENVINO_ASSERT(decoder_layer_id < m_key_cache.size(), "decoder_layer_id = ", decoder_layer_id, ", num_layers = ", m_key_cache.size());
        return m_key_cache[decoder_layer_id];
    }

    ov::Tensor get_value_cache(size_t decoder_layer_id) const {
        OPENVINO_ASSERT(decoder_layer_id < m_value_cache.size(), "decoder_layer_id = ", decoder_layer_id, ", num_layers = ", m_value_cache.size());
        return m_value_cache[decoder_layer_id];
    }

    size_t get_v_head_size(size_t layer_id) const {
        return m_value_shapes[layer_id][3].get_length();
    }

    void copy_blocks(const std::map<size_t, std::list<size_t>>& block_copy_map) {
        for (const auto & blocks_pair : block_copy_map) {
            size_t src_block_id = blocks_pair.first;
            const std::list<size_t>& dst_block_ids = blocks_pair.second;
            for (size_t dst_block_id : dst_block_ids) {
                for (size_t decoder_layer_id = 0; decoder_layer_id < m_num_decoder_layers; ++decoder_layer_id) {
                    ov::Shape key_shape = set_kv_blocks(m_key_shapes[decoder_layer_id], m_num_allocated_kv_blocks);
                    ov::Shape value_shape = set_kv_blocks(m_value_shapes[decoder_layer_id], m_num_allocated_kv_blocks);
                    ov::Coordinate key_src_start_roi(key_shape.size(), 0);
                    ov::Coordinate key_src_end_roi = key_shape;
                    ov::Coordinate key_dst_start_roi(key_shape.size(), 0);
                    ov::Coordinate key_dst_end_roi = key_shape;

                    ov::Coordinate value_src_start_roi(value_shape.size(), 0);
                    ov::Coordinate value_src_end_roi = value_shape;
                    ov::Coordinate value_dst_start_roi(value_shape.size(), 0);
                    ov::Coordinate value_dst_end_roi = value_shape;
                    key_src_end_roi[0] = (key_src_start_roi[0] = src_block_id) + 1;
                    value_src_end_roi[0] = (value_src_start_roi[0] = src_block_id) + 1;
                    key_dst_end_roi[0] = (key_dst_start_roi[0] = dst_block_id) + 1;
                    value_dst_end_roi[0] = (value_dst_start_roi[0] = dst_block_id) + 1;

                    auto copy_one_block = [&](ov::Tensor& dst, const ov::Tensor& src, size_t src_start, size_t dst_start, size_t stride) {
                        const bool is_remote = dst.is<ov::RemoteTensor>() || src.is<ov::RemoteTensor>();
                        if (is_remote) {
                            return;
                        }
                        auto sub_byte_multipyer = sub_byte_data_type_multiplier(dst.get_element_type());
                        OPENVINO_SUPPRESS_DEPRECATED_START
                        const uint8_t* src_ptr = reinterpret_cast<const uint8_t*>(src.data()) + src_start * stride;
                        uint8_t* dst_ptr = reinterpret_cast<uint8_t*>(dst.data()) + dst_start * stride;
                        OPENVINO_SUPPRESS_DEPRECATED_END
                        std::memcpy(dst_ptr, src_ptr, 1 * stride);
                    };

                    const auto& key_cache_prec = m_key_cache[decoder_layer_id].get_element_type();
                    if (key_cache_prec == ov::element::u4 || key_cache_prec == ov::element::i4) {
                        size_t stride = std::accumulate(std::next(key_shape.begin()), key_shape.end(), 1, std::multiplies<size_t>()) / 2;
                        copy_one_block(m_key_cache[decoder_layer_id], m_key_cache[decoder_layer_id], key_src_start_roi[0], key_dst_start_roi[0], stride);
                    } else {
                        ov::Tensor key_src_cache_roi(m_key_cache[decoder_layer_id], key_src_start_roi, key_src_end_roi);
                        ov::Tensor key_dst_cache_roi(m_key_cache[decoder_layer_id], key_dst_start_roi, key_dst_end_roi);
                        key_src_cache_roi.copy_to(key_dst_cache_roi);
                    }

                    const auto& value_cache_prec = m_value_cache[decoder_layer_id].get_element_type();
                    if (value_cache_prec == ov::element::u4 || value_cache_prec == ov::element::i4) {
                        size_t stride = std::accumulate(std::next(value_shape.begin()), value_shape.end(), 1, std::multiplies<size_t>()) / 2;
                        copy_one_block(m_value_cache[decoder_layer_id], m_value_cache[decoder_layer_id], value_src_start_roi[0], value_dst_start_roi[0], stride);
                    } else {
                        ov::Tensor value_src_cache_roi(m_value_cache[decoder_layer_id], value_src_start_roi, value_src_end_roi);
                        ov::Tensor value_dst_cache_roi(m_value_cache[decoder_layer_id], value_dst_start_roi, value_dst_end_roi);
                        value_src_cache_roi.copy_to(value_dst_cache_roi);
                    }
                }
            }
        }
    }

    void clear() {
        for (size_t decoder_layer_id = 0; decoder_layer_id < m_num_decoder_layers; ++decoder_layer_id) {
            m_key_cache[decoder_layer_id] = ov::Tensor();
            m_value_cache[decoder_layer_id] = ov::Tensor();
        }
        m_num_allocated_kv_blocks = 0;
    }
};

}<|MERGE_RESOLUTION|>--- conflicted
+++ resolved
@@ -116,7 +116,6 @@
             return;
         }
         try {
-
             m_num_allocated_kv_blocks = num_kv_blocks;
 
             ov::Coordinate start_key{0,0,0,0};
@@ -130,21 +129,15 @@
                     ov::Tensor key_cache = m_context.create_tensor(get_key_cache_precision(decoder_layer_id), key_cache_shape);
                     ov::Tensor value_cache = m_context.create_tensor(get_value_cache_precision(decoder_layer_id), value_cache_shape);
 
-                    if (m_key_cache.size() > decoder_layer_id) {
+                    if (m_key_cache.size() > decoder_layer_id && m_key_cache[decoder_layer_id]) {
                         ov::Coordinate end_key = m_key_cache[decoder_layer_id].get_shape();
                         ov::Coordinate end_value = m_value_cache[decoder_layer_id].get_shape();
 
-<<<<<<< HEAD
                         // copy current cache data
                         ov::RemoteTensor dst_key_roi(key_cache, start_key, end_key);
                         ov::RemoteTensor dst_value_roi(value_cache, start_value, end_value);
                         dst_key_roi.copy_from(m_key_cache[decoder_layer_id]);
                         dst_value_roi.copy_from(m_value_cache[decoder_layer_id]);
-=======
-                if (m_key_cache.size() > decoder_layer_id && m_key_cache[decoder_layer_id]) {
-                    ov::Coordinate end_key = m_key_cache[decoder_layer_id].get_shape();
-                    ov::Coordinate end_value = m_value_cache[decoder_layer_id].get_shape();
->>>>>>> 8be0c1dc
 
                         m_key_cache[decoder_layer_id] = key_cache;
                         m_value_cache[decoder_layer_id] = value_cache;
@@ -171,7 +164,7 @@
                     size_t key_roi_size_byte = 0;
                     size_t value_roi_size_byte = 0;
 
-                    if (m_key_cache.size() > decoder_layer_id) {
+                    if (m_key_cache.size() > decoder_layer_id && m_key_cache[decoder_layer_id]) {
                         ov::Coordinate end_key = m_key_cache[decoder_layer_id].get_shape();
                         ov::Coordinate end_value = m_value_cache[decoder_layer_id].get_shape();
                         // copy current cache data
@@ -186,7 +179,6 @@
                             m_key_cache[decoder_layer_id].copy_to(dst_key_roi);
                         }
 
-<<<<<<< HEAD
                         if (value_precision == ov::element::u4) {
                             size_t value_stride = std::accumulate(end_value.begin(), end_value.end(), 1, std::multiplies<size_t>());
                             size_t value_roi_size_byte = value_stride + (value_stride & 1) / sub_byte_data_type_multiplier(value_precision);
@@ -197,39 +189,6 @@
                             ov::Tensor dst_value_roi(value_cache, start_value, end_value);
                             m_value_cache[decoder_layer_id].copy_to(dst_value_roi);
                         }
-=======
-                update_request_tensor(decoder_layer_id);
-            }
-        } else {
-            for (size_t decoder_layer_id = 0; decoder_layer_id < m_num_decoder_layers; ++decoder_layer_id) {
-                ov::Shape value_cache_shape = set_kv_blocks(m_value_shapes[decoder_layer_id], num_kv_blocks);
-                ov::Shape key_cache_shape = set_kv_blocks(m_key_shapes[decoder_layer_id], num_kv_blocks);
-
-                ov::element::Type key_precision = get_key_cache_precision(decoder_layer_id);
-                ov::element::Type value_precision = get_value_cache_precision(decoder_layer_id);
-
-                ov::Tensor key_cache(key_precision, key_cache_shape);
-                ov::Tensor value_cache(value_precision, value_cache_shape);
-
-                auto key_cache_roi_end = static_cast<unsigned char*>(key_cache.data());
-                auto value_cache_roi_end = static_cast<unsigned char*>(value_cache.data());
-                size_t key_roi_size_byte = 0;
-                size_t value_roi_size_byte = 0;
-
-                if (m_key_cache.size() > decoder_layer_id && m_key_cache[decoder_layer_id]) {
-                    ov::Coordinate end_key = m_key_cache[decoder_layer_id].get_shape();
-                    ov::Coordinate end_value = m_value_cache[decoder_layer_id].get_shape();
-                    // copy current cache data
-                    if (key_precision == ov::element::u4) {
-                        size_t key_stride = std::accumulate(end_key.begin(), end_key.end(), 1, std::multiplies<size_t>());
-                        size_t key_roi_size_byte = key_stride + (key_stride & 1) / sub_byte_data_type_multiplier(key_precision);
-                        std::memcpy(reinterpret_cast<uint8_t*>(key_cache.data()), reinterpret_cast<uint8_t*>(m_key_cache[decoder_layer_id].data()), key_roi_size_byte);
-                    } else {
-                        key_roi_size_byte = m_key_cache[decoder_layer_id].get_byte_size();
-                        ov::Tensor dst_key_roi(key_cache, start_key, end_key);
-                        key_cache_roi_end = static_cast<unsigned char*>(key_cache.data()) + key_roi_size_byte;
-                        m_key_cache[decoder_layer_id].copy_to(dst_key_roi);
->>>>>>> 8be0c1dc
                     }
 
                     // set new cache tensors
