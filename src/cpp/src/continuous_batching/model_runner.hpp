// Copyright (C) 2023-2025 Intel Corporation
// SPDX-License-Identifier: Apache-2.0

#pragma once

#include <vector>
#include <cstdlib>
#include <set>

#include <openvino/runtime/infer_request.hpp>

#include "visual_language/embedding_model.hpp"
#include "sequence_group.hpp"
#include "continuous_batching/scheduler.hpp"
#include "continuous_batching/timer.hpp"

#include "continuous_batching/attention_output.hpp"

namespace ov::genai {

inline std::string get_paged_attention_score_output_for_decoder_layer(size_t decoder_layer_id) {
    std::stringstream ss;
    ss << "scores." << decoder_layer_id;
    return ss.str();
}

/**
 * @brief Runs the LLM infer request, parsing the continuous batching scheduler output into proper inputs in terms of OV API (e.g. token input IDs,
 * KV cache block indices etc.) and returning the logit scores for the next token to be generated for each of the currently scheduled sequences.
 */
class ModelRunner {
    ov::InferRequest m_request;
    AttentionScoresForEachSubsequence m_last_attention_scores;
    size_t m_block_size;
    size_t m_num_decoder_layers;
    bool m_collect_attention_scores;
    bool m_is_use_per_layer_cache_control;

    bool m_is_use_rotation_inputs;
    std::vector<std::map<size_t, std::vector<size_t>>> m_rotated_block_logical_indices_per_sequence_for_each_layer;
    std::vector<ov::Tensor> m_cache_rotation_deltas_for_each_layer;
    ov::Tensor m_cache_rotation_trig_lut;

    bool m_is_aggregate_attention_scores;

    bool m_is_use_xattention_inputs;
    // A model to compute token embeddings.
    // Input shape: [N, conversation length].
    // Output shape: [1, conversation length, hidden_size].
    EmbeddingsModel::Ptr m_embedding;

<<<<<<< HEAD
    std::shared_ptr<InputsEmbedder> m_inputs_embedder;

=======
    // Cached pre-allocated tensors to avoid CPU->GPU copy
    ov::Tensor m_cached_input_ids;
    ov::Tensor m_cached_inputs_embeds;
    ov::Tensor m_cached_position_ids;
    ov::Tensor m_cached_past_lens;
    ov::Tensor m_cached_subsequence_begins;
    ov::Tensor m_cached_block_indices_begins;
    ov::Tensor m_cached_max_context_len;
    ov::Tensor m_cached_score_aggregation_window;
    ov::Tensor m_cached_token_type_ids;
>>>>>>> d58049fe
public:
    /**
     * Constructs the ModelRunner.
     * @param request The ov::InferRequest for the LLM to be inferred in the continuous batching mode.
     * @param num_decoder_layers Number of decoder attention layers in the LLM corresponding to the request.
     * @param collect_attention_scores If true, then after each `forward` call the ModelRunner will collect and make
     * available the per-token attention scores for each decoder layer, so that these can be used in per-step cache
     * optimizations (such as cache eviction algorithm).
     * @param is_use_per_layer_cache_control If true, then the runner will pass cache control input tensors to the model
     * on a per-attention layer basis.
     * @param is_use_rotation_inputs If true, then the runner will pass cache rotation input tensors to the model
     * on a per-attention layer basis.
     * @param is_aggregate_attention_scores If true, then the runner will pass the input tensors containing per-sequence
     * score aggregation window sizes to the model as requested by the scheduler.
     * on a per-attention layer basis.
     * @param is_use_xattention_inputs If true, then the runner will pass the input tensors containing XAttention
     * configuration per-sequence on a per-attention layer basis.
     */
    ModelRunner(ov::InferRequest request,
                size_t block_size,
                size_t num_decoder_layers = 1,
                bool collect_attention_scores = false,
                bool is_use_per_layer_cache_control = false,
                bool is_use_rotation_inputs = false,
                bool is_aggregate_attention_scores = false,
                bool is_use_xattention_inputs = false)
        : m_request(std::move(request)),
          m_block_size(block_size),
          m_num_decoder_layers(num_decoder_layers),
          m_collect_attention_scores(collect_attention_scores),
          m_is_use_per_layer_cache_control(is_use_per_layer_cache_control),
          m_is_use_rotation_inputs(is_use_rotation_inputs),
          m_rotated_block_logical_indices_per_sequence_for_each_layer(num_decoder_layers),
          m_is_aggregate_attention_scores(is_aggregate_attention_scores),
          m_is_use_xattention_inputs(is_use_xattention_inputs) {
        OPENVINO_ASSERT(m_num_decoder_layers != 0, "num_decoder_layers must be non-zero");
        _reset_cache_rotation_coefficients();
    }

    /**
     * @return The ov::InferRequest this ModelRunner is handling.
     */
    ov::InferRequest get_infer_request() {
        return m_request;
    }

    void set_inputs_embedder(std::shared_ptr<InputsEmbedder> inputs_embedder) {
        m_inputs_embedder = inputs_embedder;
        m_embedding = inputs_embedder->get_embedding_model();
    }

    /**
     * @return A map of sequence IDs to vectors of ov::Tensor per-token attention scores. Each vector element is associated with its own
     * decoder layer, in order of their execution in the model. Each ov::Tensor has a shape of {N_k}, where N_k is the length of
     * a sequence with ID k processed during the previous `forward` call.
     */
    const AttentionScoresForEachSubsequence& get_last_attention_scores() const {
        return m_last_attention_scores;
    }


    void set_cache_rotation_trig_lut(ov::Tensor&& rotation_trig_lut) {
        m_cache_rotation_trig_lut = std::move(rotation_trig_lut);
    }

    void set_cache_rotation_data(std::vector<std::map<size_t, std::vector<size_t>>>&&
                                     rotated_logical_block_indices_per_sequence_for_each_layer,
                                 std::vector<ov::Tensor>&& rotation_deltas_for_each_layer) {
        m_rotated_block_logical_indices_per_sequence_for_each_layer =
            std::move(rotated_logical_block_indices_per_sequence_for_each_layer);
        m_cache_rotation_deltas_for_each_layer = std::move(rotation_deltas_for_each_layer);
    }

    /**
     * Runs the forward inference call on the underlying LLM's ov::InferRequest, scheduling for inferencing tokens for given sequences
     * taking into account the supplied scheduler output struct.
     * @param sequence_groups A vector of pointers to sequence groups to be processed during this `forward` call
     * @param scheduler_output The scheduler output struct with information on the specifics of the token scheduling during this forward call
     * @return An ov::Tensor with next-token logit scores for each sequence processed during this `forward` call.
     */
    ov::Tensor forward(const std::vector<SequenceGroup::Ptr> & sequence_groups, const Scheduler::Output& scheduler_output) {
        size_t num_sequence_groups = scheduler_output.m_scheduled_sequence_groups_ids.size();

        size_t batch_size_in_sequences = 0;
        size_t total_num_tokens = 0, total_num_blocks = 0;
        size_t max_context_len_val = 0;
        size_t hidden_size = 0;
        bool have_token_type_ids = false;
        OPENVINO_ASSERT(sequence_groups.size() > 0);
        auto sequence_group_type = sequence_groups[0]->get_sequence_group_type();
        if (sequence_group_type == SequenceGroupType::EMBEDDINGS) {
            hidden_size = sequence_groups[0]->get_hidden_size();
        }

        // compute aggregated values
        for (size_t i = 0; i < num_sequence_groups; ++i) {
            size_t seq_group_id = scheduler_output.m_scheduled_sequence_groups_ids[i];
            SequenceGroup::CPtr sequence_group = sequence_groups[seq_group_id];
            size_t num_sequences = sequence_group->num_running_seqs();
            batch_size_in_sequences += num_sequences;
            total_num_tokens += sequence_group->get_num_scheduled_tokens() * num_sequences;
            total_num_blocks += sequence_group->get_num_blocks() * num_sequences;
            max_context_len_val = std::max(max_context_len_val, sequence_group->get_context_len());
        }

<<<<<<< HEAD
        ov::Tensor
            input_ids(ov::element::i64, {total_num_tokens}),
            inputs_embeds(ov::element::f32, {total_num_tokens, hidden_size}),
            token_type_ids(ov::element::i64, {1, total_num_tokens}),
            // PA specific parameters
            past_lens(ov::element::i32, {batch_size_in_sequences}),
            subsequence_begins(ov::element::i32, {batch_size_in_sequences + 1}),
            // block_indices are handled in a special fashion below
            block_indices_begins(ov::element::i32, {batch_size_in_sequences + 1}),
            max_context_len(ov::element::i32, {});
=======
        // Use cached pre-allocated tensors instead of creating new ones
        ov::Tensor input_ids = _get_or_resize_tensor(m_cached_input_ids, "input_ids", {total_num_tokens}, ov::element::i64);
        ov::Tensor inputs_embeds = _get_or_resize_tensor(m_cached_inputs_embeds, "inputs_embeds",
            {total_num_tokens, hidden_size}, ov::element::f32);
        ov::Tensor position_ids = _get_or_resize_tensor(m_cached_position_ids, "position_ids",
            {total_num_tokens}, ov::element::i64);
>>>>>>> d58049fe

        // PA specific parameters
        ov::Tensor past_lens = _get_or_resize_tensor(m_cached_past_lens, "past_lens",
            {batch_size_in_sequences}, ov::element::i32);
        ov::Tensor subsequence_begins = _get_or_resize_tensor(m_cached_subsequence_begins, "subsequence_begins", 
            {batch_size_in_sequences + 1}, ov::element::i32);
        ov::Tensor block_indices_begins = _get_or_resize_tensor(m_cached_block_indices_begins, "block_indices_begins", 
            {batch_size_in_sequences + 1}, ov::element::i32);
        ov::Tensor max_context_len = _get_or_resize_tensor(m_cached_max_context_len, "max_context_len", 
            {}, ov::element::i32);

        ov::Tensor token_type_ids = _get_or_resize_tensor(m_cached_token_type_ids, "token_type_ids",
            {1, total_num_tokens}, ov::element::i64);
        ov::Tensor score_aggregation_window = _get_or_resize_tensor(m_cached_score_aggregation_window, "score_aggregation_window",
            {batch_size_in_sequences}, ov::element::i32);

        ov::Tensor generated_ids_embeds;
        float *generated_ids_embeds_data = nullptr;
        ov::Tensor position_ids;

        max_context_len.data<int32_t>()[0] = max_context_len_val;

        // get raw pointers to copy to
        float *inputs_embeds_data = nullptr;
        int64_t *input_ids_data = nullptr;
        int64_t *token_type_ids_data = nullptr;

        if (sequence_group_type == SequenceGroupType::EMBEDDINGS) {
            inputs_embeds_data = inputs_embeds.data<float>();
            token_type_ids_data = token_type_ids.data<int64_t>();
            auto position_ids_elem = sequence_groups[0]->get_running_sequences()[0]->get_position_ids();
            ov::Shape position_ids_shape = position_ids_elem[0].get_shape();
            if (position_ids_shape.size() == 3) {
                position_ids_shape[2] = total_num_tokens;
            }
            else {
                position_ids_shape = {total_num_tokens};
            }
            position_ids = ov::Tensor(ov::element::i64, position_ids_shape);
        } else if (sequence_group_type == SequenceGroupType::TOKENS) {
            input_ids_data = input_ids.data<int64_t>();
            position_ids = ov::Tensor(ov::element::i64, {total_num_tokens});
        }

        int64_t
            * position_ids_data = position_ids.data<int64_t>();

        int32_t
            * past_lens_data = past_lens.data<int32_t>(),
            * subsequence_begins_data = subsequence_begins.data<int32_t>(),
            * block_indices_begins_data = block_indices_begins.data<int32_t>(),
            * score_aggregation_window_data = score_aggregation_window.data<int32_t>();

        // sub-sequence data starts with 0
        subsequence_begins_data[0] = 0;
        block_indices_begins_data[0] = 0;

        bool matmul_gathering_is_available = false;
        size_t gathering_current_index = 0;
        std::vector<int64_t> gather_indices_values;
        try {
            std::ignore = m_request.get_tensor("sampled_tokens_indices");
            matmul_gathering_is_available = true;
        } catch (const ov::Exception&) {}

        std::map<size_t, std::set<size_t>> seq_id_to_skipped_blocks_map;
        size_t position_idx = 0;
        for (size_t i = 0; i < num_sequence_groups; ++i) {
            size_t seq_group_id = scheduler_output.m_scheduled_sequence_groups_ids[i];
            SequenceGroup::Ptr sequence_group = sequence_groups[seq_group_id];
            std::vector<Sequence::Ptr> running_sequences = sequence_group->get_running_sequences();
            size_t num_running_sequences = running_sequences.size();
            size_t num_scheduled_tokens = sequence_group->get_num_scheduled_tokens();
            size_t group_position_id = sequence_group->get_num_processed_tokens();
            size_t prompt_len = sequence_group->get_prompt_len();

            // Next variables are only for sliced matmul case
            size_t output_seq_len = 0;
            const bool echo_output = sequence_group->get_sampling_parameters().echo;
            const bool sampling_is_required = sequence_group->requires_sampling();
            const size_t tokens_to_sample_per_sequence = 1 + sequence_group->get_num_tokens_to_validate();

            for (size_t seq_idx = 0; seq_idx < num_running_sequences; ++seq_idx) {
                // compute token_type_ids for current sequence
                if (sequence_group_type == SequenceGroupType::EMBEDDINGS) {
                    if (auto token_type_ids = sequence_group->get_token_type_ids()) {
                        have_token_type_ids = true;
                        OPENVINO_ASSERT(token_type_ids->size() >= prompt_len, "Token type IDs size is smaller than prompt_len");
                        for (size_t i = 0; i < num_scheduled_tokens; ++i) {
                            token_type_ids_data[i] = (i < prompt_len ? (*token_type_ids)[i] : 0);
                        }
                    }
                }

                output_seq_len = 0;
                Sequence::CPtr sequence = running_sequences[seq_idx];
                for (size_t token_id = 0, position_id = group_position_id; token_id < num_scheduled_tokens; ++token_id, ++position_id, ++gathering_current_index) {
                    // compute token for current sequence
                    if (sequence_group_type == SequenceGroupType::TOKENS) {
                        input_ids_data[token_id] = position_id < prompt_len ?
                            sequence_group->get_prompt_ids()[position_id] :
                            sequence->get_generated_ids()[position_id - prompt_len];
                        position_ids_data[token_id] = position_id;
                    } else if (sequence_group_type == SequenceGroupType::EMBEDDINGS) {
                        const auto& generated_embeds = sequence->get_generated_ids_embeds();
                        const float* src = position_id < prompt_len ? sequence_group->get_input_embeds()[position_id].data() :  generated_embeds[position_id - prompt_len].data();
                        std::copy_n(src, hidden_size, inputs_embeds_data + token_id * hidden_size);
                        const auto& position_ids_elem = sequence->get_position_ids()[position_id];

                        ov::Coordinate begin;
                        ov::Coordinate end;
                        if (position_ids_elem.get_shape().size() == 3) {
                            begin = ov::Coordinate{0, 0, position_idx};
                            end = ov::Coordinate{3, 1, position_idx + 1};
                        }
                        else {
                            begin = ov::Coordinate{position_idx};
                            end = ov::Coordinate{position_idx + 1};
                        }

                        ov::Tensor dst_roi(position_ids, begin, end);
                        position_ids_elem.copy_to(dst_roi);
                    } else {
                        OPENVINO_THROW("Unknown model inputs type.");
                    }
                    if (sequence_group_type == SequenceGroupType::TOKENS) {
                        position_ids_data[token_id] = position_id;
                        position_ids_data++;
                    }

                    // Check if token gathering is required for the entire sequence group
                    if (matmul_gathering_is_available && (sampling_is_required || echo_output)) {
                        // Determine if the current token should be gathered
                        if (echo_output ||
                            // Skip gathering for prompt tokens
                            group_position_id + token_id >= prompt_len - 1 &&
                            // Gather only the last scheduled token or 1 + num_tokens_to_validate tokens for SD
                            // In SD, tokens_to_sample_per_sequence may exceed num_scheduled_tokens
                            token_id + tokens_to_sample_per_sequence >= num_scheduled_tokens) {
                            gather_indices_values.push_back(gathering_current_index);
                            output_seq_len++;
                        }
                    }
                    position_idx++;
                }

                size_t num_blocks = sequence_group->get_num_logical_blocks();
                size_t expected_kv_cache_size = sequence_group->get_num_processed_tokens() - sequence_group->get_num_evicted_tokens();
                size_t num_past_blocks_to_ignore = 0;

                if (scheduler_output.m_apply_sparse_attention_mask) {
                    auto it = scheduler_output.m_sparse_attention_skipped_logical_blocks.find(sequence->get_id());
                    if (it != scheduler_output.m_sparse_attention_skipped_logical_blocks.end()) {
                        seq_id_to_skipped_blocks_map[sequence->get_id()] = it->second;
                        num_past_blocks_to_ignore = seq_id_to_skipped_blocks_map[sequence->get_id()].size();
                    }
                }

                OPENVINO_ASSERT(num_blocks >= num_past_blocks_to_ignore);
                size_t num_blocks_utilized = num_blocks - num_past_blocks_to_ignore;

                past_lens_data[0] = expected_kv_cache_size - num_past_blocks_to_ignore * m_block_size;

                subsequence_begins_data[1] = subsequence_begins_data[0] + num_scheduled_tokens;

                block_indices_begins_data[1] = block_indices_begins_data[0] + num_blocks_utilized;

                // apply strides to shift to a next sequence
                if (sequence_group_type == SequenceGroupType::TOKENS) {
                    input_ids_data += num_scheduled_tokens;
                } else if (sequence_group_type == SequenceGroupType::EMBEDDINGS) {
                    inputs_embeds_data += num_scheduled_tokens * hidden_size;
                    if (have_token_type_ids)
                        token_type_ids_data += num_scheduled_tokens;
                }

                if (m_is_aggregate_attention_scores) {
                    size_t seq_id = sequence->get_id();
                    auto it = scheduler_output.m_score_aggregation_windows.find(seq_id);
                    if (it != scheduler_output.m_score_aggregation_windows.end()) {
                        *score_aggregation_window_data = it->second; // the prompt has reached the SnapKV window, either fully or partially
                    }
                    else {
                        // either the prompt has not reached the SnapKV window yet (in which case we will disregard the scores anyway),
                        // or the sequence is in the generation stage already
                        *score_aggregation_window_data = 1;
                    }
                }
                past_lens_data += 1;
                subsequence_begins_data += 1;
                block_indices_begins_data += 1;
                score_aggregation_window_data += 1;
            }
            sequence_group->set_output_seq_len(matmul_gathering_is_available ? output_seq_len : num_scheduled_tokens);
        }
        
        // Note: A ireq will pre-allocate a USM for each model's input. For tensor optimization, we cache pre-allocated USM gotten from a ireq for these tensors.
        // Since these tensors(except score_aggregation_window) are gotten from a ireq, there's no need to set them again.
        // Score_aggregation_window might be not managed through the cached tensor system in some case as it is created inconditionally, and need to be set to a ireq.
        // To align these tensors' behavior, set each tensor when it is not cached.

        if (sequence_group_type == SequenceGroupType::TOKENS && !m_cached_input_ids) {
            m_request.set_tensor("input_ids", input_ids);
        }
        else if (sequence_group_type == SequenceGroupType::EMBEDDINGS) {
            if (!m_cached_inputs_embeds) {
                m_request.set_tensor("inputs_embeds", inputs_embeds);
            }
            if (have_token_type_ids && !m_cached_token_type_ids) {
                m_request.set_tensor("token_type_ids", token_type_ids);
            }
        }
<<<<<<< HEAD

        if (position_ids.get_shape().size() > 2) {
            // flatten positions ids for 3D position ids case
            ov::Tensor flatten_pos_ids(ov::element::i64, {ov::shape_size(position_ids.get_shape())});
            std::memcpy(flatten_pos_ids.data<int64_t>(), position_ids.data<int64_t>(), position_ids.get_byte_size());
            position_ids = flatten_pos_ids;
        }


=======
>>>>>>> d58049fe
        // typical LLM parameters
        if (!m_cached_position_ids) {
            m_request.set_tensor("position_ids", position_ids);
        }
        // PA specific parameters
        if (!m_cached_past_lens) {
            m_request.set_tensor("past_lens", past_lens);
        }
        if (!m_cached_subsequence_begins) {
            m_request.set_tensor("subsequence_begins", subsequence_begins);
        }

        _set_block_indices(sequence_groups, scheduler_output, total_num_blocks, seq_id_to_skipped_blocks_map);

        if (!m_cached_block_indices_begins) {
            m_request.set_tensor("block_indices_begins", block_indices_begins);
        }
        if (!m_cached_max_context_len) {
            m_request.set_tensor("max_context_len", max_context_len);
        }
        if (m_is_use_rotation_inputs) {
            m_request.set_tensor("rotation_trig_lut", m_cache_rotation_trig_lut);
            _set_cache_rotation_coefficients(sequence_groups, scheduler_output);
        }

        if (m_is_use_xattention_inputs) {
            _set_xattention_tensors(sequence_groups, scheduler_output, batch_size_in_sequences);
        }

        if (matmul_gathering_is_available) {
            // use pre-allocated tensor for gather_indices as well
            ov::Tensor gather_indices = m_request.get_tensor("sampled_tokens_indices");
            gather_indices.set_shape({gather_indices_values.size()});
            std::memcpy(gather_indices.data(), gather_indices_values.data(), gather_indices_values.size() * sizeof(int64_t));
        }

        if (m_is_aggregate_attention_scores && !m_cached_score_aggregation_window) {
            m_request.set_tensor("score_aggregation_window", score_aggregation_window);
        }

        {
            static ManualTimer timer("pure generate inference");
            timer.start();
            m_request.infer();
            timer.end();
        }

        if (m_collect_attention_scores) {
            _collect_attention_scores(sequence_groups, scheduler_output);
        }

        _reset_cache_rotation_coefficients();

        // return logits
        return m_request.get_tensor("logits");
    }

    void append_embeddings(const std::vector<SequenceGroup::Ptr> & sequence_groups, const Scheduler::Output& scheduler_output) {
        size_t num_sequence_groups = scheduler_output.m_scheduled_sequence_groups_ids.size();
        size_t num_generated_ids_without_embeddings = 0;
        OPENVINO_ASSERT(sequence_groups.size() > 0);

        // compute aggregated values
        for (size_t i = 0; i < num_sequence_groups; ++i) {
            size_t seq_group_id = scheduler_output.m_scheduled_sequence_groups_ids[i];
            SequenceGroup::CPtr sequence_group = sequence_groups[seq_group_id];
            size_t num_sequences = sequence_group->num_running_seqs();
            OPENVINO_ASSERT(sequence_group->get_sequence_group_type() == SequenceGroupType::EMBEDDINGS);
            for (auto seq: sequence_group->get_running_sequences()) {
                num_generated_ids_without_embeddings += seq->get_generated_len() - seq->get_generated_ids_embeds().size();
            }
        }
        size_t hidden_size = sequence_groups[0]->get_hidden_size();

        ov::Tensor generated_ids_embeds;
        float *generated_ids_embeds_data = nullptr;

        ov::Tensor generated_ids = ov::Tensor(ov::element::i64, {1, num_generated_ids_without_embeddings});

        int64_t *generated_ids_data = generated_ids.data<int64_t>();
        size_t pos = 0;
        for (size_t i = 0; i < num_sequence_groups; ++i) {
            size_t seq_group_id = scheduler_output.m_scheduled_sequence_groups_ids[i];
            SequenceGroup::Ptr sequence_group = sequence_groups[seq_group_id];
            for (auto seq: sequence_group->get_running_sequences()) {
                const auto& generated_ids = seq->get_generated_ids();
                for (size_t token_idx = seq->get_generated_ids_embeds().size(); token_idx < generated_ids.size(); token_idx++) {
                    generated_ids_data[pos] = generated_ids[token_idx];
                    pos++;

                    size_t position_id = token_idx + sequence_group->get_prompt_len();
                    auto appended_pos_id = m_inputs_embedder->get_generation_phase_position_ids(1, position_id, seq->get_rope_delta()).first;
                    seq->append_position_ids(m_inputs_embedder->get_generation_phase_position_ids(1, position_id, seq->get_rope_delta()).first);
                }
            }
        }
        if (pos > 0) {
            CircularBufferQueueElementGuard<EmbeddingsRequest> embeddings_request_guard(m_embedding->get_request_queue().get());
            EmbeddingsRequest& req = embeddings_request_guard.get();
            generated_ids_embeds = m_embedding->infer(req, generated_ids);
            generated_ids_embeds_data = generated_ids_embeds.data<float>();
            size_t embeds_pos = 0;
            for (size_t i = 0; i < num_sequence_groups; ++i) {
                size_t seq_group_id = scheduler_output.m_scheduled_sequence_groups_ids[i];
                SequenceGroup::Ptr sequence_group = sequence_groups[seq_group_id];
                for (auto seq: sequence_group->get_running_sequences()) {
                    auto generated_ids = seq->get_generated_ids();
                    size_t new_embeds_count = seq->get_generated_len() - seq->get_generated_ids_embeds().size();
                    ov::Coordinate start{0, embeds_pos, 0};
                    ov::Coordinate end{1, embeds_pos + new_embeds_count, hidden_size};
                    ov::Tensor embedding(generated_ids_embeds, start, end);
                    seq->append_generated_ids_embeds(embedding);
                    embeds_pos += new_embeds_count;
                }
            }
        }
    }

private:
    ov::Tensor _get_or_resize_tensor(ov::Tensor& cached_tensor, 
                                   const std::string& tensor_name,
                                   const ov::Shape& required_shape,
                                   ov::element::Type element_type) {
       if (!cached_tensor) {
            // If cached tensor is not initialized, try to get the tensor from the m_request.
            try {
                cached_tensor = m_request.get_tensor(tensor_name);
            } catch (const ov::Exception&) {
                // Fall back to default construction methods when exception occurs.
                // For example, score_aggregation_window may not be used by a model but a Tensor is required for following operation.
                return ov::Tensor(element_type, required_shape);
            }
       }
       if (cached_tensor.get_shape() != required_shape) {
            try {
                cached_tensor.set_shape(required_shape);
            } catch (const ov::Exception& e) {
                OPENVINO_THROW("set_shape failed for tensor: ", tensor_name, ". Error: ", e.what());
            }
        }
        return cached_tensor;
    }

    // Fills indices for sequences in the order defined by scheduler_output
    void _fill_indices_from_block_tables(
        const std::vector<std::string>& dst_tensor_names,
        const std::vector<SequenceGroup::Ptr>& sequence_groups,
        const Scheduler::Output& scheduler_output,
        const std::vector<std::map<size_t, std::vector<size_t>>>& seq_id_to_select_logical_idx_maps) {
        OPENVINO_ASSERT(seq_id_to_select_logical_idx_maps.size() == dst_tensor_names.size() ||
                        (dst_tensor_names.size() == 1 && !m_is_use_per_layer_cache_control) ||
                        seq_id_to_select_logical_idx_maps.empty());
        bool is_fill_all = seq_id_to_select_logical_idx_maps.empty();
        size_t num_sequence_groups = scheduler_output.m_scheduled_sequence_groups_ids.size();
        std::vector<size_t> filled_blocks_per_layer(dst_tensor_names.size(), 0);


        for (size_t layer_idx = 0; layer_idx < dst_tensor_names.size(); layer_idx++) {
            auto input_tensor = m_request.get_tensor(dst_tensor_names[layer_idx]);
            auto block_indices_data = input_tensor.data<int32_t>();
            for (size_t i = 0; i < num_sequence_groups; ++i) {
                size_t seq_group_id = scheduler_output.m_scheduled_sequence_groups_ids[i];
                SequenceGroup::CPtr sequence_group = sequence_groups[seq_group_id];
                std::vector<Sequence::CPtr> running_sequences = sequence_group->get_running_sequences();
                size_t num_running_sequences = running_sequences.size();

                for (size_t i = 0; i < num_running_sequences; ++i) {
                    Sequence::CPtr sequence = running_sequences[i];
                    size_t seq_id = sequence->get_id();

                    const auto& kv_blocks = scheduler_output.m_block_tables.at(seq_id);

                    if (is_fill_all) {
                        size_t num_blocks = sequence_group->get_num_logical_blocks();
                        for (size_t block_id = 0; block_id < num_blocks; ++block_id) {
                            // In case no cache eviction is requested, all per-layer block tables are expected to be
                            // identical at all times
                            block_indices_data[block_id] = kv_blocks[layer_idx][block_id]->get_index();
                        }
                        block_indices_data += num_blocks;
                        filled_blocks_per_layer[layer_idx] += num_blocks;
                    } else {
                        auto seq_id_to_select_logical_idx_map = seq_id_to_select_logical_idx_maps[layer_idx];
                        if (seq_id_to_select_logical_idx_map.find(seq_id) == seq_id_to_select_logical_idx_map.end()) {
                            continue;  // sequence not being present in layer-specific map means it should be skipped entirely
                        }

                        const auto& select_logical_idxs = seq_id_to_select_logical_idx_maps[layer_idx].at(seq_id);
                        const auto& block_table = kv_blocks[layer_idx];
                        size_t block_table_size = block_table.size();
                        for (size_t block_id = 0; block_id < select_logical_idxs.size(); ++block_id) {
                            size_t logical_block_idx = select_logical_idxs[block_id];
                            OPENVINO_ASSERT(logical_block_idx < block_table_size);
                            block_indices_data[block_id] = block_table[logical_block_idx]->get_index();
                        }
                        block_indices_data += select_logical_idxs.size();
                        filled_blocks_per_layer[layer_idx] += select_logical_idxs.size();
                    }
                }
            }
        }
        for (size_t layer_idx = 0; layer_idx < dst_tensor_names.size(); layer_idx++) {
            const auto& target_tensor_name = dst_tensor_names[layer_idx];
            size_t tensor_size = m_request.get_tensor(target_tensor_name).get_size();
            size_t last_filled_element_idx = filled_blocks_per_layer[layer_idx];
            OPENVINO_ASSERT(tensor_size == last_filled_element_idx, "did not fill tensor ", target_tensor_name, " completely, tensor size in elements ", tensor_size, ", last filled idx ", last_filled_element_idx);
        }
    }

    // Fills indices for sequences in the order defined by seq_id_to_select_logical_idx_maps
    // (i.e. ascending for an ordered map)
    void _fill_select_indices_from_block_tables(
        const std::vector<std::string>& dst_tensor_names,
        const Scheduler::Output& scheduler_output,
        const std::vector<std::map<size_t, std::vector<size_t>>>& seq_id_to_select_logical_idx_maps) {
        OPENVINO_ASSERT(seq_id_to_select_logical_idx_maps.size() == dst_tensor_names.size() ||
                        (dst_tensor_names.size() == 1 && !m_is_use_per_layer_cache_control) ||
                        seq_id_to_select_logical_idx_maps.empty());
        std::vector<size_t> filled_blocks_per_layer(dst_tensor_names.size(), 0);

        for (size_t layer_idx = 0; layer_idx < dst_tensor_names.size(); layer_idx++) {
            auto input_tensor = m_request.get_tensor(dst_tensor_names[layer_idx]);
            auto block_indices_data = input_tensor.data<int32_t>();
            for (const auto& kv : seq_id_to_select_logical_idx_maps[layer_idx]) {
                size_t seq_id = kv.first;
                const auto& select_logical_idxs = kv.second;

                const auto& kv_blocks = scheduler_output.m_block_tables.at(seq_id);
                const auto& block_table = kv_blocks[layer_idx];
                size_t block_table_size = block_table.size();
                for (size_t block_id = 0; block_id < select_logical_idxs.size(); ++block_id) {
                    size_t logical_block_idx = select_logical_idxs[block_id];
                    OPENVINO_ASSERT(logical_block_idx < block_table_size);
                    block_indices_data[block_id] = block_table[logical_block_idx]->get_index();
                }
                block_indices_data += select_logical_idxs.size();
                filled_blocks_per_layer[layer_idx] += select_logical_idxs.size();
            }
        }
        for (size_t layer_idx = 0; layer_idx < dst_tensor_names.size(); layer_idx++) {
            const auto& target_tensor_name = dst_tensor_names[layer_idx];
            size_t tensor_size = m_request.get_tensor(target_tensor_name).get_size();
            size_t last_filled_element_idx = filled_blocks_per_layer[layer_idx];
            OPENVINO_ASSERT(tensor_size == last_filled_element_idx, "did not fill tensor ", target_tensor_name, " completely, tensor size in elements ", tensor_size, ", last filled idx ", last_filled_element_idx);
        }
    }

    void _set_block_indices(const std::vector<SequenceGroup::Ptr>& sequence_groups,
                            const Scheduler::Output& scheduler_output,
                            size_t total_num_blocks,
                            const std::map<size_t, std::set<size_t>>& seq_id_to_skipped_blocks_map) {
        std::vector<std::string> tensor_names = {"block_indices"};

        size_t num_layers = 1;
        if (m_is_use_per_layer_cache_control) {
            num_layers = m_num_decoder_layers;
            tensor_names.resize(m_num_decoder_layers);
            for (size_t i = 0; i < tensor_names.size(); i++) {
                tensor_names[i] = std::string("block_indices.") + std::to_string(i);
            }
        }


        std::vector<size_t> num_blocks_per_layer(num_layers);

        std::vector<std::map<size_t, std::vector<size_t>>> seq_id_to_select_logical_idx_map(m_num_decoder_layers);
        size_t num_sequence_groups = scheduler_output.m_scheduled_sequence_groups_ids.size();
        for (size_t layer_idx = 0; layer_idx < num_layers; layer_idx++) {
            for (size_t i = 0; i < num_sequence_groups; ++i) {
                size_t seq_group_id = scheduler_output.m_scheduled_sequence_groups_ids[i];
                SequenceGroup::CPtr sequence_group = sequence_groups[seq_group_id];
                std::vector<Sequence::CPtr> running_sequences = sequence_group->get_running_sequences();
                size_t num_running_sequences = running_sequences.size();
                for (size_t k = 0; k < num_running_sequences; ++k) {
                    Sequence::CPtr sequence = running_sequences[k];
                    size_t num_blocks = sequence_group->get_num_logical_blocks();
                    size_t seq_id = sequence->get_id();
                    std::vector<size_t> remaining_logical_block_ids;
                    if (seq_id_to_skipped_blocks_map.find(seq_id) != seq_id_to_skipped_blocks_map.end()) {
                        const auto& skip_set = seq_id_to_skipped_blocks_map.at(seq_id);
                        OPENVINO_ASSERT(num_blocks >= skip_set.size());
                        remaining_logical_block_ids.reserve(num_blocks - skip_set.size());
                        for (size_t j = 0; j < num_blocks; j++) {
                            if (skip_set.find(j) == skip_set.end()) {
                                remaining_logical_block_ids.push_back(j);
                            }
                        }
                        seq_id_to_select_logical_idx_map[layer_idx][seq_id] = remaining_logical_block_ids;
                        num_blocks_per_layer[layer_idx] += remaining_logical_block_ids.size();
                    }
                    else
                    {
                        auto& vec = seq_id_to_select_logical_idx_map[layer_idx][seq_id];
                        vec.resize(num_blocks);
                        std::iota(vec.begin(), vec.end(), 0);
                        num_blocks_per_layer[layer_idx] += num_blocks;
                    }
                }

            }
        }

        for (size_t i = 0; i < num_layers; i++) {
            m_request.get_tensor(tensor_names[i]).set_shape({num_blocks_per_layer[i]});
        }

        _fill_indices_from_block_tables(tensor_names, sequence_groups, scheduler_output, seq_id_to_select_logical_idx_map);
    }

    void _set_cache_rotation_coefficients(const std::vector<SequenceGroup::Ptr>& sequence_groups,
                                          const Scheduler::Output& scheduler_output) {
        std::vector<std::string> rotation_indices_tensor_names(m_num_decoder_layers);
        for (size_t i = 0; i < m_num_decoder_layers; i++) {
            auto tensor_name = std::string("rotated_block_indices.") + std::to_string(i);
            rotation_indices_tensor_names[i] = tensor_name;
            size_t num_indices = 0;
            for (const auto& entry : m_rotated_block_logical_indices_per_sequence_for_each_layer[i]) {
                num_indices += entry.second.size();
            }
            auto rotated_block_indices_tensor = m_request.get_tensor(tensor_name);
            rotated_block_indices_tensor.set_shape({num_indices});
        }

        for (size_t i = 0; i < m_num_decoder_layers; i++) {
            auto tensor_name = std::string("rotation_deltas.") + std::to_string(i);
            m_request.set_tensor(tensor_name, m_cache_rotation_deltas_for_each_layer[i]);
        }


        // NB: the order of per-sequence index filling in the function below must be the same
        // as the order of `seq_id`s in which the "rotation_coefficients.N" inputs are filled
        // (i.e. ascending by seq_id values)
        _fill_select_indices_from_block_tables(rotation_indices_tensor_names,
                                               scheduler_output,
                                               m_rotated_block_logical_indices_per_sequence_for_each_layer);
    }

    void _reset_cache_rotation_coefficients() {
        m_cache_rotation_deltas_for_each_layer.clear();
        for (size_t i = 0; i < m_num_decoder_layers; i++) {
            m_cache_rotation_deltas_for_each_layer.push_back(ov::Tensor());
        }
    }

    void _collect_attention_scores(const std::vector<SequenceGroup::Ptr> & sequence_groups, const Scheduler::Output& scheduler_output) {
        m_last_attention_scores.clear();
        size_t num_sequence_groups = scheduler_output.m_scheduled_sequence_groups_ids.size();
        using IndexSpan = std::pair<size_t, size_t>;
        std::list<std::pair<size_t, IndexSpan>> running_sequence_group_ids_and_kvcache_spans;
        size_t offset = 0;
        for (size_t i = 0; i < num_sequence_groups; ++i) { size_t seq_group_id = scheduler_output.m_scheduled_sequence_groups_ids[i]; SequenceGroup::CPtr sequence_group = sequence_groups[seq_group_id]; std::vector<Sequence::CPtr> running_sequences = sequence_group->get_running_sequences();

            for (size_t seq_idx = 0; seq_idx < running_sequences.size(); ++seq_idx) {
                Sequence::CPtr sequence = running_sequences[seq_idx];
                size_t global_sequence_id = sequence->get_id();
                size_t subsequence_length = sequence_group->get_context_len() - sequence_group->get_num_evicted_tokens();
                if (scheduler_output.m_apply_sparse_attention_mask) {
                    size_t num_past_blocks_to_discard = 0;
                    const auto& skip_map = scheduler_output.m_sparse_attention_skipped_logical_blocks;
                    auto it = skip_map.find(global_sequence_id);
                    if (it != skip_map.end()) {
                        num_past_blocks_to_discard = it->second.size();
                    }
                    subsequence_length -= num_past_blocks_to_discard * m_block_size;
                }

                IndexSpan span = {offset, offset + subsequence_length};
                offset += subsequence_length;


                bool is_prefill_finished = sequence_group->can_generate_tokens();
                bool has_snapkv_scores = (scheduler_output.m_score_aggregation_windows.find(global_sequence_id) != scheduler_output.m_score_aggregation_windows.end());
                if (is_prefill_finished || (!is_prefill_finished && has_snapkv_scores)) {
                    // During prompt phase, will only collect the scores for sequences that have been processed up to their SnapKV window size
                    // (this may happen across multiple scheduling iterations - assuming here that the code using the collected scores does simple aggregation
                    // such as addition and therefore does not need to know which part of the SnapKV window a given score vector belongs to).
                    //
                    // During generation phase, the scores may be either SnapKV-aggregated (if the phase included the very last part of the prompt) or
                    // not (regular non-aggregated single-token-position scores for the newly generated token), but this should also not matter to the simple aggregation
                    // code.
                    running_sequence_group_ids_and_kvcache_spans.emplace_back(global_sequence_id, span);
                }
            }
        }

        for (const auto& seq_id_and_score_span : running_sequence_group_ids_and_kvcache_spans) {
            auto attention_scores_across_decoder_layers_for_current_sequence = AttentionScoresForEachDecoderLayer(m_num_decoder_layers);
            size_t global_sequence_id = seq_id_and_score_span.first;
            IndexSpan span = seq_id_and_score_span.second;
            for (size_t decoder_layer_id = 0; decoder_layer_id < m_num_decoder_layers; decoder_layer_id++) {
                auto attention_score = m_request.get_tensor(get_paged_attention_score_output_for_decoder_layer(decoder_layer_id));
                auto scores_for_cache_of_current_sequence_group = ov::Tensor(attention_score, ov::Coordinate{span.first}, ov::Coordinate{span.second});
                auto copied_tensor = ov::Tensor(scores_for_cache_of_current_sequence_group.get_element_type(), ov::Shape{span.second - span.first});
                scores_for_cache_of_current_sequence_group.copy_to(copied_tensor);
                attention_scores_across_decoder_layers_for_current_sequence[decoder_layer_id] = scores_for_cache_of_current_sequence_group;
            }
            m_last_attention_scores[global_sequence_id] = attention_scores_across_decoder_layers_for_current_sequence;
        }
    }

    void _set_xattention_tensors(const std::vector<SequenceGroup::Ptr>& sequence_groups,
                                 const Scheduler::Output& scheduler_output,
                                 size_t batch_size_in_sequences) {
        ov::Tensor xattention_block_size(ov::element::i32, {});
        ov::Tensor xattention_stride(ov::element::i32, {});
        xattention_block_size.data<int32_t>()[0] = scheduler_output.m_xattention_block_size;
        xattention_stride.data<int32_t>()[0] = scheduler_output.m_xattention_stride;
        m_request.set_tensor("xattention_block_size", xattention_block_size);
        m_request.set_tensor("xattention_stride", xattention_stride);

        ov::Tensor xattention_thresholds(ov::element::f32, {batch_size_in_sequences});
        float* xattention_threshold_data = xattention_thresholds.data<float>();
        for (size_t i = 0; i < scheduler_output.m_scheduled_sequence_groups_ids.size(); i++) {
            size_t seq_group_id = scheduler_output.m_scheduled_sequence_groups_ids[i];
            SequenceGroup::CPtr sequence_group = sequence_groups[seq_group_id];
            std::vector<Sequence::CPtr> running_sequences = sequence_group->get_running_sequences();
            size_t num_running_sequences = running_sequences.size();
            for (size_t k = 0; k < num_running_sequences; ++k) {
                Sequence::CPtr sequence = running_sequences[k];
                size_t seq_id = sequence->get_id();
                float threshold = 0.0;

                if (scheduler_output.m_xattention_thresholds.find(seq_id) != scheduler_output.m_xattention_thresholds.end()) {
                    threshold = scheduler_output.m_xattention_thresholds.at(seq_id);
                }
                *xattention_threshold_data = threshold;
                xattention_threshold_data += 1;
            }
        }

        std::vector<std::string> xattention_tensor_names(m_num_decoder_layers);
        for (size_t i = 0; i < m_num_decoder_layers; i++) {
            auto tensor_name = std::string("xattention_threshold.") + std::to_string(i);
            m_request.set_tensor(tensor_name, xattention_thresholds);
        }

    }
};
}<|MERGE_RESOLUTION|>--- conflicted
+++ resolved
@@ -49,21 +49,18 @@
     // Output shape: [1, conversation length, hidden_size].
     EmbeddingsModel::Ptr m_embedding;
 
-<<<<<<< HEAD
     std::shared_ptr<InputsEmbedder> m_inputs_embedder;
 
-=======
     // Cached pre-allocated tensors to avoid CPU->GPU copy
     ov::Tensor m_cached_input_ids;
     ov::Tensor m_cached_inputs_embeds;
-    ov::Tensor m_cached_position_ids;
+   // ov::Tensor m_cached_position_ids;
     ov::Tensor m_cached_past_lens;
     ov::Tensor m_cached_subsequence_begins;
     ov::Tensor m_cached_block_indices_begins;
     ov::Tensor m_cached_max_context_len;
     ov::Tensor m_cached_score_aggregation_window;
     ov::Tensor m_cached_token_type_ids;
->>>>>>> d58049fe
 public:
     /**
      * Constructs the ModelRunner.
@@ -169,25 +166,12 @@
             max_context_len_val = std::max(max_context_len_val, sequence_group->get_context_len());
         }
 
-<<<<<<< HEAD
-        ov::Tensor
-            input_ids(ov::element::i64, {total_num_tokens}),
-            inputs_embeds(ov::element::f32, {total_num_tokens, hidden_size}),
-            token_type_ids(ov::element::i64, {1, total_num_tokens}),
-            // PA specific parameters
-            past_lens(ov::element::i32, {batch_size_in_sequences}),
-            subsequence_begins(ov::element::i32, {batch_size_in_sequences + 1}),
-            // block_indices are handled in a special fashion below
-            block_indices_begins(ov::element::i32, {batch_size_in_sequences + 1}),
-            max_context_len(ov::element::i32, {});
-=======
         // Use cached pre-allocated tensors instead of creating new ones
         ov::Tensor input_ids = _get_or_resize_tensor(m_cached_input_ids, "input_ids", {total_num_tokens}, ov::element::i64);
         ov::Tensor inputs_embeds = _get_or_resize_tensor(m_cached_inputs_embeds, "inputs_embeds",
             {total_num_tokens, hidden_size}, ov::element::f32);
-        ov::Tensor position_ids = _get_or_resize_tensor(m_cached_position_ids, "position_ids",
-            {total_num_tokens}, ov::element::i64);
->>>>>>> d58049fe
+        // ov::Tensor position_ids = _get_or_resize_tensor(m_cached_position_ids, "position_ids",
+        //     {total_num_tokens}, ov::element::i64);
 
         // PA specific parameters
         ov::Tensor past_lens = _get_or_resize_tensor(m_cached_past_lens, "past_lens",
@@ -400,22 +384,18 @@
                 m_request.set_tensor("token_type_ids", token_type_ids);
             }
         }
-<<<<<<< HEAD
-
         if (position_ids.get_shape().size() > 2) {
             // flatten positions ids for 3D position ids case
             ov::Tensor flatten_pos_ids(ov::element::i64, {ov::shape_size(position_ids.get_shape())});
             std::memcpy(flatten_pos_ids.data<int64_t>(), position_ids.data<int64_t>(), position_ids.get_byte_size());
             position_ids = flatten_pos_ids;
         }
-
-
-=======
->>>>>>> d58049fe
-        // typical LLM parameters
-        if (!m_cached_position_ids) {
-            m_request.set_tensor("position_ids", position_ids);
-        }
+         m_request.set_tensor("position_ids", position_ids);
+
+        // // typical LLM parameters
+        // if (!m_cached_position_ids) {
+        //     m_request.set_tensor("position_ids", position_ids);
+        // }
         // PA specific parameters
         if (!m_cached_past_lens) {
             m_request.set_tensor("past_lens", past_lens);
