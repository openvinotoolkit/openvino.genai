// Copyright (C) 2023-2025 Intel Corporation
// SPDX-License-Identifier: Apache-2.0

#pragma once

#include <vector>
#include <cstdlib>
#include <set>

#include <openvino/runtime/infer_request.hpp>

#include "visual_language/embedding_model.hpp"
#include "sequence_group.hpp"
#include "continuous_batching/scheduler.hpp"
#include "continuous_batching/timer.hpp"

#include "continuous_batching/attention_output.hpp"

namespace ov::genai {

inline std::string get_paged_attention_score_output_for_decoder_layer(size_t decoder_layer_id) {
    std::stringstream ss;
    ss << "scores." << decoder_layer_id;
    return ss.str();
}

/**
 * @brief Runs the LLM infer request, parsing the continuous batching scheduler output into proper inputs in terms of OV API (e.g. token input IDs,
 * KV cache block indices etc.) and returning the logit scores for the next token to be generated for each of the currently scheduled sequences.
 */
class ModelRunner {
    ov::InferRequest m_request;
    AttentionScoresForEachSubsequence m_last_attention_scores;
    size_t m_block_size;
    size_t m_num_decoder_layers;
    bool m_collect_attention_scores;
    bool m_is_use_per_layer_cache_control;

    bool m_is_use_rotation_inputs;
    std::vector<std::map<size_t, std::vector<size_t>>> m_rotated_block_logical_indices_per_sequence_for_each_layer;
    std::vector<ov::Tensor> m_cache_rotation_deltas_for_each_layer;
    ov::Tensor m_cache_rotation_trig_lut;

    bool m_is_aggregate_attention_scores;

    bool m_is_use_xattention_inputs;
    // A model to compute token embeddings.
    // Input shape: [N, conversation length].
    // Output shape: [1, conversation length, hidden_size].
    EmbeddingsModel::Ptr m_embedding;

<<<<<<< HEAD
    bool m_is_hidden_state_export_needed = false; // need to export hidden state after inference
    bool m_is_hidden_state_import_needed = false; // need to import hidden state from another model runner
    bool m_is_hidden_state_internal_needed = false; // need to use internal hidden state, e.g, eagle2
    std::map<std::pair<size_t, size_t>, std::pair<size_t, size_t>> m_sequence_hidden_state_mapping; // pre-requisite: main/draft have same seq group and running seq grouped id
    // a container which use sequence group id and request id as key to store hidden states
    std::map<size_t, ov::Tensor> m_initial_hidden_states; // shape: [N, seq_len, hidden_size]
    size_t m_adjust_factor = 1; // to adjust the hidden size of draft model input
=======
    // Cached pre-allocated tensors to avoid CPU->GPU copy
    ov::Tensor m_cached_input_ids;
    ov::Tensor m_cached_inputs_embeds;
    ov::Tensor m_cached_position_ids;
    ov::Tensor m_cached_past_lens;
    ov::Tensor m_cached_subsequence_begins;
    ov::Tensor m_cached_block_indices_begins;
    ov::Tensor m_cached_max_context_len;
    ov::Tensor m_cached_score_aggregation_window;
    ov::Tensor m_cached_token_type_ids;
>>>>>>> 3a82cd88
public:
    /**
     * Constructs the ModelRunner.
     * @param request The ov::InferRequest for the LLM to be inferred in the continuous batching mode.
     * @param num_decoder_layers Number of decoder attention layers in the LLM corresponding to the request.
     * @param collect_attention_scores If true, then after each `forward` call the ModelRunner will collect and make
     * available the per-token attention scores for each decoder layer, so that these can be used in per-step cache
     * optimizations (such as cache eviction algorithm).
     * @param is_use_per_layer_cache_control If true, then the runner will pass cache control input tensors to the model
     * on a per-attention layer basis.
     * @param is_use_rotation_inputs If true, then the runner will pass cache rotation input tensors to the model
     * on a per-attention layer basis.
     * @param is_aggregate_attention_scores If true, then the runner will pass the input tensors containing per-sequence
     * score aggregation window sizes to the model as requested by the scheduler.
     * on a per-attention layer basis.
     * @param is_use_xattention_inputs If true, then the runner will pass the input tensors containing XAttention
     * configuration per-sequence on a per-attention layer basis.
     */
    ModelRunner(ov::InferRequest request,
                size_t block_size,
                size_t num_decoder_layers = 1,
                bool collect_attention_scores = false,
                bool is_use_per_layer_cache_control = false,
                bool is_use_rotation_inputs = false,
                bool is_aggregate_attention_scores = false,
                bool is_use_xattention_inputs = false)
        : m_request(std::move(request)),
          m_block_size(block_size),
          m_num_decoder_layers(num_decoder_layers),
          m_collect_attention_scores(collect_attention_scores),
          m_is_use_per_layer_cache_control(is_use_per_layer_cache_control),
          m_is_use_rotation_inputs(is_use_rotation_inputs),
          m_rotated_block_logical_indices_per_sequence_for_each_layer(num_decoder_layers),
          m_is_aggregate_attention_scores(is_aggregate_attention_scores),
          m_is_use_xattention_inputs(is_use_xattention_inputs) {
        OPENVINO_ASSERT(m_num_decoder_layers != 0, "num_decoder_layers must be non-zero");
        _reset_cache_rotation_coefficients();
    }

    /**
     * @return The ov::InferRequest this ModelRunner is handling.
     */
    ov::InferRequest get_infer_request() {
        return m_request;
    }

    void set_hidden_state_export_needed(bool is_needed) {
        m_is_hidden_state_export_needed = is_needed;
    }

    void set_hidden_state_import_needed(bool is_needed) {
        m_is_hidden_state_import_needed = is_needed;
    }

    void set_hidden_state_internal_needed(bool is_needed) {
        m_is_hidden_state_internal_needed = is_needed;
    }

    void set_embedding_model(const EmbeddingsModel::Ptr& embedder) {
        m_embedding = embedder;
    }

    void set_adjust_factor(size_t adjust_factor) {
        m_adjust_factor = adjust_factor;
    }

    /**
     * @return A map of sequence IDs to vectors of ov::Tensor per-token attention scores. Each vector element is associated with its own
     * decoder layer, in order of their execution in the model. Each ov::Tensor has a shape of {N_k}, where N_k is the length of
     * a sequence with ID k processed during the previous `forward` call.
     */
    const AttentionScoresForEachSubsequence& get_last_attention_scores() const {
        return m_last_attention_scores;
    }


    void set_cache_rotation_trig_lut(ov::Tensor&& rotation_trig_lut) {
        m_cache_rotation_trig_lut = std::move(rotation_trig_lut);
    }

    void set_cache_rotation_data(std::vector<std::map<size_t, std::vector<size_t>>>&&
                                     rotated_logical_block_indices_per_sequence_for_each_layer,
                                 std::vector<ov::Tensor>&& rotation_deltas_for_each_layer) {
        m_rotated_block_logical_indices_per_sequence_for_each_layer =
            std::move(rotated_logical_block_indices_per_sequence_for_each_layer);
        m_cache_rotation_deltas_for_each_layer = std::move(rotation_deltas_for_each_layer);
    }

    ov::Tensor get_hidden_state(size_t request_id, size_t seq_grouped_id) const {
        if (m_hidden_states.get_size() == 0) {
            return ov::Tensor();
        }

        auto key = std::make_pair(request_id, seq_grouped_id);
        auto it = m_sequence_hidden_state_mapping.find(key);
        if (it == m_sequence_hidden_state_mapping.end()) {
            return ov::Tensor();
        }

        size_t start_idx = it->second.first;
        size_t length = it->second.second;

        auto shape = m_hidden_states.get_shape();
        if (shape.size() < 2) {
            return ov::Tensor();
        }

        size_t hidden_size = shape[shape.size() - 1];

        ov::Coordinate start_coord(shape.size(), 0);
        ov::Coordinate end_coord(shape.size(), 0);

        start_coord[0] = start_idx;
        end_coord[0] = start_idx + length;

        for (size_t i = 1; i < shape.size(); ++i) {
            start_coord[i] = 0;
            end_coord[i] = shape[i];
        }

        return ov::Tensor(m_hidden_states, start_coord, end_coord);
    }

    void set_initial_hidden_state(size_t request_id, const ov::Tensor& hidden_state) {
        m_initial_hidden_states[request_id] = hidden_state;
    }

    /**
     * Runs the forward inference call on the underlying LLM's ov::InferRequest, scheduling for inferencing tokens for given sequences
     * taking into account the supplied scheduler output struct.
     * @param sequence_groups A vector of pointers to sequence groups to be processed during this `forward` call
     * @param scheduler_output The scheduler output struct with information on the specifics of the token scheduling during this forward call
     * @return An ov::Tensor with next-token logit scores for each sequence processed during this `forward` call.
     */
    ov::Tensor forward(const std::vector<SequenceGroup::Ptr> & sequence_groups, const Scheduler::Output& scheduler_output) {
        m_sequence_hidden_state_mapping.clear();
        size_t num_sequence_groups = scheduler_output.m_scheduled_sequence_groups_ids.size();

        size_t batch_size_in_sequences = 0;
        size_t total_num_tokens = 0, total_num_blocks = 0;
        size_t max_context_len_val = 0;
        size_t hidden_size = 0;
        bool have_token_type_ids = false;
        OPENVINO_ASSERT(sequence_groups.size() > 0);
        auto sequence_group_type = sequence_groups[0]->get_sequence_group_type();
        if (sequence_group_type == SequenceGroupType::EMBEDDINGS) {
            hidden_size = sequence_groups[0]->get_hidden_size();
        }

        // compute aggregated values
        for (size_t i = 0; i < num_sequence_groups; ++i) {
            size_t seq_group_id = scheduler_output.m_scheduled_sequence_groups_ids[i];
            SequenceGroup::CPtr sequence_group = sequence_groups[seq_group_id];
            size_t num_sequences = sequence_group->num_running_seqs();
            batch_size_in_sequences += num_sequences;
            total_num_tokens += sequence_group->get_num_scheduled_tokens() * num_sequences;
            total_num_blocks += sequence_group->get_num_blocks() * num_sequences;
            max_context_len_val = std::max(max_context_len_val, sequence_group->get_context_len());
        }

<<<<<<< HEAD
        ov::Tensor
            input_ids(ov::element::i64, {total_num_tokens}),
            inputs_embeds(ov::element::f32, {total_num_tokens, hidden_size}),
            token_type_ids(ov::element::i64, {1, total_num_tokens}),
            position_ids(ov::element::i64, {total_num_tokens}),
            // PA specific parameters
            past_lens(ov::element::i32, {batch_size_in_sequences}),
            subsequence_begins(ov::element::i32, {batch_size_in_sequences + 1}),
            // block_indices are handled in a special fashion below
            block_indices_begins(ov::element::i32, {batch_size_in_sequences + 1}),
            max_context_len(ov::element::i32, {});
        ov::Tensor hidden_state_input;
        float* hidden_state_data = nullptr;
        if (m_is_hidden_state_import_needed || m_is_hidden_state_internal_needed) {
            if (hidden_size == 0) {
                for (const auto& entry : m_initial_hidden_states) {
                    const auto& stored_hidden_state = entry.second;
                    if (stored_hidden_state.get_size() > 0) {
                        auto shape = stored_hidden_state.get_shape();
                        if (shape.size() >= 2) {
                            hidden_size = shape[shape.size() - 1];
                            if (!m_is_hidden_state_import_needed)
                                hidden_size /= m_adjust_factor;
                            break;
                        }
                    }
                }
            }
            if (hidden_size > 0) {
                hidden_state_input = ov::Tensor(ov::element::f32, {total_num_tokens, 1, hidden_size});
                hidden_state_data = hidden_state_input.data<float>();
                std::memset(hidden_state_data, 0, total_num_tokens * hidden_size * sizeof(float));
            }
        }
        ov::Tensor score_aggregation_window(ov::element::i32, {batch_size_in_sequences});
=======
        // Use cached pre-allocated tensors instead of creating new ones
        ov::Tensor input_ids = _get_or_resize_tensor(m_cached_input_ids, "input_ids", {total_num_tokens}, ov::element::i64);
        ov::Tensor inputs_embeds = _get_or_resize_tensor(m_cached_inputs_embeds, "inputs_embeds",
            {total_num_tokens, hidden_size}, ov::element::f32);
        ov::Tensor position_ids = _get_or_resize_tensor(m_cached_position_ids, "position_ids",
            {total_num_tokens}, ov::element::i64);

        // PA specific parameters
        ov::Tensor past_lens = _get_or_resize_tensor(m_cached_past_lens, "past_lens",
            {batch_size_in_sequences}, ov::element::i32);
        ov::Tensor subsequence_begins = _get_or_resize_tensor(m_cached_subsequence_begins, "subsequence_begins", 
            {batch_size_in_sequences + 1}, ov::element::i32);
        ov::Tensor block_indices_begins = _get_or_resize_tensor(m_cached_block_indices_begins, "block_indices_begins", 
            {batch_size_in_sequences + 1}, ov::element::i32);
        ov::Tensor max_context_len = _get_or_resize_tensor(m_cached_max_context_len, "max_context_len", 
            {}, ov::element::i32);

        ov::Tensor token_type_ids = _get_or_resize_tensor(m_cached_token_type_ids, "token_type_ids",
            {1, total_num_tokens}, ov::element::i64);
        ov::Tensor score_aggregation_window = _get_or_resize_tensor(m_cached_score_aggregation_window, "score_aggregation_window",
            {batch_size_in_sequences}, ov::element::i32);
>>>>>>> 3a82cd88

        ov::Tensor generated_ids_embeds;
        float *generated_ids_embeds_data = nullptr;

        max_context_len.data<int32_t>()[0] = max_context_len_val;

        // get raw pointers to copy to
        float *inputs_embeds_data = nullptr;
        int64_t *input_ids_data = nullptr;
        int64_t *token_type_ids_data = nullptr;

        if (sequence_group_type == SequenceGroupType::EMBEDDINGS) {
            inputs_embeds_data = inputs_embeds.data<float>();
            token_type_ids_data = token_type_ids.data<int64_t>();
        } else if (sequence_group_type == SequenceGroupType::TOKENS) {
            input_ids_data = input_ids.data<int64_t>();
        }

        int64_t
            * position_ids_data = position_ids.data<int64_t>();

        int32_t
            * past_lens_data = past_lens.data<int32_t>(),
            * subsequence_begins_data = subsequence_begins.data<int32_t>(),
            * block_indices_begins_data = block_indices_begins.data<int32_t>(),
            * score_aggregation_window_data = score_aggregation_window.data<int32_t>();

        // sub-sequence data starts with 0
        subsequence_begins_data[0] = 0;
        block_indices_begins_data[0] = 0;

        bool matmul_gathering_is_available = false;
        size_t gathering_current_index = 0;
        std::vector<int64_t> gather_indices_values;
        try {
            std::ignore = m_request.get_tensor("sampled_tokens_indices");
            matmul_gathering_is_available = true;
        } catch (const ov::Exception&) {}

        size_t current_token_idx = 0;
        std::map<size_t, std::set<size_t>> seq_id_to_skipped_blocks_map;

        for (size_t i = 0; i < num_sequence_groups; ++i) {
            size_t seq_group_id = scheduler_output.m_scheduled_sequence_groups_ids[i];
            SequenceGroup::Ptr sequence_group = sequence_groups[seq_group_id];
            std::vector<Sequence::Ptr> running_sequences = sequence_group->get_running_sequences();
            size_t num_running_sequences = running_sequences.size();
            size_t num_scheduled_tokens = sequence_group->get_num_scheduled_tokens();
            size_t group_position_id = sequence_group->get_num_processed_tokens();
            size_t prompt_len = sequence_group->get_prompt_len();

            // Next variables are only for sliced matmul case
            size_t output_seq_len = 0;
            const bool echo_output = sequence_group->get_sampling_parameters().echo;
            const bool sampling_is_required = sequence_group->requires_sampling();
            const size_t tokens_to_sample_per_sequence = 1 + sequence_group->get_num_tokens_to_validate();

            for (size_t seq_idx = 0; seq_idx < num_running_sequences; ++seq_idx) {
                // compute token_type_ids for current sequence
                if (sequence_group_type == SequenceGroupType::EMBEDDINGS) {
                    if (auto token_type_ids = sequence_group->get_token_type_ids()) {
                        have_token_type_ids = true;
                        OPENVINO_ASSERT(token_type_ids->size() >= prompt_len, "Token type IDs size is smaller than prompt_len");
                        for (size_t i = 0; i < num_scheduled_tokens; ++i) {
                            token_type_ids_data[i] = (i < prompt_len ? (*token_type_ids)[i] : 0);
                        }
                    }
                }

                output_seq_len = 0;
                Sequence::CPtr sequence = running_sequences[seq_idx];
                if (m_is_hidden_state_export_needed) {
                    size_t start_token_idx = current_token_idx;
                    size_t sequence_length = num_scheduled_tokens;

                    auto key = std::make_pair(sequence_group->get_request_id(), sequence->get_grouped_id());
                    m_sequence_hidden_state_mapping[key] = std::make_pair(start_token_idx, sequence_length);
                }
                if (m_is_hidden_state_import_needed && hidden_state_data && hidden_size > 0) {
                    //auto key = std::make_pair(sequence_group->get_request_id(), sequence->get_grouped_id());
                    auto it = m_initial_hidden_states.find(sequence_group->get_request_id());

                    if (it != m_initial_hidden_states.end()) {
                        const auto& stored_hidden_state = it->second;

                        if (stored_hidden_state.get_size() > 0) {
                            auto stored_shape = stored_hidden_state.get_shape();

                            if (stored_shape.size() >= 2) {
                                size_t stored_seq_len = stored_shape[0];
                                size_t stored_hidden_size = stored_shape[stored_shape.size() - 1];

                                if (stored_hidden_size == hidden_size) {
                                    if (stored_seq_len == total_num_tokens) {
                                        hidden_state_input = stored_hidden_state;  // all tokens from eagle are accepted
                                    } else {
                                        size_t copy_length = std::min(stored_seq_len, num_scheduled_tokens);

                                        size_t source_start_idx =
                                            stored_seq_len >= copy_length ? stored_seq_len - copy_length : 0;
                                        copy_roi_between_tensors(stored_hidden_state, source_start_idx, copy_length, hidden_state_input, current_token_idx);
                                    }
                                }
                            }
                        } else {
                            OPENVINO_ASSERT(false, "missing hidden state from target model to eagle draft model");
                        }
                    }
                } else {
                    // fill hidden_state_data with m_hidden_states
                    if (hidden_state_data) {
                        OPENVINO_ASSERT(num_scheduled_tokens == 1, "unexpected num_scheduled_tokens in speculative drafting stage in eagle3 mode");
                        std::memset(hidden_state_data + current_token_idx * hidden_size,
                                    0,
                                    num_scheduled_tokens * hidden_size * sizeof(float));
                        auto hidden_state = running_sequences[seq_idx]->get_hidden_state();
                        if (hidden_state.get_size() > 0) {
                            auto shape = hidden_state.get_shape();
                            if (shape.size() >= 2 && shape[shape.size() - 1] == hidden_size) {
                                size_t seq_len = shape[0];
                                size_t copy_length = std::min(seq_len, num_scheduled_tokens);

                                size_t src_start_idx = seq_len >= copy_length ? seq_len - copy_length : 0;
                                auto target_shape = ov::Shape{num_scheduled_tokens, 1, hidden_size};
                                ov::Tensor target_base(ov::element::f32, target_shape, hidden_state_data + current_token_idx * hidden_size);
                                copy_roi_between_tensors(hidden_state, src_start_idx, copy_length, target_base, 0);
                            }
                        }
                    }
                }
                for (size_t token_id = 0, position_id = group_position_id; token_id < num_scheduled_tokens; ++token_id, ++position_id, ++gathering_current_index) {
                    // compute token for current sequence
                    if (sequence_group_type == SequenceGroupType::TOKENS) {
                        input_ids_data[token_id] = position_id < prompt_len ?
                            sequence_group->get_prompt_ids()[position_id] :
                            sequence->get_generated_ids()[position_id - prompt_len];
                    } else if (sequence_group_type == SequenceGroupType::EMBEDDINGS) {
                        const auto& generated_embeds = sequence->get_generated_ids_embeds();
                        const float* src = position_id < prompt_len ? sequence_group->get_input_embeds()[position_id].data() :  generated_embeds[position_id - prompt_len].data();
                        std::copy_n(src, hidden_size, inputs_embeds_data + token_id * hidden_size);
                    } else {
                        OPENVINO_THROW("Unknown model inputs type.");
                    }

                    position_ids_data[token_id] = position_id;

                    // Check if token gathering is required for the entire sequence group
                    if (matmul_gathering_is_available && (sampling_is_required || echo_output)) {
                        // Determine if the current token should be gathered
                        if (echo_output ||
                            // Skip gathering for prompt tokens
                            group_position_id + token_id >= prompt_len - 1 &&
                            // Gather only the last scheduled token or 1 + num_tokens_to_validate tokens for SD
                            // In SD, tokens_to_sample_per_sequence may exceed num_scheduled_tokens
                            token_id + tokens_to_sample_per_sequence >= num_scheduled_tokens) {
                            gather_indices_values.push_back(gathering_current_index);
                            output_seq_len++;
                        }
                    }
                }

                size_t num_blocks = sequence_group->get_num_logical_blocks();
                size_t expected_kv_cache_size = sequence_group->get_num_processed_tokens() - sequence_group->get_num_evicted_tokens();
                size_t num_past_blocks_to_ignore = 0;

                if (scheduler_output.m_apply_sparse_attention_mask) {
                    auto it = scheduler_output.m_sparse_attention_skipped_logical_blocks.find(sequence->get_id());
                    if (it != scheduler_output.m_sparse_attention_skipped_logical_blocks.end()) {
                        seq_id_to_skipped_blocks_map[sequence->get_id()] = it->second;
                        num_past_blocks_to_ignore = seq_id_to_skipped_blocks_map[sequence->get_id()].size();
                    }
                }

                OPENVINO_ASSERT(num_blocks >= num_past_blocks_to_ignore);
                size_t num_blocks_utilized = num_blocks - num_past_blocks_to_ignore;

                past_lens_data[0] = expected_kv_cache_size - num_past_blocks_to_ignore * m_block_size;

                subsequence_begins_data[1] = subsequence_begins_data[0] + num_scheduled_tokens;

                block_indices_begins_data[1] = block_indices_begins_data[0] + num_blocks_utilized;

                // apply strides to shift to a next sequence
                if (sequence_group_type == SequenceGroupType::TOKENS) {
                    input_ids_data += num_scheduled_tokens;
                } else if (sequence_group_type == SequenceGroupType::EMBEDDINGS) {
                    inputs_embeds_data += num_scheduled_tokens * hidden_size;
                    if (have_token_type_ids)
                        token_type_ids_data += num_scheduled_tokens;
                }

                if (m_is_aggregate_attention_scores) {
                    size_t seq_id = sequence->get_id();
                    auto it = scheduler_output.m_score_aggregation_windows.find(seq_id);
                    if (it != scheduler_output.m_score_aggregation_windows.end()) {
                        *score_aggregation_window_data = it->second; // the prompt has reached the SnapKV window, either fully or partially
                    }
                    else {
                        // either the prompt has not reached the SnapKV window yet (in which case we will disregard the scores anyway),
                        // or the sequence is in the generation stage already
                        *score_aggregation_window_data = 1;
                    }
                }
                current_token_idx += num_scheduled_tokens;
                position_ids_data += num_scheduled_tokens;
                past_lens_data += 1;
                subsequence_begins_data += 1;
                block_indices_begins_data += 1;
                score_aggregation_window_data += 1;
            }
            sequence_group->set_output_seq_len(matmul_gathering_is_available ? output_seq_len : num_scheduled_tokens);
        }
        
        // Note: A ireq will pre-allocate a USM for each model's input. For tensor optimization, we cache pre-allocated USM gotten from a ireq for these tensors.
        // Since these tensors(except score_aggregation_window) are gotten from a ireq, there's no need to set them again.
        // Score_aggregation_window might be not managed through the cached tensor system in some case as it is created inconditionally, and need to be set to a ireq.
        // To align these tensors' behavior, set each tensor when it is not cached.

        if (sequence_group_type == SequenceGroupType::TOKENS && !m_cached_input_ids) {
            m_request.set_tensor("input_ids", input_ids);
        }
        else if (sequence_group_type == SequenceGroupType::EMBEDDINGS) {
            if (!m_cached_inputs_embeds) {
                m_request.set_tensor("inputs_embeds", inputs_embeds);
            }
            if (have_token_type_ids && !m_cached_token_type_ids) {
                m_request.set_tensor("token_type_ids", token_type_ids);
            }
        }
<<<<<<< HEAD
        if (hidden_state_input && hidden_state_input.get_size() > 0) {
            if (m_is_hidden_state_import_needed) {
                try {
                    m_request.set_tensor("target_hidden_state_input", hidden_state_input);
                    auto shape = hidden_state_input.get_shape();
                    shape[shape.size() - 1] = shape[shape.size() - 1] / m_adjust_factor;
                    ov::Tensor fake_tensor = ov::Tensor(hidden_state_input.get_element_type(), shape);
                    auto fake_data = fake_tensor.data<float>();
                    std::memset(fake_data, 0, fake_tensor.get_byte_size());
                    m_request.set_tensor("internal_hidden_state_input", fake_tensor);
                } catch (const ov::Exception& e) {
                }
            } else {
                try {
                    m_request.set_tensor("internal_hidden_state_input", hidden_state_input);
                    auto shape = hidden_state_input.get_shape();
                    shape[shape.size() - 1] = shape[shape.size() - 1] * m_adjust_factor;
                    ov::Tensor fake_tensor = ov::Tensor(hidden_state_input.get_element_type(), shape);
                    auto fake_data = fake_tensor.data<float>();
                    std::memset(fake_data, 0, fake_tensor.get_byte_size());
                    m_request.set_tensor("target_hidden_state_input", fake_tensor);
                } catch (const ov::Exception& e) {
                }
            }
        }
=======
>>>>>>> 3a82cd88
        // typical LLM parameters
        if (!m_cached_position_ids) {
            m_request.set_tensor("position_ids", position_ids);
        }
        // PA specific parameters
        if (!m_cached_past_lens) {
            m_request.set_tensor("past_lens", past_lens);
        }
        if (!m_cached_subsequence_begins) {
            m_request.set_tensor("subsequence_begins", subsequence_begins);
        }

        _set_block_indices(sequence_groups, scheduler_output, total_num_blocks, seq_id_to_skipped_blocks_map);

        if (!m_cached_block_indices_begins) {
            m_request.set_tensor("block_indices_begins", block_indices_begins);
        }
        if (!m_cached_max_context_len) {
            m_request.set_tensor("max_context_len", max_context_len);
        }
        if (m_is_use_rotation_inputs) {
            m_request.set_tensor("rotation_trig_lut", m_cache_rotation_trig_lut);
            _set_cache_rotation_coefficients(sequence_groups, scheduler_output);
        }

        if (m_is_use_xattention_inputs) {
            _set_xattention_tensors(sequence_groups, scheduler_output, batch_size_in_sequences);
        }

        if (matmul_gathering_is_available) {
            // use pre-allocated tensor for gather_indices as well
            ov::Tensor gather_indices = m_request.get_tensor("sampled_tokens_indices");
            gather_indices.set_shape({gather_indices_values.size()});
            std::memcpy(gather_indices.data(), gather_indices_values.data(), gather_indices_values.size() * sizeof(int64_t));
        }

        if (m_is_aggregate_attention_scores && !m_cached_score_aggregation_window) {
            m_request.set_tensor("score_aggregation_window", score_aggregation_window);
        }

        {
            static ManualTimer timer("pure generate inference");
            timer.start();
            m_request.infer();
            timer.end();
        }

        if (m_collect_attention_scores) {
            _collect_attention_scores(sequence_groups, scheduler_output);
        }

        _reset_cache_rotation_coefficients();

        if (m_is_hidden_state_export_needed) {
            try {
                m_hidden_states = m_request.get_tensor("last_hidden_state");
                for (size_t i = 0; i < num_sequence_groups; ++i) {
                    size_t seq_group_id = scheduler_output.m_scheduled_sequence_groups_ids[i];
                    SequenceGroup::Ptr sequence_group = sequence_groups[seq_group_id];
                    std::vector<Sequence::Ptr> running_sequences = sequence_group->get_running_sequences();
                    for (size_t seq_idx = 0; seq_idx < running_sequences.size(); ++seq_idx) {
                        Sequence::Ptr sequence = running_sequences[seq_idx];
                        sequence->update_hidden_state(
                            get_hidden_state(sequence_group->get_request_id(), sequence->get_grouped_id()));
                    }
                }
            } catch (const ov::Exception&) {
                m_hidden_states = ov::Tensor();
            }
        }
        // return logits
        return m_request.get_tensor("logits");
    }

    void append_embeddings(const std::vector<SequenceGroup::Ptr> & sequence_groups, const Scheduler::Output& scheduler_output) {
        size_t num_sequence_groups = scheduler_output.m_scheduled_sequence_groups_ids.size();
        size_t num_generated_ids_without_embeddings = 0;
        OPENVINO_ASSERT(sequence_groups.size() > 0);

        // compute aggregated values
        for (size_t i = 0; i < num_sequence_groups; ++i) {
            size_t seq_group_id = scheduler_output.m_scheduled_sequence_groups_ids[i];
            SequenceGroup::CPtr sequence_group = sequence_groups[seq_group_id];
            size_t num_sequences = sequence_group->num_running_seqs();
            OPENVINO_ASSERT(sequence_group->get_sequence_group_type() == SequenceGroupType::EMBEDDINGS);
            for (auto seq: sequence_group->get_running_sequences()) {
                num_generated_ids_without_embeddings += seq->get_generated_len() - seq->get_generated_ids_embeds().size();
            }
        }
        size_t hidden_size = sequence_groups[0]->get_hidden_size();

        ov::Tensor generated_ids_embeds;
        float *generated_ids_embeds_data = nullptr;

        ov::Tensor generated_ids = ov::Tensor(ov::element::i64, {1, num_generated_ids_without_embeddings});

        int64_t *generated_ids_data = generated_ids.data<int64_t>();
        size_t pos = 0;
        for (size_t i = 0; i < num_sequence_groups; ++i) {
            size_t seq_group_id = scheduler_output.m_scheduled_sequence_groups_ids[i];
            SequenceGroup::CPtr sequence_group = sequence_groups[seq_group_id];
            for (auto seq: sequence_group->get_running_sequences()) {
                const auto& generated_ids = seq->get_generated_ids();
                for (size_t token_idx = seq->get_generated_ids_embeds().size(); token_idx < generated_ids.size(); token_idx++) {
                    generated_ids_data[pos] = generated_ids[token_idx];
                    pos++;
                }
            }
        }
        if (pos > 0) {
            CircularBufferQueueElementGuard<EmbeddingsRequest> embeddings_request_guard(m_embedding->get_request_queue().get());
            EmbeddingsRequest& req = embeddings_request_guard.get();
            generated_ids_embeds = m_embedding->infer(req, generated_ids);
            generated_ids_embeds_data = generated_ids_embeds.data<float>();
            size_t embeds_pos = 0;
            for (size_t i = 0; i < num_sequence_groups; ++i) {
                size_t seq_group_id = scheduler_output.m_scheduled_sequence_groups_ids[i];
                SequenceGroup::Ptr sequence_group = sequence_groups[seq_group_id];
                for (auto seq: sequence_group->get_running_sequences()) {
                    auto generated_ids = seq->get_generated_ids();
                    size_t new_embeds_count = seq->get_generated_len() - seq->get_generated_ids_embeds().size();
                    ov::Coordinate start{0, embeds_pos, 0};
                    ov::Coordinate end{1, embeds_pos + new_embeds_count, hidden_size};
                    ov::Tensor embedding(generated_ids_embeds, start, end);
                    seq->append_generated_ids_embeds(embedding);
                    embeds_pos += new_embeds_count;
                }
            }
        }
    }

private:
<<<<<<< HEAD
    ov::Tensor m_hidden_states;

    // Common helper to copy a contiguous slice (first-dim range) from src to dst using ROI tensors.
    // src_start_idx: start index along src first dimension
    // copy_length: number of elements along first dim to copy
    // dst_base: destination base tensor (may be full buffer or a wrapper around a raw pointer)
    // dst_first_dim_start: start index in first dimension of dst_base where copy should be placed
    static void copy_roi_between_tensors(const ov::Tensor& src,
                                         size_t src_start_idx,
                                         size_t copy_length,
                                         const ov::Tensor& dst_base,
                                         size_t dst_first_dim_start) {
        if (copy_length == 0) {
            return;
        }

        // prepare source ROI coords
        const auto src_shape = src.get_shape();
        OPENVINO_ASSERT(!src_shape.empty(), "source tensor rank is zero");
        ov::Coordinate src_start(src_shape.size(), 0), src_end(src_shape.size(), 0);
        src_start[0] = src_start_idx;
        src_end[0] = src_start_idx + copy_length;
        for (size_t d = 1; d < src_shape.size(); ++d) {
            src_start[d] = 0;
            src_end[d] = src_shape[d];
        }
        ov::Tensor src_roi(src, src_start, src_end);

        // prepare destination ROI coords
        const auto dst_shape = dst_base.get_shape();
        OPENVINO_ASSERT(!dst_shape.empty(), "destination tensor rank is zero");
        ov::Coordinate tgt_start(dst_shape.size(), 0), tgt_end(dst_shape.size(), 0);
        tgt_start[0] = dst_first_dim_start;
        tgt_end[0] = dst_first_dim_start + copy_length;
        for (size_t d = 1; d < dst_shape.size(); ++d) {
            tgt_start[d] = 0;
            tgt_end[d] = dst_shape[d];
        }
        ov::Tensor tgt_roi(dst_base, tgt_start, tgt_end);

        // bulk copy
        src_roi.copy_to(tgt_roi);
=======
    ov::Tensor _get_or_resize_tensor(ov::Tensor& cached_tensor, 
                                   const std::string& tensor_name,
                                   const ov::Shape& required_shape,
                                   ov::element::Type element_type) {
       if (!cached_tensor) {
            // If cached tensor is not initialized, try to get the tensor from the m_request.
            try {
                cached_tensor = m_request.get_tensor(tensor_name);
            } catch (const ov::Exception&) {
                // Fall back to default construction methods when exception occurs.
                // For example, score_aggregation_window may not be used by a model but a Tensor is required for following operation.
                return ov::Tensor(element_type, required_shape);
            }
       }
       if (cached_tensor.get_shape() != required_shape) {
            try {
                cached_tensor.set_shape(required_shape);
            } catch (const ov::Exception& e) {
                OPENVINO_THROW("set_shape failed for tensor: ", tensor_name, ". Error: ", e.what());
            }
        }
        return cached_tensor;
>>>>>>> 3a82cd88
    }

    // Fills indices for sequences in the order defined by scheduler_output
    void _fill_indices_from_block_tables(
        const std::vector<std::string>& dst_tensor_names,
        const std::vector<SequenceGroup::Ptr>& sequence_groups,
        const Scheduler::Output& scheduler_output,
        const std::vector<std::map<size_t, std::vector<size_t>>>& seq_id_to_select_logical_idx_maps) {
        OPENVINO_ASSERT(seq_id_to_select_logical_idx_maps.size() == dst_tensor_names.size() ||
                        (dst_tensor_names.size() == 1 && !m_is_use_per_layer_cache_control) ||
                        seq_id_to_select_logical_idx_maps.empty());
        bool is_fill_all = seq_id_to_select_logical_idx_maps.empty();
        size_t num_sequence_groups = scheduler_output.m_scheduled_sequence_groups_ids.size();
        std::vector<size_t> filled_blocks_per_layer(dst_tensor_names.size(), 0);


        for (size_t layer_idx = 0; layer_idx < dst_tensor_names.size(); layer_idx++) {
            auto input_tensor = m_request.get_tensor(dst_tensor_names[layer_idx]);
            auto block_indices_data = input_tensor.data<int32_t>();
            for (size_t i = 0; i < num_sequence_groups; ++i) {
                size_t seq_group_id = scheduler_output.m_scheduled_sequence_groups_ids[i];
                SequenceGroup::CPtr sequence_group = sequence_groups[seq_group_id];
                std::vector<Sequence::CPtr> running_sequences = sequence_group->get_running_sequences();
                size_t num_running_sequences = running_sequences.size();

                for (size_t i = 0; i < num_running_sequences; ++i) {
                    Sequence::CPtr sequence = running_sequences[i];
                    size_t seq_id = sequence->get_id();

                    const auto& kv_blocks = scheduler_output.m_block_tables.at(seq_id);

                    if (is_fill_all) {
                        size_t num_blocks = sequence_group->get_num_logical_blocks();
                        for (size_t block_id = 0; block_id < num_blocks; ++block_id) {
                            // In case no cache eviction is requested, all per-layer block tables are expected to be
                            // identical at all times
                            block_indices_data[block_id] = kv_blocks[layer_idx][block_id]->get_index();
                        }
                        block_indices_data += num_blocks;
                        filled_blocks_per_layer[layer_idx] += num_blocks;
                    } else {
                        auto seq_id_to_select_logical_idx_map = seq_id_to_select_logical_idx_maps[layer_idx];
                        if (seq_id_to_select_logical_idx_map.find(seq_id) == seq_id_to_select_logical_idx_map.end()) {
                            continue;  // sequence not being present in layer-specific map means it should be skipped entirely
                        }

                        const auto& select_logical_idxs = seq_id_to_select_logical_idx_maps[layer_idx].at(seq_id);
                        const auto& block_table = kv_blocks[layer_idx];
                        size_t block_table_size = block_table.size();
                        for (size_t block_id = 0; block_id < select_logical_idxs.size(); ++block_id) {
                            size_t logical_block_idx = select_logical_idxs[block_id];
                            OPENVINO_ASSERT(logical_block_idx < block_table_size);
                            block_indices_data[block_id] = block_table[logical_block_idx]->get_index();
                        }
                        block_indices_data += select_logical_idxs.size();
                        filled_blocks_per_layer[layer_idx] += select_logical_idxs.size();
                    }
                }
            }
        }
        for (size_t layer_idx = 0; layer_idx < dst_tensor_names.size(); layer_idx++) {
            const auto& target_tensor_name = dst_tensor_names[layer_idx];
            size_t tensor_size = m_request.get_tensor(target_tensor_name).get_size();
            size_t last_filled_element_idx = filled_blocks_per_layer[layer_idx];
            OPENVINO_ASSERT(tensor_size == last_filled_element_idx, "did not fill tensor ", target_tensor_name, " completely, tensor size in elements ", tensor_size, ", last filled idx ", last_filled_element_idx);
        }
    }

    // Fills indices for sequences in the order defined by seq_id_to_select_logical_idx_maps
    // (i.e. ascending for an ordered map)
    void _fill_select_indices_from_block_tables(
        const std::vector<std::string>& dst_tensor_names,
        const Scheduler::Output& scheduler_output,
        const std::vector<std::map<size_t, std::vector<size_t>>>& seq_id_to_select_logical_idx_maps) {
        OPENVINO_ASSERT(seq_id_to_select_logical_idx_maps.size() == dst_tensor_names.size() ||
                        (dst_tensor_names.size() == 1 && !m_is_use_per_layer_cache_control) ||
                        seq_id_to_select_logical_idx_maps.empty());
        std::vector<size_t> filled_blocks_per_layer(dst_tensor_names.size(), 0);

        for (size_t layer_idx = 0; layer_idx < dst_tensor_names.size(); layer_idx++) {
            auto input_tensor = m_request.get_tensor(dst_tensor_names[layer_idx]);
            auto block_indices_data = input_tensor.data<int32_t>();
            for (const auto& kv : seq_id_to_select_logical_idx_maps[layer_idx]) {
                size_t seq_id = kv.first;
                const auto& select_logical_idxs = kv.second;

                const auto& kv_blocks = scheduler_output.m_block_tables.at(seq_id);
                const auto& block_table = kv_blocks[layer_idx];
                size_t block_table_size = block_table.size();
                for (size_t block_id = 0; block_id < select_logical_idxs.size(); ++block_id) {
                    size_t logical_block_idx = select_logical_idxs[block_id];
                    OPENVINO_ASSERT(logical_block_idx < block_table_size);
                    block_indices_data[block_id] = block_table[logical_block_idx]->get_index();
                }
                block_indices_data += select_logical_idxs.size();
                filled_blocks_per_layer[layer_idx] += select_logical_idxs.size();
            }
        }
        for (size_t layer_idx = 0; layer_idx < dst_tensor_names.size(); layer_idx++) {
            const auto& target_tensor_name = dst_tensor_names[layer_idx];
            size_t tensor_size = m_request.get_tensor(target_tensor_name).get_size();
            size_t last_filled_element_idx = filled_blocks_per_layer[layer_idx];
            OPENVINO_ASSERT(tensor_size == last_filled_element_idx, "did not fill tensor ", target_tensor_name, " completely, tensor size in elements ", tensor_size, ", last filled idx ", last_filled_element_idx);
        }
    }

    void _set_block_indices(const std::vector<SequenceGroup::Ptr>& sequence_groups,
                            const Scheduler::Output& scheduler_output,
                            size_t total_num_blocks,
                            const std::map<size_t, std::set<size_t>>& seq_id_to_skipped_blocks_map) {
        std::vector<std::string> tensor_names = {"block_indices"};

        size_t num_layers = 1;
        if (m_is_use_per_layer_cache_control) {
            num_layers = m_num_decoder_layers;
            tensor_names.resize(m_num_decoder_layers);
            for (size_t i = 0; i < tensor_names.size(); i++) {
                tensor_names[i] = std::string("block_indices.") + std::to_string(i);
            }
        }


        std::vector<size_t> num_blocks_per_layer(num_layers);

        std::vector<std::map<size_t, std::vector<size_t>>> seq_id_to_select_logical_idx_map(m_num_decoder_layers);
        size_t num_sequence_groups = scheduler_output.m_scheduled_sequence_groups_ids.size();
        for (size_t layer_idx = 0; layer_idx < num_layers; layer_idx++) {
            for (size_t i = 0; i < num_sequence_groups; ++i) {
                size_t seq_group_id = scheduler_output.m_scheduled_sequence_groups_ids[i];
                SequenceGroup::CPtr sequence_group = sequence_groups[seq_group_id];
                std::vector<Sequence::CPtr> running_sequences = sequence_group->get_running_sequences();
                size_t num_running_sequences = running_sequences.size();
                for (size_t k = 0; k < num_running_sequences; ++k) {
                    Sequence::CPtr sequence = running_sequences[k];
                    size_t num_blocks = sequence_group->get_num_logical_blocks();
                    size_t seq_id = sequence->get_id();
                    std::vector<size_t> remaining_logical_block_ids;
                    if (seq_id_to_skipped_blocks_map.find(seq_id) != seq_id_to_skipped_blocks_map.end()) {
                        const auto& skip_set = seq_id_to_skipped_blocks_map.at(seq_id);
                        OPENVINO_ASSERT(num_blocks >= skip_set.size());
                        remaining_logical_block_ids.reserve(num_blocks - skip_set.size());
                        for (size_t j = 0; j < num_blocks; j++) {
                            if (skip_set.find(j) == skip_set.end()) {
                                remaining_logical_block_ids.push_back(j);
                            }
                        }
                        seq_id_to_select_logical_idx_map[layer_idx][seq_id] = remaining_logical_block_ids;
                        num_blocks_per_layer[layer_idx] += remaining_logical_block_ids.size();
                    }
                    else
                    {
                        auto& vec = seq_id_to_select_logical_idx_map[layer_idx][seq_id];
                        vec.resize(num_blocks);
                        std::iota(vec.begin(), vec.end(), 0);
                        num_blocks_per_layer[layer_idx] += num_blocks;
                    }
                }

            }
        }

        for (size_t i = 0; i < num_layers; i++) {
            m_request.get_tensor(tensor_names[i]).set_shape({num_blocks_per_layer[i]});
        }

        _fill_indices_from_block_tables(tensor_names, sequence_groups, scheduler_output, seq_id_to_select_logical_idx_map);
    }

    void _set_cache_rotation_coefficients(const std::vector<SequenceGroup::Ptr>& sequence_groups,
                                          const Scheduler::Output& scheduler_output) {
        std::vector<std::string> rotation_indices_tensor_names(m_num_decoder_layers);
        for (size_t i = 0; i < m_num_decoder_layers; i++) {
            auto tensor_name = std::string("rotated_block_indices.") + std::to_string(i);
            rotation_indices_tensor_names[i] = tensor_name;
            size_t num_indices = 0;
            for (const auto& entry : m_rotated_block_logical_indices_per_sequence_for_each_layer[i]) {
                num_indices += entry.second.size();
            }
            auto rotated_block_indices_tensor = m_request.get_tensor(tensor_name);
            rotated_block_indices_tensor.set_shape({num_indices});
        }

        for (size_t i = 0; i < m_num_decoder_layers; i++) {
            auto tensor_name = std::string("rotation_deltas.") + std::to_string(i);
            m_request.set_tensor(tensor_name, m_cache_rotation_deltas_for_each_layer[i]);
        }


        // NB: the order of per-sequence index filling in the function below must be the same
        // as the order of `seq_id`s in which the "rotation_coefficients.N" inputs are filled
        // (i.e. ascending by seq_id values)
        _fill_select_indices_from_block_tables(rotation_indices_tensor_names,
                                               scheduler_output,
                                               m_rotated_block_logical_indices_per_sequence_for_each_layer);
    }

    void _reset_cache_rotation_coefficients() {
        m_cache_rotation_deltas_for_each_layer.clear();
        for (size_t i = 0; i < m_num_decoder_layers; i++) {
            m_cache_rotation_deltas_for_each_layer.push_back(ov::Tensor());
        }
    }

    void _collect_attention_scores(const std::vector<SequenceGroup::Ptr> & sequence_groups, const Scheduler::Output& scheduler_output) {
        m_last_attention_scores.clear();
        size_t num_sequence_groups = scheduler_output.m_scheduled_sequence_groups_ids.size();
        using IndexSpan = std::pair<size_t, size_t>;
        std::list<std::pair<size_t, IndexSpan>> running_sequence_group_ids_and_kvcache_spans;
        size_t offset = 0;
        for (size_t i = 0; i < num_sequence_groups; ++i) { size_t seq_group_id = scheduler_output.m_scheduled_sequence_groups_ids[i]; SequenceGroup::CPtr sequence_group = sequence_groups[seq_group_id]; std::vector<Sequence::CPtr> running_sequences = sequence_group->get_running_sequences();

            for (size_t seq_idx = 0; seq_idx < running_sequences.size(); ++seq_idx) {
                Sequence::CPtr sequence = running_sequences[seq_idx];
                size_t global_sequence_id = sequence->get_id();
                size_t subsequence_length = sequence_group->get_context_len() - sequence_group->get_num_evicted_tokens();
                if (scheduler_output.m_apply_sparse_attention_mask) {
                    size_t num_past_blocks_to_discard = 0;
                    const auto& skip_map = scheduler_output.m_sparse_attention_skipped_logical_blocks;
                    auto it = skip_map.find(global_sequence_id);
                    if (it != skip_map.end()) {
                        num_past_blocks_to_discard = it->second.size();
                    }
                    subsequence_length -= num_past_blocks_to_discard * m_block_size;
                }

                IndexSpan span = {offset, offset + subsequence_length};
                offset += subsequence_length;


                bool is_prefill_finished = sequence_group->can_generate_tokens();
                bool has_snapkv_scores = (scheduler_output.m_score_aggregation_windows.find(global_sequence_id) != scheduler_output.m_score_aggregation_windows.end());
                if (is_prefill_finished || (!is_prefill_finished && has_snapkv_scores)) {
                    // During prompt phase, will only collect the scores for sequences that have been processed up to their SnapKV window size
                    // (this may happen across multiple scheduling iterations - assuming here that the code using the collected scores does simple aggregation
                    // such as addition and therefore does not need to know which part of the SnapKV window a given score vector belongs to).
                    //
                    // During generation phase, the scores may be either SnapKV-aggregated (if the phase included the very last part of the prompt) or
                    // not (regular non-aggregated single-token-position scores for the newly generated token), but this should also not matter to the simple aggregation
                    // code.
                    running_sequence_group_ids_and_kvcache_spans.emplace_back(global_sequence_id, span);
                }
            }
        }

        for (const auto& seq_id_and_score_span : running_sequence_group_ids_and_kvcache_spans) {
            auto attention_scores_across_decoder_layers_for_current_sequence = AttentionScoresForEachDecoderLayer(m_num_decoder_layers);
            size_t global_sequence_id = seq_id_and_score_span.first;
            IndexSpan span = seq_id_and_score_span.second;
            for (size_t decoder_layer_id = 0; decoder_layer_id < m_num_decoder_layers; decoder_layer_id++) {
                auto attention_score = m_request.get_tensor(get_paged_attention_score_output_for_decoder_layer(decoder_layer_id));
                auto scores_for_cache_of_current_sequence_group = ov::Tensor(attention_score, ov::Coordinate{span.first}, ov::Coordinate{span.second});
                auto copied_tensor = ov::Tensor(scores_for_cache_of_current_sequence_group.get_element_type(), ov::Shape{span.second - span.first});
                scores_for_cache_of_current_sequence_group.copy_to(copied_tensor);
                attention_scores_across_decoder_layers_for_current_sequence[decoder_layer_id] = scores_for_cache_of_current_sequence_group;
            }
            m_last_attention_scores[global_sequence_id] = attention_scores_across_decoder_layers_for_current_sequence;
        }
    }

    void _set_xattention_tensors(const std::vector<SequenceGroup::Ptr>& sequence_groups,
                                 const Scheduler::Output& scheduler_output,
                                 size_t batch_size_in_sequences) {
        ov::Tensor xattention_block_size(ov::element::i32, {});
        ov::Tensor xattention_stride(ov::element::i32, {});
        xattention_block_size.data<int32_t>()[0] = scheduler_output.m_xattention_block_size;
        xattention_stride.data<int32_t>()[0] = scheduler_output.m_xattention_stride;
        m_request.set_tensor("xattention_block_size", xattention_block_size);
        m_request.set_tensor("xattention_stride", xattention_stride);

        ov::Tensor xattention_thresholds(ov::element::f32, {batch_size_in_sequences});
        float* xattention_threshold_data = xattention_thresholds.data<float>();
        for (size_t i = 0; i < scheduler_output.m_scheduled_sequence_groups_ids.size(); i++) {
            size_t seq_group_id = scheduler_output.m_scheduled_sequence_groups_ids[i];
            SequenceGroup::CPtr sequence_group = sequence_groups[seq_group_id];
            std::vector<Sequence::CPtr> running_sequences = sequence_group->get_running_sequences();
            size_t num_running_sequences = running_sequences.size();
            for (size_t k = 0; k < num_running_sequences; ++k) {
                Sequence::CPtr sequence = running_sequences[k];
                size_t seq_id = sequence->get_id();
                float threshold = 0.0;

                if (scheduler_output.m_xattention_thresholds.find(seq_id) != scheduler_output.m_xattention_thresholds.end()) {
                    threshold = scheduler_output.m_xattention_thresholds.at(seq_id);
                }
                *xattention_threshold_data = threshold;
                xattention_threshold_data += 1;
            }
        }

        std::vector<std::string> xattention_tensor_names(m_num_decoder_layers);
        for (size_t i = 0; i < m_num_decoder_layers; i++) {
            auto tensor_name = std::string("xattention_threshold.") + std::to_string(i);
            m_request.set_tensor(tensor_name, xattention_thresholds);
        }

    }
};
}<|MERGE_RESOLUTION|>--- conflicted
+++ resolved
@@ -49,7 +49,6 @@
     // Output shape: [1, conversation length, hidden_size].
     EmbeddingsModel::Ptr m_embedding;
 
-<<<<<<< HEAD
     bool m_is_hidden_state_export_needed = false; // need to export hidden state after inference
     bool m_is_hidden_state_import_needed = false; // need to import hidden state from another model runner
     bool m_is_hidden_state_internal_needed = false; // need to use internal hidden state, e.g, eagle2
@@ -57,7 +56,6 @@
     // a container which use sequence group id and request id as key to store hidden states
     std::map<size_t, ov::Tensor> m_initial_hidden_states; // shape: [N, seq_len, hidden_size]
     size_t m_adjust_factor = 1; // to adjust the hidden size of draft model input
-=======
     // Cached pre-allocated tensors to avoid CPU->GPU copy
     ov::Tensor m_cached_input_ids;
     ov::Tensor m_cached_inputs_embeds;
@@ -68,7 +66,6 @@
     ov::Tensor m_cached_max_context_len;
     ov::Tensor m_cached_score_aggregation_window;
     ov::Tensor m_cached_token_type_ids;
->>>>>>> 3a82cd88
 public:
     /**
      * Constructs the ModelRunner.
@@ -229,18 +226,27 @@
             max_context_len_val = std::max(max_context_len_val, sequence_group->get_context_len());
         }
 
-<<<<<<< HEAD
-        ov::Tensor
-            input_ids(ov::element::i64, {total_num_tokens}),
-            inputs_embeds(ov::element::f32, {total_num_tokens, hidden_size}),
-            token_type_ids(ov::element::i64, {1, total_num_tokens}),
-            position_ids(ov::element::i64, {total_num_tokens}),
-            // PA specific parameters
-            past_lens(ov::element::i32, {batch_size_in_sequences}),
-            subsequence_begins(ov::element::i32, {batch_size_in_sequences + 1}),
-            // block_indices are handled in a special fashion below
-            block_indices_begins(ov::element::i32, {batch_size_in_sequences + 1}),
-            max_context_len(ov::element::i32, {});
+        // Use cached pre-allocated tensors instead of creating new ones
+        ov::Tensor input_ids = _get_or_resize_tensor(m_cached_input_ids, "input_ids", {total_num_tokens}, ov::element::i64);
+        ov::Tensor inputs_embeds = _get_or_resize_tensor(m_cached_inputs_embeds, "inputs_embeds",
+            {total_num_tokens, hidden_size}, ov::element::f32);
+        ov::Tensor position_ids = _get_or_resize_tensor(m_cached_position_ids, "position_ids",
+            {total_num_tokens}, ov::element::i64);
+
+        // PA specific parameters
+        ov::Tensor past_lens = _get_or_resize_tensor(m_cached_past_lens, "past_lens",
+            {batch_size_in_sequences}, ov::element::i32);
+        ov::Tensor subsequence_begins = _get_or_resize_tensor(m_cached_subsequence_begins, "subsequence_begins", 
+            {batch_size_in_sequences + 1}, ov::element::i32);
+        ov::Tensor block_indices_begins = _get_or_resize_tensor(m_cached_block_indices_begins, "block_indices_begins", 
+            {batch_size_in_sequences + 1}, ov::element::i32);
+        ov::Tensor max_context_len = _get_or_resize_tensor(m_cached_max_context_len, "max_context_len", 
+            {}, ov::element::i32);
+
+        ov::Tensor token_type_ids = _get_or_resize_tensor(m_cached_token_type_ids, "token_type_ids",
+            {1, total_num_tokens}, ov::element::i64);
+        ov::Tensor score_aggregation_window = _get_or_resize_tensor(m_cached_score_aggregation_window, "score_aggregation_window",
+            {batch_size_in_sequences}, ov::element::i32);
         ov::Tensor hidden_state_input;
         float* hidden_state_data = nullptr;
         if (m_is_hidden_state_import_needed || m_is_hidden_state_internal_needed) {
@@ -264,30 +270,6 @@
                 std::memset(hidden_state_data, 0, total_num_tokens * hidden_size * sizeof(float));
             }
         }
-        ov::Tensor score_aggregation_window(ov::element::i32, {batch_size_in_sequences});
-=======
-        // Use cached pre-allocated tensors instead of creating new ones
-        ov::Tensor input_ids = _get_or_resize_tensor(m_cached_input_ids, "input_ids", {total_num_tokens}, ov::element::i64);
-        ov::Tensor inputs_embeds = _get_or_resize_tensor(m_cached_inputs_embeds, "inputs_embeds",
-            {total_num_tokens, hidden_size}, ov::element::f32);
-        ov::Tensor position_ids = _get_or_resize_tensor(m_cached_position_ids, "position_ids",
-            {total_num_tokens}, ov::element::i64);
-
-        // PA specific parameters
-        ov::Tensor past_lens = _get_or_resize_tensor(m_cached_past_lens, "past_lens",
-            {batch_size_in_sequences}, ov::element::i32);
-        ov::Tensor subsequence_begins = _get_or_resize_tensor(m_cached_subsequence_begins, "subsequence_begins", 
-            {batch_size_in_sequences + 1}, ov::element::i32);
-        ov::Tensor block_indices_begins = _get_or_resize_tensor(m_cached_block_indices_begins, "block_indices_begins", 
-            {batch_size_in_sequences + 1}, ov::element::i32);
-        ov::Tensor max_context_len = _get_or_resize_tensor(m_cached_max_context_len, "max_context_len", 
-            {}, ov::element::i32);
-
-        ov::Tensor token_type_ids = _get_or_resize_tensor(m_cached_token_type_ids, "token_type_ids",
-            {1, total_num_tokens}, ov::element::i64);
-        ov::Tensor score_aggregation_window = _get_or_resize_tensor(m_cached_score_aggregation_window, "score_aggregation_window",
-            {batch_size_in_sequences}, ov::element::i32);
->>>>>>> 3a82cd88
 
         ov::Tensor generated_ids_embeds;
         float *generated_ids_embeds_data = nullptr;
@@ -517,7 +499,6 @@
                 m_request.set_tensor("token_type_ids", token_type_ids);
             }
         }
-<<<<<<< HEAD
         if (hidden_state_input && hidden_state_input.get_size() > 0) {
             if (m_is_hidden_state_import_needed) {
                 try {
@@ -543,8 +524,6 @@
                 }
             }
         }
-=======
->>>>>>> 3a82cd88
         // typical LLM parameters
         if (!m_cached_position_ids) {
             m_request.set_tensor("position_ids", position_ids);
@@ -677,7 +656,6 @@
     }
 
 private:
-<<<<<<< HEAD
     ov::Tensor m_hidden_states;
 
     // Common helper to copy a contiguous slice (first-dim range) from src to dst using ROI tensors.
@@ -720,7 +698,8 @@
 
         // bulk copy
         src_roi.copy_to(tgt_roi);
-=======
+    }
+
     ov::Tensor _get_or_resize_tensor(ov::Tensor& cached_tensor, 
                                    const std::string& tensor_name,
                                    const ov::Shape& required_shape,
@@ -743,7 +722,6 @@
             }
         }
         return cached_tensor;
->>>>>>> 3a82cd88
     }
 
     // Fills indices for sequences in the order defined by scheduler_output
