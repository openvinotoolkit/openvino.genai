--- conflicted
+++ resolved
@@ -75,17 +75,10 @@
         auto main_model_descr = ov::genai::ModelDesc(model, tokenizer, device, properties_without_draft_model_without_gguf, scheduler_config, generation_config);
         m_impl = std::make_shared<SpeculativeDecodingImpl>(main_model_descr, draft_model_desr);
     } else if (embedder) {
-<<<<<<< HEAD
         m_impl = std::make_shared<ContinuousBatchingImpl>(model, embedder, tokenizer, scheduler_config, device, properties_without_draft_model_without_gguf, generation_config);
     }
     else {
         m_impl = std::make_shared<ContinuousBatchingImpl>(model, tokenizer, scheduler_config, device, properties_without_draft_model_without_gguf, generation_config);
-=======
-        m_impl = std::make_shared<ContinuousBatchingImpl>(model, embedder, tokenizer, scheduler_config, device, properties_without_draft_model, generation_config);
-    }
-    else {
-        m_impl = std::make_shared<ContinuousBatchingImpl>(model, tokenizer, scheduler_config, device, properties_without_draft_model, generation_config);
->>>>>>> b161e5c6
     }
 
     m_impl->m_load_time_ms = get_load_time(start_time);
@@ -109,11 +102,7 @@
 
     std::shared_ptr<InputsEmbedder> embedder;
     if (std::filesystem::exists(models_path / "openvino_text_embeddings_model.xml")) {
-<<<<<<< HEAD
         embedder = std::make_shared<InputsEmbedder>(models_path, device, properties_without_draft_model_without_gguf);
-=======
-        embedder = std::make_shared<InputsEmbedder>(models_path, device, properties_without_draft_model);
->>>>>>> b161e5c6
     }
 
     if (is_prompt_lookup_enabled) {
@@ -125,15 +114,9 @@
         auto main_model_descr = ov::genai::ModelDesc(model, tokenizer, device, properties_without_draft_model_without_gguf, scheduler_config, generation_config);
         m_impl = std::make_shared<SpeculativeDecodingImpl>(main_model_descr, draft_model_desr);
     } else if (embedder) {
-<<<<<<< HEAD
         m_impl = std::make_shared<ContinuousBatchingImpl>(model, embedder, tokenizer, scheduler_config, device, properties_without_draft_model_without_gguf, generation_config);
     } else {
         m_impl = std::make_shared<ContinuousBatchingImpl>(model, tokenizer, scheduler_config, device, properties_without_draft_model_without_gguf, generation_config);
-=======
-        m_impl = std::make_shared<ContinuousBatchingImpl>(model, embedder, tokenizer, scheduler_config, device, properties_without_draft_model, generation_config);
-    } else {
-        m_impl = std::make_shared<ContinuousBatchingImpl>(model, tokenizer, scheduler_config, device, properties_without_draft_model, generation_config);
->>>>>>> b161e5c6
     }
 
     m_impl->m_load_time_ms = get_load_time(start_time);
