--- conflicted
+++ resolved
@@ -239,22 +239,11 @@
     return m_impl->add_request(request_id, input_ids, sampling_params);
 }
 
-GenerationHandle ContinuousBatchingPipeline::add_request(uint64_t request_id,
-                                                         const std::string& prompt,
-                                                         const std::vector<ov::Tensor>& images,
-                                                         const ov::genai::GenerationConfig& sampling_params) {
+GenerationHandle ContinuousBatchingPipeline::add_request(uint64_t request_id, const std::string& prompt, const std::vector<ov::Tensor>& images, const ov::genai::GenerationConfig& sampling_params) {
     return m_impl->add_request(request_id, prompt, images, sampling_params);
 }
 
-<<<<<<< HEAD
-GenerationHandle ContinuousBatchingPipeline::add_request(uint64_t request_id,
-                                                         const std::string& prompt,
-                                                         const std::vector<ov::Tensor>& images,
-                                                         const std::vector<ov::Tensor>& videos,
-                                                         const ov::genai::GenerationConfig& sampling_params) {
-=======
 GenerationHandle ContinuousBatchingPipeline::add_request(uint64_t request_id, const std::string& prompt, const std::vector<ov::Tensor>& images, const std::vector<ov::Tensor>& videos, const ov::genai::GenerationConfig& sampling_params) {
->>>>>>> 12f850c6
     return m_impl->add_request(request_id, prompt, images, videos, sampling_params);
 }
 
@@ -297,20 +286,11 @@
 std::vector<VLMDecodedResults> ContinuousBatchingPipeline::generate(
     const std::vector<std::string>& prompts,
     const std::vector<std::vector<ov::Tensor>>& images,
-<<<<<<< HEAD
     const std::vector<std::vector<ov::Tensor>>& videos,
     const std::vector<GenerationConfig>& sampling_params,
     const StreamerVariant& streamer) {
     return m_impl->generate(prompts, images, videos, sampling_params, streamer);
 }
-=======
-    const std::vector<std::vector<ov::Tensor>>& video,
-    const std::vector<GenerationConfig>& sampling_params,
-    const StreamerVariant& streamer) {
-    return m_impl->generate(prompts, images, video, sampling_params, streamer);
-}
-
->>>>>>> 12f850c6
 
 void ContinuousBatchingPipeline::start_chat(const std::string& system_message) {
     m_impl->finish_chat();
