// Copyright (C) 2023-2025 Intel Corporation
// SPDX-License-Identifier: Apache-2.0

#include "continuous_batching/pipeline_base.hpp"

namespace ov::genai {

template<class... Ts> struct overloaded : Ts... {using Ts::operator()...;};
template<class... Ts> overloaded(Ts...) -> overloaded<Ts...>;

GenerationConfig ContinuousBatchingPipeline::IContinuousBatchingPipeline::get_config() const {
    return m_generation_config;
}

void ContinuousBatchingPipeline::IContinuousBatchingPipeline::set_config(const GenerationConfig& config) {
    m_generation_config = config;
}

PipelineMetrics ContinuousBatchingPipeline::IContinuousBatchingPipeline::get_metrics() const {
    return m_pipeline_metrics;
}

Tokenizer ContinuousBatchingPipeline::IContinuousBatchingPipeline::get_tokenizer() {
    return m_tokenizer;
}

void ContinuousBatchingPipeline::IContinuousBatchingPipeline::start_chat(const std::string& system_message) {
    if (!system_message.empty()) {
        m_history.push_back({{"role", "system"}, {"content", system_message}});
    }
    m_is_chat_conversation = true;
};

void ContinuousBatchingPipeline::IContinuousBatchingPipeline::finish_chat() {
    m_is_chat_conversation = false;
    m_history.clear();
    m_history_images.clear();
    m_history_image_ids.clear();
    if (m_inputs_embedder) {
        m_inputs_embedder->finish_chat();
    }
    m_image_id = 0;
};

std::vector<GenerationResult>
ContinuousBatchingPipeline::IContinuousBatchingPipeline::generate(
    const std::vector<std::string>& prompts,
    std::vector<ov::genai::GenerationConfig> sampling_params,
    const StreamerVariant& streamer) {
    if (m_model_input_type == ModelInputType::EMBEDDINGS) {
        // TODO: remove this code and within model runner add check: if sequence group type is tokens, 
        // but embedding model is available => compute embeddings first, then pass to LLM
        std::vector<std::vector<ov::Tensor>> images(prompts.size());
        std::vector<std::vector<ov::Tensor>> videos(prompts.size());
        auto results_vlm = generate(prompts, images, videos, sampling_params, streamer);
        std::vector<GenerationResult> resutls;
        for (auto& vlm_result : results_vlm) {
            GenerationResult result;
            result.m_generation_ids = std::move(vlm_result.texts);
            result.m_scores = std::move(vlm_result.scores);
            result.perf_metrics = std::move(vlm_result.perf_metrics);
            resutls.push_back(result);
        }
        return resutls;
    }
    std::vector<ov::Tensor> input_ids;
    auto start_time = std::chrono::steady_clock::now();

    std::vector<MicroSeconds> tokenization_durations;
    static ManualTimer timer("tokenize");
    if (m_is_chat_conversation) {
        OPENVINO_ASSERT(1 == prompts.size(), "Can't chat with multiple prompts");
        m_history.push_back({{"role", "user"}, {"content", prompts.at(0)}});
        constexpr bool add_generation_prompt = true;
        std::string history = m_tokenizer.apply_chat_template(m_history, add_generation_prompt);
        timer.start();
        const auto encode_start = std::chrono::steady_clock::now();
        // ov::genai::add_special_tokens(false) is aligned with stateful pipeline
        input_ids.push_back(m_tokenizer.encode(history, ov::genai::add_special_tokens(false)).input_ids);
        tokenization_durations.emplace_back(PerfMetrics::get_microsec(std::chrono::steady_clock::now() - encode_start));
        timer.end();
    } else {
        input_ids.reserve(prompts.size());
        timer.start();
        for (size_t i = 0; i < prompts.size(); i++) {
            const std::string& prompt = prompts.at(i);
            const auto encode_start = std::chrono::steady_clock::now();
            ov::Tensor encoded_inputs;
            if (sampling_params.at(i).apply_chat_template && !m_tokenizer.get_chat_template().empty()) {
                ChatHistory history({{{"role", "user"}, {"content", prompt}}});
                constexpr bool add_generation_prompt = true;
                auto templated_prompt = m_tokenizer.apply_chat_template(history, add_generation_prompt);
                encoded_inputs = m_tokenizer.encode(templated_prompt, ov::genai::add_special_tokens(false)).input_ids;
            } else {
                // in case when chat_template was not found in tokenizer_config.json or set
                std::string input_str(prompt);
                encoded_inputs = m_tokenizer.encode(input_str, ov::genai::add_special_tokens(true)).input_ids;
            }
            input_ids.push_back(encoded_inputs);
            tokenization_durations.emplace_back(PerfMetrics::get_microsec(std::chrono::steady_clock::now() - encode_start));
        }
        timer.end();
    }

    std::vector<EncodedGenerationResult> encoded = generate(input_ids, sampling_params, streamer);

    std::vector<GenerationResult> decoded;
    decoded.reserve(encoded.size());
    for (size_t i = 0; i < encoded.size(); ++i) {
        EncodedGenerationResult res = encoded[i];
        auto& perf_metrics = res.perf_metrics;
        auto& raw_counters = perf_metrics.raw_metrics;
        raw_counters.tokenization_durations.emplace_back(tokenization_durations[i]);

        std::vector<std::string> generated;
        generated.reserve(res.m_generation_ids.size());
        for (size_t idx = 0; idx < res.m_generation_ids.size(); ++idx) {
            const auto decode_start = std::chrono::steady_clock::now();
            generated.push_back(m_tokenizer.decode(res.m_generation_ids.at(idx)));
            raw_counters.detokenization_durations.emplace_back(std::chrono::steady_clock::now() - decode_start);
            if (m_is_chat_conversation && 0 == idx && res.m_status != ov::genai::GenerationStatus::CANCEL) {
                m_history.push_back({{"role", "assistant"}, {"content", generated.back()}});
            }
        }

        // The same perf metrics for each sequence, only tokenization/detokenization will differ.
        perf_metrics.raw_metrics.generate_durations.clear();
        perf_metrics.raw_metrics.generate_durations.emplace_back(PerfMetrics::get_microsec(std::chrono::steady_clock::now() - start_time));
        // Reevaluate taking into accound tokenization/detokenization times.
        perf_metrics.m_evaluated = false;
        perf_metrics.evaluate_statistics(start_time);

        decoded.push_back(GenerationResult{
            res.m_request_id,
            std::move(generated),
            std::move(res.m_scores),
            res.m_status,
            perf_metrics,
            res.extended_perf_metrics
        });
    }

    // if streaming was cancelled, prompt/answer of current step shouldn't be presented in history, so let's remove prompt from history
    if (m_is_chat_conversation && encoded[0].m_status == ov::genai::GenerationStatus::CANCEL)
        m_history.pop_back();

    return decoded;
}

std::vector<VLMDecodedResults>
ContinuousBatchingPipeline::IContinuousBatchingPipeline::generate(
             const std::vector<std::string>& prompts,
             const std::vector<std::vector<ov::Tensor>>& rgbs_vector,
             const std::vector<std::vector<ov::Tensor>>& video_vector,
             const std::vector<GenerationConfig>& sampling_params,
             const StreamerVariant& streamer)  {
    auto generate_start_time = std::chrono::steady_clock::now();
    OPENVINO_ASSERT(m_model_input_type == ModelInputType::EMBEDDINGS);

    OPENVINO_ASSERT(prompts.size() == sampling_params.size(), "Number of prompts should be equal to the number of generation configs.");
    OPENVINO_ASSERT(prompts.size() == rgbs_vector.size(), "Number of prompts should be equal to the number of images vectors.");
    OPENVINO_ASSERT(prompts.size() == video_vector.size(), "Number of prompts should be equal to the number of video vectors.");

    std::vector<ov::Tensor> input_embeds_list;
    std::vector<ov::Tensor> token_type_ids_list;
    
    std::vector<VLMPerfMetrics> vlm_perf_metrics(prompts.size());
    std::vector<EncodedImage> encoded_images = {};

    if (m_is_chat_conversation) {
        OPENVINO_ASSERT(1 == prompts.size(), "Can't chat with multiple prompts");
        const auto& rgbs = rgbs_vector[0];
        const auto& video = video_vector[0];
        const auto& prompt = prompts[0];
        auto start_get_inputs_embeds = std::chrono::steady_clock::now();
        if (rgbs.size() > 0) {
            encoded_images = m_inputs_embedder->encode_images(rgbs, false);
        } else if (video.size() > 0) {
            encoded_images = m_inputs_embedder->encode_images(video, true);
        }
        m_history_images.insert(m_history_images.end(), encoded_images.begin(), encoded_images.end());

        const auto [unified_prompt, image_sequence] = m_inputs_embedder->normalize_prompt(prompt, m_image_id, encoded_images);
        m_history.push_back({{"role", "user"}, {"content", unified_prompt}});
        m_history_image_ids.insert(m_history_image_ids.end(), image_sequence.begin(), image_sequence.end());

        std::string templated_history = m_tokenizer.apply_chat_template(m_history, true);

        m_inputs_embedder->set_apply_chat_template_status(false);
<<<<<<< HEAD
        input_embeds_list.push_back(m_inputs_embedder->get_inputs_embeds(templated_history,
                                                                         m_history_images,
                                                                         vlm_perf_metrics[0],
                                                                         encoded_images.size() > 0,
                                                                         m_history_image_ids));
=======
        if (m_inputs_embedder->has_token_type_ids()) {
            auto [embeds, tt_ids] = m_inputs_embedder->get_inputs_embeds_with_token_type_ids(templated_history, m_history_images, vlm_perf_metrics[0], rgbs.size() > 0, m_history_image_ids);
            input_embeds_list.push_back(std::move(embeds));
            token_type_ids_list.push_back(std::move(tt_ids));
        } else {
            input_embeds_list.emplace_back(m_inputs_embedder->get_inputs_embeds(templated_history, m_history_images, vlm_perf_metrics[0], rgbs.size() > 0, m_history_image_ids));
        }

>>>>>>> a4f4272e
        auto end_get_inputs_embeds = std::chrono::steady_clock::now();
        vlm_perf_metrics[0].vlm_raw_metrics.prepare_embeddings_durations.emplace_back(PerfMetrics::get_microsec(end_get_inputs_embeds - start_get_inputs_embeds));

    } else {
        for (size_t i = 0; i < prompts.size(); i++) {
            const auto& prompt = prompts[i];
            const auto& rgbs = rgbs_vector[i];
            const auto& video = video_vector[i];
            std::vector<ov::genai::EncodedImage> encoded_images;
            if (rgbs.size() > 0) {
                encoded_images = m_inputs_embedder->encode_images(rgbs, false);
            } else if (video.size() > 0) {
                encoded_images = m_inputs_embedder->encode_images(video, true);
            }

            auto [unified_prompt, image_sequence] = m_inputs_embedder->normalize_prompt(prompt, m_image_id, encoded_images);

            auto start_get_inputs_embeds = std::chrono::steady_clock::now();
            m_inputs_embedder->set_apply_chat_template_status(sampling_params[i].apply_chat_template);

            if (m_inputs_embedder->has_token_type_ids()) {
                auto [embeds, tt_ids] = m_inputs_embedder->get_inputs_embeds_with_token_type_ids(unified_prompt, encoded_images, vlm_perf_metrics[i], true, image_sequence);
                input_embeds_list.push_back(std::move(embeds));
                token_type_ids_list.push_back(std::move(tt_ids));
            } else {
                input_embeds_list.emplace_back(m_inputs_embedder->get_inputs_embeds(unified_prompt, encoded_images, vlm_perf_metrics[i], true, image_sequence));
            }
        
            auto end_get_inputs_embeds = std::chrono::steady_clock::now();
            vlm_perf_metrics[i].vlm_raw_metrics.prepare_embeddings_durations.emplace_back(PerfMetrics::get_microsec(end_get_inputs_embeds - start_get_inputs_embeds));
        }
    }
    std::vector<VLMDecodedResults> results;
    std::vector<EncodedGenerationResult> encoded_results = generate(input_embeds_list, sampling_params, streamer, token_type_ids_list);
    for (size_t i = 0; i < prompts.size(); i++) {
        auto result = encoded_results[i];
        VLMDecodedResults gen_result;
        gen_result.perf_metrics = result.perf_metrics;

        gen_result.perf_metrics.vlm_raw_metrics = vlm_perf_metrics[i].vlm_raw_metrics;
        gen_result.perf_metrics.raw_metrics.tokenization_durations = vlm_perf_metrics[i].raw_metrics.tokenization_durations;
        gen_result.perf_metrics.raw_metrics.detokenization_durations = vlm_perf_metrics[i].raw_metrics.detokenization_durations;
        
        auto decode_start_time = std::chrono::steady_clock::now();
        for (size_t idx = 0; idx < result.m_generation_ids.size(); ++idx) {
            gen_result.texts.push_back(m_tokenizer.decode(result.m_generation_ids.at(idx)));
            gen_result.scores.push_back(result.m_scores.at(idx));
        }
        auto decode_end_time = std::chrono::steady_clock::now();
        gen_result.perf_metrics.raw_metrics.detokenization_durations.emplace_back(PerfMetrics::get_microsec(decode_end_time - decode_start_time));
        
        gen_result.perf_metrics.m_evaluated = false;
        gen_result.perf_metrics.evaluate_statistics(generate_start_time);

        results.emplace_back(gen_result);
    }
    if (m_is_chat_conversation) {
        m_inputs_embedder->update_chat_history(results[0].texts[0], encoded_results[0].m_status);
        if (encoded_results[0].m_status != ov::genai::GenerationStatus::CANCEL) {
            m_image_id += encoded_images.size();
            m_history.push_back({{"role", "assistant"}, {"content", results[0].texts[0]}});
        }
        else {
            m_history.pop_back();
            for (size_t idx = 0; idx < encoded_images.size(); idx++) {
                m_history_image_ids.pop_back();
                m_history_images.pop_back();
            }
        }
    }
    return results;
}

GenerationHandle 
ContinuousBatchingPipeline::IContinuousBatchingPipeline::add_request(uint64_t request_id,
                                        const std::string& prompt,
                                        const std::vector<ov::Tensor>& rgbs,
                                        const std::vector<ov::Tensor>& video,
                                        GenerationConfig sampling_params) {
    OPENVINO_ASSERT(m_model_input_type == ModelInputType::EMBEDDINGS, "Model doesn't support embeddings.");
    ov::genai::VLMPerfMetrics metrics;
    ov::Tensor inputs;
    {
        std::lock_guard<std::mutex> lock(m_embeddings_mutex);
        m_inputs_embedder->set_apply_chat_template_status(sampling_params.apply_chat_template);

        std::vector<ov::genai::EncodedImage> encoded_images;
        if (rgbs.size() > 0) {
            encoded_images = m_inputs_embedder->encode_images(rgbs, false);
        } else if (video.size() > 0) {
            encoded_images = m_inputs_embedder->encode_images(video, true);
        }

        const auto [unified_prompt, image_sequence] = m_inputs_embedder->normalize_prompt(prompt, 0, encoded_images);
        inputs = m_inputs_embedder->get_inputs_embeds(unified_prompt, encoded_images, metrics, true, image_sequence);
    }
    return add_request(request_id, inputs, sampling_params);
}

void ContinuousBatchingPipeline::IContinuousBatchingPipeline::stream_tokens(
    const std::shared_ptr<ThreadedStreamerWrapper>& streamer_ptr,
    const GenerationHandle& handle
) {
    if (!streamer_ptr->has_callback() || !handle->can_read()) {
        return;
    }

    const auto streaming_status = streamer_ptr->get_status();

    if (streaming_status == StreamingStatus::CANCEL) {
        handle->cancel();
        return;
    }

    if (streaming_status == StreamingStatus::STOP) {
        handle->stop();
        return;
    }

    std::unordered_map<uint64_t, GenerationOutput> generation_outputs = handle->read();
    OPENVINO_ASSERT(generation_outputs.size() <= 1);
    if (generation_outputs.empty()) {
        return;
    }

    const auto tokens = generation_outputs.begin()->second.generated_ids;
    streamer_ptr->write(tokens);
}

ContinuousBatchingPipeline::IContinuousBatchingPipeline::~IContinuousBatchingPipeline() {
    m_tokenizer = {};
    utils::release_core_plugin(m_device);
}

}<|MERGE_RESOLUTION|>--- conflicted
+++ resolved
@@ -187,13 +187,7 @@
         std::string templated_history = m_tokenizer.apply_chat_template(m_history, true);
 
         m_inputs_embedder->set_apply_chat_template_status(false);
-<<<<<<< HEAD
-        input_embeds_list.push_back(m_inputs_embedder->get_inputs_embeds(templated_history,
-                                                                         m_history_images,
-                                                                         vlm_perf_metrics[0],
-                                                                         encoded_images.size() > 0,
-                                                                         m_history_image_ids));
-=======
+
         if (m_inputs_embedder->has_token_type_ids()) {
             auto [embeds, tt_ids] = m_inputs_embedder->get_inputs_embeds_with_token_type_ids(templated_history, m_history_images, vlm_perf_metrics[0], rgbs.size() > 0, m_history_image_ids);
             input_embeds_list.push_back(std::move(embeds));
@@ -202,7 +196,6 @@
             input_embeds_list.emplace_back(m_inputs_embedder->get_inputs_embeds(templated_history, m_history_images, vlm_perf_metrics[0], rgbs.size() > 0, m_history_image_ids));
         }
 
->>>>>>> a4f4272e
         auto end_get_inputs_embeds = std::chrono::steady_clock::now();
         vlm_perf_metrics[0].vlm_raw_metrics.prepare_embeddings_durations.emplace_back(PerfMetrics::get_microsec(end_get_inputs_embeds - start_get_inputs_embeds));
 
