// Copyright (C) 2023-2025 Intel Corporation
// SPDX-License-Identifier: Apache-2.0

#include "continuous_batching/pipeline_base.hpp"

namespace ov::genai {

template<class... Ts> struct overloaded : Ts... {using Ts::operator()...;};
template<class... Ts> overloaded(Ts...) -> overloaded<Ts...>;

GenerationConfig ContinuousBatchingPipeline::IContinuousBatchingPipeline::get_config() const {
    return m_generation_config;
}

void ContinuousBatchingPipeline::IContinuousBatchingPipeline::set_config(const GenerationConfig& config) {
    m_generation_config = config;
}

PipelineMetrics ContinuousBatchingPipeline::IContinuousBatchingPipeline::get_metrics() const {
    return m_pipeline_metrics;
}

Tokenizer ContinuousBatchingPipeline::IContinuousBatchingPipeline::get_tokenizer() {
    return m_tokenizer;
}

void ContinuousBatchingPipeline::IContinuousBatchingPipeline::start_chat(const std::string& system_message) {
    if (!system_message.empty()) {
        m_history.push_back({{"role", "system"}, {"content", system_message}});
    }
    m_is_chat_conversation = true;
};

void ContinuousBatchingPipeline::IContinuousBatchingPipeline::finish_chat() {
    m_is_chat_conversation = false;
    m_history.clear();
    m_history_images.clear();
    m_history_image_ids.clear();
    if (m_inputs_embedder) {
        m_inputs_embedder->finish_chat();
    }
    m_image_id = 0;
};

std::vector<GenerationResult>
ContinuousBatchingPipeline::IContinuousBatchingPipeline::generate(
    const std::vector<std::string>& prompts,
    std::vector<ov::genai::GenerationConfig> sampling_params,
    const StreamerVariant& streamer) {
    if (m_model_input_type == ModelInputType::EMBEDDINGS) {
        // TODO: remove this code and within model runner add check: if sequence group type is tokens, 
        // but embedding model is available => compute embeddings first, then pass to LLM
        std::vector<std::vector<ov::Tensor>> images(prompts.size());
        auto results_vlm = generate(prompts, images, sampling_params, streamer);
        std::vector<GenerationResult> resutls;
        for (auto& vlm_result : results_vlm) {
            GenerationResult result;
            result.m_generation_ids = std::move(vlm_result.texts);
            result.m_scores = std::move(vlm_result.scores);
            result.perf_metrics = std::move(vlm_result.perf_metrics);
            resutls.push_back(result);
        }
        return resutls;
    }
    std::vector<ov::Tensor> input_ids;
    auto start_time = std::chrono::steady_clock::now();

    std::vector<MicroSeconds> tokenization_durations;
    static ManualTimer timer("tokenize");
    if (m_is_chat_conversation) {
        OPENVINO_ASSERT(1 == prompts.size(), "Can't chat with multiple prompts");
        m_history.push_back({{"role", "user"}, {"content", prompts.at(0)}});
        constexpr bool add_generation_prompt = true;
        std::string history = m_tokenizer.apply_chat_template(m_history, add_generation_prompt);
        timer.start();
        const auto encode_start = std::chrono::steady_clock::now();
        // ov::genai::add_special_tokens(false) is aligned with stateful pipeline
        input_ids.push_back(m_tokenizer.encode(history, ov::genai::add_special_tokens(false)).input_ids);
        tokenization_durations.emplace_back(PerfMetrics::get_microsec(std::chrono::steady_clock::now() - encode_start));
        timer.end();
    } else {
        input_ids.reserve(prompts.size());
        timer.start();
        for (size_t i = 0; i < prompts.size(); i++) {
            const std::string& prompt = prompts.at(i);
            const auto encode_start = std::chrono::steady_clock::now();
            ov::Tensor encoded_inputs;
            if (sampling_params.at(i).apply_chat_template && !m_tokenizer.get_chat_template().empty()) {
                ChatHistory history({{{"role", "user"}, {"content", prompt}}});
                constexpr bool add_generation_prompt = true;
                auto templated_prompt = m_tokenizer.apply_chat_template(history, add_generation_prompt);
                encoded_inputs = m_tokenizer.encode(templated_prompt, ov::genai::add_special_tokens(false)).input_ids;
            } else {
                // in case when chat_template was not found in tokenizer_config.json or set
                std::string input_str(prompt);
                encoded_inputs = m_tokenizer.encode(input_str, ov::genai::add_special_tokens(true)).input_ids;
            }
            input_ids.push_back(encoded_inputs);
            tokenization_durations.emplace_back(PerfMetrics::get_microsec(std::chrono::steady_clock::now() - encode_start));
        }
        timer.end();
    }

    std::vector<EncodedGenerationResult> encoded = generate(input_ids, sampling_params, streamer);

    std::vector<GenerationResult> decoded;
    decoded.reserve(encoded.size());
    for (size_t i = 0; i < encoded.size(); ++i) {
        EncodedGenerationResult res = encoded[i];
        auto& perf_metrics = res.perf_metrics;
        auto& raw_counters = perf_metrics.raw_metrics;
        raw_counters.tokenization_durations.emplace_back(tokenization_durations[i]);

        std::vector<std::string> generated;
        generated.reserve(res.m_generation_ids.size());
        for (size_t idx = 0; idx < res.m_generation_ids.size(); ++idx) {
            const auto decode_start = std::chrono::steady_clock::now();
            generated.push_back(m_tokenizer.decode(res.m_generation_ids.at(idx)));
            raw_counters.detokenization_durations.emplace_back(std::chrono::steady_clock::now() - decode_start);
            if (m_is_chat_conversation && 0 == idx && res.m_status != ov::genai::GenerationStatus::CANCEL) {
                m_history.push_back({{"role", "assistant"}, {"content", generated.back()}});
            }
        }

        // The same perf metrics for each sequence, only tokenization/detokenization will differ.
        perf_metrics.raw_metrics.generate_durations.clear();
        perf_metrics.raw_metrics.generate_durations.emplace_back(PerfMetrics::get_microsec(std::chrono::steady_clock::now() - start_time));
        // Reevaluate taking into accound tokenization/detokenization times.
        perf_metrics.m_evaluated = false;
        perf_metrics.evaluate_statistics(start_time);

        decoded.push_back(GenerationResult{
            res.m_request_id,
            std::move(generated),
            std::move(res.m_scores),
            res.m_status,
            perf_metrics,
            res.extended_perf_metrics
        });
    }

    // if streaming was cancelled, prompt/answer of current step shouldn't be presented in history, so let's remove prompt from history
    if (m_is_chat_conversation && encoded[0].m_status == ov::genai::GenerationStatus::CANCEL)
        m_history.pop_back();

    return decoded;
}

std::vector<VLMDecodedResults>
ContinuousBatchingPipeline::IContinuousBatchingPipeline::generate(
             const std::vector<std::string>& prompts,
             const std::vector<std::vector<ov::Tensor>>& rgbs_vector,
             const std::vector<GenerationConfig>& sampling_params,
             const StreamerVariant& streamer)  {
    auto generate_start_time = std::chrono::steady_clock::now();
    OPENVINO_ASSERT(m_model_input_type == ModelInputType::EMBEDDINGS);

    OPENVINO_ASSERT(prompts.size() == sampling_params.size(), "Number of prompts should be equal to the number of generation configs.");
    OPENVINO_ASSERT(prompts.size() == rgbs_vector.size(), "Number of prompts should be equal to the number of images vectors.");

    std::vector<ov::Tensor> input_embeds_list;
    std::vector<ov::Tensor> token_type_ids_list;
    
    std::vector<VLMPerfMetrics> vlm_perf_metrics(prompts.size());
    std::vector<EncodedImage> encoded_images = {};

<<<<<<< HEAD
    // CDPruner configuration - this will be passed from VLMContinuousBatchingAdapter
    ov::AnyMap vision_config;
    if (m_vision_config.has_value()) {
        vision_config = m_vision_config.value();
    }
=======
    const auto& generation_config = sampling_params[0];
    // Set visual token pruning configuration
    m_inputs_embedder->set_visual_token_pruning_config(generation_config.visual_tokens_percentage,
                                                       generation_config.relevance_weight,
                                                       generation_config.enable_pruning,
                                                       generation_config.pruning_debug_mode);
>>>>>>> 5ba4d7df

    if (m_is_chat_conversation) {
        OPENVINO_ASSERT(1 == prompts.size(), "Can't chat with multiple prompts");
        const auto& rgbs = rgbs_vector[0];
        const auto& prompt = prompts[0];
        auto start_get_inputs_embeds = std::chrono::steady_clock::now();
        encoded_images = m_inputs_embedder->encode_images(rgbs, vision_config);
        m_history_images.insert(m_history_images.end(), encoded_images.begin(), encoded_images.end());

        const auto [unified_prompt, image_sequence] = m_inputs_embedder->normalize_prompt(prompt, m_image_id, encoded_images);
        m_history.push_back({{"role", "user"}, {"content", unified_prompt}});
        m_history_image_ids.insert(m_history_image_ids.end(), image_sequence.begin(), image_sequence.end());

        std::string templated_history = m_tokenizer.apply_chat_template(m_history, true);

        m_inputs_embedder->set_apply_chat_template_status(false);
        if (m_inputs_embedder->has_token_type_ids()) {
            auto [embeds, tt_ids] = m_inputs_embedder->get_inputs_embeds_with_token_type_ids(templated_history, m_history_images, vlm_perf_metrics[0], rgbs.size() > 0, m_history_image_ids);
            input_embeds_list.push_back(std::move(embeds));
            token_type_ids_list.push_back(std::move(tt_ids));
        } else {
            input_embeds_list.emplace_back(m_inputs_embedder->get_inputs_embeds(templated_history, m_history_images, vlm_perf_metrics[0], rgbs.size() > 0, m_history_image_ids));
        }

        auto end_get_inputs_embeds = std::chrono::steady_clock::now();
        vlm_perf_metrics[0].vlm_raw_metrics.prepare_embeddings_durations.emplace_back(PerfMetrics::get_microsec(end_get_inputs_embeds - start_get_inputs_embeds));

    } else {
        for (size_t i = 0; i < prompts.size(); i++) {
            const auto& prompt = prompts[i];
            const auto& rgbs = rgbs_vector[i];
            const auto encoded_images = m_inputs_embedder->encode_images(rgbs, vision_config);
            auto [unified_prompt, image_sequence] = m_inputs_embedder->normalize_prompt(prompt, m_image_id, encoded_images);

            auto start_get_inputs_embeds = std::chrono::steady_clock::now();
            m_inputs_embedder->set_apply_chat_template_status(sampling_params[i].apply_chat_template);

            if (m_inputs_embedder->has_token_type_ids()) {
                auto [embeds, tt_ids] = m_inputs_embedder->get_inputs_embeds_with_token_type_ids(unified_prompt, encoded_images, vlm_perf_metrics[i], true, image_sequence);
                input_embeds_list.push_back(std::move(embeds));
                token_type_ids_list.push_back(std::move(tt_ids));
            } else {
                input_embeds_list.emplace_back(m_inputs_embedder->get_inputs_embeds(unified_prompt, encoded_images, vlm_perf_metrics[i], true, image_sequence));
            }
        
            auto end_get_inputs_embeds = std::chrono::steady_clock::now();
            vlm_perf_metrics[i].vlm_raw_metrics.prepare_embeddings_durations.emplace_back(PerfMetrics::get_microsec(end_get_inputs_embeds - start_get_inputs_embeds));
        }
    }
    std::vector<VLMDecodedResults> results;
    std::vector<EncodedGenerationResult> encoded_results = generate(input_embeds_list, sampling_params, streamer, token_type_ids_list);
    for (size_t i = 0; i < prompts.size(); i++) {
        auto result = encoded_results[i];
        VLMDecodedResults gen_result;
        gen_result.perf_metrics = result.perf_metrics;

        gen_result.perf_metrics.vlm_raw_metrics = vlm_perf_metrics[i].vlm_raw_metrics;
        gen_result.perf_metrics.raw_metrics.tokenization_durations = vlm_perf_metrics[i].raw_metrics.tokenization_durations;
        gen_result.perf_metrics.raw_metrics.detokenization_durations = vlm_perf_metrics[i].raw_metrics.detokenization_durations;
        
        auto decode_start_time = std::chrono::steady_clock::now();
        for (size_t idx = 0; idx < result.m_generation_ids.size(); ++idx) {
            gen_result.texts.push_back(m_tokenizer.decode(result.m_generation_ids.at(idx)));
            gen_result.scores.push_back(result.m_scores.at(idx));
        }
        auto decode_end_time = std::chrono::steady_clock::now();
        gen_result.perf_metrics.raw_metrics.detokenization_durations.emplace_back(PerfMetrics::get_microsec(decode_end_time - decode_start_time));
        
        gen_result.perf_metrics.m_evaluated = false;
        gen_result.perf_metrics.evaluate_statistics(generate_start_time);

        results.emplace_back(gen_result);
    }
    if (m_is_chat_conversation) {
        m_inputs_embedder->update_chat_history(results[0].texts[0], encoded_results[0].m_status);
        if (encoded_results[0].m_status != ov::genai::GenerationStatus::CANCEL) {
            m_image_id += encoded_images.size();
            m_history.push_back({{"role", "assistant"}, {"content", results[0].texts[0]}});
        }
        else {
            m_history.pop_back();
            for (size_t idx = 0; idx < encoded_images.size(); idx++) {
                m_history_image_ids.pop_back();
                m_history_images.pop_back();
            }
        }
    }
    return results;
}

GenerationHandle 
ContinuousBatchingPipeline::IContinuousBatchingPipeline::add_request(uint64_t request_id,
                                        const std::string& prompt,
                                        const std::vector<ov::Tensor>& rgbs,
                                        GenerationConfig sampling_params) {
    OPENVINO_ASSERT(m_model_input_type == ModelInputType::EMBEDDINGS, "Model doesn't support embeddings.");
    ov::genai::VLMPerfMetrics metrics;
    ov::Tensor inputs;
    {
        std::lock_guard<std::mutex> lock(m_embeddings_mutex);
        m_inputs_embedder->set_apply_chat_template_status(sampling_params.apply_chat_template);
        
        // Use vision config if available
        ov::AnyMap vision_config;
        if (m_vision_config.has_value()) {
            vision_config = m_vision_config.value();
        }
        
        const auto encoded_images = m_inputs_embedder->encode_images(rgbs, vision_config);

        const auto [unified_prompt, image_sequence] = m_inputs_embedder->normalize_prompt(prompt, 0, encoded_images);
        inputs = m_inputs_embedder->get_inputs_embeds(unified_prompt, encoded_images, metrics, true, image_sequence);
    }
    return add_request(request_id, inputs, sampling_params);
}

void ContinuousBatchingPipeline::IContinuousBatchingPipeline::stream_tokens(
    const std::shared_ptr<ThreadedStreamerWrapper>& streamer_ptr,
    const GenerationHandle& handle
) {
    if (!streamer_ptr->has_callback() || !handle->can_read()) {
        return;
    }

    const auto streaming_status = streamer_ptr->get_status();

    if (streaming_status == StreamingStatus::CANCEL) {
        handle->cancel();
        return;
    }

    if (streaming_status == StreamingStatus::STOP) {
        handle->stop();
        return;
    }

    std::unordered_map<uint64_t, GenerationOutput> generation_outputs = handle->read();
    OPENVINO_ASSERT(generation_outputs.size() <= 1);
    if (generation_outputs.empty()) {
        return;
    }

    const auto tokens = generation_outputs.begin()->second.generated_ids;
    streamer_ptr->write(tokens);
}

ContinuousBatchingPipeline::IContinuousBatchingPipeline::~IContinuousBatchingPipeline() {
    m_tokenizer = {};
    utils::release_core_plugin(m_device);
}

}<|MERGE_RESOLUTION|>--- conflicted
+++ resolved
@@ -164,27 +164,19 @@
     std::vector<VLMPerfMetrics> vlm_perf_metrics(prompts.size());
     std::vector<EncodedImage> encoded_images = {};
 
-<<<<<<< HEAD
-    // CDPruner configuration - this will be passed from VLMContinuousBatchingAdapter
-    ov::AnyMap vision_config;
-    if (m_vision_config.has_value()) {
-        vision_config = m_vision_config.value();
-    }
-=======
     const auto& generation_config = sampling_params[0];
     // Set visual token pruning configuration
     m_inputs_embedder->set_visual_token_pruning_config(generation_config.visual_tokens_percentage,
                                                        generation_config.relevance_weight,
                                                        generation_config.enable_pruning,
                                                        generation_config.pruning_debug_mode);
->>>>>>> 5ba4d7df
 
     if (m_is_chat_conversation) {
         OPENVINO_ASSERT(1 == prompts.size(), "Can't chat with multiple prompts");
         const auto& rgbs = rgbs_vector[0];
         const auto& prompt = prompts[0];
         auto start_get_inputs_embeds = std::chrono::steady_clock::now();
-        encoded_images = m_inputs_embedder->encode_images(rgbs, vision_config);
+        encoded_images = m_inputs_embedder->encode_images(rgbs);
         m_history_images.insert(m_history_images.end(), encoded_images.begin(), encoded_images.end());
 
         const auto [unified_prompt, image_sequence] = m_inputs_embedder->normalize_prompt(prompt, m_image_id, encoded_images);
@@ -209,7 +201,7 @@
         for (size_t i = 0; i < prompts.size(); i++) {
             const auto& prompt = prompts[i];
             const auto& rgbs = rgbs_vector[i];
-            const auto encoded_images = m_inputs_embedder->encode_images(rgbs, vision_config);
+            const auto encoded_images = m_inputs_embedder->encode_images(rgbs);
             auto [unified_prompt, image_sequence] = m_inputs_embedder->normalize_prompt(prompt, m_image_id, encoded_images);
 
             auto start_get_inputs_embeds = std::chrono::steady_clock::now();
@@ -279,14 +271,7 @@
     {
         std::lock_guard<std::mutex> lock(m_embeddings_mutex);
         m_inputs_embedder->set_apply_chat_template_status(sampling_params.apply_chat_template);
-        
-        // Use vision config if available
-        ov::AnyMap vision_config;
-        if (m_vision_config.has_value()) {
-            vision_config = m_vision_config.value();
-        }
-        
-        const auto encoded_images = m_inputs_embedder->encode_images(rgbs, vision_config);
+        const auto encoded_images = m_inputs_embedder->encode_images(rgbs);
 
         const auto [unified_prompt, image_sequence] = m_inputs_embedder->normalize_prompt(prompt, 0, encoded_images);
         inputs = m_inputs_embedder->get_inputs_embeds(unified_prompt, encoded_images, metrics, true, image_sequence);
