// Copyright (C) 2023-2025 Intel Corporation
// SPDX-License-Identifier: Apache-2.0

#include "continuous_batching/pipeline_base.hpp"

namespace ov::genai {

template<class... Ts> struct overloaded : Ts... {using Ts::operator()...;};
template<class... Ts> overloaded(Ts...) -> overloaded<Ts...>;

GenerationConfig ContinuousBatchingPipeline::IContinuousBatchingPipeline::get_config() const {
    return m_generation_config;
}

void ContinuousBatchingPipeline::IContinuousBatchingPipeline::set_config(const GenerationConfig& config) {
    m_generation_config = config;
}

PipelineMetrics ContinuousBatchingPipeline::IContinuousBatchingPipeline::get_metrics() const {
    return m_pipeline_metrics;
}

Tokenizer ContinuousBatchingPipeline::IContinuousBatchingPipeline::get_tokenizer() {
    return m_tokenizer;
}

void ContinuousBatchingPipeline::IContinuousBatchingPipeline::start_chat(const std::string& system_message) {
    if (!system_message.empty()) {
        m_history.push_back({{"role", "system"}, {"content", system_message}});
    }
    m_is_chat_conversation = true;
};

void ContinuousBatchingPipeline::IContinuousBatchingPipeline::finish_chat() {
    m_is_chat_conversation = false;
    m_history.clear();
    m_history_images.clear();
    m_history_videos.clear();
    m_history_image_ids.clear();
    m_history_video_ids.clear();
    if (m_inputs_embedder) {
        m_inputs_embedder->finish_chat();
    }
    m_image_id = 0;
    m_video_id = 0;
};

std::vector<GenerationResult>
ContinuousBatchingPipeline::IContinuousBatchingPipeline::generate(
    const std::vector<std::string>& prompts,
    std::vector<ov::genai::GenerationConfig> sampling_params,
    const StreamerVariant& streamer) {
    if (m_model_input_type == ModelInputType::EMBEDDINGS) {
        // TODO: remove this code and within model runner add check: if sequence group type is tokens, 
        // but embedding model is available => compute embeddings first, then pass to LLM
        std::vector<std::vector<ov::Tensor>> images(prompts.size());
        auto results_vlm = generate(prompts, images, sampling_params, streamer);
        std::vector<GenerationResult> resutls;
        for (auto& vlm_result : results_vlm) {
            GenerationResult result;
            result.m_generation_ids = std::move(vlm_result.texts);
            result.m_scores = std::move(vlm_result.scores);
            result.perf_metrics = std::move(vlm_result.perf_metrics);
            resutls.push_back(result);
        }
        return resutls;
    }
    std::vector<ov::Tensor> input_ids;
    auto start_time = std::chrono::steady_clock::now();

    std::vector<MicroSeconds> tokenization_durations;
    static ManualTimer timer("tokenize");
    if (m_is_chat_conversation) {
        OPENVINO_ASSERT(1 == prompts.size(), "Can't chat with multiple prompts");
        m_history.push_back({{"role", "user"}, {"content", prompts.at(0)}});
        constexpr bool add_generation_prompt = true;
        std::string history = m_tokenizer.apply_chat_template(m_history, add_generation_prompt);
        timer.start();
        const auto encode_start = std::chrono::steady_clock::now();
        // ov::genai::add_special_tokens(false) is aligned with stateful pipeline
        input_ids.push_back(m_tokenizer.encode(history, ov::genai::add_special_tokens(false)).input_ids);
        tokenization_durations.emplace_back(PerfMetrics::get_microsec(std::chrono::steady_clock::now() - encode_start));
        timer.end();
    } else {
        input_ids.reserve(prompts.size());
        timer.start();
        for (size_t i = 0; i < prompts.size(); i++) {
            const std::string& prompt = prompts.at(i);
            const auto encode_start = std::chrono::steady_clock::now();
            ov::Tensor encoded_inputs;
            if (sampling_params.at(i).apply_chat_template && !m_tokenizer.get_chat_template().empty()) {
                ChatHistory history({{{"role", "user"}, {"content", prompt}}});
                constexpr bool add_generation_prompt = true;
                auto templated_prompt = m_tokenizer.apply_chat_template(history, add_generation_prompt);
                encoded_inputs = m_tokenizer.encode(templated_prompt, ov::genai::add_special_tokens(false)).input_ids;
            } else {
                // in case when chat_template was not found in tokenizer_config.json or set
                std::string input_str(prompt);
                encoded_inputs = m_tokenizer.encode(input_str, ov::genai::add_special_tokens(true)).input_ids;
            }
            input_ids.push_back(encoded_inputs);
            tokenization_durations.emplace_back(PerfMetrics::get_microsec(std::chrono::steady_clock::now() - encode_start));
        }
        timer.end();
    }

    std::vector<EncodedGenerationResult> encoded = generate(input_ids, sampling_params, streamer);

    std::vector<GenerationResult> decoded;
    decoded.reserve(encoded.size());
    for (size_t i = 0; i < encoded.size(); ++i) {
        EncodedGenerationResult res = encoded[i];
        auto& perf_metrics = res.perf_metrics;
        auto& raw_counters = perf_metrics.raw_metrics;
        raw_counters.tokenization_durations.emplace_back(tokenization_durations[i]);

        std::vector<std::string> generated;
        generated.reserve(res.m_generation_ids.size());
        for (size_t idx = 0; idx < res.m_generation_ids.size(); ++idx) {
            const auto decode_start = std::chrono::steady_clock::now();
            generated.push_back(m_tokenizer.decode(res.m_generation_ids.at(idx)));
            raw_counters.detokenization_durations.emplace_back(std::chrono::steady_clock::now() - decode_start);
            if (m_is_chat_conversation && 0 == idx && res.m_status != ov::genai::GenerationStatus::CANCEL) {
                m_history.push_back({{"role", "assistant"}, {"content", generated.back()}});
            }
        }

        // The same perf metrics for each sequence, only tokenization/detokenization will differ.
        perf_metrics.raw_metrics.generate_durations.clear();
        perf_metrics.raw_metrics.generate_durations.emplace_back(PerfMetrics::get_microsec(std::chrono::steady_clock::now() - start_time));
        // Reevaluate taking into accound tokenization/detokenization times.
        perf_metrics.m_evaluated = false;
        perf_metrics.evaluate_statistics(start_time);

        decoded.push_back(GenerationResult{
            res.m_request_id,
            std::move(generated),
            std::move(res.m_scores),
            res.m_status,
            perf_metrics,
            res.extended_perf_metrics
        });
    }

    // if streaming was cancelled, prompt/answer of current step shouldn't be presented in history, so let's remove prompt from history
    if (m_is_chat_conversation && encoded[0].m_status == ov::genai::GenerationStatus::CANCEL)
        m_history.pop_back();

    return decoded;
}

std::vector<VLMDecodedResults>
ContinuousBatchingPipeline::IContinuousBatchingPipeline::generate(
             const std::vector<std::string>& prompts,
             const std::vector<std::vector<ov::Tensor>>& images_vector,
             const std::vector<GenerationConfig>& sampling_params,
             const StreamerVariant& streamer) {
    return generate(prompts, images_vector, {{}}, sampling_params, streamer);
}

std::vector<VLMDecodedResults>
ContinuousBatchingPipeline::IContinuousBatchingPipeline::generate(
             const std::vector<std::string>& prompts,
             const std::vector<std::vector<ov::Tensor>>& images_vector,
             const std::vector<std::vector<ov::Tensor>>& videos_vector,
             const std::vector<GenerationConfig>& sampling_params,
             const StreamerVariant& streamer)  {
    auto generate_start_time = std::chrono::steady_clock::now();
    OPENVINO_ASSERT(m_model_input_type == ModelInputType::EMBEDDINGS);

    OPENVINO_ASSERT(prompts.size() == sampling_params.size(), "Number of prompts should be equal to the number of generation configs.");
    OPENVINO_ASSERT(prompts.size() == images_vector.size() && prompts.size() == videos_vector.size(), "Number of prompts should be equal to the number of images or video vectors.");

    std::vector<ov::Tensor> input_embeds_list;
    std::vector<ov::Tensor> token_type_ids_list;
    
    std::vector<VLMPerfMetrics> vlm_perf_metrics(prompts.size());
    std::vector<EncodedImage> encoded_images = {};
    std::vector<EncodedVideo> encoded_videos = {};

    if (m_is_chat_conversation) {
        OPENVINO_ASSERT(1 == prompts.size(), "Can't chat with multiple prompts");
        const auto& prompt = prompts[0];
        auto start_get_inputs_embeds = std::chrono::steady_clock::now();

        encoded_images = m_inputs_embedder->encode_images(images_vector[0]);
        m_history_images.insert(m_history_images.end(), encoded_images.begin(), encoded_images.end());

        encoded_videos = m_inputs_embedder->encode_videos(videos_vector[0]);
        m_history_videos.insert(m_history_videos.end(), encoded_videos.begin(), encoded_videos.end());

        auto [unified_prompt, image_sequence, video_sequence] = m_inputs_embedder->normalize_prompt(prompt, m_image_id, m_video_id, encoded_images, encoded_videos);

        m_history.push_back({{"role", "user"}, {"content", unified_prompt}});
        m_history_image_ids.insert(m_history_image_ids.end(), image_sequence.begin(), image_sequence.end());
        m_history_video_ids.insert(m_history_video_ids.end(), video_sequence.begin(), video_sequence.end());

        std::string templated_history = m_tokenizer.apply_chat_template(m_history, true);

        m_inputs_embedder->set_apply_chat_template_status(false);
        if (m_inputs_embedder->has_token_type_ids()) {
            auto [embeds, tt_ids] = m_inputs_embedder->get_inputs_embeds_with_token_type_ids(templated_history, m_history_images, vlm_perf_metrics[0], images_vector.size() > 0, m_history_image_ids);
            input_embeds_list.push_back(std::move(embeds));
            token_type_ids_list.push_back(std::move(tt_ids));
        } else {
            input_embeds_list.emplace_back(m_inputs_embedder->get_inputs_embeds(templated_history,
                                                                    m_history_images,
                                                                    m_history_videos,
                                                                    vlm_perf_metrics[0],
                                                                    true,
                                                                    m_history_image_ids,
                                                                    m_history_video_ids));
        }

        auto end_get_inputs_embeds = std::chrono::steady_clock::now();
        vlm_perf_metrics[0].vlm_raw_metrics.prepare_embeddings_durations.emplace_back(PerfMetrics::get_microsec(end_get_inputs_embeds - start_get_inputs_embeds));

    } else {
        for (size_t i = 0; i < prompts.size(); i++) {
            const auto& prompt = prompts[i];
            auto start_get_inputs_embeds = std::chrono::steady_clock::now();
            
            auto images_to_encode = images_vector.size() > 0 ? images_vector[i] : std::vector<ov::Tensor>{};
            auto videos_to_encode = videos_vector.size() > 0 ? videos_vector[i] : std::vector<ov::Tensor>{};
            const auto encoded_images = m_inputs_embedder->encode_images(images_to_encode);
            const auto encoded_videos = m_inputs_embedder->encode_videos(videos_to_encode);

            auto [unified_prompt, image_sequence, video_sequence] = m_inputs_embedder->normalize_prompt(prompt, m_image_id, m_video_id, encoded_images, encoded_videos);

            m_inputs_embedder->set_apply_chat_template_status(sampling_params[i].apply_chat_template);

            if (m_inputs_embedder->has_token_type_ids()) {
                auto [embeds, tt_ids] = m_inputs_embedder->get_inputs_embeds_with_token_type_ids(unified_prompt, encoded_images, vlm_perf_metrics[i], true, image_sequence);
                input_embeds_list.push_back(std::move(embeds));
                token_type_ids_list.push_back(std::move(tt_ids));
            } else {
                input_embeds_list.emplace_back(m_inputs_embedder->get_inputs_embeds(unified_prompt, encoded_images, encoded_videos, vlm_perf_metrics[i], true, image_sequence, video_sequence));
            }
        
            auto end_get_inputs_embeds = std::chrono::steady_clock::now();
            vlm_perf_metrics[i].vlm_raw_metrics.prepare_embeddings_durations.emplace_back(PerfMetrics::get_microsec(end_get_inputs_embeds - start_get_inputs_embeds));
        }
    }
    std::vector<VLMDecodedResults> results;
    std::vector<EncodedGenerationResult> encoded_results = generate(input_embeds_list, sampling_params, streamer, token_type_ids_list);
    for (size_t i = 0; i < prompts.size(); i++) {
        auto result = encoded_results[i];
        VLMDecodedResults gen_result;
        gen_result.perf_metrics = result.perf_metrics;

        gen_result.perf_metrics.vlm_raw_metrics = vlm_perf_metrics[i].vlm_raw_metrics;
        gen_result.perf_metrics.raw_metrics.tokenization_durations = vlm_perf_metrics[i].raw_metrics.tokenization_durations;
        gen_result.perf_metrics.raw_metrics.detokenization_durations = vlm_perf_metrics[i].raw_metrics.detokenization_durations;
        
        auto decode_start_time = std::chrono::steady_clock::now();
        for (size_t idx = 0; idx < result.m_generation_ids.size(); ++idx) {
            gen_result.texts.push_back(m_tokenizer.decode(result.m_generation_ids.at(idx)));
            gen_result.scores.push_back(result.m_scores.at(idx));
        }
        auto decode_end_time = std::chrono::steady_clock::now();
        gen_result.perf_metrics.raw_metrics.detokenization_durations.emplace_back(PerfMetrics::get_microsec(decode_end_time - decode_start_time));
        
        gen_result.perf_metrics.m_evaluated = false;
        gen_result.perf_metrics.evaluate_statistics(generate_start_time);

        results.emplace_back(gen_result);
    }
    if (m_is_chat_conversation) {
        m_inputs_embedder->update_chat_history(results[0].texts[0], encoded_results[0].m_status);
        if (encoded_results[0].m_status != ov::genai::GenerationStatus::CANCEL) {
            m_image_id += encoded_images.size();
            m_video_id += encoded_videos.size();
            m_history.push_back({{"role", "assistant"}, {"content", results[0].texts[0]}});
        }
        else {
            m_history.pop_back();
            for (size_t idx = 0; idx < encoded_images.size(); idx++) {
                m_history_image_ids.pop_back();
                m_history_images.pop_back();
            }
        }
    }
    return results;
}

GenerationHandle 
ContinuousBatchingPipeline::IContinuousBatchingPipeline::add_request(uint64_t request_id,
                                        const std::string& prompt,
                                        const std::vector<ov::Tensor>& rgbs,
                                        GenerationConfig sampling_params) {
    OPENVINO_ASSERT(m_model_input_type == ModelInputType::EMBEDDINGS, "Model doesn't support embeddings.");
    ov::genai::VLMPerfMetrics metrics;
    ov::Tensor inputs;
    std::optional<ov::Tensor> token_type_ids;
    {
        std::lock_guard<std::mutex> lock(m_embeddings_mutex);
        m_inputs_embedder->set_apply_chat_template_status(sampling_params.apply_chat_template);
        const auto encoded_images = m_inputs_embedder->encode_images(rgbs);

<<<<<<< HEAD
        const auto [unified_prompt, image_sequence] = m_inputs_embedder->normalize_prompt(prompt, 0, encoded_images);
        if (m_inputs_embedder->has_token_type_ids()) {
            std::tie(inputs, token_type_ids) = m_inputs_embedder->get_inputs_embeds_with_token_type_ids(unified_prompt, encoded_images, metrics, true, image_sequence);
        } else {
            inputs = m_inputs_embedder->get_inputs_embeds(unified_prompt, encoded_images, metrics, true, image_sequence);
        }
=======
        const auto [unified_prompt, image_sequence, video_sequence] = m_inputs_embedder->normalize_prompt(prompt, 0, encoded_images);
        inputs = m_inputs_embedder->get_inputs_embeds(unified_prompt, encoded_images, metrics, true, image_sequence);
>>>>>>> 12f850c6
    }
    return add_request(request_id, inputs, sampling_params, token_type_ids);
}

GenerationHandle 
ContinuousBatchingPipeline::IContinuousBatchingPipeline::add_request(uint64_t request_id,
                                        const std::string& prompt,
                                        const std::vector<ov::Tensor>& images,
                                        const std::vector<ov::Tensor>& videos,
                                        GenerationConfig sampling_params) {
    OPENVINO_ASSERT(m_model_input_type == ModelInputType::EMBEDDINGS, "Model doesn't support embeddings.");
    ov::genai::VLMPerfMetrics metrics;
    ov::Tensor inputs;
    {
        std::lock_guard<std::mutex> lock(m_embeddings_mutex);
        m_inputs_embedder->set_apply_chat_template_status(sampling_params.apply_chat_template);
        const auto encoded_images = m_inputs_embedder->encode_images(images);
        const auto encoded_videos = m_inputs_embedder->encode_videos(videos);

        const auto [unified_prompt, image_sequence, video_sequence] = m_inputs_embedder->normalize_prompt(prompt, 0, 0, encoded_images, encoded_videos);
        inputs = m_inputs_embedder->get_inputs_embeds(unified_prompt, encoded_images, encoded_videos, metrics, true, image_sequence, video_sequence);
    }
    return add_request(request_id, inputs, sampling_params);
}

void ContinuousBatchingPipeline::IContinuousBatchingPipeline::stream_tokens(
    const std::shared_ptr<ThreadedStreamerWrapper>& streamer_ptr,
    const GenerationHandle& handle
) {
    if (!streamer_ptr->has_callback() || !handle->can_read()) {
        return;
    }

    const auto streaming_status = streamer_ptr->get_status();

    if (streaming_status == StreamingStatus::CANCEL) {
        handle->cancel();
        return;
    }

    if (streaming_status == StreamingStatus::STOP) {
        handle->stop();
        return;
    }

    std::unordered_map<uint64_t, GenerationOutput> generation_outputs = handle->read();
    OPENVINO_ASSERT(generation_outputs.size() <= 1);
    if (generation_outputs.empty()) {
        return;
    }

    const auto tokens = generation_outputs.begin()->second.generated_ids;
    streamer_ptr->write(tokens);
}

ContinuousBatchingPipeline::IContinuousBatchingPipeline::~IContinuousBatchingPipeline() {
    m_tokenizer = {};
    utils::release_core_plugin(m_device);
}

}<|MERGE_RESOLUTION|>--- conflicted
+++ resolved
@@ -297,17 +297,12 @@
         m_inputs_embedder->set_apply_chat_template_status(sampling_params.apply_chat_template);
         const auto encoded_images = m_inputs_embedder->encode_images(rgbs);
 
-<<<<<<< HEAD
-        const auto [unified_prompt, image_sequence] = m_inputs_embedder->normalize_prompt(prompt, 0, encoded_images);
+        const auto [unified_prompt, image_sequence, video_sequence] = m_inputs_embedder->normalize_prompt(prompt, 0, encoded_images);
         if (m_inputs_embedder->has_token_type_ids()) {
             std::tie(inputs, token_type_ids) = m_inputs_embedder->get_inputs_embeds_with_token_type_ids(unified_prompt, encoded_images, metrics, true, image_sequence);
         } else {
             inputs = m_inputs_embedder->get_inputs_embeds(unified_prompt, encoded_images, metrics, true, image_sequence);
         }
-=======
-        const auto [unified_prompt, image_sequence, video_sequence] = m_inputs_embedder->normalize_prompt(prompt, 0, encoded_images);
-        inputs = m_inputs_embedder->get_inputs_embeds(unified_prompt, encoded_images, metrics, true, image_sequence);
->>>>>>> 12f850c6
     }
     return add_request(request_id, inputs, sampling_params, token_type_ids);
 }
