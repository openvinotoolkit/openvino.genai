// Copyright (C) 2023-2025 Intel Corporation
// SPDX-License-Identifier: Apache-2.0

#include "continuous_batching/pipeline_base.hpp"

namespace ov::genai {

template<class... Ts> struct overloaded : Ts... {using Ts::operator()...;};
template<class... Ts> overloaded(Ts...) -> overloaded<Ts...>;

GenerationConfig ContinuousBatchingPipeline::IContinuousBatchingPipeline::get_config() const {
    return m_generation_config;
}

void ContinuousBatchingPipeline::IContinuousBatchingPipeline::set_config(const GenerationConfig& config) {
    m_generation_config = config;
}

PipelineMetrics ContinuousBatchingPipeline::IContinuousBatchingPipeline::get_metrics() const {
    return m_pipeline_metrics;
}

Tokenizer ContinuousBatchingPipeline::IContinuousBatchingPipeline::get_tokenizer() {
    return m_tokenizer;
}

void ContinuousBatchingPipeline::IContinuousBatchingPipeline::start_chat(const std::string& system_message) {
    if (!system_message.empty()) {
        m_history.push_back({{"role", "system"}, {"content", system_message}});
    }
    m_is_chat_conversation = true;
};

void ContinuousBatchingPipeline::IContinuousBatchingPipeline::finish_chat() {
    m_is_chat_conversation = false;
    m_history.clear();
    m_history_images.clear();
    m_history_videos.clear();
    m_history_image_ids.clear();
    m_history_video_ids.clear();
    if (m_inputs_embedder) {
        m_inputs_embedder->finish_chat();
    }
    m_image_id = 0;
    m_video_id = 0;
};

std::vector<GenerationResult>
ContinuousBatchingPipeline::IContinuousBatchingPipeline::generate(
    const std::vector<std::string>& prompts,
    std::vector<ov::genai::GenerationConfig> sampling_params,
    const StreamerVariant& streamer) {
    if (m_model_input_type == ModelInputType::EMBEDDINGS) {
        // TODO: remove this code and within model runner add check: if sequence group type is tokens, 
        // but embedding model is available => compute embeddings first, then pass to LLM
        std::vector<std::vector<ov::Tensor>> images(prompts.size());
        auto results_vlm = generate(prompts, images, sampling_params, streamer);
        std::vector<GenerationResult> resutls;
        for (auto& vlm_result : results_vlm) {
            GenerationResult result;
            result.m_generation_ids = std::move(vlm_result.texts);
            result.m_scores = std::move(vlm_result.scores);
            result.perf_metrics = std::move(vlm_result.perf_metrics);
            resutls.push_back(result);
        }
        return resutls;
    }
    std::vector<ov::Tensor> input_ids;
    auto start_time = std::chrono::steady_clock::now();

    std::vector<MicroSeconds> tokenization_durations;
    static ManualTimer timer("tokenize");
    if (m_is_chat_conversation) {
        OPENVINO_ASSERT(1 == prompts.size(), "Can't chat with multiple prompts");
        m_history.push_back({{"role", "user"}, {"content", prompts.at(0)}});
        constexpr bool add_generation_prompt = true;
        std::string history = m_tokenizer.apply_chat_template(m_history, add_generation_prompt);
        timer.start();
        const auto encode_start = std::chrono::steady_clock::now();
        // ov::genai::add_special_tokens(false) is aligned with stateful pipeline
        input_ids.push_back(m_tokenizer.encode(history, ov::genai::add_special_tokens(false)).input_ids);
        tokenization_durations.emplace_back(PerfMetrics::get_microsec(std::chrono::steady_clock::now() - encode_start));
        timer.end();
    } else {
        input_ids.reserve(prompts.size());
        timer.start();
        for (size_t i = 0; i < prompts.size(); i++) {
            const std::string& prompt = prompts.at(i);
            const auto encode_start = std::chrono::steady_clock::now();
            ov::Tensor encoded_inputs;
            if (sampling_params.at(i).apply_chat_template && !m_tokenizer.get_chat_template().empty()) {
                ChatHistory history({{{"role", "user"}, {"content", prompt}}});
                constexpr bool add_generation_prompt = true;
                auto templated_prompt = m_tokenizer.apply_chat_template(history, add_generation_prompt);
                encoded_inputs = m_tokenizer.encode(templated_prompt, ov::genai::add_special_tokens(false)).input_ids;
            } else {
                // in case when chat_template was not found in tokenizer_config.json or set
                std::string input_str(prompt);
                encoded_inputs = m_tokenizer.encode(input_str, ov::genai::add_special_tokens(true)).input_ids;
            }
            input_ids.push_back(encoded_inputs);
            tokenization_durations.emplace_back(PerfMetrics::get_microsec(std::chrono::steady_clock::now() - encode_start));
        }
        timer.end();
    }

    std::vector<EncodedGenerationResult> encoded = generate(input_ids, sampling_params, streamer);

    std::vector<GenerationResult> decoded;
    decoded.reserve(encoded.size());
    for (size_t i = 0; i < encoded.size(); ++i) {
        EncodedGenerationResult res = encoded[i];
        auto& perf_metrics = res.perf_metrics;
        auto& raw_counters = perf_metrics.raw_metrics;
        raw_counters.tokenization_durations.emplace_back(tokenization_durations[i]);

        std::vector<std::string> generated;
        generated.reserve(res.m_generation_ids.size());
        for (size_t idx = 0; idx < res.m_generation_ids.size(); ++idx) {
            const auto decode_start = std::chrono::steady_clock::now();
            generated.push_back(m_tokenizer.decode(res.m_generation_ids.at(idx)));
            raw_counters.detokenization_durations.emplace_back(std::chrono::steady_clock::now() - decode_start);
            if (m_is_chat_conversation && 0 == idx && res.m_status != ov::genai::GenerationStatus::CANCEL) {
                m_history.push_back({{"role", "assistant"}, {"content", generated.back()}});
            }
        }

        // The same perf metrics for each sequence, only tokenization/detokenization will differ.
        perf_metrics.raw_metrics.generate_durations.clear();
        perf_metrics.raw_metrics.generate_durations.emplace_back(PerfMetrics::get_microsec(std::chrono::steady_clock::now() - start_time));
        // Reevaluate taking into accound tokenization/detokenization times.
        perf_metrics.m_evaluated = false;
        perf_metrics.evaluate_statistics(start_time);

        decoded.push_back(GenerationResult{
            res.m_request_id,
            std::move(generated),
            std::move(res.m_scores),
            res.m_status,
            perf_metrics,
            res.extended_perf_metrics
        });
    }

    // if streaming was cancelled, prompt/answer of current step shouldn't be presented in history, so let's remove prompt from history
    if (m_is_chat_conversation && encoded[0].m_status == ov::genai::GenerationStatus::CANCEL)
        m_history.pop_back();

    return decoded;
}

std::vector<VLMDecodedResults>
ContinuousBatchingPipeline::IContinuousBatchingPipeline::generate(
             const std::vector<std::string>& prompts,
             const std::vector<std::vector<ov::Tensor>>& images_vector,
             const std::vector<GenerationConfig>& sampling_params,
             const StreamerVariant& streamer) {
    return generate(prompts, images_vector, {{}}, sampling_params, streamer);
}

std::vector<VLMDecodedResults>
ContinuousBatchingPipeline::IContinuousBatchingPipeline::generate(
             const std::vector<std::string>& prompts,
             const std::vector<std::vector<ov::Tensor>>& images_vector,
             const std::vector<std::vector<ov::Tensor>>& videos_vector,
             const std::vector<GenerationConfig>& sampling_params,
             const StreamerVariant& streamer) {
    return generate(prompts, rgbs_vector, {}, sampling_params, streamer);
}

std::vector<VLMDecodedResults>
ContinuousBatchingPipeline::IContinuousBatchingPipeline::generate(
             const std::vector<std::string>& prompts,
             const std::vector<std::vector<ov::Tensor>>& rgbs_vector,
             const std::vector<std::vector<ov::Tensor>>& video_vector,
             const std::vector<GenerationConfig>& sampling_params,
             const StreamerVariant& streamer)  {
    auto generate_start_time = std::chrono::steady_clock::now();
    OPENVINO_ASSERT(m_model_input_type == ModelInputType::EMBEDDINGS);

    OPENVINO_ASSERT(prompts.size() == sampling_params.size(), "Number of prompts should be equal to the number of generation configs.");
<<<<<<< HEAD
=======
    OPENVINO_ASSERT(prompts.size() == images_vector.size() && prompts.size() == videos_vector.size(), "Number of prompts should be equal to the number of images or video vectors.");
>>>>>>> 12f850c6

    std::vector<ov::Tensor> input_embeds_list;
    std::vector<ov::Tensor> token_type_ids_list;
    
    std::vector<VLMPerfMetrics> vlm_perf_metrics(prompts.size());
    std::vector<EncodedImage> encoded_images = {};
<<<<<<< HEAD
    std::vector<std::vector<EncodedImage>> encoded_videos = {};
=======
    std::vector<EncodedVideo> encoded_videos = {};
>>>>>>> 12f850c6

    if (m_is_chat_conversation) {
        OPENVINO_ASSERT(1 == prompts.size(), "Can't chat with multiple prompts");
        const auto& prompt = prompts[0];
        auto start_get_inputs_embeds = std::chrono::steady_clock::now();

<<<<<<< HEAD
        auto video_rgbs = video_vector.size() > 0 ? video_vector[0] : std::vector<ov::Tensor>{};
        for (auto& vd : video_rgbs) {
            auto encoded_vd = m_inputs_embedder->encode_video({vd});
            m_history_videos.push_back(encoded_vd);
            encoded_videos.push_back(encoded_vd);
        }

        auto image_rgbs = rgbs_vector.size() > 0 ? rgbs_vector[0] : std::vector<ov::Tensor>{};
        encoded_images = m_inputs_embedder->encode_images(image_rgbs);
        m_history_images.insert(m_history_images.end(), encoded_images.begin(), encoded_images.end());

        auto norm_prompt = m_inputs_embedder->normalize_prompt(prompt, m_image_id, m_video_id, encoded_images, encoded_videos);
        m_history.push_back({{"role", "user"}, {"content", norm_prompt.unified_prompt}});
        m_history_image_ids.insert(m_history_image_ids.end(), norm_prompt.images_sequence.begin(), norm_prompt.images_sequence.end());
        m_history_video_ids.insert(m_history_video_ids.end(), norm_prompt.videos_sequence.begin(), norm_prompt.videos_sequence.end());
=======
        encoded_images = m_inputs_embedder->encode_images(images_vector[0]);
        m_history_images.insert(m_history_images.end(), encoded_images.begin(), encoded_images.end());

        encoded_videos = m_inputs_embedder->encode_videos(videos_vector[0]);
        m_history_videos.insert(m_history_videos.end(), encoded_videos.begin(), encoded_videos.end());

        auto [unified_prompt, image_sequence, video_sequence] = m_inputs_embedder->normalize_prompt(prompt, m_image_id, m_video_id, encoded_images, encoded_videos);

        m_history.push_back({{"role", "user"}, {"content", unified_prompt}});
        m_history_image_ids.insert(m_history_image_ids.end(), image_sequence.begin(), image_sequence.end());
        m_history_video_ids.insert(m_history_video_ids.end(), video_sequence.begin(), video_sequence.end());
>>>>>>> 12f850c6

        std::string templated_history = m_tokenizer.apply_chat_template(m_history, true);

        m_inputs_embedder->set_apply_chat_template_status(false);

        if (m_inputs_embedder->has_token_type_ids()) {
<<<<<<< HEAD
            auto [embeds, tt_ids] = m_inputs_embedder->get_inputs_embeds_with_token_type_ids(templated_history,
                                                                                             m_history_images,
                                                                                             m_history_videos,
                                                                                             vlm_perf_metrics[0],
                                                                                             true,
                                                                                             m_history_image_ids,
                                                                                             m_history_video_ids);
=======
            auto [embeds, tt_ids] = m_inputs_embedder->get_inputs_embeds_with_token_type_ids(templated_history, m_history_images, vlm_perf_metrics[0], images_vector.size() > 0, m_history_image_ids);
>>>>>>> 12f850c6
            input_embeds_list.push_back(std::move(embeds));
            token_type_ids_list.push_back(std::move(tt_ids));
        } else {
            input_embeds_list.emplace_back(m_inputs_embedder->get_inputs_embeds(templated_history,
<<<<<<< HEAD
                                                                                m_history_images,
                                                                                m_history_videos,
                                                                                vlm_perf_metrics[0],
                                                                                true,
                                                                                m_history_image_ids,
                                                                                m_history_video_ids));
=======
                                                                    m_history_images,
                                                                    m_history_videos,
                                                                    vlm_perf_metrics[0],
                                                                    true,
                                                                    m_history_image_ids,
                                                                    m_history_video_ids));
>>>>>>> 12f850c6
        }

        auto end_get_inputs_embeds = std::chrono::steady_clock::now();
        vlm_perf_metrics[0].vlm_raw_metrics.prepare_embeddings_durations.emplace_back(PerfMetrics::get_microsec(end_get_inputs_embeds - start_get_inputs_embeds));

    } else {
        for (size_t i = 0; i < prompts.size(); i++) {
            const auto& prompt = prompts[i];
<<<<<<< HEAD

            auto start_get_inputs_embeds = std::chrono::steady_clock::now();

            auto image_rgbs = rgbs_vector.size() > 0 ? rgbs_vector[i] : std::vector<ov::Tensor>{};
            auto video_rgbs = video_vector.size() > 0 ? video_vector[i] : std::vector<ov::Tensor>{};
            const auto encoded_images = m_inputs_embedder->encode_images(image_rgbs);
            std::vector<std::vector<ov::genai::EncodedImage>> encoded_videos;
            for (auto& vd : video_rgbs) {
                auto encoded_vd = m_inputs_embedder->encode_video({vd});
                encoded_videos.push_back(encoded_vd);
            }

            auto norm_prompt = m_inputs_embedder->normalize_prompt(prompt, m_image_id, m_video_id, encoded_images, encoded_videos);
=======
            auto start_get_inputs_embeds = std::chrono::steady_clock::now();
            
            auto images_to_encode = images_vector.size() > 0 ? images_vector[i] : std::vector<ov::Tensor>{};
            auto videos_to_encode = videos_vector.size() > 0 ? videos_vector[i] : std::vector<ov::Tensor>{};
            const auto encoded_images = m_inputs_embedder->encode_images(images_to_encode);
            const auto encoded_videos = m_inputs_embedder->encode_videos(videos_to_encode);

            auto [unified_prompt, image_sequence, video_sequence] = m_inputs_embedder->normalize_prompt(prompt, m_image_id, m_video_id, encoded_images, encoded_videos);
>>>>>>> 12f850c6

            m_inputs_embedder->set_apply_chat_template_status(sampling_params[i].apply_chat_template);

            if (m_inputs_embedder->has_token_type_ids()) {
                auto [embeds, tt_ids] =
                    m_inputs_embedder->get_inputs_embeds_with_token_type_ids(norm_prompt.unified_prompt,
                                                                             encoded_images,
                                                                             encoded_videos,
                                                                             vlm_perf_metrics[i],
                                                                             true,
                                                                             norm_prompt.images_sequence,
                                                                             norm_prompt.videos_sequence);
                input_embeds_list.push_back(std::move(embeds));
                token_type_ids_list.push_back(std::move(tt_ids));
            } else {
<<<<<<< HEAD
                input_embeds_list.emplace_back(m_inputs_embedder->get_inputs_embeds(norm_prompt.unified_prompt,
                                                                                    encoded_images,
                                                                                    encoded_videos,
                                                                                    vlm_perf_metrics[i],
                                                                                    true,
                                                                                    norm_prompt.images_sequence,
                                                                                    norm_prompt.videos_sequence));
=======
                input_embeds_list.emplace_back(m_inputs_embedder->get_inputs_embeds(unified_prompt, encoded_images, encoded_videos, vlm_perf_metrics[i], true, image_sequence, video_sequence));
>>>>>>> 12f850c6
            }
        
            auto end_get_inputs_embeds = std::chrono::steady_clock::now();
            vlm_perf_metrics[i].vlm_raw_metrics.prepare_embeddings_durations.emplace_back(PerfMetrics::get_microsec(end_get_inputs_embeds - start_get_inputs_embeds));
        }
    }
    std::vector<VLMDecodedResults> results;
    std::vector<EncodedGenerationResult> encoded_results = generate(input_embeds_list, sampling_params, streamer, token_type_ids_list);
    for (size_t i = 0; i < prompts.size(); i++) {
        auto result = encoded_results[i];
        VLMDecodedResults gen_result;
        gen_result.perf_metrics = result.perf_metrics;

        gen_result.perf_metrics.vlm_raw_metrics = vlm_perf_metrics[i].vlm_raw_metrics;
        gen_result.perf_metrics.raw_metrics.tokenization_durations = vlm_perf_metrics[i].raw_metrics.tokenization_durations;
        gen_result.perf_metrics.raw_metrics.detokenization_durations = vlm_perf_metrics[i].raw_metrics.detokenization_durations;
        
        auto decode_start_time = std::chrono::steady_clock::now();
        for (size_t idx = 0; idx < result.m_generation_ids.size(); ++idx) {
            gen_result.texts.push_back(m_tokenizer.decode(result.m_generation_ids.at(idx)));
            gen_result.scores.push_back(result.m_scores.at(idx));
        }
        auto decode_end_time = std::chrono::steady_clock::now();
        gen_result.perf_metrics.raw_metrics.detokenization_durations.emplace_back(PerfMetrics::get_microsec(decode_end_time - decode_start_time));
        
        gen_result.perf_metrics.m_evaluated = false;
        gen_result.perf_metrics.evaluate_statistics(generate_start_time);

        results.emplace_back(gen_result);
    }
    if (m_is_chat_conversation) {
        m_inputs_embedder->update_chat_history(results[0].texts[0], encoded_results[0].m_status);
        if (encoded_results[0].m_status != ov::genai::GenerationStatus::CANCEL) {
            m_image_id += encoded_images.size();
            m_video_id += encoded_videos.size();
            m_history.push_back({{"role", "assistant"}, {"content", results[0].texts[0]}});
        }
        else {
            m_history.pop_back();
            for (size_t idx = 0; idx < encoded_images.size(); idx++) {
                m_history_image_ids.pop_back();
                m_history_images.pop_back();
            }
            for (size_t idx = 0; idx < encoded_videos.size(); idx++) {
                m_history_video_ids.pop_back();
                m_history_videos.pop_back();
            }
        }
    }
    return results;
}

GenerationHandle 
ContinuousBatchingPipeline::IContinuousBatchingPipeline::add_request(uint64_t request_id,
                                        const std::string& prompt,
                                        const std::vector<ov::Tensor>& rgbs,
                                        GenerationConfig sampling_params) {
    OPENVINO_ASSERT(m_model_input_type == ModelInputType::EMBEDDINGS, "Model doesn't support embeddings.");
    ov::genai::VLMPerfMetrics metrics;
    ov::Tensor inputs;
    {
        std::lock_guard<std::mutex> lock(m_embeddings_mutex);
        m_inputs_embedder->set_apply_chat_template_status(sampling_params.apply_chat_template);

        auto encoded_images = m_inputs_embedder->encode_images(rgbs);

        const auto [unified_prompt, image_sequence, video_sequence] = m_inputs_embedder->normalize_prompt(prompt, 0, encoded_images);
        inputs = m_inputs_embedder->get_inputs_embeds(unified_prompt, encoded_images, metrics, true, image_sequence);
    }
    return add_request(request_id, inputs, sampling_params);
}

<<<<<<< HEAD
GenerationHandle ContinuousBatchingPipeline::IContinuousBatchingPipeline::add_request(
    uint64_t request_id,
    const std::string& prompt,
    const std::vector<ov::Tensor>& images,
    const std::vector<ov::Tensor>& videos,
    GenerationConfig sampling_params) {
    OPENVINO_ASSERT(m_model_input_type == ModelInputType::EMBEDDINGS, "Model doesn't support embeddings.");

=======
GenerationHandle 
ContinuousBatchingPipeline::IContinuousBatchingPipeline::add_request(uint64_t request_id,
                                        const std::string& prompt,
                                        const std::vector<ov::Tensor>& images,
                                        const std::vector<ov::Tensor>& videos,
                                        GenerationConfig sampling_params) {
    OPENVINO_ASSERT(m_model_input_type == ModelInputType::EMBEDDINGS, "Model doesn't support embeddings.");
>>>>>>> 12f850c6
    ov::genai::VLMPerfMetrics metrics;
    ov::Tensor inputs;
    {
        std::lock_guard<std::mutex> lock(m_embeddings_mutex);
        m_inputs_embedder->set_apply_chat_template_status(sampling_params.apply_chat_template);
<<<<<<< HEAD

        auto encoded_images = m_inputs_embedder->encode_images(images);
        std::vector<std::vector<ov::genai::EncodedImage>> encoded_videos;
        for (auto& vd : videos) {
            auto encoded_vd = m_inputs_embedder->encode_video({vd});
            encoded_videos.push_back(encoded_vd);
        }

        auto norm_prompt = m_inputs_embedder->normalize_prompt(prompt, 0, 0, encoded_images, encoded_videos);
        inputs = m_inputs_embedder->get_inputs_embeds(norm_prompt.unified_prompt, encoded_images, encoded_videos, metrics, true, norm_prompt.images_sequence, norm_prompt.videos_sequence);
=======
        const auto encoded_images = m_inputs_embedder->encode_images(images);
        const auto encoded_videos = m_inputs_embedder->encode_videos(videos);

        const auto [unified_prompt, image_sequence, video_sequence] = m_inputs_embedder->normalize_prompt(prompt, 0, 0, encoded_images, encoded_videos);
        inputs = m_inputs_embedder->get_inputs_embeds(unified_prompt, encoded_images, encoded_videos, metrics, true, image_sequence, video_sequence);
>>>>>>> 12f850c6
    }
    return add_request(request_id, inputs, sampling_params);
}

void ContinuousBatchingPipeline::IContinuousBatchingPipeline::stream_tokens(
    const std::shared_ptr<ThreadedStreamerWrapper>& streamer_ptr,
    const GenerationHandle& handle
) {
    if (!streamer_ptr->has_callback() || !handle->can_read()) {
        return;
    }

    const auto streaming_status = streamer_ptr->get_status();

    if (streaming_status == StreamingStatus::CANCEL) {
        handle->cancel();
        return;
    }

    if (streaming_status == StreamingStatus::STOP) {
        handle->stop();
        return;
    }

    std::unordered_map<uint64_t, GenerationOutput> generation_outputs = handle->read();
    OPENVINO_ASSERT(generation_outputs.size() <= 1);
    if (generation_outputs.empty()) {
        return;
    }

    const auto tokens = generation_outputs.begin()->second.generated_ids;
    streamer_ptr->write(tokens);
}

ContinuousBatchingPipeline::IContinuousBatchingPipeline::~IContinuousBatchingPipeline() {
    m_tokenizer = {};
    utils::release_core_plugin(m_device);
}

}<|MERGE_RESOLUTION|>--- conflicted
+++ resolved
@@ -179,44 +179,20 @@
     OPENVINO_ASSERT(m_model_input_type == ModelInputType::EMBEDDINGS);
 
     OPENVINO_ASSERT(prompts.size() == sampling_params.size(), "Number of prompts should be equal to the number of generation configs.");
-<<<<<<< HEAD
-=======
     OPENVINO_ASSERT(prompts.size() == images_vector.size() && prompts.size() == videos_vector.size(), "Number of prompts should be equal to the number of images or video vectors.");
->>>>>>> 12f850c6
 
     std::vector<ov::Tensor> input_embeds_list;
     std::vector<ov::Tensor> token_type_ids_list;
     
     std::vector<VLMPerfMetrics> vlm_perf_metrics(prompts.size());
     std::vector<EncodedImage> encoded_images = {};
-<<<<<<< HEAD
-    std::vector<std::vector<EncodedImage>> encoded_videos = {};
-=======
     std::vector<EncodedVideo> encoded_videos = {};
->>>>>>> 12f850c6
 
     if (m_is_chat_conversation) {
         OPENVINO_ASSERT(1 == prompts.size(), "Can't chat with multiple prompts");
         const auto& prompt = prompts[0];
         auto start_get_inputs_embeds = std::chrono::steady_clock::now();
 
-<<<<<<< HEAD
-        auto video_rgbs = video_vector.size() > 0 ? video_vector[0] : std::vector<ov::Tensor>{};
-        for (auto& vd : video_rgbs) {
-            auto encoded_vd = m_inputs_embedder->encode_video({vd});
-            m_history_videos.push_back(encoded_vd);
-            encoded_videos.push_back(encoded_vd);
-        }
-
-        auto image_rgbs = rgbs_vector.size() > 0 ? rgbs_vector[0] : std::vector<ov::Tensor>{};
-        encoded_images = m_inputs_embedder->encode_images(image_rgbs);
-        m_history_images.insert(m_history_images.end(), encoded_images.begin(), encoded_images.end());
-
-        auto norm_prompt = m_inputs_embedder->normalize_prompt(prompt, m_image_id, m_video_id, encoded_images, encoded_videos);
-        m_history.push_back({{"role", "user"}, {"content", norm_prompt.unified_prompt}});
-        m_history_image_ids.insert(m_history_image_ids.end(), norm_prompt.images_sequence.begin(), norm_prompt.images_sequence.end());
-        m_history_video_ids.insert(m_history_video_ids.end(), norm_prompt.videos_sequence.begin(), norm_prompt.videos_sequence.end());
-=======
         encoded_images = m_inputs_embedder->encode_images(images_vector[0]);
         m_history_images.insert(m_history_images.end(), encoded_images.begin(), encoded_images.end());
 
@@ -228,14 +204,12 @@
         m_history.push_back({{"role", "user"}, {"content", unified_prompt}});
         m_history_image_ids.insert(m_history_image_ids.end(), image_sequence.begin(), image_sequence.end());
         m_history_video_ids.insert(m_history_video_ids.end(), video_sequence.begin(), video_sequence.end());
->>>>>>> 12f850c6
 
         std::string templated_history = m_tokenizer.apply_chat_template(m_history, true);
 
         m_inputs_embedder->set_apply_chat_template_status(false);
 
         if (m_inputs_embedder->has_token_type_ids()) {
-<<<<<<< HEAD
             auto [embeds, tt_ids] = m_inputs_embedder->get_inputs_embeds_with_token_type_ids(templated_history,
                                                                                              m_history_images,
                                                                                              m_history_videos,
@@ -243,28 +217,16 @@
                                                                                              true,
                                                                                              m_history_image_ids,
                                                                                              m_history_video_ids);
-=======
-            auto [embeds, tt_ids] = m_inputs_embedder->get_inputs_embeds_with_token_type_ids(templated_history, m_history_images, vlm_perf_metrics[0], images_vector.size() > 0, m_history_image_ids);
->>>>>>> 12f850c6
             input_embeds_list.push_back(std::move(embeds));
             token_type_ids_list.push_back(std::move(tt_ids));
         } else {
             input_embeds_list.emplace_back(m_inputs_embedder->get_inputs_embeds(templated_history,
-<<<<<<< HEAD
                                                                                 m_history_images,
                                                                                 m_history_videos,
                                                                                 vlm_perf_metrics[0],
                                                                                 true,
                                                                                 m_history_image_ids,
                                                                                 m_history_video_ids));
-=======
-                                                                    m_history_images,
-                                                                    m_history_videos,
-                                                                    vlm_perf_metrics[0],
-                                                                    true,
-                                                                    m_history_image_ids,
-                                                                    m_history_video_ids));
->>>>>>> 12f850c6
         }
 
         auto end_get_inputs_embeds = std::chrono::steady_clock::now();
@@ -273,21 +235,6 @@
     } else {
         for (size_t i = 0; i < prompts.size(); i++) {
             const auto& prompt = prompts[i];
-<<<<<<< HEAD
-
-            auto start_get_inputs_embeds = std::chrono::steady_clock::now();
-
-            auto image_rgbs = rgbs_vector.size() > 0 ? rgbs_vector[i] : std::vector<ov::Tensor>{};
-            auto video_rgbs = video_vector.size() > 0 ? video_vector[i] : std::vector<ov::Tensor>{};
-            const auto encoded_images = m_inputs_embedder->encode_images(image_rgbs);
-            std::vector<std::vector<ov::genai::EncodedImage>> encoded_videos;
-            for (auto& vd : video_rgbs) {
-                auto encoded_vd = m_inputs_embedder->encode_video({vd});
-                encoded_videos.push_back(encoded_vd);
-            }
-
-            auto norm_prompt = m_inputs_embedder->normalize_prompt(prompt, m_image_id, m_video_id, encoded_images, encoded_videos);
-=======
             auto start_get_inputs_embeds = std::chrono::steady_clock::now();
             
             auto images_to_encode = images_vector.size() > 0 ? images_vector[i] : std::vector<ov::Tensor>{};
@@ -296,7 +243,6 @@
             const auto encoded_videos = m_inputs_embedder->encode_videos(videos_to_encode);
 
             auto [unified_prompt, image_sequence, video_sequence] = m_inputs_embedder->normalize_prompt(prompt, m_image_id, m_video_id, encoded_images, encoded_videos);
->>>>>>> 12f850c6
 
             m_inputs_embedder->set_apply_chat_template_status(sampling_params[i].apply_chat_template);
 
@@ -312,17 +258,7 @@
                 input_embeds_list.push_back(std::move(embeds));
                 token_type_ids_list.push_back(std::move(tt_ids));
             } else {
-<<<<<<< HEAD
-                input_embeds_list.emplace_back(m_inputs_embedder->get_inputs_embeds(norm_prompt.unified_prompt,
-                                                                                    encoded_images,
-                                                                                    encoded_videos,
-                                                                                    vlm_perf_metrics[i],
-                                                                                    true,
-                                                                                    norm_prompt.images_sequence,
-                                                                                    norm_prompt.videos_sequence));
-=======
                 input_embeds_list.emplace_back(m_inputs_embedder->get_inputs_embeds(unified_prompt, encoded_images, encoded_videos, vlm_perf_metrics[i], true, image_sequence, video_sequence));
->>>>>>> 12f850c6
             }
         
             auto end_get_inputs_embeds = std::chrono::steady_clock::now();
@@ -395,7 +331,6 @@
     return add_request(request_id, inputs, sampling_params);
 }
 
-<<<<<<< HEAD
 GenerationHandle ContinuousBatchingPipeline::IContinuousBatchingPipeline::add_request(
     uint64_t request_id,
     const std::string& prompt,
@@ -404,38 +339,16 @@
     GenerationConfig sampling_params) {
     OPENVINO_ASSERT(m_model_input_type == ModelInputType::EMBEDDINGS, "Model doesn't support embeddings.");
 
-=======
-GenerationHandle 
-ContinuousBatchingPipeline::IContinuousBatchingPipeline::add_request(uint64_t request_id,
-                                        const std::string& prompt,
-                                        const std::vector<ov::Tensor>& images,
-                                        const std::vector<ov::Tensor>& videos,
-                                        GenerationConfig sampling_params) {
-    OPENVINO_ASSERT(m_model_input_type == ModelInputType::EMBEDDINGS, "Model doesn't support embeddings.");
->>>>>>> 12f850c6
     ov::genai::VLMPerfMetrics metrics;
     ov::Tensor inputs;
     {
         std::lock_guard<std::mutex> lock(m_embeddings_mutex);
         m_inputs_embedder->set_apply_chat_template_status(sampling_params.apply_chat_template);
-<<<<<<< HEAD
-
-        auto encoded_images = m_inputs_embedder->encode_images(images);
-        std::vector<std::vector<ov::genai::EncodedImage>> encoded_videos;
-        for (auto& vd : videos) {
-            auto encoded_vd = m_inputs_embedder->encode_video({vd});
-            encoded_videos.push_back(encoded_vd);
-        }
-
-        auto norm_prompt = m_inputs_embedder->normalize_prompt(prompt, 0, 0, encoded_images, encoded_videos);
-        inputs = m_inputs_embedder->get_inputs_embeds(norm_prompt.unified_prompt, encoded_images, encoded_videos, metrics, true, norm_prompt.images_sequence, norm_prompt.videos_sequence);
-=======
         const auto encoded_images = m_inputs_embedder->encode_images(images);
         const auto encoded_videos = m_inputs_embedder->encode_videos(videos);
 
         const auto [unified_prompt, image_sequence, video_sequence] = m_inputs_embedder->normalize_prompt(prompt, 0, 0, encoded_images, encoded_videos);
         inputs = m_inputs_embedder->get_inputs_embeds(unified_prompt, encoded_images, encoded_videos, metrics, true, image_sequence, video_sequence);
->>>>>>> 12f850c6
     }
     return add_request(request_id, inputs, sampling_params);
 }
