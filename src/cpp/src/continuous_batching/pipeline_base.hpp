--- conflicted
+++ resolved
@@ -79,14 +79,9 @@
      */
     virtual GenerationHandle add_request(uint64_t request_id,
                                          const ov::Tensor& input_ids,
-<<<<<<< HEAD
-                                         GenerationConfig sampling_params,
+                                         const GenerationConfig& sampling_params,
                                          std::optional<ov::Tensor> token_type_ids = std::nullopt,
                                          std::optional<ov::Tensor> prompt_ids = std::nullopt) = 0;
-=======
-                                         const GenerationConfig& sampling_params,
-                                         std::optional<ov::Tensor> token_type_ids = std::nullopt) = 0;
->>>>>>> 71c92695
 
     /**
      * Adds request to running queue based on string input
@@ -132,13 +127,9 @@
     generate(const std::vector<ov::Tensor>& input_ids,
              const std::vector<GenerationConfig>& sampling_params,
              const StreamerVariant& streamer,
-<<<<<<< HEAD
-             std::optional<std::vector<ov::Tensor>> token_type_ids = std::nullopt,
+             const std::optional<std::vector<ov::Tensor>>& token_type_ids = std::nullopt,
+             const std::optional<std::vector<std::pair<ov::Tensor, std::optional<int64_t>>>>& position_ids = std::nullopt,
              std::optional<std::vector<ov::Tensor>> prompt_ids = std::nullopt) = 0;
-=======
-             const std::optional<std::vector<ov::Tensor>>& token_type_ids = std::nullopt,
-             const std::optional<std::vector<std::pair<ov::Tensor, std::optional<int64_t>>>>& position_ids = std::nullopt) = 0;
->>>>>>> 71c92695
 
     /**
      * Performs monolitic generation based on text prompts
