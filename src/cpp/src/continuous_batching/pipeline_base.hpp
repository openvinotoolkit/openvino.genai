--- conflicted
+++ resolved
@@ -52,12 +52,8 @@
     bool m_is_chat_conversation = false;
     ChatHistory m_history;
     std::vector<ov::genai::EncodedImage> m_history_images;
-    std::vector<std::vector<ov::genai::EncodedImage>> m_history_videos;
     std::vector<size_t> m_history_image_ids;
-<<<<<<< HEAD
-=======
     std::vector<ov::genai::EncodedVideo> m_history_videos;
->>>>>>> 12f850c6
     std::vector<size_t> m_history_video_ids;
     size_t m_image_id = 0;
     size_t m_video_id = 0;
@@ -112,12 +108,6 @@
                                  const std::vector<ov::Tensor>& videos,
                                  GenerationConfig sampling_params);
 
-    GenerationHandle add_request(uint64_t request_id,
-                                 const std::string& prompt,
-                                 const std::vector<ov::Tensor>& images,
-                                 const std::vector<ov::Tensor>& videos,
-                                 GenerationConfig sampling_params);
-
     /**
      * Checks whether server (pipeline) has non-finished requests and step() should be called within a loop
      */
@@ -154,11 +144,7 @@
 
     virtual std::vector<VLMDecodedResults> generate(const std::vector<std::string>& prompts,
                                                     const std::vector<std::vector<ov::Tensor>>& images,
-<<<<<<< HEAD
                                                     const std::vector<std::vector<ov::Tensor>>& videos,
-=======
-                                                    const std::vector<std::vector<ov::Tensor>>& video,
->>>>>>> 12f850c6
                                                     const std::vector<GenerationConfig>& sampling_params,
                                                     const StreamerVariant& streamer);
 
