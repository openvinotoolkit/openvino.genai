// Copyright (C) 2023-2025 Intel Corporation
// SPDX-License-Identifier: Apache-2.0

#include "continuous_batching/cache_eviction.hpp"

#include <random>
namespace ov::genai {
<<<<<<< HEAD
CacheEvictionAlgorithm::CacheEvictionAlgorithm(const CacheEvictionConfig& eviction_config,
                                               size_t block_size,
                                               size_t num_decoder_layers)
    : m_eviction_config(eviction_config),
      m_block_size(block_size),
      m_num_decoder_layers(num_decoder_layers),
      m_cache_counter(num_decoder_layers),
      m_scores(num_decoder_layers),
      m_kvcrush_algo(eviction_config.get_kvcrush_config(), block_size) {
    OPENVINO_ASSERT(!(m_eviction_config.get_start_size() % m_block_size),
                    "CacheEvictionConfig.start_size in tokens must be a multiple of block size ",
                    m_block_size);
    OPENVINO_ASSERT(!(m_eviction_config.get_recent_size() % m_block_size),
                    "CacheEvictionConfig.recent_size in tokens must be a multiple of block size ",
                    m_block_size);
    OPENVINO_ASSERT(!(m_eviction_config.get_max_cache_size() % m_block_size),
                    "CacheEvictionConfig.max_cache_size in tokens must be a multiple of block size ",
                    m_block_size);
    OPENVINO_ASSERT(m_num_decoder_layers, "num_decoder_layers must be non-zero");
}
=======
    CacheEvictionAlgorithm::CacheEvictionAlgorithm(const CacheEvictionConfig &eviction_config, size_t block_size,
                                                   size_t num_decoder_layers, size_t max_pool_window_size) :
            m_eviction_config(eviction_config), m_block_size(block_size), m_num_decoder_layers(num_decoder_layers), 
            m_max_pool_window_size(max_pool_window_size), m_cache_counter(num_decoder_layers), m_scores(num_decoder_layers) {
            OPENVINO_ASSERT(!(m_eviction_config.get_start_size() % m_block_size),
                            "CacheEvictionConfig.start_size in tokens must be a multiple of block size ", m_block_size);
            OPENVINO_ASSERT(!(m_eviction_config.get_recent_size() % m_block_size),
                            "CacheEvictionConfig.recent_size in tokens must be a multiple of block size ", m_block_size);
            OPENVINO_ASSERT(!(m_eviction_config.get_max_cache_size() % m_block_size),
                            "CacheEvictionConfig.max_cache_size in tokens must be a multiple of block size ", m_block_size);
            OPENVINO_ASSERT(m_num_decoder_layers, "num_decoder_layers must be non-zero");
    }
>>>>>>> 9e277dae

    std::size_t CacheEvictionAlgorithm::get_max_cache_size_after_eviction() const {
        // The cache layout after eviction should have blocks in all 3 areas (start, evictable and recent) fully filled,
        // and since we evict full blocks only from the middle, evictable part of the cache, then at least one block
        // past the "recent" area should be completely filled with fresh tokens before we can evict at least 1 block
        // from the evictable area
        return m_eviction_config.get_max_cache_size() + m_block_size - 1;
    }

    std::vector<std::set<std::size_t>> CacheEvictionAlgorithm::evict_logical_blocks() {
        // Returns the indices of logical KV cache blocks to evict (the rest is to be discarded) for each decoder layer in order.
        // The kept indices are determined using `attention_scores`, which is expected to be the
        // attention head scores that are already reduced by the batch and head dimensions, i.e. the shape of
        // `attention_scores` must be [num_new_tokens, current_seq_len], where `num_new_tokens` is the dimension
        // corresponding to the number of freshly generated tokens since the last cache eviction has taken place,
        // and the `current_seq_len` is the dimension corresponding to the current sequence length at this stage
        // in the generation process, i.e. the dimension over which the attention scores over individual previous
        // tokens was being computed.

        std::vector<std::set<size_t>> retval(m_num_decoder_layers);

        for (size_t decoder_layer_idx = 0; decoder_layer_idx < m_scores.size(); decoder_layer_idx++) {
            const auto &accumulated_scores_for_current_decoder_layer = m_scores[decoder_layer_idx];
            auto scores_length = accumulated_scores_for_current_decoder_layer.size();
            if (scores_length + m_eviction_config.get_start_size() <= get_max_cache_size_after_eviction()) {
                // KV cache is not yet filled, keep all currently occupied blocks
                continue;
            }

            // Only the blocks in the "intermediate" part of the logical KV cache will be considered for eviction
            auto scores_for_all_evictable_blocks = get_scores_for_all_evictable_blocks(decoder_layer_idx);
            size_t num_blocks_to_evict = get_num_blocks_to_evict(decoder_layer_idx);
            auto evicted_block_indices = get_indices_of_blocks_to_evict(scores_for_all_evictable_blocks, num_blocks_to_evict);

            //KVCrush: start
            bool should_apply_kvcrush = (m_eviction_config.get_kvcrush_budget() > 0) &&
                                        (evicted_block_indices.size() >= m_eviction_config.get_kvcrush_budget());
            if (should_apply_kvcrush) {
                size_t num_tokens_in_evictable_blocks = scores_for_all_evictable_blocks.size() * m_block_size;

                auto kvcrush_retained_block_indices =
                    m_kvcrush_algo.get_indices_of_blocks_to_retain_using_kvcrush(num_tokens_in_evictable_blocks,
                                                                                 evicted_block_indices,
                                                                                 m_scores[decoder_layer_idx]);

                // Remove the indices in kvcrush_retained_block_indices from evicted_block_indices
                if (!kvcrush_retained_block_indices.empty()) {
                    // Convert both vectors to sets for efficient operations
                    std::unordered_set<std::size_t> retained_set(
                        kvcrush_retained_block_indices.begin(), 
                        kvcrush_retained_block_indices.end()
                    );
                    
                    // Create a new vector containing only elements not in retained_set
                    std::vector<std::size_t> filtered_evicted_indices;
                    filtered_evicted_indices.reserve(evicted_block_indices.size());
                    
                    for (const auto& idx : evicted_block_indices) {
                        if (retained_set.find(idx) == retained_set.end()) {
                            filtered_evicted_indices.push_back(idx);
                        }
                    }
                    // Replace the original vector with the filtered one
                    evicted_block_indices = std::move(filtered_evicted_indices);
                }
            }
            //KVCrush: end
            m_num_evicted_tokens += evicted_block_indices.size() * m_block_size;

            // No longer need to track the overall "heavy-hitter" attention scores for freshly evicted blocks
            remove_scores_of_evicted_blocks(evicted_block_indices, decoder_layer_idx);

            // Adjust indices to account for start area
            for (auto &idx: evicted_block_indices) idx += get_num_blocks(m_eviction_config.get_start_size());
            // auto remaining_block_indices = get_remaining_block_indices(evicted_block_indices);
            for (auto &idx: evicted_block_indices) retval[decoder_layer_idx].insert(idx);
        }
        return retval;
    }

    CacheEvictionAlgorithm::CacheEvictionRange CacheEvictionAlgorithm::get_evictable_block_range() const {
        return get_evictable_block_range(0);
    }

    CacheEvictionAlgorithm::CacheEvictionRange CacheEvictionAlgorithm::get_evictable_block_range(size_t layer_idx) const {
        std::size_t current_sequence_length = m_eviction_config.get_start_size() + m_scores[layer_idx].size();
        if (current_sequence_length <= get_max_cache_size_after_eviction()) {
            return CacheEvictionRange::invalid(); // purposely invalid range since no eviction can take place yet
        }
        std::size_t start = m_eviction_config.get_start_size() / m_block_size;
        std::size_t end = current_sequence_length / m_block_size - (m_eviction_config.get_recent_size() / m_block_size);
        return {start, end};
    }

    void CacheEvictionAlgorithm::register_new_token_scores(
            const AttentionScoresForEachDecoderLayer &attention_scores_for_all_decoder_layers) {
        for (size_t decoder_layer_idx = 0; decoder_layer_idx < m_cache_counter.size(); decoder_layer_idx++) {

            const auto &attention_scores = attention_scores_for_all_decoder_layers[decoder_layer_idx];
            // "Start" tokens are never evicted, won't track scores for these
            // "Recent" tokens are also not evicted just yet, but need to accumulate their scores since they may
            // ultimately move into the "intermediate" eviction region of cache
            // Taking the [1, start_size:seq_len] span of the attention scores:
            auto attn_shape = attention_scores.get_shape();
            size_t kv_cache_size_in_tokens = attn_shape[0];
            if (kv_cache_size_in_tokens <= m_eviction_config.get_start_size() + 1) {
                return;
            }

            auto hh_score = ov::Tensor(
                    attention_scores,
                    ov::Coordinate{m_eviction_config.get_start_size()},
                    ov::Coordinate{kv_cache_size_in_tokens}
            );

            std::vector<double> max_pooled_hh_scores(hh_score.get_size());
            auto hh_score_data = hh_score.data<float>();
            size_t num_hh_scores = hh_score.get_size();

            for (size_t idx = 0; idx < num_hh_scores; idx++) {
                size_t effective_window_size = m_max_pool_window_size;
                size_t elements_left = num_hh_scores - idx;
                if (elements_left < effective_window_size) {
                    effective_window_size = elements_left;
                }
                auto max_val = hh_score_data[idx];
                for (size_t window_idx = 1; window_idx < effective_window_size; window_idx++) {
                    auto val = hh_score_data[idx + window_idx];
                    max_val = std::max(val, max_val);
                }
                max_pooled_hh_scores[idx] = max_val;
            }

            auto &accumulated_scores_for_current_decoder_layer = m_scores[decoder_layer_idx];

            if (accumulated_scores_for_current_decoder_layer.empty()) {
                accumulated_scores_for_current_decoder_layer = max_pooled_hh_scores;
                if (m_eviction_config.aggregation_mode == AggregationMode::NORM_SUM) {
                    // New sequence to track - will simulate that the tokens comprising the sequence were added one-by-one
                    // from the standpoint of the occurrence tracker
                    std::size_t new_scores_size = num_hh_scores;
                    std::vector<std::size_t> counter(new_scores_size);
                    std::generate(counter.begin(), counter.begin() + new_scores_size,
                                  [&new_scores_size] { return new_scores_size--; });
                    m_cache_counter[decoder_layer_idx] = counter;
                }
            } else {
                size_t old_size_in_tokens = accumulated_scores_for_current_decoder_layer.size();
                OPENVINO_ASSERT(num_hh_scores >= old_size_in_tokens);
                size_t num_new_tokens = num_hh_scores - old_size_in_tokens;
                if (m_eviction_config.aggregation_mode == AggregationMode::NORM_SUM) {
                    // Increment occurrence counts of all currently tracked cache blocks
                    auto &counter_for_current_decoder_layer = m_cache_counter[decoder_layer_idx];
                    for (auto it = counter_for_current_decoder_layer.begin();
                         it != counter_for_current_decoder_layer.end(); it++) {
                        *it += num_new_tokens;
                    }
                    // Add occurrence counts for new tokens like above
                    counter_for_current_decoder_layer.resize(num_hh_scores);
                    for (size_t i = 0; i < num_new_tokens; i++) {
                        auto idx = old_size_in_tokens + i;
                        counter_for_current_decoder_layer[idx] = num_new_tokens - i;
                    }
                }
                accumulated_scores_for_current_decoder_layer.resize(num_hh_scores);
                for (size_t i = 0; i < num_hh_scores; ++i) {
                    accumulated_scores_for_current_decoder_layer[i] += max_pooled_hh_scores[i];
                }
            }
        }
    }

    std::size_t CacheEvictionAlgorithm::get_num_blocks(std::size_t num_tokens) const {
        return static_cast<std::size_t>(std::ceil(((double) num_tokens) / m_block_size));
    }

    std::size_t CacheEvictionAlgorithm::get_num_evictable_blocks(size_t layer_idx) const {
        auto range = get_evictable_block_range(layer_idx);
        return range.second - range.first;
    }

    std::size_t CacheEvictionAlgorithm::get_num_blocks_to_evict(size_t layer_idx) const {
        auto num_evictable_blocks = get_num_evictable_blocks(layer_idx);
        std::size_t num_evictable_blocks_to_keep_after_eviction = get_num_blocks(m_eviction_config.get_evictable_size());
        if (num_evictable_blocks < num_evictable_blocks_to_keep_after_eviction) {
            return 0;
        }
        
        return num_evictable_blocks - num_evictable_blocks_to_keep_after_eviction;
    }

    std::vector<double> CacheEvictionAlgorithm::get_scores_for_all_evictable_blocks(size_t decoder_layer_idx) const {
        auto accumulated_scores_for_current_decoder_layer = m_scores[decoder_layer_idx];
        auto num_tracked_tokens = accumulated_scores_for_current_decoder_layer.size();
        auto counter_for_current_decoder_layer = m_cache_counter[decoder_layer_idx];

        // Make sure that there is at least one block that can be completely evicted
        OPENVINO_ASSERT((num_tracked_tokens + m_eviction_config.get_start_size()) > get_max_cache_size_after_eviction(),
                        "KV cache must be filled before scores for evictable blocks can be computed");

        size_t num_evictable_blocks = get_num_evictable_blocks(decoder_layer_idx);

        std::vector<double> block_scores(num_evictable_blocks);
        for (size_t i = 0; i < num_evictable_blocks; ++i) {
            double normalized_accumulated_attn_score_for_block = 0.0;
            for (size_t j = 0; j < m_block_size; ++j) {
                size_t token_offset = m_block_size * i + j;
                if (m_eviction_config.aggregation_mode == AggregationMode::NORM_SUM) {
                    normalized_accumulated_attn_score_for_block +=
                            accumulated_scores_for_current_decoder_layer[token_offset] /
                            counter_for_current_decoder_layer[token_offset];
                } else {
                    normalized_accumulated_attn_score_for_block += accumulated_scores_for_current_decoder_layer[token_offset];
                }
            }
            block_scores[i] = normalized_accumulated_attn_score_for_block;
        }

        return block_scores;
    }

    std::vector<std::size_t>
    CacheEvictionAlgorithm::get_indices_of_blocks_to_evict(
            const std::vector<double> &scores_for_each_evictable_block, size_t num_blocks_to_evict) const {
        // Returned indices are offsets of blocks to evict, taken from the beginning of the "intermediate", evictable
        // part of the logical KV cache. Indices are sorted in the ascending order.
        auto current_num_evictable_blocks = scores_for_each_evictable_block.size();
        OPENVINO_ASSERT(current_num_evictable_blocks >= num_blocks_to_evict);

        std::vector<std::pair<double, std::size_t>> evictable_block_score_and_index_pairs;
        evictable_block_score_and_index_pairs.reserve(current_num_evictable_blocks);
        for (std::size_t i = 0; i < current_num_evictable_blocks; ++i) {
            evictable_block_score_and_index_pairs.emplace_back(scores_for_each_evictable_block[i], i);
        }

        std::nth_element(evictable_block_score_and_index_pairs.begin(),
                         evictable_block_score_and_index_pairs.begin() + num_blocks_to_evict,
                         evictable_block_score_and_index_pairs.end(),
                         [](const auto &lhs, const auto &rhs) {
                             if (lhs.first < rhs.first) return true;
                             if (lhs.first == rhs.first && lhs.second < rhs.second) return true;
                             return false;
                         });

        evictable_block_score_and_index_pairs.resize(num_blocks_to_evict);

        std::vector<std::size_t> evicted_block_indices;
        evicted_block_indices.reserve(num_blocks_to_evict);
        for (const auto &pair: evictable_block_score_and_index_pairs) {
            evicted_block_indices.push_back(pair.second);
        }

        std::sort(evicted_block_indices.begin(), evicted_block_indices.end());
        return evicted_block_indices;
    }

    void CacheEvictionAlgorithm::remove_scores_of_evicted_blocks(const std::vector<std::size_t> &evicted_block_indices,
                                                                 size_t decoder_layer_idx) {
        if (evicted_block_indices.empty()) {
            return;
        }

        const auto &accumulated_scores_for_current_decoder_layer = m_scores[decoder_layer_idx];
        const auto &counter_for_current_decoder_layer = m_cache_counter[decoder_layer_idx];

        if (m_eviction_config.aggregation_mode == AggregationMode::NORM_SUM) {
            OPENVINO_ASSERT(
                    accumulated_scores_for_current_decoder_layer.size() == counter_for_current_decoder_layer.size());
        }

        auto old_size = accumulated_scores_for_current_decoder_layer.size();
        auto new_size =
                accumulated_scores_for_current_decoder_layer.size() - evicted_block_indices.size() * m_block_size;

        std::vector<double> new_scores;
        new_scores.reserve(new_size);

        std::vector<size_t> new_counter;

        if (m_eviction_config.aggregation_mode == AggregationMode::NORM_SUM) {
            new_counter.reserve(new_size);
        }

        for (size_t token_idx = 0, evicted_block_idx = 0; token_idx < old_size;) {
            if (evicted_block_idx < evicted_block_indices.size() &&
                token_idx == evicted_block_indices[evicted_block_idx] * m_block_size) {
                ++evicted_block_idx;
                token_idx += m_block_size;
                continue;
            }
            new_scores.push_back(accumulated_scores_for_current_decoder_layer[token_idx]);
            if (m_eviction_config.aggregation_mode == AggregationMode::NORM_SUM) {
                new_counter.push_back(counter_for_current_decoder_layer[token_idx]);
            }
            ++token_idx;
        }

        m_scores[decoder_layer_idx] = new_scores;
        m_cache_counter[decoder_layer_idx] = new_counter;
    }

    CacheRotationCalculator::CacheRotationCalculator(size_t block_size,
                                                     size_t max_context_length_in_blocks,
                                                     size_t kv_head_size,
                                                     double rope_theta)
        : m_block_size(block_size),
          m_head_size(kv_head_size) {
        // Frequencies follow the original recipe from RoFormer:
        // https://arxiv.org/pdf/2104.09864v5
        //
        // However, the way the rotation coefficients are ultimately applied in Llama and related models from
        // huggingface is very different from the RoFormer - the embedding-dimension coefficients are not treated as
        // consecutive x-y coordinate pairs, but are rather divided into contiguous x-like and y-like halves - see
        // `rotate_half` function in HF transformers. It can be shown that this form still preserves the relative
        // positioning property from the RoFormer article.
        OPENVINO_ASSERT(rope_theta > 0, "rope_theta must be positive");
        size_t num_freqs = kv_head_size / 2;
        m_rope_sin_lut.resize(max_context_length_in_blocks);
        m_rope_cos_lut.resize(max_context_length_in_blocks);

        for (size_t i = 0; i < max_context_length_in_blocks; i++) {
            m_rope_sin_lut[i].reserve(num_freqs);
            m_rope_cos_lut[i].reserve(num_freqs);
            for (size_t j = 0; j < num_freqs; j++) {
                double exponent = -static_cast<double>(2 * j) / kv_head_size;
                double base_angle = std::pow(rope_theta, exponent);
                m_rope_sin_lut[i].push_back(
                    -std::sin(i * block_size * base_angle));  // minus since we will be rotating by an inverse angle
                m_rope_cos_lut[i].push_back(std::cos(i * block_size * base_angle));
            }
        }
    }

    const std::vector<std::vector<float>>& CacheRotationCalculator::get_sin_lut() const {
        return m_rope_sin_lut;
    }

    const std::vector<std::vector<float>>& CacheRotationCalculator::get_cos_lut() const {
        return m_rope_cos_lut;
    }

    std::vector<CacheRotationCalculator::BlockRotationData> CacheRotationCalculator::get_rotation_data(
        const std::set<size_t>& evicted_block_logical_indices,
        size_t num_logical_blocks_before_eviction,
        bool deltas_only) {


        std::vector<BlockRotationData> retval;
        if (evicted_block_logical_indices.empty()) {
            return retval;
        }

        for (auto idx : evicted_block_logical_indices) {
            OPENVINO_ASSERT(idx < num_logical_blocks_before_eviction);
        }

        // num_logical_blocks_before_eviction > evicted_block_logical_indices.size() is automatically guaranteed by the
        // set property and the previous assertion
        retval.reserve(num_logical_blocks_before_eviction - evicted_block_logical_indices.size());

        ptrdiff_t current_rotation_delta_in_blocks = 0;
        std::vector<size_t> logical_block_space(num_logical_blocks_before_eviction);
        std::iota(logical_block_space.begin(), logical_block_space.end(), 0);

        for (size_t logical_block_idx : logical_block_space) {
            if (evicted_block_logical_indices.find(logical_block_idx) != evicted_block_logical_indices.end()) {
                current_rotation_delta_in_blocks += 1;
            } else {
                if (current_rotation_delta_in_blocks != 0) {
                    BlockRotationData block_rotation_data;
                    block_rotation_data.logical_block_idx = logical_block_idx - current_rotation_delta_in_blocks;

                    // rotation delta is in tokens, but LUT is in blocks right now since we evict per-block
                    // delta recomputation to a valid LUT index is done at a later stage
                    block_rotation_data.rotation_delta = current_rotation_delta_in_blocks * m_block_size;
                    OPENVINO_ASSERT(block_rotation_data.rotation_delta / m_block_size <= m_rope_cos_lut.size(), "rotation delta larger than LUT size");

                    if (!deltas_only) {
                        block_rotation_data.cosines.reserve(m_block_size);
                        block_rotation_data.sines.reserve(m_block_size);
                        for (size_t i = 0; i < m_block_size; i++) {
                            block_rotation_data.cosines.push_back(
                                m_rope_cos_lut[current_rotation_delta_in_blocks]);
                            block_rotation_data.sines.push_back(
                                m_rope_sin_lut[current_rotation_delta_in_blocks]);
                        }
                    }

                    retval.push_back(block_rotation_data);
                }
            }
        }

        return retval;
    }
}<|MERGE_RESOLUTION|>--- conflicted
+++ resolved
@@ -5,14 +5,13 @@
 
 #include <random>
 namespace ov::genai {
-<<<<<<< HEAD
 CacheEvictionAlgorithm::CacheEvictionAlgorithm(const CacheEvictionConfig& eviction_config,
                                                size_t block_size,
-                                               size_t num_decoder_layers)
+                                               size_t num_decoder_layers, size_t max_pool_window_size)
     : m_eviction_config(eviction_config),
       m_block_size(block_size),
-      m_num_decoder_layers(num_decoder_layers),
-      m_cache_counter(num_decoder_layers),
+      m_num_decoder_layers(num_decoder_layers), 
+      m_max_pool_window_size(max_pool_window_size), m_cache_counter(num_decoder_layers),
       m_scores(num_decoder_layers),
       m_kvcrush_algo(eviction_config.get_kvcrush_config(), block_size) {
     OPENVINO_ASSERT(!(m_eviction_config.get_start_size() % m_block_size),
@@ -26,20 +25,6 @@
                     m_block_size);
     OPENVINO_ASSERT(m_num_decoder_layers, "num_decoder_layers must be non-zero");
 }
-=======
-    CacheEvictionAlgorithm::CacheEvictionAlgorithm(const CacheEvictionConfig &eviction_config, size_t block_size,
-                                                   size_t num_decoder_layers, size_t max_pool_window_size) :
-            m_eviction_config(eviction_config), m_block_size(block_size), m_num_decoder_layers(num_decoder_layers), 
-            m_max_pool_window_size(max_pool_window_size), m_cache_counter(num_decoder_layers), m_scores(num_decoder_layers) {
-            OPENVINO_ASSERT(!(m_eviction_config.get_start_size() % m_block_size),
-                            "CacheEvictionConfig.start_size in tokens must be a multiple of block size ", m_block_size);
-            OPENVINO_ASSERT(!(m_eviction_config.get_recent_size() % m_block_size),
-                            "CacheEvictionConfig.recent_size in tokens must be a multiple of block size ", m_block_size);
-            OPENVINO_ASSERT(!(m_eviction_config.get_max_cache_size() % m_block_size),
-                            "CacheEvictionConfig.max_cache_size in tokens must be a multiple of block size ", m_block_size);
-            OPENVINO_ASSERT(m_num_decoder_layers, "num_decoder_layers must be non-zero");
-    }
->>>>>>> 9e277dae
 
     std::size_t CacheEvictionAlgorithm::get_max_cache_size_after_eviction() const {
         // The cache layout after eviction should have blocks in all 3 areas (start, evictable and recent) fully filled,
