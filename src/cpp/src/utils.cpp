--- conflicted
+++ resolved
@@ -174,7 +174,6 @@
         return std::nullopt;
 }
 
-<<<<<<< HEAD
 ProcessorConfig from_any_map(
     const ov::AnyMap& config_map,
     const ProcessorConfig& initial
@@ -190,7 +189,7 @@
     read_anymap_param(config_map, "norm_std", extracted_config.norm_std);
     return extracted_config;
 }
-=======
+
 /**
  * Split config by core and compile configs
  * There are not supported by `core.compile` function plugin options like `ENABLE_MMAP`
@@ -212,7 +211,6 @@
     return {core_config, compile_config};
 };
 
->>>>>>> 0f672a84
 }  // namespace utils
 }  // namespace genai
 }  // namespace ov