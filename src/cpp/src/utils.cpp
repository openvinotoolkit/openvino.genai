--- conflicted
+++ resolved
@@ -308,7 +308,79 @@
     return core;
 }
 
-<<<<<<< HEAD
+size_t get_first_history_difference(const ov::Tensor& encoded_history, const std::vector<int64_t> tokenized_history, std::set<int64_t> stop_tokens) {
+    size_t idx = 0;
+    auto encoded_history_data = encoded_history.data<int64_t>();
+    while(idx < encoded_history.get_size() && idx < tokenized_history.size()) {
+        if (encoded_history_data[idx] != tokenized_history[idx])
+            break;
+        idx++;
+    }
+
+    // encoded_history after decode of tokenizer could lose one last token (eos/stop token)
+    if ((idx == tokenized_history.size() && idx == encoded_history.get_size()) ||
+        (encoded_history.get_size() < tokenized_history.size() && idx == tokenized_history.size() - 1 && stop_tokens.find(tokenized_history.back()) != stop_tokens.end()))
+        return SIZE_MAX;
+    else
+        return idx;
+}
+
+size_t get_seq_len_axis(std::shared_ptr<const ov::Model> model) {
+    // sequence length axis in key/values tensors, for most cases [BATCH_SIZE, num_kv_heads, seq_len, head_size],
+    // therefore usually seq_length_axis = 2
+    size_t seq_length_axis = 2;
+
+    // "ReadValue" node is KV cache representation in stateful model
+    std::string kv_node_type_name = std::string(ov::op::v6::ReadValue::get_type_info_static().name);
+
+    for (const auto op : model->get_ops()) {
+        // check input size, as in LoRA adapters case it could be 0
+        if (op->get_type_name() != kv_node_type_name || op->get_input_size() < 1) {
+            continue;
+        }
+
+        // Shape example: [-1,4,0,64]
+        auto shape = op->get_input_partial_shape(0);
+
+        for (size_t i = 0; i < shape.rank().get_length(); i++) {
+            // Find axis = 0. This would be sequence length axis.
+            if (shape[i] == 0) {
+                seq_length_axis = i;
+            }
+        }
+        break;
+    }
+
+    return seq_length_axis;
+}
+
+void trim_kv_cache(ov::InferRequest request, uint64_t remove_from_end, size_t seq_length_axis, std::optional<AdapterController> adapter_controller) {
+    // nothing to trim in this case
+    if (remove_from_end == 0)
+        return;
+
+    auto states = request.query_state();
+    for (auto& state : states) {
+        if(adapter_controller && adapter_controller->has_state_name(state.get_name()))
+            continue;
+
+        ov::Tensor old_tensor = state.get_state();
+        // [BATCH_SIZE, num_kv_heads, seq_len, head_size]
+        auto shape = old_tensor.get_shape();
+        shape[seq_length_axis] -= remove_from_end;
+
+        ov::Coordinate new_shape_begin{0, 0, 0, 0};
+        ov::Coordinate new_shape_end{shape};
+
+        auto trimmed_tensor = ov::Tensor(old_tensor, new_shape_begin, new_shape_end);
+
+        ov::Tensor new_tensor(old_tensor.get_element_type(), shape);
+        trimmed_tensor.copy_to(new_tensor);
+
+        state.set_state(new_tensor);
+    }
+}
+
 void print_compiled_model_properties(ov::CompiledModel& compiled_Model, const char* model_title) {
     // Specify the name of the environment variable
     const char* env_var_name = "OPENVINO_LOG_LEVEL";
@@ -343,78 +415,6 @@
         for (const auto& device : exeTargets) {
             std::cout << " " << device << ": " << core.get_property(device, ov::device::full_name) << std::endl;
         }
-=======
-size_t get_first_history_difference(const ov::Tensor& encoded_history, const std::vector<int64_t> tokenized_history, std::set<int64_t> stop_tokens) {
-    size_t idx = 0;
-    auto encoded_history_data = encoded_history.data<int64_t>();
-    while(idx < encoded_history.get_size() && idx < tokenized_history.size()) {
-        if (encoded_history_data[idx] != tokenized_history[idx])
-            break;
-        idx++;
-    }
-
-    // encoded_history after decode of tokenizer could lose one last token (eos/stop token)
-    if ((idx == tokenized_history.size() && idx == encoded_history.get_size()) ||
-        (encoded_history.get_size() < tokenized_history.size() && idx == tokenized_history.size() - 1 && stop_tokens.find(tokenized_history.back()) != stop_tokens.end()))
-        return SIZE_MAX;
-    else
-        return idx;
-}
-
-size_t get_seq_len_axis(std::shared_ptr<const ov::Model> model) {
-    // sequence length axis in key/values tensors, for most cases [BATCH_SIZE, num_kv_heads, seq_len, head_size],
-    // therefore usually seq_length_axis = 2
-    size_t seq_length_axis = 2;
-
-    // "ReadValue" node is KV cache representation in stateful model
-    std::string kv_node_type_name = std::string(ov::op::v6::ReadValue::get_type_info_static().name);
-
-    for (const auto op : model->get_ops()) {
-        // check input size, as in LoRA adapters case it could be 0
-        if (op->get_type_name() != kv_node_type_name || op->get_input_size() < 1) {
-            continue;
-        }
-
-        // Shape example: [-1,4,0,64]
-        auto shape = op->get_input_partial_shape(0);
-
-        for (size_t i = 0; i < shape.rank().get_length(); i++) {
-            // Find axis = 0. This would be sequence length axis.
-            if (shape[i] == 0) {
-                seq_length_axis = i;
-            }
-        }
-        break;
-    }
-
-    return seq_length_axis;
-}
-
-void trim_kv_cache(ov::InferRequest request, uint64_t remove_from_end, size_t seq_length_axis, std::optional<AdapterController> adapter_controller) {
-    // nothing to trim in this case
-    if (remove_from_end == 0)
-        return;
-
-    auto states = request.query_state();
-    for (auto& state : states) {
-        if(adapter_controller && adapter_controller->has_state_name(state.get_name()))
-            continue;
-
-        ov::Tensor old_tensor = state.get_state();
-        // [BATCH_SIZE, num_kv_heads, seq_len, head_size]
-        auto shape = old_tensor.get_shape();
-        shape[seq_length_axis] -= remove_from_end;
-
-        ov::Coordinate new_shape_begin{0, 0, 0, 0};
-        ov::Coordinate new_shape_end{shape};
-
-        auto trimmed_tensor = ov::Tensor(old_tensor, new_shape_begin, new_shape_end);
-
-        ov::Tensor new_tensor(old_tensor.get_element_type(), shape);
-        trimmed_tensor.copy_to(new_tensor);
-
-        state.set_state(new_tensor);
->>>>>>> a651292a
     }
 }
 
