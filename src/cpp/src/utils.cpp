// Copyright (C) 2023-2025 Intel Corporation
// SPDX-License-Identifier: Apache-2.0

#include "utils.hpp"

#include <variant>
#include <fstream>
#include <memory>

#include "openvino/op/add.hpp"
#include "openvino/op/divide.hpp"
#include "openvino/op/gather.hpp"
#include "openvino/op/multiply.hpp"
#include "openvino/op/matmul.hpp"
#include "openvino/op/slice.hpp"
#include "openvino/op/tanh.hpp"
#include "openvino/op/transpose.hpp"
#include "openvino/genai/text_streamer.hpp"
#include "gguf_utils/gguf_modeling.hpp"


#include "sampling/sampler.hpp"

namespace ov {

namespace genai {
const std::string PA_BACKEND = "PA";
const std::string SDPA_BACKEND = "SDPA";
}
}

namespace {

void update_config(ov::AnyMap& config, const std::pair<std::string, ov::Any>& pair) {
    if (config.count(pair.first) == 0) {
        config.insert(pair);
    }
}

void rename_key(ov::AnyMap& config, const std::string& old_key, const std::string& new_key) {
    if (config.count(old_key) != 0) {
        auto opt_value = ov::genai::utils::pop_option(config, old_key);
        config[new_key] = opt_value.value();
    }
}

template <typename T>
std::optional<T> get_option(const ov::AnyMap& config, const std::string& option_name) {
    if (auto it = config.find(option_name); it != config.end()) {
        return std::make_optional(it->second.as<T>());
    }
    return std::nullopt;
}

std::optional<uint32_t> pop_int_and_cast(ov::AnyMap& config, const std::string& key) {
    auto anyopt = ov::genai::utils::pop_option(config, key);
    if (anyopt.has_value()) {
        const auto any = anyopt.value();
        int64_t value;
        // NB: Integer value coming from python has int64_t datatype
        if (any.is<int64_t>()) {
            value = any.as<int64_t>();
        } else if (any.is<int>()) {
            value = any.as<int>();
        } else {
            OPENVINO_THROW("Failed to extract " + key + ". Type mismatch: expected types: int or int64_t");
        }
        if (value < 0) {
            OPENVINO_THROW(key + " cannot be negative!");
        }
        return std::make_optional(static_cast<uint32_t>(value));
    }
    return std::nullopt;
}

void update_npu_config(ov::AnyMap& config,
                       const std::shared_ptr<ov::Model>& model,
                       const ov::genai::utils::KVAxesPosition& kv_pos,
                       const ov::genai::utils::KVDesc& kv_desc) {
    update_config(config, {"NPU_USE_NPUW", "YES"});
    update_config(config, {"NPUW_LLM", "YES"});

    update_config(config, {"NPUW_LLM_BATCH_DIM", kv_pos.batch});
    update_config(config, {"NPUW_LLM_SEQ_LEN_DIM", kv_pos.seq_len});

    update_config(config, {"NPUW_LLM_MAX_PROMPT_LEN", kv_desc.max_prompt_len});
    update_config(config, {"NPUW_LLM_MIN_RESPONSE_LEN", kv_desc.min_response_len});

    rename_key(config, "PREFILL_CONFIG", "NPUW_LLM_PREFILL_CONFIG");
    rename_key(config, "PREFILL_HINT", "NPUW_LLM_PREFILL_HINT");
    rename_key(config, "GENERATE_CONFIG", "NPUW_LLM_GENERATE_CONFIG");
    rename_key(config, "GENERATE_HINT", "NPUW_LLM_GENERATE_HINT");
    rename_key(config, "SHARED_HEAD_CONFIG", "NPUW_LLM_SHARED_HEAD_CONFIG"); 
    
    rename_key(config, "++PREFILL_CONFIG", "++NPUW_LLM_PREFILL_CONFIG");
    rename_key(config, "++GENERATE_CONFIG", "++NPUW_LLM_GENERATE_CONFIG");
    rename_key(config, "++SHARED_HEAD_CONFIG", "++NPUW_LLM_SHARED_HEAD_CONFIG");
}

inline bool is_paged_attention_available() {
#if defined(OPENVINO_ARCH_X86_64) || defined(OPENVINO_ARCH_ARM64)
    return true;
#else
    return false;
#endif
}

} // anonymous

namespace ov {
namespace genai {
namespace utils {

Tensor init_attention_mask(const Tensor& input_ids) {
    auto shape = input_ids.get_shape();
    auto attention_mask = ov::Tensor{input_ids.get_element_type(), shape};
    std::fill_n(attention_mask.data<int64_t>(), shape[0] * shape[1], 1);
    return attention_mask;
}

/**
 * Initializes position ids based on attention mask and starting position
 */
void initialize_position_ids(ov::Tensor& position_ids, const ov::Tensor& attention_mask, int64_t start_pos) {
    OPENVINO_ASSERT(position_ids.get_element_type() == ov::element::i64,
                    "position_ids tensor element type should be an i64");
    OPENVINO_ASSERT(position_ids.get_shape().size() == 2,
                    "position_ids tensor should of rank 2 with shape [batch_size, seq_len]");
    OPENVINO_ASSERT(attention_mask.get_element_type() == ov::element::i64,
                    "attention_mask tensor element type should be an i64");
    OPENVINO_ASSERT(attention_mask.get_shape().size() == 2,
                    "attention_mask tensor should of rank 2 with shape [batch_size, seq_len]");

    const size_t batch_size = attention_mask.get_shape()[0];
    const size_t seq_length = attention_mask.get_shape()[1];

    const int64_t* attention_mask_data = attention_mask.data<int64_t>();
    int64_t* position_ids_data = position_ids.data<int64_t>();

    for (size_t batch = 0; batch < batch_size; batch++) {
        size_t sum = start_pos;
        for (size_t i = 0; i < seq_length; i++) {
            const size_t element_offset = batch * seq_length + i;
            position_ids_data[element_offset] = sum;
            if (attention_mask_data[element_offset] == 1) {
                sum += 1;
            }
        }
    }
}

ov::genai::StreamerVariant get_streamer_from_map(const ov::AnyMap& config_map) {
    ov::genai::StreamerVariant streamer = std::monostate();

    if (config_map.count(STREAMER_ARG_NAME)) {
        auto any_val = config_map.at(STREAMER_ARG_NAME);
        if (any_val.is<std::shared_ptr<ov::genai::StreamerBase>>()) {
            streamer = any_val.as<std::shared_ptr<ov::genai::StreamerBase>>();
        } else if (any_val.is<std::function<bool(std::string)>>()) {
            streamer = any_val.as<std::function<bool(std::string)>>();
        } else if (any_val.is<std::function<StreamingStatus(std::string)>>()) {
            streamer = any_val.as<std::function<StreamingStatus(std::string)>>();
        }
    }
    return streamer;
}

std::shared_ptr<StreamerBase> create_streamer(StreamerVariant streamer, Tokenizer tokenizer) {
    return std::visit(overloaded{
        [](std::monostate) -> std::shared_ptr<StreamerBase> {
            return nullptr;
        },
        [](const std::shared_ptr<StreamerBase>& streamer) {
            return streamer;
        },
        [&tokenizer = tokenizer](const std::function<bool(std::string)>& streamer) -> std::shared_ptr<StreamerBase> {
            return std::make_unique<TextStreamer>(tokenizer, streamer);
        },
        [&tokenizer = tokenizer](const std::function<ov::genai::StreamingStatus(std::string)>& streamer) -> std::shared_ptr<StreamerBase> {
            return std::make_unique<TextStreamer>(tokenizer, streamer);
        }
    }, streamer);
}

ov::genai::OptionalGenerationConfig get_config_from_map(const ov::AnyMap& config_map) {
    if (config_map.count(CONFIG_ARG_NAME))
        return config_map.at(CONFIG_ARG_NAME).as<ov::genai::GenerationConfig>();
    else
        return std::nullopt;
}

ProcessorConfig from_any_map(
    const ov::AnyMap& config_map,
    const ProcessorConfig& initial
) {
    auto iter = config_map.find("processor_config");
    ProcessorConfig extracted_config = config_map.end() != iter ?
        iter->second.as<ProcessorConfig>() : initial;
    using utils::read_anymap_param;
    read_anymap_param(config_map, "patch_size", extracted_config.patch_size);
    read_anymap_param(config_map, "scale_resolution", extracted_config.scale_resolution);
    read_anymap_param(config_map, "max_slice_nums", extracted_config.max_slice_nums);
    read_anymap_param(config_map, "norm_mean", extracted_config.norm_mean);
    read_anymap_param(config_map, "norm_std", extracted_config.norm_std);
    return extracted_config;
}

ov::genai::TokenizedInputs subtract_chat_tokenized_inputs(const ov::genai::TokenizedInputs& minuend, const ov::genai::TokenizedInputs& subtrahend) {
    auto minuend_size = minuend.input_ids.get_size();
    auto subtrahend_size = subtrahend.input_ids.get_size();
    ov::Shape new_shape{1, minuend_size - subtrahend_size};

    ov::Tensor new_input_ids(ov::element::i64, new_shape);
    auto data_ptr = minuend.input_ids.data<int64_t>();
    std::copy(data_ptr + subtrahend_size, data_ptr + minuend_size, new_input_ids.data<int64_t>());

    ov::Tensor new_attention_mask(ov::element::i64, new_shape);
    std::fill_n(new_attention_mask.data<int64_t>(), new_shape[1], 1);

    return {new_input_ids, new_attention_mask};
}

namespace {

bool has_op_with_type(const std::shared_ptr<const ov::Model>& function, const std::string& type_name) {
    for (const auto& op : function->get_ops()) {
        if (op->get_type_name() == type_name) {
            return true;
        }
    }
    return false;
}

std::tuple<std::shared_ptr<ov::Node>, int64_t> find_llm_matmul(const std::shared_ptr<ov::Model>& model) {
    auto last_node = model->output(0).get_node()->input_value(0).get_node_shared_ptr();
    std::shared_ptr<ov::Node> matmul = ov::as_type_ptr<ov::op::v0::MatMul>(last_node);

    // in case of PA all tokens are moved to batch dimension and we have to slice / gather accordingly
    const bool pa_based_model = has_op_with_type(model, "PagedAttentionExtension");
    int64_t slice_gather_dim = pa_based_model ? 0 : 1;

    // There are several patterns for matmul we are looking for:
    // Matmul -> Result
    // Matmul -> Add -> Result
    // Matmul -> Transpose -> Result
    // MatMul -> Divide -> Tanh -> Multiply -> Result
    if (!matmul) {
        if (auto add = ov::as_type_ptr<ov::op::v1::Add>(last_node)) {
            matmul = ov::as_type_ptr<ov::op::v0::MatMul>(add->input_value(0).get_node_shared_ptr());
        } else if (auto transpose = ov::as_type_ptr<ov::op::v1::Transpose>(last_node)) {
            matmul = ov::as_type_ptr<ov::op::v0::MatMul>(transpose->input_value(0).get_node_shared_ptr());
            auto order = ov::as_type_ptr<ov::op::v0::Constant>(transpose->input_value(1).get_node_shared_ptr())->get_axis_vector_val();
            slice_gather_dim = order[slice_gather_dim];
        } else if (auto multiply = ov::as_type_ptr<ov::op::v1::Multiply>(last_node)) {
            if (auto tanh = ov::as_type_ptr<ov::op::v0::Tanh>(multiply->input_value(0).get_node_shared_ptr())) {
                if (auto divide = ov::as_type_ptr<ov::op::v1::Divide>(tanh->input_value(0).get_node_shared_ptr())) {
                    matmul = as_type_ptr<ov::op::v0::MatMul>(divide->input_value(0).get_node_shared_ptr());
                }
            }
        }
    }
    return std::make_tuple(matmul, slice_gather_dim);
}

} // namespace

void apply_slice_before_matmul_transformation(std::shared_ptr<ov::Model> model) {
    std::shared_ptr<ov::Node> matmul = nullptr;
    int64_t slice_gather_dim = -1;
    std::tie(matmul, slice_gather_dim) = find_llm_matmul(model);

    if (matmul && matmul->input(0).get_partial_shape().rank().get_length() == 3) {
        auto start = std::make_shared<ov::op::v0::Constant>(ov::element::i64, ov::Shape{1}, std::vector<int64_t>{-1});
        auto stop = std::make_shared<ov::op::v0::Constant>(ov::element::i64, ov::Shape{1}, std::vector<int64_t>{-2});
        auto step = std::make_shared<ov::op::v0::Constant>(ov::element::i64, ov::Shape{1}, std::vector<int64_t>{-1});
        auto axis = std::make_shared<ov::op::v0::Constant>(ov::element::i64, ov::Shape{1}, std::vector<int64_t>{slice_gather_dim});
        auto slice = std::make_shared<ov::op::v8::Slice>(matmul->input_value(0), start, stop, step, axis);
        matmul->input(0).replace_source_output(slice);
    }
}

void apply_gather_before_matmul_transformation(std::shared_ptr<ov::Model> model) {
    std::shared_ptr<ov::Node> matmul = nullptr;
    int64_t slice_gather_dim = -1;
    std::tie(matmul, slice_gather_dim) = find_llm_matmul(model);

    if (matmul && matmul->input(0).get_partial_shape().rank().get_length() == 3) {
        auto indices = std::make_shared<ov::op::v0::Parameter>(ov::element::i64, ov::PartialShape{-1});
        indices->set_friendly_name("sampled_tokens_indices");
        indices->output(0).get_tensor().set_names({"sampled_tokens_indices"});
        auto axis = std::make_shared<ov::op::v0::Constant>(ov::element::i64, ov::Shape{1}, std::vector<int64_t>{slice_gather_dim});
        auto gather = std::make_shared<ov::op::v8::Gather>(matmul->input_value(0), indices, axis);
        matmul->input(0).replace_source_output(gather);
        model->add_parameters({indices});
    }
}

ov::Core& singleton_core() {
    static ov::Core core;
    return core;
}


namespace {
bool is_gguf_model(const std::filesystem::path& file_path) {
    return file_path.extension() == ".gguf";
}

} // namespace

std::pair<ov::AnyMap, bool> extract_gguf_properties(const ov::AnyMap& external_properties) {
    bool enable_save_ov_model = false;
    ov::AnyMap properties = external_properties;

    auto it = properties.find(ov::genai::enable_save_ov_model.name());
    if (it != properties.end()) {
        enable_save_ov_model = it->second.as<bool>();
        properties.erase(it);
    }

    return {properties, enable_save_ov_model};
}

void save_openvino_model(const std::shared_ptr<ov::Model>& model, const std::string& save_path, bool compress_to_fp16) {
    try {
        auto serialize_start_time = std::chrono::high_resolution_clock::now();
        ov::save_model(model, save_path, compress_to_fp16);
        auto serialize_finish_time = std::chrono::high_resolution_clock::now();
        auto serialize_duration = std::chrono::duration_cast<std::chrono::milliseconds>(serialize_finish_time - serialize_start_time).count();
        std::stringstream ss;
        ss << "Save generated OpenVINO model to: " << save_path << " done. Time: " << serialize_duration << " ms";
        ov::genai::utils::print_gguf_debug_info(ss.str());
    }
    catch (const ov::Exception& e) {
        OPENVINO_THROW("Exception during model serialization ", e.what(), ", user can disable it by setting 'ov::genai::enable_save_ov_model' property to false");
    }
}

std::shared_ptr<ov::Model> read_model(const std::filesystem::path& model_dir,  const ov::AnyMap& properties) {
    auto [filtered_properties, enable_save_ov_model] = extract_gguf_properties(properties);
    if (is_gguf_model(model_dir)) {
#ifdef ENABLE_GGUF
        return create_from_gguf(model_dir.string(), enable_save_ov_model);
#else
        OPENVINO_ASSERT("GGUF support is switched off. Please, recompile with 'cmake -DENABLE_GGUF=ON'");
#endif
    } else {
        std::filesystem::path model_path = model_dir;

        if (std::filesystem::exists(model_dir / "openvino_model.xml")) {
            model_path = model_dir / "openvino_model.xml";
        } else if (std::filesystem::exists(model_dir / "openvino_language_model.xml")) {
            model_path = model_path / "openvino_language_model.xml";
        } else {
            OPENVINO_THROW("Could not find a model in the directory '", model_dir, "'");
        }

        return singleton_core().read_model(model_path, {}, filtered_properties);
    }
}

size_t get_first_history_difference(const ov::Tensor& encoded_history, const std::vector<int64_t> tokenized_history) {
    size_t idx = 0;
    auto encoded_history_data = encoded_history.data<int64_t>();
    while(idx < encoded_history.get_size() && idx < tokenized_history.size()) {
        if (encoded_history_data[idx] != tokenized_history[idx])
            break;
        idx++;
    }

    return idx;
}

KVAxesPosition get_kv_axes_pos(std::shared_ptr<const ov::Model> model) {
    // sequence length axis in key/values tensors, for most cases [BATCH_SIZE, num_kv_heads, seq_len, head_size],
    // therefore usually seq_length_axis = 2 and batch = 0
    KVAxesPosition kv_pos { 0u, 2u };

    // "ReadValue" node is KV cache representation in stateful model
    std::string kv_node_type_name = std::string(ov::op::v6::ReadValue::get_type_info_static().name);

    for (const auto op : model->get_ops()) {
        // check input size, as in LoRA adapters case it could be 0
        if (op->get_type_name() != kv_node_type_name || op->get_input_size() < 1) {
            continue;
        }

        // Shape example: [-1,4,0,64]
        auto shape = op->get_input_partial_shape(0);

        for (size_t i = 0; i < shape.rank().get_length(); i++) {
            // Find axis = 0. This would be sequence length axis.
            if (shape[i] == 0) {
                kv_pos.seq_len = i;
            } else if (shape[i].is_dynamic()) {
                // Dynamic axis is a batch
                kv_pos.batch = i;
            }
        }
        break;
    }

    return kv_pos;
}

void trim_kv_cache(ov::InferRequest request, KVCacheState& kv_cache_state, std::optional<AdapterController> adapter_controller) {
    if (kv_cache_state.reset_mem_state) {
        if (adapter_controller) {
            for(auto& state: request.query_state()) {
                if(!adapter_controller->has_state_name(state.get_name())) {
                    state.reset();
                }
            }
        } else {
            request.reset_state();
        }

        return;
    }

    // nothing to trim in this case
    if (kv_cache_state.num_tokens_to_trim == 0)
        return;

    auto states = request.query_state();

    OPENVINO_ASSERT(states.size() > 0, "Request contains no states.");

    for (auto& state : states) {
        if(adapter_controller && adapter_controller->has_state_name(state.get_name()))
            continue;

        ov::Tensor old_tensor = state.get_state();
        // [BATCH_SIZE, num_kv_heads, seq_len, head_size]
        auto shape = old_tensor.get_shape();
        shape[kv_cache_state.seq_length_axis] -= kv_cache_state.num_tokens_to_trim;

        ov::Coordinate new_shape_begin{0, 0, 0, 0};
        ov::Coordinate new_shape_end{shape};

        auto trimmed_tensor = ov::Tensor(old_tensor, new_shape_begin, new_shape_end);

        ov::Tensor new_tensor(old_tensor.get_element_type(), shape);
        trimmed_tensor.copy_to(new_tensor);

        state.set_state(new_tensor);
    }
}

ov::Tensor push_front_inputs(const ov::Tensor& base_tensor, int64_t add_to_front) {
    ov::Tensor new_tensor = ov::Tensor{ov::element::i64, {base_tensor.get_shape().at(0), base_tensor.get_shape().at(1) + 1}};
    auto new_tensor_data = new_tensor.data<int64_t>();
    new_tensor_data[0] = add_to_front;
    std::copy_n(base_tensor.data<int64_t>(), base_tensor.get_size(), new_tensor_data + 1);
    return new_tensor;
}

bool env_setup_for_print_debug_info() {
    // Specify the name of the environment variable
    const char* env_var_name = "OPENVINO_LOG_LEVEL";
    const char* env_var_value = std::getenv(env_var_name);
    // Check if the environment variable was found
    return (env_var_value != nullptr && atoi(env_var_value) > static_cast<int>(ov::log::Level::WARNING));
}

void print_compiled_model_properties(ov::CompiledModel& compiled_Model, const char* model_title) {
    if (!env_setup_for_print_debug_info()) {
        return;
    }
    // output of the actual settings that the device selected
    auto supported_properties = compiled_Model.get_property(ov::supported_properties);
    std::cout << "Model: " << model_title << std::endl;
    for (const auto& cfg : supported_properties) {
        if (cfg == ov::supported_properties)
            continue;
        ov::Any prop;
        try {
            prop = compiled_Model.get_property(cfg);
        } catch (const ov::Exception&) {
            continue;  // NPU: Unsupported configuration key: EXECUTION_MODE_HINT. Ticket 172485
        }
        if (cfg == ov::device::properties) {
            auto devices_properties = prop.as<ov::AnyMap>();
            for (auto& item : devices_properties) {
                std::cout << "  " << item.first << ": " << std::endl;
                for (auto& item2 : item.second.as<ov::AnyMap>()) {
                    std::cout << "    " << item2.first << ": " << item2.second.as<std::string>() << std::endl;
                }
            }
        } else {
            std::cout << "  " << cfg << ": " << prop.as<std::string>() << std::endl;
        }
    }

    std::vector<std::string> exeTargets;
    exeTargets = compiled_Model.get_property(ov::execution_devices);
    std::cout << "EXECUTION_DEVICES:" << std::endl;
    for (const auto& device : exeTargets) {
        std::string full_name;
        try {
            full_name = singleton_core().get_property(device, ov::device::full_name);
        } catch (const ov::Exception&) {
            continue;  // NPU: No available devices. Ticket 172485
        }
        std::cout << " " << device << ": " << full_name << std::endl;
    }
}

void print_gguf_debug_info(const std::string &debug_info) {
    if (!env_setup_for_print_debug_info()) {
        return;
    }
    std::cout << "[GGUF Reader]: " << debug_info << std::endl;
}

std::pair<ov::CompiledModel, KVDesc>
compile_decoder_for_npu(const std::shared_ptr<ov::Model>& model,
                        const ov::AnyMap& config,
                        const KVAxesPosition& kv_pos) {
    ov::CompiledModel compiled;
    ov::AnyMap properties = config;
    KVDesc kv_desc;

    auto blob_path = pop_or_default(properties, "BLOB_PATH", std::string{});
    const auto export_blob = pop_or_default(properties, "EXPORT_BLOB", false);
    const bool do_import = (!blob_path.empty() && !export_blob);

    if (do_import) {
        if (!std::filesystem::exists(blob_path)) {
            OPENVINO_THROW("Blob file is not found at: " + blob_path);
        }
        std::ifstream fin(blob_path, std::ios::in | std::ios::binary);
        if (!fin.is_open()) {
            OPENVINO_THROW("Blob file can't be opened: " + blob_path);
        }
        compiled = ov::genai::utils::singleton_core().import_model(fin, "NPU", config);
        kv_desc.max_prompt_len = compiled.get_property("NPUW_LLM_MAX_PROMPT_LEN").as<uint32_t>();
        kv_desc.min_response_len = compiled.get_property("NPUW_LLM_MIN_RESPONSE_LEN").as<uint32_t>();
    } else {
        kv_desc.max_prompt_len = pop_int_and_cast(properties, "MAX_PROMPT_LEN").value_or(1024u);
        kv_desc.min_response_len = pop_int_and_cast(properties, "MIN_RESPONSE_LEN").value_or(128u);
        update_npu_config(properties, model, kv_pos, kv_desc);
        compiled = ov::genai::utils::singleton_core().compile_model(model, "NPU", properties);
        // Also export compiled model if required
        if (export_blob) {
            if (blob_path.empty()) {
                blob_path = "openvino_model.blob";
            }
            // Check the path is full
            const int EXT_SIZE = 5; // ".blob"
            if (blob_path.size() < EXT_SIZE) {
                OPENVINO_THROW("Please provide a full path to blob file in BLOB_PATH: " + blob_path);
            }
            if (strncmp(".blob", &blob_path[blob_path.size() - EXT_SIZE], EXT_SIZE) != 0) {
                OPENVINO_THROW("Please provide a full path to blob file in BLOB_PATH: " + blob_path);
            }
            std::ofstream fout(blob_path, std::ios::out | std::ios::binary);
            if (!fout.is_open()) {
                OPENVINO_THROW("Blob file can't be exported to: " + blob_path);
            }
            compiled.export_model(fout);
        }
    }
    return { compiled, kv_desc };
}

std::optional<ov::Any> pop_option(ov::AnyMap& config, const std::string& option_name) {
    if (auto it = config.find(option_name); it != config.end()) {
        std::optional<ov::Any> found = std::make_optional(it->second);
        config.erase(it);
        return found;
    }
    return std::nullopt;
}

const ModelsMap::mapped_type& get_model_weights_pair(const ModelsMap& models_map, const std::string& key) {
    auto it = models_map.find(key);
    if (it != models_map.end()) {
        return it->second;
    }
    OPENVINO_THROW("Model with key '", key, "' not found in models map.");
}

std::pair<ov::AnyMap, SchedulerConfig> extract_scheduler_config(const ov::AnyMap& properties, std::optional<SchedulerConfig> default_config) {
    ov::AnyMap plugin_config = properties;
    auto it = plugin_config.find(ov::genai::scheduler_config.name());
    SchedulerConfig scheduler_config;
    if (it != plugin_config.end()) {
        scheduler_config = it->second.as<SchedulerConfig>();
        plugin_config.erase(it);
    } else if (default_config.has_value()) {
        scheduler_config = *default_config;
    }
    return {plugin_config, scheduler_config};
};

SchedulerConfig get_latency_oriented_scheduler_config() {
    SchedulerConfig default_config;
    default_config.max_num_batched_tokens = std::numeric_limits<size_t>::max(); // don't limit total batch size
    default_config.enable_prefix_caching = true; // for better TTFT in chat scenarios
    return default_config;
}

bool explicitly_requires_paged_attention(const ov::AnyMap& properties) {
    auto attention_backend_it = properties.find("ATTENTION_BACKEND");

    if (properties.find(ov::genai::scheduler_config.name()) != properties.end() ||
        (attention_backend_it != properties.end() && attention_backend_it->second.as<std::string>() == PA_BACKEND)) {
        if (is_paged_attention_available()) {
            return true;
        } else {
            OPENVINO_THROW("Continuous batching backend requires PagedAttention operation support, which is available on x86_64 or ARM64 platforms only");
        }
    }
    if (properties.find(utils::DRAFT_MODEL_ARG_NAME) != properties.end()) {
        if (is_paged_attention_available()) {
            return true;
        } else {
            OPENVINO_THROW("Speculative decoding requires PagedAttention operation support, which is available on x86_64 or ARM64 platforms only");
        }
    }

    auto prompt_lookup_prop = properties.find("prompt_lookup");
    if (prompt_lookup_prop != properties.end() && prompt_lookup_prop->second.as<bool>() == true) {
        if (is_paged_attention_available()) {
            return true;
        } else {
            OPENVINO_THROW("Prompt lookup decoding requires PagedAttention operation support, which is available on x86_64 or ARM64 platforms only");
        }
    }
    return false;
}

std::pair<ov::AnyMap, std::string> extract_attention_backend(const ov::AnyMap& external_properties) {
    std::string attention_backend = PA_BACKEND;
    ov::AnyMap properties = external_properties;

    auto it = properties.find("ATTENTION_BACKEND");
    if (it != properties.end()) {
        attention_backend = it->second.as<std::string>();
        OPENVINO_ASSERT(attention_backend == PA_BACKEND || attention_backend == SDPA_BACKEND,
            "Attention backend must be either '", PA_BACKEND, "' or '", SDPA_BACKEND, "', got '", attention_backend, "'");
        properties.erase(it);
    }

    if (explicitly_requires_paged_attention(external_properties)) {
        OPENVINO_ASSERT(attention_backend == PA_BACKEND,
            "User properties are conflicting: some of them requires PagedAttention backend, while 'ATTENTION_BACKEND' is set to 'SDPA'");
    }

    return {properties, attention_backend};
};

void release_core_plugin(const std::string& device) {
    try {
        singleton_core().unload_plugin(device);
    } catch (const ov::Exception&) {
        // Note: in a theory it can throw an exception when 2 different pipelines are created from
        // different threads and then both of them unload plugin for 'device' from ov::Core
    }
}

ov::Tensor merge_text_and_image_embeddings_llava(const ov::Tensor& input_ids, ov::Tensor& text_embeds, const std::vector<ov::Tensor>& image_embeds, int64_t image_token_id) {
    auto text_embeds_shape = text_embeds.get_shape();
    size_t text_embeds_seq_length = text_embeds_shape[1];
    size_t hidden_size = text_embeds_shape[2];

    const int64_t* input_ids_data = input_ids.data<const int64_t>();
    int token_offset = text_embeds_seq_length - 1;
    auto text_embeds_data = text_embeds.data<float>();
    const float* text_embeds_end = text_embeds_data + text_embeds_seq_length * hidden_size;

    // Copy in reversed order because a tokenizer may truncate the input removing the prefix.
    for (auto image_embed_it = image_embeds.rbegin(); image_embed_it != image_embeds.rend(); ++image_embed_it) {
        for (; token_offset != -1; --token_offset) {
            if (input_ids_data[token_offset] == image_token_id) {
                break;
            }
        }
        if (token_offset == -1) {
            break;
        }
        int changed_token_offset = token_offset;
        for (; changed_token_offset != -1; --changed_token_offset) {
            if (input_ids_data[changed_token_offset] != image_token_id) {
                break;
            }
        }
        size_t n_tokens = std::min(image_embed_it->get_shape().at(1), size_t(token_offset - changed_token_offset));
        size_t n_floats = n_tokens * hidden_size;
        auto text_embeds_idx = text_embeds_data + (changed_token_offset + 1) * hidden_size;
        OPENVINO_ASSERT(text_embeds_idx + n_floats <= text_embeds_end);
        std::copy_n(
            image_embed_it->data<const float>() + image_embed_it->get_size() - n_floats,
            n_floats,
            text_embeds_idx
        );
        token_offset -= n_tokens + 1;
    }
    // text_embeds is bound to infer request that can be used by another thread after leaving embeddings calculation scope
    // so we need to return a copy to make sure data does not get corrupted
    ov::Tensor inputs_embeds(text_embeds.get_element_type(), text_embeds.get_shape());
    std::memcpy(inputs_embeds.data(), text_embeds.data(), text_embeds.get_byte_size());
    return inputs_embeds;
}

<<<<<<< HEAD

ov::Tensor merge_text_and_image_embeddings_nanollava(const ov::Tensor& input_ids, ov::Tensor& text_embeds, const std::vector<ov::Tensor>& image_embeds, int64_t image_tok) {
    size_t text_tokens_size = text_embeds.get_shape()[1];
    size_t embeds_len = text_embeds.get_shape()[1] + image_embeds[0].get_shape()[1] - 1;
    size_t hidden_size = text_embeds.get_shape()[2];
    ov::Tensor inputs_embeds(text_embeds.get_element_type(), {1, embeds_len, hidden_size});

    const int64_t* input_ids_data = input_ids.data<const int64_t>();
    const float* text_embeds_data = text_embeds.data<const float>();
    const float* image_embeds_data = image_embeds[0].data<const float>();

    size_t text_token_idx = 0;
    size_t res_embeds_position = 0;
    size_t image_idx = 0;
    while (text_token_idx < text_tokens_size) {
        if (input_ids_data[text_token_idx] == image_tok) {
            const auto im_embed = image_embeds[image_idx];
            image_idx++;
            std::memcpy(inputs_embeds.data() + res_embeds_position * sizeof(float), im_embed.data(), im_embed.get_byte_size());
            res_embeds_position += ov::shape_size(im_embed.get_shape());
        }
        else {
            std::memcpy(inputs_embeds.data() + res_embeds_position * sizeof(float), text_embeds_data + text_token_idx * hidden_size, hidden_size * sizeof(float));
            res_embeds_position += hidden_size;
        }
        text_token_idx ++;
    }
    return inputs_embeds;
=======
size_t get_available_gpu_memory(const std::string& device, size_t num_decoder_layers) {
    OPENVINO_ASSERT(device.find("GPU") != std::string::npos, "get_available_gpu_memory() is applicable for GPU only.");

    ov::Core core = utils::singleton_core();
    auto memory_statistics = core.get_property(device, ov::intel_gpu::memory_statistics);
    auto device_type = core.get_property(device, ov::device::type);

    // sum up all used device memory
    std::vector<std::string> device_memory_types = {"cl_mem", "usm_device"};
    size_t used_device_mem = 0;
    for (auto mem_type: device_memory_types) {
        used_device_mem += memory_statistics[mem_type];
    }

    if (device_type == ov::device::Type::INTEGRATED) {
        used_device_mem += memory_statistics["usm_host"];
    }

    // there could be unaccounted extra memory reserved by kernels, kept
    // in memory pools, etc
    // therefore, add a threshold to account for this
    float used_memory_threshold = 1.1;
    used_device_mem *= used_memory_threshold;

    // total device memory in bytes
    auto total_device_memory = core.get_property(device, ov::intel_gpu::device_total_mem_size);

    // max allocatable memory size on GPU
    auto max_alloc_memory_size = core.get_property(device, ov::intel_gpu::device_max_alloc_mem_size);

    // Total KV-cache size if a single tensor is limited by 'device_max_alloc_mem_size' property
    auto max_allocatable_kv_cache = max_alloc_memory_size * num_decoder_layers * 2;

    return std::min(total_device_memory - used_device_mem, max_allocatable_kv_cache);
>>>>>>> 4ee64372
}

}  // namespace utils
}  // namespace genai
}  // namespace ov<|MERGE_RESOLUTION|>--- conflicted
+++ resolved
@@ -704,8 +704,6 @@
     return inputs_embeds;
 }
 
-<<<<<<< HEAD
-
 ov::Tensor merge_text_and_image_embeddings_nanollava(const ov::Tensor& input_ids, ov::Tensor& text_embeds, const std::vector<ov::Tensor>& image_embeds, int64_t image_tok) {
     size_t text_tokens_size = text_embeds.get_shape()[1];
     size_t embeds_len = text_embeds.get_shape()[1] + image_embeds[0].get_shape()[1] - 1;
@@ -733,7 +731,7 @@
         text_token_idx ++;
     }
     return inputs_embeds;
-=======
+
 size_t get_available_gpu_memory(const std::string& device, size_t num_decoder_layers) {
     OPENVINO_ASSERT(device.find("GPU") != std::string::npos, "get_available_gpu_memory() is applicable for GPU only.");
 
@@ -768,7 +766,6 @@
     auto max_allocatable_kv_cache = max_alloc_memory_size * num_decoder_layers * 2;
 
     return std::min(total_device_memory - used_device_mem, max_allocatable_kv_cache);
->>>>>>> 4ee64372
 }
 
 }  // namespace utils
