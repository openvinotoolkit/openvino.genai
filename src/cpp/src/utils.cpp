--- conflicted
+++ resolved
@@ -288,7 +288,6 @@
     return core;
 }
 
-<<<<<<< HEAD
 void release_core_plugin(const std::string& device) {
     try {
         singleton_core().unload_plugin(device);
@@ -298,10 +297,7 @@
     }
 }
 
-size_t get_first_history_difference(const ov::Tensor& encoded_history, const std::vector<int64_t> tokenized_history, std::set<int64_t> stop_tokens) {
-=======
 size_t get_first_history_difference(const ov::Tensor& encoded_history, const std::vector<int64_t> tokenized_history) {
->>>>>>> fae90296
     size_t idx = 0;
     auto encoded_history_data = encoded_history.data<int64_t>();
     while(idx < encoded_history.get_size() && idx < tokenized_history.size()) {
