--- conflicted
+++ resolved
@@ -473,7 +473,6 @@
     }
 }
 
-<<<<<<< HEAD
 std::pair<ov::CompiledModel, KVDesc>
 compile_decoder_for_npu(const std::shared_ptr<ov::Model>& model,
                         const ov::AnyMap& config,
@@ -544,7 +543,7 @@
     }
     return std::nullopt;
 }
-=======
+
 const ModelsMap::mapped_type& get_model_weights_pair(const ModelsMap& models_map, const std::string& key) {
     auto it = models_map.find(key);
     if (it != models_map.end()) {
@@ -565,7 +564,6 @@
     }
     return {plugin_config, scheduler_config};
 };
->>>>>>> 894e2aad
 
 }  // namespace utils
 }  // namespace genai
