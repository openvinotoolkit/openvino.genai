--- conflicted
+++ resolved
@@ -767,15 +767,6 @@
         auto& logit_processor = m_logit_processors.at(request_id);
         const void * sequence_group_logits_data = logits_data + vocab_size * currently_processed_tokens;
         ov::Tensor sequence_group_logits(ov::element::f32, ov::Shape{num_running_sequences, actual_seq_len, vocab_size}, (void *)sequence_group_logits_data);
-<<<<<<< HEAD
-        size_t max_removed_tokens_per_request = 0, min_generated_len = std::numeric_limits<size_t>::max(), updated_validated_tokens = 0;
-        if (sequence_group->requires_sampling()) {
-            // get number of token to be validated
-            auto num_tokens_to_process = sequence_group->get_num_tokens_to_validate();
-            if (actual_seq_len < num_tokens_to_process + 1) {
-                updated_validated_tokens = num_tokens_to_process + 1 - actual_seq_len;
-                num_tokens_to_process -= updated_validated_tokens;
-=======
         size_t max_removed_tokens_per_request = 0, min_generated_len = std::numeric_limits<size_t>::max(), updated_validation_len = 0;
         if (sequence_group->requires_sampling()) {
             // get number of token to be validated
@@ -784,7 +775,6 @@
                 auto delta = num_tokens_to_process - (actual_seq_len - 1);
                 updated_validation_len = std::max(updated_validation_len, delta);
                 num_tokens_to_process -= delta;
->>>>>>> a651292a
             }
             if (sampling_params.is_greedy_decoding() || sampling_params.is_multinomial()) {
                 std::vector<Sequence::Ptr> running_sequences = sequence_group->get_running_sequences();
