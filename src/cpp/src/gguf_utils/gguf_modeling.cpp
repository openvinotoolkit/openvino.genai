--- conflicted
+++ resolved
@@ -133,13 +133,8 @@
     auto model = std::make_shared<ov::Model>(ov::OutputVector({logits->output(0)}), sinks, inputs);
 
     // Set runtime options
-<<<<<<< HEAD
-    if (qtype == QType::FP16) {
+    if (std::get<int>(configs.at("file_type")) == 1 || std::get<int>(configs.at("file_type")) == 0) {
         model->set_rt_info(ov::element::f16, {"runtime_options", ov::hint::kv_cache_precision.name()});
-=======
-    if (std::get<int>(configs.at("file_type")) == 1 || std::get<int>(configs.at("file_type")) == 0) {
-        model->set_rt_info("f16", {"runtime_options", "KV_CACHE_PRECISION"});
->>>>>>> 5a575809
     }
     model->set_rt_info(8.0f, {"runtime_options", ov::hint::activations_scale_factor.name()});
 
