// Copyright (C) 2023-2025 Intel Corporation
// SPDX-License-Identifier: Apache-2.0

#pragma once
#include <type_traits>
#include <optional>
#include <stdexcept>
#include <utility>

#include "openvino/genai/llm_pipeline.hpp"
#include "openvino/genai/visual_language/pipeline.hpp"
#include "openvino/runtime/core.hpp"

#include "openvino/genai/generation_handle.hpp"
#include "visual_language/processor_config.hpp"

#include "openvino/genai/generation_handle.hpp"
#include "openvino/genai/streamer_base.hpp"

namespace ov {
namespace genai {
namespace utils {

// Variable template that checks if a type has begin() and end() member functions
template<typename, typename = void>
constexpr bool is_container = false;

template<typename T>
constexpr bool is_container<T,
    std::void_t<decltype(std::declval<T>().begin()),
                decltype(std::declval<T>().end())>> = true;

enum class GenerationChatInputsType {
    UNDEF = 0, // Default value, type of inputs is not defined
    STRING = 1, // Type of inputs is StringInputs
    ENCODED_INPUTS = 2, // Type of inputs is EncodedInputs
};

struct GenerationFinishInfo
{
    EncodedResults results;
    GenerationStatus streaming_finish_status;
};

Tensor init_attention_mask(const Tensor& position_ids);

void print_tensor(const ov::Tensor& tensor);

void initialize_position_ids(ov::Tensor& position_ids, const ov::Tensor& attention_mask, int64_t start_pos = 0);

ov::Tensor extend_attention(ov::Tensor attention_mask);

template <typename T> struct OmitOptional { using value = T; };
template <typename T> struct OmitOptional<std::optional<T>> { using value = T; };

template <typename T>
void read_anymap_param(const ov::AnyMap& config_map, const std::string& name, T& param) {
    auto it = config_map.find(name);
    if (it != config_map.end()) {
        if (it->second.empty()) {
            if (ov::genai::utils::is_container<T>)
                param = T{};
            else {
                OPENVINO_THROW("Got empty ov::Any for parameter name: " + name);
            }
        }
        else {
            param = it->second.as<typename OmitOptional<T>::value>();
        }
    }
}

const std::string STREAMER_ARG_NAME = "streamer";
const std::string CONFIG_ARG_NAME = "generation_config";
const std::string DRAFT_MODEL_ARG_NAME = "draft_model";

template<typename Config = ov::genai::GenerationConfig>
Config from_config_json_if_exists(const std::filesystem::path& models_path, const char config_name[] = "generation_config.json") {
    auto config_file_path = models_path / config_name;
    return std::filesystem::exists(config_file_path) ? Config{config_file_path} : Config{};
}

ov::genai::StreamerVariant get_streamer_from_map(const ov::AnyMap& config_map);

ov::genai::OptionalGenerationConfig get_config_from_map(const ov::AnyMap& config_map);

ProcessorConfig from_any_map(
    const ov::AnyMap& config_map,
    const ProcessorConfig& initial
);

ov::genai::TokenizedInputs subtract_chat_tokenized_inputs(const ov::genai::TokenizedInputs& minuend, const ov::genai::TokenizedInputs& subtrahend);

void apply_slice_before_matmul_transformation(std::shared_ptr<ov::Model> model);

void apply_gather_before_matmul_transformation(std::shared_ptr<ov::Model> model);

ov::Core singleton_core();

<<<<<<< HEAD
void release_core_plugin(const std::string& device);

template <typename T>
void read_rt_info(std::shared_ptr<ov::Model>& model, const char* name, T& value);
=======
size_t get_first_history_difference(const ov::Tensor& encoded_history, const std::vector<int64_t> tokenized_history);
>>>>>>> fae90296

struct KVAxesPosition {
    size_t batch;
    size_t seq_len;
};

KVAxesPosition get_kv_axes_pos(std::shared_ptr<const ov::Model> model);

void trim_kv_cache(ov::InferRequest request, uint64_t remove_from_end, size_t seq_length_axis, std::optional<AdapterController> adapter_controller);

ov::Tensor push_front_inputs(const ov::Tensor& base_tensor, int64_t add_to_front);

void print_compiled_model_properties(ov::CompiledModel& compiled_Model, const char* model_title);


/// @brief SharedOptional is a wrapper around a reference to an existing object and an optional shared alternative value.
/// The difference from std::optional is that the default state is not empty and contains a reference to an existing object outside the class.
/// Another difference is that the alternative value is shared between all instances of SharedOptional like std::shared_ptr.
/// This class enables copy-on-write behaviour when a potentially expensive to replicate object is modified optionally.
/// @tparam T type of held value
template <typename T>
class SharedOptional {
public:
    using non_const_T = std::remove_const_t<T>;

    // Constructor: Requires a reference to the default value.
    explicit SharedOptional(T* default_value)
        : value_ref(default_value) {}

    // Constructor: In case of reference, the object taken an ownership.
    explicit SharedOptional(T& _alternative)
        : alternative(std::make_shared<non_const_T>(_alternative)) {
        value_ref = &*alternative;
    }

    // The following operators are required to mimic the behavior of std::optional.

    T& operator*() {
        return *value_ref;
    }

    const T& operator*() const {
        return *value_ref;
    }

    operator bool() {
        return alternative;
    }

    T* operator->() {
        return value_ref;
    }

    const T* operator->() const {
        return value_ref;
    }

    /**
     * @brief Creates a fork of the default value if required and returns a reference to it.
     *
     * This function checks if an alternative value exists. If not, it creates an alternative
     * by copying the value referenced by `value_ref` and then updates `value_ref` to point
     * to the new alternative value. Returns a reference to the new alternative value.
     */
    non_const_T& fork() {
        if (!alternative) {
            alternative = std::make_shared<non_const_T>(*value_ref);
            value_ref = alternative.get();
        }
        return *alternative;
    }

private:
    T* value_ref;               // Reference to the default value.
    std::shared_ptr<non_const_T> alternative; // Optional alternative value.
};

template<class... Ts> struct overloaded : Ts... {using Ts::operator()...;};
template<class... Ts> overloaded(Ts...) -> overloaded<Ts...>;
std::shared_ptr<StreamerBase> create_streamer(StreamerVariant streamer, Tokenizer tokenizer);


const ModelsMap::mapped_type& get_model_weights_pair(const ModelsMap& models_map, const std::string& key);

std::pair<ov::AnyMap, SchedulerConfig> extract_scheduler_config(const ov::AnyMap& properties, std::optional<SchedulerConfig> default_config = std::nullopt);


}  // namespace utils
}  // namespace genai
}  // namespace ov<|MERGE_RESOLUTION|>--- conflicted
+++ resolved
@@ -97,14 +97,9 @@
 
 ov::Core singleton_core();
 
-<<<<<<< HEAD
 void release_core_plugin(const std::string& device);
 
-template <typename T>
-void read_rt_info(std::shared_ptr<ov::Model>& model, const char* name, T& value);
-=======
 size_t get_first_history_difference(const ov::Tensor& encoded_history, const std::vector<int64_t> tokenized_history);
->>>>>>> fae90296
 
 struct KVAxesPosition {
     size_t batch;
@@ -150,7 +145,7 @@
         return *value_ref;
     }
 
-    operator bool() {
+    operator bool() const {
         return alternative;
     }
 
