// Copyright (C) 2023-2024 Intel Corporation
// SPDX-License-Identifier: Apache-2.0

#pragma once

#include "openvino/genai/llm_pipeline.hpp"

#include <openvino/openvino.hpp>
#include <nlohmann/json.hpp>

namespace ov {
namespace genai {
namespace utils {

Tensor init_attention_mask(const Tensor& position_ids);

void print_tensor(const ov::Tensor& tensor);

int64_t argmax(const ov::Tensor& logits, const size_t batch_idx);

void initialize_position_ids(ov::Tensor& position_ids, const ov::Tensor& attention_mask, int64_t start_pos = 0);

ov::Tensor extend_attention(ov::Tensor attention_mask);

void update_position_ids(ov::Tensor&& position_ids, const ov::Tensor&& attention_mask);

template <typename>
struct json_type_traits {};

template <>
struct json_type_traits<int> { static constexpr auto json_value_t = nlohmann::json::value_t::number_integer; };

template <>
struct json_type_traits<int64_t> { static constexpr auto json_value_t = nlohmann::json::value_t::number_integer; };

template <>
struct json_type_traits<size_t> { static constexpr auto json_value_t = nlohmann::json::value_t::number_unsigned; };

template <>
struct json_type_traits<float> { static constexpr auto json_value_t = nlohmann::json::value_t::number_float; };

template <>
struct json_type_traits<std::string> { static constexpr auto json_value_t = nlohmann::json::value_t::string; };

template <>
struct json_type_traits<bool> { static constexpr auto json_value_t = nlohmann::json::value_t::boolean; };

template <>
<<<<<<< HEAD
struct json_type_traits<std::vector<int64_t>> { static constexpr auto json_value_t = nlohmann::json::value_t::array; };
=======
struct json_type_traits<std::set<std::string>> { static constexpr auto json_value_t = nlohmann::json::value_t::array; };

template <>
struct json_type_traits<std::set<int64_t>> { static constexpr auto json_value_t = nlohmann::json::value_t::array; };
>>>>>>> 8887760b

/// @brief reads value to param if T argument type is aligned with value stores in json
/// if types are not compatible leave param unchanged
template <typename T>
void read_json_param(const nlohmann::json& data, const std::string& name, T& param) {
    if (data.contains(name)) {
        if constexpr (std::is_integral_v<T>) {
            if (data[name].is_number_integer() || data[name].is_number_unsigned() || data[name].is_boolean()) {
                param = data[name].get<T>();
            }
        } else if (data[name].type() == json_type_traits<T>::json_value_t) {
            param = data[name].get<T>();
        }
    } else if (name.find(".") != std::string::npos) {
        size_t delimiter_pos = name.find(".");
        std::string key = name.substr(0, delimiter_pos);
        if (!data.contains(key)) {
            return;
        }
        std::string rest_key = name.substr(delimiter_pos + 1);

        read_json_param(data[key], rest_key, param);
    }
}

template <typename T>
void read_anymap_param(const ov::AnyMap& config_map, const std::string& name, T& param) {
    if (config_map.count(name)) {
        param = config_map.at(name).as<T>();
    }
}

const std::string STREAMER_ARG_NAME = "streamer";
const std::string CONFIG_ARG_NAME = "generation_config";

ov::genai::GenerationConfig from_config_json_if_exists(const std::filesystem::path& model_path);

ov::genai::StreamerVariant get_streamer_from_map(const ov::AnyMap& config_map);

ov::genai::OptionalGenerationConfig get_config_from_map(const ov::AnyMap& config_map);

}  // namespace utils
}  // namespace genai
}  // namespace ov<|MERGE_RESOLUTION|>--- conflicted
+++ resolved
@@ -46,14 +46,13 @@
 struct json_type_traits<bool> { static constexpr auto json_value_t = nlohmann::json::value_t::boolean; };
 
 template <>
-<<<<<<< HEAD
 struct json_type_traits<std::vector<int64_t>> { static constexpr auto json_value_t = nlohmann::json::value_t::array; };
-=======
+
+template <>
 struct json_type_traits<std::set<std::string>> { static constexpr auto json_value_t = nlohmann::json::value_t::array; };
 
 template <>
 struct json_type_traits<std::set<int64_t>> { static constexpr auto json_value_t = nlohmann::json::value_t::array; };
->>>>>>> 8887760b
 
 /// @brief reads value to param if T argument type is aligned with value stores in json
 /// if types are not compatible leave param unchanged
