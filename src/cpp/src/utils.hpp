// Copyright (C) 2023-2024 Intel Corporation
// SPDX-License-Identifier: Apache-2.0

#pragma once

#include <nlohmann/json.hpp>

#include "openvino/genai/llm_pipeline.hpp"
#include "openvino/genai/processor_config.hpp"

namespace ov {
namespace genai {
namespace utils {

Tensor init_attention_mask(const Tensor& position_ids);

void print_tensor(const ov::Tensor& tensor);

int64_t argmax(const ov::Tensor& logits, const size_t batch_idx);

void initialize_position_ids(ov::Tensor& position_ids, const ov::Tensor& attention_mask, int64_t start_pos = 0);

ov::Tensor extend_attention(ov::Tensor attention_mask);

void update_position_ids(ov::Tensor&& position_ids, const ov::Tensor&& attention_mask);

/// @brief reads value to param if T argument type is aligned with value stores in json
/// if types are not compatible leave param unchanged
template <typename T>
void read_json_param(const nlohmann::json& data, const std::string& name, T& param) {
    if (data.contains(name)) {
        if (data[name].is_number() || data[name].is_boolean() || data[name].is_string() || data[name].is_object()) {
            param = data[name].get<T>();
        }
    } else if (name.find(".") != std::string::npos) {
        size_t delimiter_pos = name.find(".");
        std::string key = name.substr(0, delimiter_pos);
        if (!data.contains(key)) {
            return;
        }
        std::string rest_key = name.substr(delimiter_pos + 1);

        read_json_param(data[key], rest_key, param);
    }
}

template <typename V>
void read_json_param(const nlohmann::json& data, const std::string& name, std::vector<V>& param) {
    if (data.contains(name) && data[name].is_array()) {
        param.resize(0);
        for (const auto elem : data[name]) {
            param.push_back(elem.get<V>());
        }
    }
}

template <typename T>
void read_anymap_param(const ov::AnyMap& config_map, const std::string& name, T& param) {
    auto it = config_map.find(name);
    if (it != config_map.end()) {
        param = it->second.as<T>();
    }
}

const std::string STREAMER_ARG_NAME = "streamer";
const std::string CONFIG_ARG_NAME = "generation_config";

template<typename Config=ov::genai::GenerationConfig>
Config from_config_json_if_exists(const std::filesystem::path& model_path, const char config_name[]="generation_config.json") {
    auto config_file_path = model_path / config_name;
    if (std::filesystem::exists(config_file_path)) {
        return Config{(config_file_path).string()};
    } else {
        return Config{};
    }
}

ov::genai::StreamerVariant get_streamer_from_map(const ov::AnyMap& config_map);

ov::genai::OptionalGenerationConfig get_config_from_map(const ov::AnyMap& config_map);

ProcessorConfig from_any_map(
    const ov::AnyMap& config_map,
    const ProcessorConfig& initial
);

std::pair<ov::AnyMap, ov::AnyMap> split_core_complile_config(const ov::AnyMap& plugin_config);

<<<<<<< HEAD
ov::genai::TokenizedInputs subtract_chat_tokenized_inputs(const ov::genai::TokenizedInputs& minuend, const ov::genai::TokenizedInputs& subtrahend);
=======
inline ov::genai::TokenizedInputs subtract_chat_tokenized_inputs(const ov::genai::TokenizedInputs& fisrt, const ov::genai::TokenizedInputs& second){
    auto first_size = fisrt.input_ids.get_size();
    auto second_size = second.input_ids.get_size();
    ov::Shape new_shape{1, first_size - second_size};

    ov::Tensor new_input_ids(ov::element::i64, new_shape);
    auto data_ptr = fisrt.input_ids.data<int64_t>();
    std::copy(data_ptr + second_size, data_ptr + first_size, new_input_ids.data<int64_t>());

    ov::Tensor new_attention_mask(ov::element::i64, new_shape);
    std::fill_n(new_attention_mask.data<int64_t>(), new_shape[1], 1);

    return {new_input_ids, new_attention_mask};
}
>>>>>>> 6d2763a8
}  // namespace utils
}  // namespace genai
}  // namespace ov<|MERGE_RESOLUTION|>--- conflicted
+++ resolved
@@ -86,24 +86,7 @@
 
 std::pair<ov::AnyMap, ov::AnyMap> split_core_complile_config(const ov::AnyMap& plugin_config);
 
-<<<<<<< HEAD
 ov::genai::TokenizedInputs subtract_chat_tokenized_inputs(const ov::genai::TokenizedInputs& minuend, const ov::genai::TokenizedInputs& subtrahend);
-=======
-inline ov::genai::TokenizedInputs subtract_chat_tokenized_inputs(const ov::genai::TokenizedInputs& fisrt, const ov::genai::TokenizedInputs& second){
-    auto first_size = fisrt.input_ids.get_size();
-    auto second_size = second.input_ids.get_size();
-    ov::Shape new_shape{1, first_size - second_size};
-
-    ov::Tensor new_input_ids(ov::element::i64, new_shape);
-    auto data_ptr = fisrt.input_ids.data<int64_t>();
-    std::copy(data_ptr + second_size, data_ptr + first_size, new_input_ids.data<int64_t>());
-
-    ov::Tensor new_attention_mask(ov::element::i64, new_shape);
-    std::fill_n(new_attention_mask.data<int64_t>(), new_shape[1], 1);
-
-    return {new_input_ids, new_attention_mask};
-}
->>>>>>> 6d2763a8
 }  // namespace utils
 }  // namespace genai
 }  // namespace ov