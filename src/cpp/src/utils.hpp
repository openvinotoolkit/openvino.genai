// Copyright (C) 2023-2024 Intel Corporation
// SPDX-License-Identifier: Apache-2.0

#pragma once
#include <type_traits>

#include "openvino/genai/llm_pipeline.hpp"
#include "openvino/runtime/core.hpp"

#include "visual_language/processor_config.hpp"

namespace ov {
namespace genai {
namespace utils {

// Variable template that checks if a type has begin() and end() member functions
template<typename, typename = void>
constexpr bool is_container = false;
 
template<typename T>
constexpr bool is_container<T,
    std::void_t<decltype(std::declval<T>().begin()),
                decltype(std::declval<T>().end())>> = true;


Tensor init_attention_mask(const Tensor& position_ids);

void print_tensor(const ov::Tensor& tensor);

int64_t argmax(const ov::Tensor& logits, const size_t batch_idx);

void initialize_position_ids(ov::Tensor& position_ids, const ov::Tensor& attention_mask, int64_t start_pos = 0);

ov::Tensor extend_attention(ov::Tensor attention_mask);

void update_position_ids(ov::Tensor&& position_ids, const ov::Tensor&& attention_mask);

template <typename T> struct OmitOptional { using value = T; };
template <typename T> struct OmitOptional<std::optional<T>> { using value = T; };

template <typename T>
void read_anymap_param(const ov::AnyMap& config_map, const std::string& name, T& param) {
    auto it = config_map.find(name);
    if (it != config_map.end()) {
        if (it->second.empty()) {
            if (ov::genai::utils::is_container<T>)
                param = T{};
            else {
                OPENVINO_THROW("Got empty ov::Any for parameter name: " + name);
            }
        }
        else {
            param = it->second.as<typename OmitOptional<T>::value>();
        }
    }
}

const std::string STREAMER_ARG_NAME = "streamer";
const std::string CONFIG_ARG_NAME = "generation_config";
const std::string DRAFT_MODEL_ARG_NAME = "draft_model";

template<typename Config = ov::genai::GenerationConfig>
Config from_config_json_if_exists(const std::filesystem::path& models_path, const char config_name[] = "generation_config.json") {
    auto config_file_path = models_path / config_name;
    if (std::filesystem::exists(config_file_path)) {
        return Config{(config_file_path).string()};
    } else {
        return Config{};
    }
}

ov::genai::StreamerVariant get_streamer_from_map(const ov::AnyMap& config_map);

ov::genai::OptionalGenerationConfig get_config_from_map(const ov::AnyMap& config_map);

ProcessorConfig from_any_map(
    const ov::AnyMap& config_map,
    const ProcessorConfig& initial
);


std::pair<ov::AnyMap, ov::AnyMap> split_core_compile_config(const ov::AnyMap& properties);
std::pair<ov::AnyMap, SchedulerConfig> split_scheduler_config(const ov::AnyMap& properties);

std::shared_ptr<ov::Model> read_model_with_config(const std::filesystem::path& models_path, const ov::AnyMap& properties);

ov::genai::TokenizedInputs subtract_chat_tokenized_inputs(const ov::genai::TokenizedInputs& minuend, const ov::genai::TokenizedInputs& subtrahend);

void slice_matmul_statefull_model(std::shared_ptr<ov::Model> model);

ov::Core singleton_core();

<<<<<<< HEAD
void print_compiled_model_properties(ov::CompiledModel& compiled_Model);
=======
template <typename T>
void read_rt_info(std::shared_ptr<ov::Model>& model, const char* name, T& value);
>>>>>>> 67f2d26f

}  // namespace utils
}  // namespace genai
}  // namespace ov<|MERGE_RESOLUTION|>--- conflicted
+++ resolved
@@ -90,12 +90,10 @@
 
 ov::Core singleton_core();
 
-<<<<<<< HEAD
-void print_compiled_model_properties(ov::CompiledModel& compiled_Model);
-=======
 template <typename T>
 void read_rt_info(std::shared_ptr<ov::Model>& model, const char* name, T& value);
->>>>>>> 67f2d26f
+
+void print_compiled_model_properties(ov::CompiledModel& compiled_Model);
 
 }  // namespace utils
 }  // namespace genai
