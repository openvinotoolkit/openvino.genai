--- conflicted
+++ resolved
@@ -256,7 +256,8 @@
 
 ov::Tensor merge_text_and_image_embeddings_llava(const ov::Tensor& input_ids, ov::Tensor& text_embeds, const std::vector<ov::Tensor>& image_embeds, int64_t image_token_id);
 
-<<<<<<< HEAD
+size_t get_available_gpu_memory(const std::string& device, size_t num_decoder_layers);
+
 // Extracts and removes blob import/export related properties from the provided map.
 std::pair<ov::AnyMap, std::optional<std::filesystem::path>> extract_export_properties(const ov::AnyMap& external_properties);
 
@@ -264,9 +265,6 @@
                                const std::string& device,
                                const ov::AnyMap& properties);
 void export_model(ov::CompiledModel& compiled_model, const std::filesystem::path& blob_path);
-=======
-size_t get_available_gpu_memory(const std::string& device, size_t num_decoder_layers);
->>>>>>> a4f4272e
 
 }  // namespace utils
 }  // namespace genai
