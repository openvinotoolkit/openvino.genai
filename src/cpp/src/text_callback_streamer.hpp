--- conflicted
+++ resolved
@@ -9,27 +9,18 @@
 namespace ov {
 namespace genai {
 
-<<<<<<< HEAD
-class TextCallbackStreamer : public StreamerBase {
-=======
 using CallbackTypeVariant = std::variant<bool, StreamingStatus>;
 
-class TextCallbackStreamer: public StreamerBase {
+class TextCallbackStreamer : public StreamerBase {
     StreamingStatus set_streaming_status(CallbackTypeVariant callback_status);
 
-    std::function<CallbackTypeVariant(std::string)> on_finalized_subword_callback = [](std::string words)->bool { return false; };
-
->>>>>>> f93b92be
 public:
     StreamingStatus write(int64_t token) override;
 
     void end() override;
 
-<<<<<<< HEAD
-=======
     TextCallbackStreamer(const Tokenizer& tokenizer, std::function<CallbackTypeVariant(std::string)> callback);
 
->>>>>>> f93b92be
 protected:
     Tokenizer m_tokenizer;
     std::vector<int64_t> m_tokens_cache;
@@ -37,7 +28,7 @@
     size_t m_printed_len = 0;
 
 private:
-    std::function<bool(std::string)> m_on_finalized_subword_callback = [](std::string words) -> bool {
+    std::function<CallbackTypeVariant(std::string)> m_on_finalized_subword_callback = [](std::string words) -> bool {
         return false;
     };
 };
