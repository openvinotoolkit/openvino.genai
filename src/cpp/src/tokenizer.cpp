// Copyright (C) 2023-2024 Intel Corporation
// SPDX-License-Identifier: Apache-2.0

#include <openvino/openvino.hpp>
#include "openvino/genai/tokenizer.hpp"
#include "utils.hpp"
#include <jinja2cpp/template.h>
#include <jinja2cpp/template_env.h>
#include <jinja2cpp/user_callable.h>
#include "tokenizers_path.hpp"
#include "circular_buffer_queue.hpp"
#include <fstream>
#include <memory>

namespace {

// todo: remove when openvino-tokenizers will support left padding
ov::genai::TokenizedInputs pad_left(ov::Tensor& input_ids, ov::Tensor& attention_mask) {
    const size_t batch_size = input_ids.get_shape()[0];
    const size_t sequence_length = input_ids.get_shape()[1];
    int64_t* inputs_data = input_ids.data<int64_t>();
    int64_t* attention_mask_data = attention_mask.data<int64_t>();

    for (size_t batch = 0; batch < batch_size; batch++) {
        const size_t batch_offset = batch * sequence_length;

        // last token in the sequence is not a PAD_TOKEN, skipping
        if (attention_mask_data[batch_offset + sequence_length - 1] == 1)
            continue;

        size_t pad_tokens_number = 0;
        for (int i = sequence_length - 1; i >= 0; i--) {
            const size_t token_offset = batch_offset + i;

            // count pad tokens
            if (attention_mask_data[token_offset] == 0)
                continue;

            if (pad_tokens_number == 0)
                pad_tokens_number = sequence_length - i - 1;

            std::swap(inputs_data[token_offset], inputs_data[token_offset + pad_tokens_number]);
            std::swap(attention_mask_data[token_offset], attention_mask_data[token_offset + pad_tokens_number]);
        }
    }

    return {input_ids, attention_mask};
}

constexpr char bos_token_key_name[] = "bos_token";
constexpr char eos_token_key_name[] = "eos_token";      
constexpr char pad_token_key_name[] = "pad_token";

}  // namespace

namespace ov {
namespace genai {

class Tokenizer::TokenizerImpl {
public:
    ov::CompiledModel m_tokenizer;
    ov::CompiledModel m_detokenizer;

    std::unique_ptr<CircularBufferQueue<ov::InferRequest>> m_ireq_queue_tokenizer;
    std::unique_ptr<CircularBufferQueue<ov::InferRequest>> m_ireq_queue_detokenizer;

    int64_t m_pad_token_id = -1;
    int64_t m_bos_token_id = -1;
    int64_t m_eos_token_id = -1;

    std::string m_pad_token = "";
    std::string m_bos_token = "";
    std::string m_eos_token = "";
    
    std::string m_chat_template = "";

    TokenizerImpl() = default;

    TokenizerImpl(std::filesystem::path tokenizer_path, const ov::AnyMap& plugin_config)
        : m_chat_template{chat_template_from_tokenizer_json_if_exists(tokenizer_path)} {
        ov::Core core;
        
        if (tokenizer_path.extension() == ".xml")
            OPENVINO_THROW("ov_tokenizers_path should be a path to a dir not a xml file");

        const char* ov_tokenizers_path = getenv(ScopedVar::ENVIRONMENT_VARIABLE_NAME);
        if (ov_tokenizers_path) {
            core.add_extension(ov_tokenizers_path);
        } else {
            OPENVINO_THROW("openvino_tokenizers path is not set");
        }
        
        read_config(tokenizer_path);
        read_special_tokens_map(tokenizer_path);

        // Try to read tokenizer_config if some token ids or token str are not defined.
        read_tokenizer_config_if_necessary(tokenizer_path); 

        auto device = "CPU"; // currently openvino_tokenizer supports only CPU
        m_tokenizer = core.compile_model(tokenizer_path / "openvino_tokenizer.xml",
                                                device, plugin_config);
        m_detokenizer = core.compile_model(tokenizer_path / "openvino_detokenizer.xml", 
                                                   device, plugin_config);

        
        const size_t INFER_REQUEST_QUEUE_SIZE = m_tokenizer.get_property(ov::optimal_number_of_infer_requests);
        m_ireq_queue_tokenizer = std::make_unique<CircularBufferQueue<ov::InferRequest>>(
            INFER_REQUEST_QUEUE_SIZE,
            [this]() -> ov::InferRequest {
                return std::move(this->m_tokenizer.create_infer_request());
            });
        m_ireq_queue_detokenizer = std::make_unique<CircularBufferQueue<ov::InferRequest>>(
            INFER_REQUEST_QUEUE_SIZE,
            [this]() -> ov::InferRequest {
                return std::move(this->m_detokenizer.create_infer_request());
            });

        // Get special token ids by inference if they are not defined.
        infer_special_tokens_if_necessary();
        // Initialize tokenizer's cache to save time later.
        // infer_special_tokens_if_necessary() already could do that
        // but it didn't run decode() for sure.
        decode(encode("").input_ids);
    }

    // load special tokens ids from config.json
    void read_config(const std::filesystem::path& tokenizer_path) {
        auto config_file_path = tokenizer_path / "config.json";
        if (!std::filesystem::exists(config_file_path))
            return ;
        std::ifstream file(config_file_path);
        if (!file.is_open())
            return ;

        nlohmann::json data = nlohmann::json::parse(file);
        using ov::genai::utils::read_json_param;

        read_json_param(data, "pad_token_id", m_pad_token_id);
        read_json_param(data, "bos_token_id", m_bos_token_id);
        read_json_param(data, "eos_token_id", m_eos_token_id);
    }

    // Reads the string representation of special tokens if they exist.
    void read_special_tokens_map(const std::filesystem::path& tokenizer_path) {
        auto special_tokens_file_path = tokenizer_path / "special_tokens_map.json";
        if (!std::filesystem::exists(special_tokens_file_path))
            return ;
        std::ifstream f(special_tokens_file_path);
        if (!f.is_open())
            return ;

        nlohmann::json data = nlohmann::json::parse(f);

        using ov::genai::utils::read_json_param;
        // they are in the format {"bos_token": { "content": "<s>",... }}
        auto read_token_content_str = [&data](std::string key_name, std::string& val) {
            if (val == "" && data.contains(key_name)) { read_json_param(data[key_name], "content", val); }
        };
        read_token_content_str(pad_token_key_name, m_pad_token);
        read_token_content_str(bos_token_key_name, m_bos_token);
        read_token_content_str(eos_token_key_name, m_eos_token);
    }

    // Read string representation of special tokens if they exist.
    // Also tries to load special token ids from added_tokens_decoder if they exist.
    // Will not override special token strings or ids if they already exist.
    void read_tokenizer_config_if_necessary(const std::filesystem::path& tokenizer_path) {
        if (m_pad_token_id != -1 && m_bos_token_id != -1 && m_eos_token_id != -1 && 
            !m_pad_token.empty() && !m_bos_token.empty() && !m_eos_token.empty()) {
            return ;
        }

        auto tokenizer_config_file_path = tokenizer_path / "tokenizer_config.json";
        if (!std::filesystem::exists(tokenizer_config_file_path))
            return ;
        std::ifstream f(tokenizer_config_file_path);
        if (!f.is_open())
            return ;

        nlohmann::json data = nlohmann::json::parse(f);

        // read special tokens string representation 
        // if they are presented directly {"bos_token": "<bos>"}
        using ov::genai::utils::read_json_param;
        auto read_token_str = [&data](std::string key_name, std::string& val) {
            if (val.empty()) { read_json_param(data, key_name, val); }
        };
        read_token_str(pad_token_key_name, m_pad_token);
        read_token_str(bos_token_key_name, m_bos_token);
        read_token_str(eos_token_key_name, m_eos_token);

        // if special tokens are not loaded directly, try to read
        // if they are in the format {"bos_token": { "content": "<s>",... }}
        auto read_token_content_str = [&data](std::string key_name, std::string& val) {
            if (val.empty() && data.contains(key_name)) { read_json_param(data[key_name], "content", val); }
        };
        read_token_content_str(pad_token_key_name, m_pad_token);
        read_token_content_str(bos_token_key_name, m_bos_token);
        read_token_content_str(eos_token_key_name, m_eos_token);

        // if pad_token not found use eos_token as pad_token
        if (m_pad_token.empty() && !m_eos_token.empty()) {
            m_pad_token = m_eos_token;
        }

        // special token ids integer representation are already defined
        if (m_pad_token_id != -1 && m_bos_token_id != -1 && m_eos_token_id != -1)
            return ;

        // values are stored as {"added_tokens_decoder": {"0": {"content": "<pad>"}}}
        // token id is a key in the form of a string, need to do std::stoi
        std::string spec_tokens_key_name = "added_tokens_decoder";
        if (!data.contains(spec_tokens_key_name))
            return ;

        // if added_tokens_decoder has different format items() will not fail
        for (auto& [key, value] : data[spec_tokens_key_name].items()) {
            if (!value.contains("content"))
                continue;
            auto content = value["content"];
            if (m_pad_token_id == -1 && content == m_pad_token)
                m_pad_token_id = std::stoi(key);
            if (m_bos_token_id == -1 && content == m_bos_token)
                m_bos_token_id = std::stoi(key);
            if (m_eos_token_id == -1 && content == m_eos_token)
                m_eos_token_id = std::stoi(key);
        }

        // if pad_token_id not found use eos_token_id as pad_token_id
        // todo: read m_pad_token_id from tokenizer rt_info once implemented in tokenizers (CVS-144174)
        if (m_pad_token_id == -1 && m_eos_token_id != -1) {
            m_pad_token_id = m_eos_token_id;
        }
    }

    // tokenize str representation to get special tokens integer values
    void infer_special_tokens_if_necessary() {
        auto get_id_from_str = [this](std::string token_str, int64_t& token_val) {
            if (token_val != -1 || token_str.empty()) 
                return ;
            auto token_ids_tensor = this->encode(token_str).input_ids;
            auto data = token_ids_tensor.data<int64_t>();
            auto data_len = token_ids_tensor.get_shape()[1];
            token_val = data[data_len - 1];
        };
        get_id_from_str(m_pad_token, m_pad_token_id);
        get_id_from_str(m_bos_token, m_bos_token_id);
        get_id_from_str(m_eos_token, m_eos_token_id);
    }

    TokenizedInputs encode(std::string prompt) {
        CircularBufferQueueElementGuard<ov::InferRequest> infer_request_guard(this->m_ireq_queue_tokenizer.get());
        size_t batch_size = 1;
        infer_request_guard.get().set_input_tensor(ov::Tensor{ov::element::string, {batch_size}, &prompt});
        infer_request_guard.get().start_async();
        infer_request_guard.get().wait();
        return get_copied_results(
            infer_request_guard.get().get_tensor("input_ids"),
            infer_request_guard.get().get_tensor("attention_mask")
        );
    }

    TokenizedInputs encode(std::vector<std::string>& prompts) {
        TokenizedInputs unpadded;
        {
            CircularBufferQueueElementGuard<ov::InferRequest> infer_request_guard(this->m_ireq_queue_tokenizer.get());
            infer_request_guard.get().set_input_tensor(ov::Tensor{ov::element::string, {prompts.size()}, prompts.data()});
            auto size_ = infer_request_guard.get().get_input_tensor().get_shape();
            infer_request_guard.get().start_async();
            infer_request_guard.get().wait();

            unpadded = get_copied_results(
                infer_request_guard.get().get_tensor("input_ids"),
                infer_request_guard.get().get_tensor("attention_mask")
            );
        }
        return pad_left(unpadded.input_ids, unpadded.attention_mask);
    }

    TokenizedInputs get_copied_results(ov::Tensor input_ids, ov::Tensor attention_mask) {
        ov::Tensor input_ids_ = ov::Tensor(input_ids.get_element_type(), input_ids.get_shape());
        ov::Tensor attention_mask_ = ov::Tensor(attention_mask.get_element_type(), attention_mask.get_shape());
        input_ids.copy_to(input_ids_);
        attention_mask.copy_to(attention_mask_);

        return {input_ids_, attention_mask_};        
    }

    std::string decode(std::vector<int64_t> tokens) {
        CircularBufferQueueElementGuard<ov::InferRequest> infer_request_guard(this->m_ireq_queue_detokenizer.get());
        size_t batch_size = 1;
        infer_request_guard.get().set_input_tensor(ov::Tensor{ov::element::i64, {batch_size, tokens.size()}, tokens.data()});
        infer_request_guard.get().start_async();
        infer_request_guard.get().wait();
        return infer_request_guard.get().get_output_tensor().data<std::string>()[0];
    }

    std::vector<std::string> decode(ov::Tensor tokens) {
        OPENVINO_ASSERT(tokens.get_element_type() == ov::element::i64, "tokens tensor element type should be an i64");
        OPENVINO_ASSERT(tokens.get_shape().size() == 2, "tokens tensor should of rank 2 with shape [batch_size, seq_len]");

        CircularBufferQueueElementGuard<ov::InferRequest> infer_request_guard(this->m_ireq_queue_detokenizer.get());
        infer_request_guard.get().set_input_tensor(tokens);
        infer_request_guard.get().start_async();
        infer_request_guard.get().wait();
        
        auto res = infer_request_guard.get().get_output_tensor();
        auto res_data = res.data<std::string>();
        return std::vector<std::string>(res_data, res_data + res.get_shape()[0]);
    }

    std::vector<std::string> decode(std::vector<std::vector<int64_t>> lines) {
        auto compare_lengths = [](const std::vector<int64_t>& a, const std::vector<int64_t>& b) {
            return a.size() < b.size();
        };
        size_t max_len = std::max_element(lines.begin(), lines.end(), compare_lengths)->size();

        ov::Tensor tokens = ov::Tensor{ov::element::i64, {lines.size(), max_len}};
        auto tokens_data = tokens.data<int64_t>();
        
        for (size_t i = 0; i < lines.size(); ++i) {
            const auto& line = lines[i];
            size_t line_len = line.size();
            std::copy(line.begin(), line.end(), tokens_data + i * max_len);
            std::fill(tokens_data + i * max_len + line_len, tokens_data + (i + 1) * max_len, m_pad_token_id);
        }

        CircularBufferQueueElementGuard<ov::InferRequest> infer_request_guard(this->m_ireq_queue_detokenizer.get());
        infer_request_guard.get().set_input_tensor(tokens);
        infer_request_guard.get().start_async();
        infer_request_guard.get().wait();
        auto res = infer_request_guard.get().get_output_tensor();
        auto res_data = res.data<std::string>();
        return std::vector<std::string>(res_data, res_data + res.get_shape()[0]);
    }

    std::string chat_template_from_tokenizer_json_if_exists(const std::filesystem::path& path) {
        auto tokenizer_config_file_path = path / "tokenizer_config.json";
        if (!std::filesystem::exists(tokenizer_config_file_path))
            return "";
        
        std::ifstream file(tokenizer_config_file_path);
        if (!file.is_open())
            return "";
        
        std::string res = "";
        ov::genai::utils::read_json_param(nlohmann::json::parse(file), "chat_template", res);
        if (res.empty())
            return res;
        
        // Replace what jinja2cpp doesn't support
        std::pair<std::string, std::string> replace_str_map[] = {
            {"'}", "' }"},
            {"{'", "{ '"},
            {".strip()", ""}
        };

        for (const auto& [from, to] : replace_str_map) {
            size_t pos = 0;
            while ((pos = res.find(from, pos)) != std::string::npos) {
                res.replace(pos, from.size(), to);
                pos += to.size();
            }
        }
        return res;
    }

    std::string apply_chat_template(ChatHistory history, 
                                    bool add_generation_prompt, 
                                    const std::string& chat_template) const {
        auto chat_tpl = chat_template.empty() ? m_chat_template : chat_template;
<<<<<<< HEAD
        OPENVINO_ASSERT(!chat_tpl.empty(),
                        "Chat template wasn't found. This may indicate that the model wasn't trained for chat scenario."
                        " Please add 'chat_template' to tokenizer_config.json to use the model in chat scenario."
                        " For more information see the section Troubleshooting in README.md");

        // Jinja2Cpp does not support slicing, e.g. [1:].
        // In templates slicing is used typically in the header to find system prompt.
        // If header containts that typical expression we update template and 
        // extract system message manually from ChatHistory.
        std::string header_with_slice = "{% if messages[0]['role'] == 'system' %}{% set loop_messages = messages[1:] %}{% set system_message = messages[0]['content'] %}";
        std::string replacement_string = "{% if false %}{% set placeholder = false %}";
        
        std::string system_message = "";
        size_t pos = chat_tpl.find(header_with_slice);
        if (pos != std::string::npos) {
            chat_tpl.replace(pos, header_with_slice.length(), replacement_string);

            if (!history.empty() && history[0].at("role") == "system") {
                system_message = history[0].at("content");
                history.erase(history.begin());
            }
=======

        // Jinja2Cpp does not support Python-style slicing, e.g. [1:].
        // If chat template contains such slicing, we replace it with custom function `slice()` (user-defined callable) 
        // that is defined below and does the same list slicing logic.
        std::string slice_string = "messages[1:]";
        std::string replacement_slice_string = "slice(messages, 1)";
        size_t slice_pos = chat_tpl.find(slice_string);
        if (slice_pos != std::string::npos) {
            chat_tpl.replace(slice_pos, slice_string.length(), replacement_slice_string);
>>>>>>> 3bfdd3fa
        }
        jinja2::UserCallable slice_callable = jinja2::MakeCallable(
            [](const jinja2::ValuesList& list, const int64_t start) {
                if (list.empty())
                    return jinja2::Value();
                jinja2::ValuesList result;
                int64_t stop = list.size();
                int64_t step = 1;
                for (int64_t i = start; i < stop && i < list.size(); i += step)
                {
                    result.push_back(list.at(i));
                }

                return jinja2::Value(result);
            },
            jinja2::ArgInfo{"list"}, jinja2::ArgInfo{"start"}
        );

        jinja2::TemplateEnv env;
        env.GetSettings().lstripBlocks = true;
        env.GetSettings().trimBlocks = true;
        jinja2::Template tpl(&env);
        tpl.Load(chat_tpl);
        
        jinja2::ValuesList jinja_messages;
        jinja2::ValuesMap jinja_message;
        for (const auto& message : history) {
            jinja_message = {{"role", message.at("role")}, {"content", message.at("content")}};
            jinja_messages.emplace_back(jinja_message);
        }
        
        jinja2::ValuesMap params = {
            {"messages", jinja_messages},
            {"bos_token",  m_bos_token},
            {"eos_token", m_eos_token},
            {"pad_token", m_pad_token},
            {"add_generation_prompt", add_generation_prompt},
            {"slice", slice_callable},
        };

        try {
            return tpl.RenderAsString(params).value();
        } catch (const std::exception& error) {
            OPENVINO_THROW("Chat template for the current model is not supported by Jinja2Cpp. "
                           "Please apply template manually to your prompt before calling generate. "
                           "For exmaple: <start_of_turn>user{user_prompt}<end_of_turn><start_of_turn>model");
        }
    }
};

Tokenizer::Tokenizer(const std::string& tokenizer_path, const ov::AnyMap& plugin_config) {
    ScopedVar env_manager(tokenizers_relative_to_genai().string());
    m_pimpl = std::make_shared<TokenizerImpl>(tokenizer_path, plugin_config);
}

TokenizedInputs Tokenizer::encode(const std::string prompt) {
    return m_pimpl->encode(std::move(prompt));
}

TokenizedInputs Tokenizer::encode(std::vector<std::string>& prompts) {
    return m_pimpl->encode(prompts);
}

TokenizedInputs Tokenizer::encode(std::vector<std::string>&& prompts) {
    return m_pimpl->encode(prompts);
}

TokenizedInputs Tokenizer::encode(std::initializer_list<std::string>& text) {
    return encode(std::vector<std::string>(text.begin(), text.end()));
}

std::string Tokenizer::decode(std::vector<int64_t> tokens) {
    return m_pimpl->decode(tokens);
}

std::vector<std::string> Tokenizer::decode(ov::Tensor tokens) {
    return m_pimpl->decode(tokens);
}

std::vector<std::string> Tokenizer::decode(std::vector<std::vector<int64_t>> lines) {
    return m_pimpl->decode(lines);
}

int64_t Tokenizer::get_bos_token_id() const {
    return m_pimpl->m_bos_token_id;
}

int64_t Tokenizer::get_eos_token_id() const {
    return m_pimpl->m_eos_token_id;
}

int64_t Tokenizer::get_pad_token_id() const {
    return m_pimpl->m_pad_token_id;
}

std::string Tokenizer::get_pad_token() const {
    return m_pimpl->m_pad_token;
}

std::string Tokenizer::get_bos_token() const {
    return m_pimpl->m_bos_token;
}

std::string Tokenizer::get_eos_token() const {
    return m_pimpl->m_eos_token;
}

std::string Tokenizer::apply_chat_template(ChatHistory history,
                                           bool add_generation_prompt,
                                           const std::string& chat_template) const {
    return m_pimpl->apply_chat_template(history, add_generation_prompt, chat_template);
}

Tokenizer::~Tokenizer() = default;
}  // namespace genai
}  // namespace ov<|MERGE_RESOLUTION|>--- conflicted
+++ resolved
@@ -369,29 +369,10 @@
                                     bool add_generation_prompt, 
                                     const std::string& chat_template) const {
         auto chat_tpl = chat_template.empty() ? m_chat_template : chat_template;
-<<<<<<< HEAD
         OPENVINO_ASSERT(!chat_tpl.empty(),
                         "Chat template wasn't found. This may indicate that the model wasn't trained for chat scenario."
                         " Please add 'chat_template' to tokenizer_config.json to use the model in chat scenario."
                         " For more information see the section Troubleshooting in README.md");
-
-        // Jinja2Cpp does not support slicing, e.g. [1:].
-        // In templates slicing is used typically in the header to find system prompt.
-        // If header containts that typical expression we update template and 
-        // extract system message manually from ChatHistory.
-        std::string header_with_slice = "{% if messages[0]['role'] == 'system' %}{% set loop_messages = messages[1:] %}{% set system_message = messages[0]['content'] %}";
-        std::string replacement_string = "{% if false %}{% set placeholder = false %}";
-        
-        std::string system_message = "";
-        size_t pos = chat_tpl.find(header_with_slice);
-        if (pos != std::string::npos) {
-            chat_tpl.replace(pos, header_with_slice.length(), replacement_string);
-
-            if (!history.empty() && history[0].at("role") == "system") {
-                system_message = history[0].at("content");
-                history.erase(history.begin());
-            }
-=======
 
         // Jinja2Cpp does not support Python-style slicing, e.g. [1:].
         // If chat template contains such slicing, we replace it with custom function `slice()` (user-defined callable) 
@@ -401,7 +382,6 @@
         size_t slice_pos = chat_tpl.find(slice_string);
         if (slice_pos != std::string::npos) {
             chat_tpl.replace(slice_pos, slice_string.length(), replacement_slice_string);
->>>>>>> 3bfdd3fa
         }
         jinja2::UserCallable slice_callable = jinja2::MakeCallable(
             [](const jinja2::ValuesList& list, const int64_t start) {
