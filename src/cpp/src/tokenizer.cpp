--- conflicted
+++ resolved
@@ -185,10 +185,6 @@
             read_tokenizer_config_if_necessary(models_path);
         }
         
-<<<<<<< HEAD
-        m_tokenizer = core.compile_model(ov_tokenizer, device, properties);
-        ov::genai::utils::print_compiled_model_properties(m_tokenizer);
-=======
         // If chat_template was not found in IR, try to read them from config.
         if (m_chat_template.empty()) {
             m_chat_template = chat_template_from_tokenizer_json_if_exists(models_path);
@@ -207,6 +203,7 @@
             manager.register_pass<MakeCombineSegmentsSatateful>();
             manager.run_passes(ov_tokenizer);
             m_tokenizer = core.compile_model(ov_tokenizer, device, properties);
+            ov::genai::utils::print_compiled_model_properties(m_tokenizer);
 
             m_ireq_queue_tokenizer = std::make_unique<CircularBufferQueue<ov::InferRequest>>(
                 m_tokenizer.get_property(ov::optimal_number_of_infer_requests),
@@ -215,12 +212,12 @@
                 });
         }
 
->>>>>>> 67f2d26f
         if (ov_detokenizer) {
             ov::pass::Manager manager_detok;
             manager_detok.register_pass<MakeVocabDecoderSatateful>();
             manager_detok.run_passes(ov_detokenizer);
             m_detokenizer = core.compile_model(ov_detokenizer, device, properties);
+            ov::genai::utils::print_compiled_model_properties(m_detokenizer);
 
             m_ireq_queue_detokenizer = std::make_unique<CircularBufferQueue<ov::InferRequest>>(
                 m_detokenizer.get_property(ov::optimal_number_of_infer_requests),
