// Copyright (C) 2023-2024 Intel Corporation
// SPDX-License-Identifier: Apache-2.0

#include <openvino/genai/vision_encoder.hpp>
#include "clip.hpp"
#include "utils.hpp"

using namespace ov::genai;

namespace {
int ensure_divide(int length, int patch_size) {
    return std::max(static_cast<int>(std::round(static_cast<float>(length) / patch_size) * patch_size), patch_size);
}

std::pair<int, int> find_best_resize(std::pair<int, int> original_size, int scale_resolution, int patch_size, bool allow_upscale=false) {
    int width = original_size.first;
    int height = original_size.second;
    if ((width * height > scale_resolution * scale_resolution) || allow_upscale) {
        float r = static_cast<float>(width) / height;
        height = static_cast<int>(scale_resolution / std::sqrt(r));
        width = static_cast<int>(height * r);
    }
    int best_width = ensure_divide(width, patch_size);
    int best_height = ensure_divide(height, patch_size);
    return std::make_pair(best_width, best_height);
}

std::pair<int, int> get_refine_size(std::pair<int, int> original_size, std::pair<int, int> grid, int scale_resolution, int patch_size, bool allow_upscale) {
    int width, height;
    std::tie(width, height) = original_size;
    int grid_x, grid_y;
    std::tie(grid_x, grid_y) = grid;

    int refine_width = ensure_divide(width, grid_x);
    int refine_height = ensure_divide(height, grid_y);

    int grid_width = refine_width / grid_x;
    int grid_height = refine_height / grid_y;

    auto best_grid_size = find_best_resize(std::make_pair(grid_width, grid_height), scale_resolution, patch_size, allow_upscale);
    int best_grid_width, best_grid_height;
    std::tie(best_grid_width, best_grid_height) = best_grid_size;

    std::pair<int, int> refine_size = std::make_pair(best_grid_width * grid_x, best_grid_height * grid_y);
    return refine_size;
}

std::vector<std::vector<clip_image_u8>> slice_image(const clip_image_u8& img, const int max_slice_nums, const int scale_resolution, const int patch_size, const bool never_split) {
    const std::pair<int, int> original_size{img.nx, img.ny};
    const int original_width = img.nx;
    const int original_height = img.ny;
    const float log_ratio = log(1.0f * original_width / original_height);
    const float ratio = 1.0f * original_width * original_height / (scale_resolution * scale_resolution);
    const int multiple = std::min(int(ceil(ratio)), max_slice_nums);

    std::vector<std::vector<clip_image_u8>> images;
    images.push_back(std::vector<clip_image_u8>{});

    if (multiple <= 1) {
        auto best_size = find_best_resize(original_size, scale_resolution, patch_size, true);
        images.back().push_back(clip_image_u8{});
        bicubic_resize(img, images.back().back(), best_size.first, best_size.second);
    }
    else if (multiple > 1) {

        std::vector<int> candidate_split_grids_nums;
        for (int i : {multiple - 1, multiple, multiple + 1}) {
            if (i == 1 || i > max_slice_nums) {
                continue;
            }
            candidate_split_grids_nums.push_back(i);
        }

        auto best_size = find_best_resize(original_size, scale_resolution, patch_size);
        images.back().push_back(clip_image_u8{});
        bicubic_resize(img, images.back().back(), best_size.first, best_size.second);

        std::vector<std::pair<int, int>> candidate_grids;

        for (int split_grids_nums : candidate_split_grids_nums) {
            int m = 1;
            while (m <= split_grids_nums) {
                if (split_grids_nums % m == 0) {
                    candidate_grids.emplace_back(m, split_grids_nums / m);
                }
                ++m;
            }
        }

        std::pair<int, int> best_grid{ 1, 1 };
        float min_error = std::numeric_limits<float>::infinity();

        for (const auto& grid : candidate_grids) {
            float error = std::abs(log_ratio - std::log(1.0f * grid.first / grid.second));
            if (error < min_error) {
                best_grid = grid;
                min_error = error;
            }
        }
        auto refine_size = get_refine_size(original_size, best_grid, scale_resolution, patch_size, true);
        clip_image_u8 refine_image;
        bicubic_resize(img, refine_image, refine_size.first, refine_size.second);

        // split_to_patches
        int width = refine_image.nx;
        int height = refine_image.ny;
        int grid_x = int(width / best_grid.first);
        int grid_y = int(height / best_grid.second);
        for (int patches_i = 0, ic = 0; patches_i < height && ic < best_grid.second; patches_i += grid_y, ic += 1) {
            images.push_back(std::vector<clip_image_u8>{});
            for (int patches_j = 0, jc = 0; patches_j < width && jc < best_grid.first; patches_j += grid_x, jc += 1) {
                images.back().push_back(clip_image_u8{});
                clip_image_u8& patch = images.back().back();
                patch.nx = grid_x;
                patch.ny = grid_y;
                patch.buf.resize(3 * patch.nx * patch.ny);
                for (int y = patches_i; y < patches_i + grid_y; ++y) {
                    for (int x = patches_j; x < patches_j + grid_x; ++x) {
                        const int i = 3 * (y * refine_image.nx + x);
                        const int j = 3 * ((y - patches_i) * patch.nx + (x - patches_j));
                        patch.buf[j] = refine_image.buf[i];
                        patch.buf[j + 1] = refine_image.buf[i + 1];
                        patch.buf[j + 2] = refine_image.buf[i + 2];
                    }
                }
            }
        }
    }

    return images;
}

// Reimplemented https://pytorch.org/docs/stable/generated/torch.nn.Unfold.html#torch.nn.Unfold
// in shape [NCHW], out shape: [N, C*kernel*kernel, H*W/kernel/kernel]
ov::Tensor unfold(const ov::Tensor& images_tensor, size_t kernel) {
    ov::Shape images_shape = images_tensor.get_shape();

    OPENVINO_ASSERT(4 == images_shape.size(), "Input tensor must be 4D (NCHW).");

    const size_t bs = images_shape.at(0);
    const size_t images_c = images_shape.at(1);
    const size_t images_h = images_shape.at(2);
    const size_t images_w = images_shape.at(3);

    OPENVINO_ASSERT(images_h >= kernel && images_w >= kernel, "Input height and width must be greater than or equal to kernel size.");

    const size_t new_c = images_c * kernel * kernel;
    const size_t output_h = (images_h - kernel) / kernel + 1;
    const size_t output_w = (images_w - kernel) / kernel + 1;
    const size_t kernels_per_plane = output_h * output_w;

    ov::Tensor unfolded_tensor(ov::element::f32, {bs, new_c, kernels_per_plane});
    const float* images = images_tensor.data<float>();
    float* unfolded = unfolded_tensor.data<float>();
    for (size_t batch_idx = 0; batch_idx < bs; ++batch_idx) {
        for (size_t c_idx = 0; c_idx < images_c; ++c_idx) {
            for (size_t h_out = 0; h_out < output_h; ++h_out) {
                for (size_t w_out = 0; w_out < output_w; ++w_out) {
                    size_t h_idx = h_out * kernel;  // Calculate input height index
                    size_t w_idx = w_out * kernel;  // Calculate input width index

                    for (size_t kh = 0; kh < kernel; ++kh) {
                        for (size_t kw = 0; kw < kernel; ++kw) {
                            size_t input_idx = (batch_idx * images_c * images_h * images_w) +
                                               (c_idx * images_h * images_w) +
                                               ((h_idx + kh) * images_w) +
                                               (w_idx + kw);

                            size_t unfolded_c_idx = (c_idx * kernel * kernel) + (kh * kernel) + kw;
                            size_t unfolded_idx = (batch_idx * new_c * kernels_per_plane) +
                                                  unfolded_c_idx * kernels_per_plane +
                                                  (h_out * output_w + w_out);

                            unfolded[unfolded_idx] = images[input_idx];
                        }
                    }
                }
            }
        }
    }
    return unfolded_tensor;
}

ov::Tensor preprocess_for_encoder(const ov::Tensor& images, size_t kernel) {
    ov::Shape images_shape = images.get_shape();
    OPENVINO_ASSERT(4 == images_shape.size());
    ov::Tensor unfolded_tensor = unfold(images, kernel);
    const ov::Shape& unfolded_shape = unfolded_tensor.get_shape();  // [N, C*kernel*kernel, H*W/kernel/kernel]
    const size_t bs = unfolded_shape[0];
    const size_t d1 = unfolded_shape[1];
    const size_t d2 = unfolded_shape[2];
    const size_t channels = 3;
    const size_t new_len = d2 * kernel;

    ov::Tensor permuted_tensor{ov::element::f32, {bs, channels, kernel, new_len}};
    const float* unfolded = unfolded_tensor.data<float>();
    float* permuted = permuted_tensor.data<float>();
    for (size_t b_idx = 0; b_idx < bs; ++b_idx) {
        for (size_t c_idx = 0; c_idx < channels; ++c_idx) {
            for (size_t k1_idx = 0; k1_idx < kernel; ++k1_idx) {
                for (size_t d2_idx = 0; d2_idx < d2; ++d2_idx) {
                    for (size_t k2_idx = 0; k2_idx < kernel; ++k2_idx) {
                        size_t unfolded_idx = b_idx * d1 * d2 +
                                            (c_idx * kernel * kernel + k1_idx * kernel + k2_idx) * d2 +
                                            d2_idx;
                        size_t permuted_idx = b_idx * channels * kernel * new_len +
                                            c_idx * kernel * new_len +
                                            k1_idx * new_len +
                                            d2_idx * kernel + k2_idx;
                        permuted[permuted_idx] = unfolded[unfolded_idx];
                    }
                }
            }
        }
    }
    return permuted_tensor;
}

// torch.bucketize(fractional_coords, boundaries, right=True)
std::vector<int64_t> bucket_size_right(const std::vector<float>& fractional_coords, const std::vector<float>& boundaries) {
    std::vector<int64_t> bucket_coords(fractional_coords.size());
    std::transform(fractional_coords.begin(), fractional_coords.end(), bucket_coords.begin(), [&boundaries](float fractional_coord) {
        return std::distance(boundaries.begin(), std::upper_bound(boundaries.begin(), boundaries.end(), fractional_coord));
    });
    return bucket_coords;
}

ov::Tensor prepare_vis_position_ids(
    const ov::Tensor& pixel_values,
    const ov::Tensor& patch_attention_mask,
    const std::vector<ImageSize> tgt_sizes,
    size_t patch_size,
    size_t num_patches_per_side
) {
    size_t batch_size = pixel_values.get_shape().at(0);
    size_t max_im_h = pixel_values.get_shape().at(2), max_im_w = pixel_values.get_shape().at(3);
    size_t max_nb_patches_h = max_im_h / patch_size, max_nb_patches_w = max_im_w / patch_size;
    std::vector<float> boundaries(1.0f * num_patches_per_side - 1);
    std::generate(boundaries.begin(), boundaries.end(), [num_patches_per_side, val = 0.0f]() mutable {
        val += 1.0f / num_patches_per_side;
        return val;
    });
    size_t position_ids_batch_elem = max_nb_patches_h * max_nb_patches_w;
    ov::Tensor position_ids{ov::element::i64, {batch_size, position_ids_batch_elem}};
    // throw std::runtime_error("");
    int64_t* res_data = position_ids.data<int64_t>();
    std::fill_n(res_data, position_ids.get_size(), 0);

    for (size_t batch_idx = 0; batch_idx < batch_size; ++batch_idx) {
        size_t nb_patches_h = tgt_sizes.at(batch_idx).height;
        size_t nb_patches_w = tgt_sizes.at(batch_idx).width;

        std::vector<float> fractional_coords_h(nb_patches_h);
        std::generate(fractional_coords_h.begin(), fractional_coords_h.end(), [nb_patches_h, val = -1.0f / nb_patches_h]() mutable {
            val += 1.0f / nb_patches_h;
            return val;
        });
        std::vector<float> fractional_coords_w(nb_patches_w);
        std::generate(fractional_coords_w.begin(), fractional_coords_w.end(), [nb_patches_w, val = -1.0f / nb_patches_w]() mutable {
            val += 1.0f / nb_patches_w;
            return val;
        });

        std::vector<int64_t> bucket_coords_h = bucket_size_right(fractional_coords_h, boundaries);
        std::vector<int64_t> bucket_coords_w = bucket_size_right(fractional_coords_w, boundaries);

        std::vector<int64_t> pos_ids(bucket_coords_h.size() * bucket_coords_w.size());
        for (size_t col = 0; col < bucket_coords_h.size(); ++col) {
            for (size_t row = 0; row < bucket_coords_w.size(); ++row) {;
                pos_ids.at(col * bucket_coords_w.size() + row) = bucket_coords_h.at(col) * num_patches_per_side + bucket_coords_w.at(row);
            }
        }
        std::copy(pos_ids.begin(), pos_ids.end(), res_data + batch_idx * position_ids_batch_elem);
    }
    return position_ids;
}

EncodedImage llava_image_embed_make_with_bytes_slice(clip_ctx& ctx_clip, const ov::Tensor& img, ov::InferRequest& encoder, int max_slice_nums, int scale_resolution, size_t patch_size, bool never_split) {
    clip_image_u8 source{
        int(img.get_shape().at(3)),
        int(img.get_shape().at(2)),
        {img.data<uint8_t>(), img.data<uint8_t>() + img.get_size()}
    };
    std::vector<std::vector<clip_image_u8>> imgs = ::slice_image(source, max_slice_nums, scale_resolution, patch_size, never_split);
    std::vector<std::vector<ov::Tensor>> results;
    std::vector<std::vector<ImageSize>> sizes;

    // std::vector<clip_image_f32*> img_res_v; // format N x H x W x RGB (N x 336 x 336 x 3), so interleaved RGB - different to the python implementation which is N x 3 x 336 x 336
    std::vector<std::vector<clip_image_f32>> preprocessed{imgs.size()};
    std::transform(imgs.begin(), imgs.end(), preprocessed.begin(), [&ctx_clip](const std::vector<clip_image_u8>& row) {
        std::vector<clip_image_f32> processed_row{row.size()};
        std::transform(row.begin(), row.end(), processed_row.begin(), [&ctx_clip](const clip_image_u8& raw) {
            return clip_image_preprocess(ctx_clip, raw);
        });
        return processed_row;
    });

    const clip_image_f32& resized_preprocessed = preprocessed.at(0).at(0);
    ImageSize resized_source_size{resized_preprocessed.ny / patch_size, resized_preprocessed.nx / patch_size};
    ov::Tensor input_tensor{ov::element::f32, {1, 3, size_t(resized_preprocessed.ny), size_t(resized_preprocessed.nx)}, (void*)(resized_preprocessed.buf.data())};
    ov::Tensor pixel_values = preprocess_for_encoder(input_tensor, patch_size);
    encoder.set_tensor("pixel_values", pixel_values);
    ov::Tensor patch_attention_mask{ov::element::boolean, {pixel_values.get_shape().at(0), 1, resized_source_size.height * resized_source_size.width}};
    std::fill_n(patch_attention_mask.data<bool>(), patch_attention_mask.get_size(), true);
    encoder.set_tensor("patch_attention_mask", patch_attention_mask);
    ov::Tensor position_ids = prepare_vis_position_ids(pixel_values, patch_attention_mask, {resized_source_size}, ctx_clip.patch_size, ctx_clip.image_size / ctx_clip.patch_size);
    encoder.set_tensor("position_ids", position_ids);
    encoder.infer();
    const ov::Tensor& output_tensor = encoder.get_output_tensor();
    ov::Tensor resized_source{ov::element::f32, output_tensor.get_shape()};
    output_tensor.copy_to(resized_source);

    if (1 == preprocessed.size()) {
        return {std::move(resized_source), resized_source_size};
    }

    ImageSize raw_size{
        size_t(preprocessed.at(1).at(0).ny),
        size_t(preprocessed.at(1).at(0).nx)
    };
    ImageSize slices_size{
        raw_size.height / patch_size,
        raw_size.width / patch_size
    };
    size_t n_patches = slices_size.height * slices_size.width,
        old_hidden_size = resized_source.get_shape().at(2);
    ov::Tensor encoded_slices{ov::element::f32, {preprocessed.size() - 1, preprocessed.at(1).size(), n_patches, old_hidden_size}};
    for (size_t row = 1; row < preprocessed.size(); ++row) {
        for (size_t col = 0; col < preprocessed.at(row).size(); ++col) {
            clip_image_f32& elem = preprocessed.at(row).at(col);
            ov::Tensor pixel_values = preprocess_for_encoder(
                {ov::element::f32, {1, 3, size_t(elem.ny), size_t(elem.nx)}, elem.buf.data()},
                patch_size
            );
            encoder.set_tensor("pixel_values", pixel_values);
            ov::Tensor patch_attention_mask{ov::element::boolean, {1, 1, slices_size.height * slices_size.width}};
            std::fill_n(patch_attention_mask.data<bool>(), patch_attention_mask.get_size(), true);
            encoder.set_tensor("patch_attention_mask", patch_attention_mask);
            ov::Tensor position_ids = prepare_vis_position_ids(pixel_values, patch_attention_mask, {slices_size}, ctx_clip.patch_size, ctx_clip.image_size / ctx_clip.patch_size);
            encoder.set_tensor("position_ids", position_ids);
            const ov::Tensor& old = encoder.get_output_tensor();
            encoder.set_output_tensor({ov::element::f32, {1, n_patches, old_hidden_size}, encoded_slices.data<float>() + ((row - 1) * preprocessed.at(row).size() + col) * n_patches * old_hidden_size});
            encoder.infer();
            encoder.set_output_tensor(old);
        }
    }
    return {resized_source, resized_source_size, encoded_slices, slices_size};
<<<<<<< HEAD
=======
}

ProcessorConfig from_any_map(
    const ov::AnyMap& config_map,
    const ProcessorConfig& initial
) {
    auto iter = config_map.find("processor_config");
    ProcessorConfig extracted_config = config_map.end() != iter ?
        iter->second.as<ProcessorConfig>() : initial;
    using utils::read_anymap_param;
    read_anymap_param(config_map, "patch_size", extracted_config.patch_size);
    read_anymap_param(config_map, "scale_resolution", extracted_config.scale_resolution);
    read_anymap_param(config_map, "max_slice_nums", extracted_config.max_slice_nums);
    read_anymap_param(config_map, "norm_mean", extracted_config.norm_mean);
    read_anymap_param(config_map, "norm_std", extracted_config.norm_std);
    return extracted_config;
>>>>>>> 729b0638
}

ProcessorConfig from_any_map(
    const ov::AnyMap& config_map,
    const ProcessorConfig& initial
) {
    auto iter = config_map.find("processor_config");
    ProcessorConfig extracted_config = config_map.end() != iter ?
        iter->second.as<ProcessorConfig>() : initial;
    using utils::read_anymap_param;
    read_anymap_param(config_map, "patch_size", extracted_config.patch_size);
    read_anymap_param(config_map, "scale_resolution", extracted_config.scale_resolution);
    read_anymap_param(config_map, "max_slice_nums", extracted_config.max_slice_nums);
    read_anymap_param(config_map, "norm_mean", extracted_config.norm_mean);
    read_anymap_param(config_map, "norm_std", extracted_config.norm_std);
    return extracted_config;
}

// TODO Consider moving to clip.cpp or separate dedicated file
clip_image_f32 preprocess_clip_image_llava(const clip_image_u8& image, const ProcessorConfig& config) {
    bool do_resize = true;
    bool do_center_crop = true;

    // Resize
    clip_image_u8 resized_image;
    if (do_resize) {
        int target_size = config.size_shortest_edge;
        float scale = static_cast<float>(target_size) / std::min(image.nx, image.ny);
        int new_width = static_cast<int>(image.nx * scale);
        int new_height = static_cast<int>(image.ny * scale);
        bicubic_resize(image, resized_image, new_width, new_height);
    } else {
        resized_image = image;
    }

    // Center crop
    clip_image_u8 cropped_image;
    if (do_center_crop) {
        int crop_height = config.crop_size_height;
        int crop_width = config.crop_size_width;
        int start_x = (resized_image.nx - crop_width) / 2;
        int start_y = (resized_image.ny - crop_height) / 2;

        cropped_image.nx = crop_width;
        cropped_image.ny = crop_height;
        cropped_image.buf.resize(3 * crop_width * crop_height);

        for (int y = 0; y < crop_height; ++y) {
            for (int x = 0; x < crop_width; ++x) {
                for (int c = 0; c < 3; ++c) {
                    cropped_image.buf[(y * crop_width + x) * 3 + c] = 
                        resized_image.buf[((start_y + y) * resized_image.nx + (start_x + x)) * 3 + c];
                }
            }
        }
    } else {
        cropped_image = resized_image;
    }

    // Normalize
    clip_ctx ctx;
    std::copy(config.image_mean.begin(), config.image_mean.end(), ctx.image_mean);
    std::copy(config.image_std.begin(), config.image_std.end(), ctx.image_std);

    clip_image_f32 normalized_image = clip_image_preprocess(ctx, cropped_image);
    return normalized_image;
}

ov::Tensor get_pixel_values_llava(const ov::Tensor& image, const ProcessorConfig& config) {
    // ov::Tensor to clip_image_u8
    clip_image_u8 input_image{
        int(image.get_shape().at(3)),
        int(image.get_shape().at(2)),
        {image.data<uint8_t>(), image.data<uint8_t>() + image.get_size()}
    };

    clip_image_f32 preprocessed_image = preprocess_clip_image_llava(input_image, config);

    // Convert clip_image_f32 to ov::Tensor
    ov::Tensor result(
        ov::element::f32,
        {1, 3, size_t(preprocessed_image.ny), size_t(preprocessed_image.nx)},
        (void*)(preprocessed_image.buf.data())
    );

    return result;
}

ov::Tensor get_pixel_values_llava_next(const ov::Tensor& image, const ProcessorConfig& config) {
    // TODO Consider moving to separate function and reuse
    // ov::Tensor to clip_image_u8
    clip_image_u8 input_image{
        int(image.get_shape().at(3)),
        int(image.get_shape().at(2)),
        {image.data<uint8_t>(), image.data<uint8_t>() + image.get_size()}
    };

    std::pair<int, int> size{config.size_shortest_edge, config.size_shortest_edge};
    auto patch_size = config.crop_size_height;
    auto image_patches = get_image_patches(input_image, config.image_grid_pinpoints, size, patch_size);

    // Preprocess image patches
    std::vector<clip_image_f32> processed_patches;
    processed_patches.reserve(image_patches.size());

    for (const auto& patch : image_patches) {
        processed_patches.push_back(preprocess_clip_image_llava(patch, config));
    }

    size_t num_patches = processed_patches.size();
    size_t channels = 3;
    size_t height = processed_patches[0].ny;
    size_t width = processed_patches[0].nx;

    ov::Tensor concatenated_tensor(ov::element::f32, {num_patches, channels, height, width});
    float* tensor_data = concatenated_tensor.data<float>();

    // Fill the tensor with the preprocessed patch data
    for (size_t i = 0; i < num_patches; ++i) {
        const auto& patch = processed_patches[i];
        for (size_t c = 0; c < channels; ++c) {
            for (size_t h = 0; h < height; ++h) {
                for (size_t w = 0; w < width; ++w) {
                    size_t tensor_index = i * channels * height * width + c * height * width + h * width + w;
                    size_t patch_index = (h * width + w) * channels + c;
                    tensor_data[tensor_index] = patch.buf[patch_index];
                }
            }
        }
    }

    return concatenated_tensor;
}
}

VisionEncoder::VisionEncoder(const std::filesystem::path& model_dir, const VLMModelType model_type, const std::string& device, const ov::AnyMap device_config, ov::Core core) :
    model_type(model_type) {
        if (model_type == VLMModelType::MINICPM) {
            m_encoder = core.compile_model(model_dir / "image_encoder.xml", device, device_config).create_infer_request();
        } else if (model_type == VLMModelType::LLAVA || model_type == VLMModelType::LLAVA_NEXT) {
            // Vision embeddings model is merged with multi modal projector at model export stage by optimum-intel
            m_vision_embeddings = core.compile_model(model_dir / "openvino_vision_embeddings_model.xml", device, device_config).create_infer_request();
        }
        m_processor_config = ov::genai::utils::from_config_json_if_exists<ov::genai::ProcessorConfig>(
            model_dir, "preprocessor_config.json"
        );
}

EncodedImage VisionEncoder::encode(const ov::Tensor& image, const ProcessorConfig& config) {
    if (model_type == VLMModelType::MINICPM) {
        return encode_minicpm(image, config);
    } else if (model_type == VLMModelType::LLAVA) {
        return encode_llava(image, config);
    } else if (model_type == VLMModelType::LLAVA_NEXT) {
        return encode_llava_next(image, config);
    }
}

EncodedImage VisionEncoder::encode(const ov::Tensor& image, const ov::AnyMap& config_map) {
    return encode(image, from_any_map(
        config_map, m_processor_config
    ));
}

EncodedImage VisionEncoder::encode_minicpm(const ov::Tensor& image, const ProcessorConfig& config) {
    clip_ctx ctx_clip;
    ctx_clip.patch_size = m_processor_config.patch_size;
    ctx_clip.image_size = m_processor_config.image_size;
    std::copy(config.norm_mean.begin(), config.norm_mean.end(), ctx_clip.image_mean);
    std::copy(config.norm_std.begin(), config.norm_std.end(), ctx_clip.image_std);
    return llava_image_embed_make_with_bytes_slice(ctx_clip, image, m_encoder, config.max_slice_nums, config.scale_resolution, config.patch_size, 0 == config.max_slice_nums);
}

EncodedImage VisionEncoder::encode_llava(const ov::Tensor& image, const ProcessorConfig& config) {
    ov::Tensor pixel_values = get_pixel_values_llava(image, config);

    m_vision_embeddings.set_tensor("pixel_values", pixel_values);
    m_vision_embeddings.infer();

    ov::Tensor image_features = m_vision_embeddings.get_output_tensor();
    ImageSize resized_source_size{config.crop_size_height / config.patch_size, config.crop_size_width / config.patch_size};

    return {image_features, resized_source_size};
}

EncodedImage VisionEncoder::encode_llava_next(const ov::Tensor& image, const ProcessorConfig& config) {
    ov::Tensor pixel_values = get_pixel_values_llava_next(image, config);

    m_vision_embeddings.set_tensor("pixel_values", pixel_values);
    m_vision_embeddings.infer();

    ov::Tensor image_features = m_vision_embeddings.get_output_tensor();
    ImageSize resized_source_size{config.crop_size_height / config.patch_size, config.crop_size_width / config.patch_size};

    return {image_features, resized_source_size};
}<|MERGE_RESOLUTION|>--- conflicted
+++ resolved
@@ -345,8 +345,6 @@
         }
     }
     return {resized_source, resized_source_size, encoded_slices, slices_size};
-<<<<<<< HEAD
-=======
 }
 
 ProcessorConfig from_any_map(
@@ -363,7 +361,6 @@
     read_anymap_param(config_map, "norm_mean", extracted_config.norm_mean);
     read_anymap_param(config_map, "norm_std", extracted_config.norm_std);
     return extracted_config;
->>>>>>> 729b0638
 }
 
 ProcessorConfig from_any_map(
