--- conflicted
+++ resolved
@@ -88,24 +88,17 @@
             core.set_property(core_plugin_config);
             auto model = core.read_model(model_path / "openvino_model.xml");
             m_adapter_controller = AdapterController(model, m_generation_config.adapters, "base_model.model.model.", device);   // TODO: Make the prefix name configurable
-<<<<<<< HEAD
+            utils::slice_matmul_statefull_model(model);
             compile_plugin_config.insert(meta_plugin_config.begin(), meta_plugin_config.end());
-=======
-            utils::slice_matmul_statefull_model(model);
->>>>>>> 84cb99b4
             m_model_runner = core.compile_model(model, device, compile_plugin_config).create_infer_request();
             m_adapter_controller->apply(m_model_runner, m_generation_config.adapters);
         } else {
             auto [core_plugin_config, compile_plugin_config] = ov::genai::utils::split_core_complile_config(plugin_config);
             core.set_property(core_plugin_config);
-<<<<<<< HEAD
-            compile_plugin_config.insert(meta_plugin_config.begin(), meta_plugin_config.end());
-            m_model_runner = core.compile_model(model_path / "openvino_model.xml", device, compile_plugin_config).create_infer_request();
-=======
             auto model = core.read_model(model_path / "openvino_model.xml");
             utils::slice_matmul_statefull_model(model);
+            compile_plugin_config.insert(meta_plugin_config.begin(), meta_plugin_config.end());
             m_model_runner = core.compile_model(model, device, compile_plugin_config).create_infer_request();
->>>>>>> 84cb99b4
         }
 
         // If eos_token_id was not provided, take value
