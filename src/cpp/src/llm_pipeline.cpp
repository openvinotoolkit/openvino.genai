--- conflicted
+++ resolved
@@ -81,13 +81,9 @@
             auto [core_plugin_config, compile_plugin_config] = ov::genai::utils::split_core_complile_config(*filtered_plugin_config);
             core.set_property(core_plugin_config);
             auto model = core.read_model(model_path / "openvino_model.xml");
-<<<<<<< HEAD
             m_generation_config.adapters.set_tensor_name_prefix("base_model.model.model.");
             m_adapter_controller = AdapterController(model, m_generation_config.adapters, device);   // TODO: Make the prefix name configurable
-=======
-            m_adapter_controller = AdapterController(model, m_generation_config.adapters, "base_model.model.model.", device);   // TODO: Make the prefix name configurable
             utils::slice_matmul_statefull_model(model);
->>>>>>> d3bfaa5e
             m_model_runner = core.compile_model(model, device, compile_plugin_config).create_infer_request();
             m_adapter_controller->apply(m_model_runner, m_generation_config.adapters);
         } else {
@@ -138,7 +134,7 @@
                 constexpr bool add_generation_prompt = true;
                 auto new_templated_chat_history  = m_tokenizer.apply_chat_template(m_history, add_generation_prompt);
                 // Do not add special tokens in chat scenario to be aligned with HF.
-                bool add_special_tokens = false;  
+                bool add_special_tokens = false;
                 auto new_chat_tokens = m_tokenizer.encode(new_templated_chat_history, ov::genai::add_special_tokens(add_special_tokens));
                 if (m_is_cache_empty) {
                     encoded_input = new_chat_tokens;
