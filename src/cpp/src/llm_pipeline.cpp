// Copyright (C) 2023-2024 Intel Corporation
// SPDX-License-Identifier: Apache-2.0

#include <filesystem>
#include <fstream>
#include <variant>
#include <algorithm>
#include <nlohmann/json.hpp>
#include <openvino/openvino.hpp>
#include "openvino/genai/continuous_batching_pipeline.hpp"
#include "openvino/genai/generation_config.hpp"
#include "openvino/genai/llm_pipeline.hpp"
#include "openvino/genai/perf_metrics.hpp"
#include "llm_pipeline_base.hpp"
#include "llm_pipeline_static.hpp"
#include "utils.hpp"
#include "text_callback_streamer.hpp"
#include "openvino/genai/lora_adapter.hpp"
#include "lora_helper.hpp"
#include "speculative_decoding/speculative_decoding_impl.hpp"
#include "sampler.hpp"
#include "lm_encoding.hpp"

namespace ov {
namespace genai {

std::pair<EncodedResults, int32_t> beam_search(
    ov::InferRequest& lm,
    ov::Tensor prompts,
    ov::Tensor attention_mask,
    GenerationConfig config,
    std::optional<ov::Tensor> position_ids,
    std::optional<int32_t> selected_beam_idx
);

class StatefulLLMPipeline final : public LLMPipelineImplBase {
public:
    ov::InferRequest m_model_runner;

    bool is_chat_conversation = false;
    bool m_is_cache_empty = true;
    std::optional<int32_t> m_selected_beam = std::nullopt;
    ChatHistory m_history;
    std::string m_templated_chat_history = {};
    TokenizedInputs m_tokenized_chat_history;

    StatefulLLMPipeline(
        const ov::InferRequest& request,
        const ov::genai::Tokenizer& tokenizer,
        OptionalGenerationConfig generation_config=std::nullopt
    ) : LLMPipelineImplBase(tokenizer),
       m_model_runner(request) {
       GenerationConfig default_config;
       m_generation_config = (generation_config.has_value()) ? *generation_config : default_config;
    }

    StatefulLLMPipeline(
        const std::filesystem::path& models_path,
        const ov::genai::Tokenizer& tokenizer,
        const std::string& device,
        const ov::AnyMap& plugin_config
    ) : StatefulLLMPipeline{
            ov::genai::utils::read_model_with_config(models_path, plugin_config),
            tokenizer, 
            device, 
            plugin_config, 
            utils::from_config_json_if_exists(models_path)
        } {}

    StatefulLLMPipeline(
        const std::shared_ptr<ov::Model>& model,
        const ov::genai::Tokenizer& tokenizer,
        const std::string& device,
        const ov::AnyMap& config,
        const ov::genai::GenerationConfig& generation_config
    ) : LLMPipelineImplBase(tokenizer, generation_config) {
        ov::Core core;
<<<<<<< HEAD
        ov::CompiledModel compiled_model;
=======
        auto [core_plugin_config, plugin_config] = ov::genai::utils::split_core_compile_config(config);
        utils::slice_matmul_statefull_model(model);

>>>>>>> 67f2d26f
        if (auto filtered_plugin_config = extract_adapters_from_properties(plugin_config, &m_generation_config.adapters)) {
            m_generation_config.adapters->set_tensor_name_prefix("base_model.model.model.");
            m_adapter_controller = AdapterController(model, *m_generation_config.adapters, device);   // TODO: Make the prefix name configurable
<<<<<<< HEAD
            utils::slice_matmul_statefull_model(model);
            compiled_model = core.compile_model(model, device, compile_plugin_config);
            m_model_runner = compiled_model.create_infer_request();
        } else {
            auto [core_plugin_config, compile_plugin_config] = ov::genai::utils::split_core_compile_config(plugin_config);
            core.set_property(core_plugin_config);
            auto model = core.read_model(models_path / "openvino_model.xml");
            utils::slice_matmul_statefull_model(model);
            compiled_model = core.compile_model(model, device, compile_plugin_config);
            m_model_runner = compiled_model.create_infer_request();
=======
            m_model_runner = core.compile_model(model, device, *filtered_plugin_config).create_infer_request();
        } else {
            m_model_runner = core.compile_model(model, device, plugin_config).create_infer_request();
>>>>>>> 67f2d26f
        }
        ov::genai::utils::print_compiled_model_properties(compiled_model);

        // If eos_token_id was not provided, take value
        if (m_generation_config.eos_token_id == -1)
            m_generation_config.set_eos_token_id(m_tokenizer.get_eos_token_id());
    }

    StatefulLLMPipeline(
        const std::filesystem::path& models_path,
        const std::string& device,
        const ov::AnyMap& plugin_config
    ) : StatefulLLMPipeline{models_path, Tokenizer(models_path), device, plugin_config} {}

    DecodedResults generate(
        StringInputs inputs,
        OptionalGenerationConfig generation_config,
        StreamerVariant streamer
    ) override {
        auto start_time = std::chrono::steady_clock::now();
        GenerationConfig config = (generation_config.has_value()) ? *generation_config : m_generation_config;
        TokenizedInputs encoded_input;

        if (auto input_vector = std::get_if<std::vector<std::string>>(&inputs)) {
            OPENVINO_ASSERT(!is_chat_conversation, "Can't chat with multiple prompts");
            encoded_input = m_tokenizer.encode(*input_vector);
        } else if (auto input_prompt = std::get_if<std::string>(&inputs)) {
            std::string& prompt = *input_prompt;

            if (is_chat_conversation) {
                // KV cache in model already contains prompts and answers from previous iterations.
                // So only new prompt wrapped into chat template to be sent into model. Tokenizer always returns
                // token_ids = {<bos token>, ...<valuable tokens>}. So if tokenizer applies only to the new prompt,
                // <bos token> will be inserted on every iteration.
                // So actual pipeline calculates input_ids for whole chat history + for whole chat history without the new prompt
                // and takes only the difference between them.
                // The chat history cannot be saved as already encoded tokens because generate call doesn't return <eos> token, but
                // KV cache contains it. So we have to add it manually or get it by tokenization all chat history.

                m_history.push_back({{"role", "user"}, {"content", prompt}});
                constexpr bool add_generation_prompt = true;
                auto new_templated_chat_history  = m_tokenizer.apply_chat_template(m_history, add_generation_prompt);
                // Do not add special tokens in chat scenario to be aligned with HF.
                auto new_chat_tokens = m_tokenizer.encode(new_templated_chat_history, ov::genai::add_special_tokens(false));
                if (m_is_cache_empty) {
                    encoded_input = new_chat_tokens;
                } else {
                    auto prev_chat_tokens = m_tokenizer.encode(m_templated_chat_history, ov::genai::add_special_tokens(false));
                    encoded_input = utils::subtract_chat_tokenized_inputs(new_chat_tokens, prev_chat_tokens);
                }
                m_templated_chat_history = new_templated_chat_history;
                m_tokenized_chat_history = new_chat_tokens;
                // TODO: Forbid LoRA config change if we are in the chat mode, because it requires regenerating the history with LoRA applied
            } else {
                encoded_input = m_tokenizer.encode(prompt);
            }
        }
        auto encode_stop_time =  std::chrono::steady_clock::now();
        auto encoded_results = generate(encoded_input, config, streamer);

        auto decode_start_time =  std::chrono::steady_clock::now();
        DecodedResults decoded_results = {m_tokenizer.decode(encoded_results.tokens), encoded_results.scores};
        auto decode_stop_time =  std::chrono::steady_clock::now();

        if (is_chat_conversation) {
            // Tail of chat template is missing in KV cache.
            // Find the tail to concatenate it with the next input prompt.
            auto answer = decoded_results.texts[0];
            m_templated_chat_history.append(answer);
            m_history.push_back({{"role", "assistant"}, {"content", answer}});
        }

        // generate_durations
        decoded_results.perf_metrics = encoded_results.perf_metrics;

        auto& raw_counters = decoded_results.perf_metrics.raw_metrics;
        auto stop_time = std::chrono::steady_clock::now();
        raw_counters.generate_durations = std::vector<MicroSeconds>();
        raw_counters.generate_durations.emplace_back(PerfMetrics::get_microsec(stop_time - start_time));
        raw_counters.tokenization_durations.emplace_back(PerfMetrics::get_microsec(encode_stop_time - start_time));
        raw_counters.detokenization_durations.emplace_back(PerfMetrics::get_microsec(decode_stop_time - decode_start_time));

        // Added tokenization/detokenization times, and updated generate duration, need to reevaluate statistics.
        decoded_results.perf_metrics.m_evaluated = false;
        decoded_results.perf_metrics.evaluate_statistics(start_time);
        return decoded_results;
    }

    void reset_kv_state() {
        if(m_adapter_controller) {
            for(auto& state: m_model_runner.query_state()) {
                if(!m_adapter_controller->has_state_name(state.get_name())) {
                    state.reset();
                }
            }
        } else {
            m_model_runner.reset_state();
        }
    }

    EncodedResults generate(
        const EncodedInputs& inputs,
        OptionalGenerationConfig generation_config,
        StreamerVariant streamer
    ) override {
        auto start_time = std::chrono::steady_clock::now();
        ov::Tensor input_ids;
        ov::Tensor attention_mask;
        if (auto data = std::get_if<ov::Tensor>(&inputs)) {
            input_ids = *data;
            attention_mask = ov::genai::utils::init_attention_mask(input_ids);
        } else if (auto data = std::get_if<TokenizedInputs>(&inputs)) {
            input_ids = data->input_ids;
            attention_mask = data->attention_mask;
        }

        GenerationConfig config = (generation_config.has_value()) ? *generation_config : m_generation_config;

        // If eos_token_id was not provided, take value from default m_generation_config
        if (config.eos_token_id == -1)
            config.set_eos_token_id(m_generation_config.eos_token_id);
        config.validate();

        // Stateful pipeline does not provide logprobs for prompt tokens
        OPENVINO_ASSERT(config.echo == false, "Echo is not supported in the stateful pipeline");

        std::shared_ptr<StreamerBase> streamer_ptr;
        if (auto streamer_obj = std::get_if<std::monostate>(&streamer)) {
            streamer_ptr = nullptr;
        } else if (auto streamer_obj = std::get_if<std::shared_ptr<StreamerBase>>(&streamer)) {
            streamer_ptr = *streamer_obj;
        } else if (auto callback = std::get_if<std::function<bool(std::string)>>(&streamer)) {
            streamer_ptr = std::make_shared<TextCallbackStreamer>(m_tokenizer, *callback);
        }

        auto batch_size = input_ids.get_shape().at(0);
        if ((batch_size != 1 || !(config.is_greedy_decoding() || config.is_multinomial())) && streamer_ptr) {
            OPENVINO_THROW("Currently streaming is possible only with batch size=1 and "
                            "only for greedy or multinomial decoding");
        }

        auto num_inputs = m_model_runner.get_compiled_model().inputs().size();
        OPENVINO_ASSERT(num_inputs == 4 || num_inputs == 3, "Model should have 3 or 4 inputs: "
                        "either (input_ids, attention_mask, beam_idx) or "
                        "(input_ids, attention_mask, position_ids, beam_idx) "
                        "but you have '" + std::to_string(num_inputs) + "' inputs");


        size_t kv_cache_len = 0;
        ov::Tensor concatenated_attention_mask;
        if (is_chat_conversation && !m_is_cache_empty) {
            OPENVINO_ASSERT(batch_size == 1, "continuation of generation is possible only for batch 1");
            // If history is saved in KV cache, concatenate new attention_mask with the already existing.
            // Between subsequent runs attention_mask should not be modified.
            auto atten_mask_history = m_model_runner.get_tensor("attention_mask");
            auto prompt_len = attention_mask.get_shape()[1];
            kv_cache_len = atten_mask_history.get_shape()[1];

            ov::Tensor new_atten_mask = ov::Tensor{ov::element::i64, {batch_size, kv_cache_len + prompt_len}};
            auto start_atten_hst = atten_mask_history.data<int64_t>() + kv_cache_len * (*m_selected_beam);
            std::copy(start_atten_hst, start_atten_hst + kv_cache_len,
                    new_atten_mask.data<int64_t>());
            std::copy(attention_mask.data<int64_t>(), attention_mask.data<int64_t>() + prompt_len,
                    new_atten_mask.data<int64_t>() + kv_cache_len);
            concatenated_attention_mask = new_atten_mask;
        } else {
            concatenated_attention_mask = attention_mask;
        }

        bool position_ids_available = (num_inputs == 4);
        std::optional<ov::Tensor> position_ids = std::nullopt;
        if (position_ids_available) {
            position_ids = ov::Tensor{ov::element::i64, input_ids.get_shape()};
            utils::initialize_position_ids(*position_ids, attention_mask, kv_cache_len);
        }

        if(m_adapter_controller) {
            m_adapter_controller->apply(m_model_runner, config.adapters);
        }

        ov::genai::EncodedResults result;
        if (config.is_beam_search() && is_chat_conversation) {
            std::tie(result, m_selected_beam) = beam_search(m_model_runner, input_ids, concatenated_attention_mask,
                                                            config, position_ids, m_selected_beam);
        } else {
            std::vector<SequenceGroup::Ptr> requests;
            size_t block_size = 1;
            bool enable_prefix_caching = false;

            for (size_t request_id = 0; request_id < batch_size; request_id++) {
                SequenceGroup::Ptr sequence_group;
                if (is_chat_conversation && !m_is_cache_empty) {
                    sequence_group = std::make_shared<SequenceGroup>(request_id, m_tokenized_chat_history.input_ids, config, block_size, enable_prefix_caching);
                } else {
                    size_t seq_len = input_ids.get_shape().at(1);
                    size_t batch_offset = request_id * seq_len;
                    const int64_t* prompt_start = input_ids.data<const int64_t>() + batch_offset;
                    std::vector<int64_t> tokenized_prompt(prompt_start, prompt_start + seq_len);

                    sequence_group = std::make_shared<SequenceGroup>(request_id, tokenized_prompt, config, block_size, enable_prefix_caching);
                }

                sequence_group->set_sequence_group_ptr(sequence_group);
                requests.push_back(sequence_group);
            }

            Sampler sampler = Sampler(m_tokenizer);
            std::tie(result, m_selected_beam) = ov::genai::get_lm_encoded_results(m_model_runner, input_ids, concatenated_attention_mask, streamer_ptr,
                                                                                  sampler, requests, position_ids, std::nullopt, m_selected_beam);
        }

        if (!is_chat_conversation) {
            reset_kv_state();
            m_selected_beam = std::nullopt;
        } else {
            m_is_cache_empty = false;
        }
        auto stop_time = std::chrono::steady_clock::now();

        // If is called without tokenization then that stat will not be reported.
        auto& metrics = result.perf_metrics;
        metrics.num_input_tokens = batch_size * input_ids.get_shape().at(1);
        metrics.load_time = this->m_load_time_ms;
        metrics.raw_metrics.generate_durations.emplace_back(PerfMetrics::get_microsec(stop_time - start_time));
        metrics.evaluate_statistics(start_time);
        return result;
    }

    void start_chat(const std::string& system_message) override {
        is_chat_conversation = true;
        m_selected_beam  = std::nullopt;
        if (!m_is_cache_empty) {
            reset_kv_state();
            m_is_cache_empty = true;
            m_history = {};
            m_templated_chat_history = "";
        }
        if (system_message.empty())
            return;

        m_history.push_back({{"role", "system"}, {"content", system_message}});
        constexpr bool add_generation_prompt = false;

        m_templated_chat_history = m_tokenizer.apply_chat_template(m_history, add_generation_prompt);
    }

    void finish_chat() override {
        is_chat_conversation = false;
        m_selected_beam = std::nullopt;
        if (!m_is_cache_empty) {
            reset_kv_state();
            m_is_cache_empty = true;
            m_history.clear();
            m_templated_chat_history.clear();
        }
    }
};

DecodedResults LLMPipeline::generate(
        StringInputs inputs,
        OptionalGenerationConfig generation_config,
        StreamerVariant streamer
) {
    return m_pimpl->generate(inputs, generation_config, streamer);
}

DecodedResults LLMPipeline::generate(StringInputs text, const ov::AnyMap& config_map) {
    auto config_arg = utils::get_config_from_map(config_map);
    GenerationConfig config = (config_arg.has_value()) ? *config_arg : get_generation_config();
    config.update_generation_config(config_map);

    return m_pimpl->generate(text, config, utils::get_streamer_from_map(config_map));
}

EncodedResults LLMPipeline::generate(
    const EncodedInputs& inputs,
    OptionalGenerationConfig generation_config,
    StreamerVariant streamer
) {
    return m_pimpl->generate(inputs, generation_config, streamer);
}

EncodedResults LLMPipeline::generate(const EncodedInputs& inputs, const ov::AnyMap& config_map) {
    auto config_arg = utils::get_config_from_map(config_map);
    GenerationConfig config = (config_arg.has_value()) ? *config_arg : get_generation_config();
    config.update_generation_config(config_map);

    return m_pimpl->generate(inputs, config, utils::get_streamer_from_map(config_map));
}

std::pair<std::string, Any> streamer(StreamerVariant func) {
    if (auto streamer_obj = std::get_if<std::shared_ptr<StreamerBase>>(&func)) {
        return {utils::STREAMER_ARG_NAME, Any::make<std::shared_ptr<StreamerBase>>(*streamer_obj)};
    } else  {
        auto callback = std::get<std::function<bool(std::string)>>(func);
        return {utils::STREAMER_ARG_NAME, Any::make<std::function<bool(std::string)>>(callback)};
    }
}

std::pair<std::string, Any> generation_config(const GenerationConfig& config) {
    return {utils::CONFIG_ARG_NAME, Any::make<GenerationConfig>(config)};
}

std::pair<std::string, Any> draft_model(
    const std::filesystem::path& models_path,
    const std::string& device,
    const ov::AnyMap& properties) {
    auto [plugin_config, scheduler_config] = utils::split_scheduler_config(properties);
    
    std::filesystem::path openvino_model_name = "openvino_model.xml";
    auto model = utils::singleton_core().read_model((models_path / openvino_model_name).string());
    auto generation_config = utils::from_config_json_if_exists(models_path);
    auto tokenizer = ov::genai::Tokenizer(models_path);
    return { utils::DRAFT_MODEL_ARG_NAME, Any::make<ModelDesc>(model, tokenizer, device, plugin_config, scheduler_config, generation_config) };
}

std::pair<std::string, Any> draft_model(
    std::string& model_str,
    ov::Tensor& weights_tensor,
    const ov::genai::Tokenizer& tokenizer,
    const std::string& device,
    const ov::AnyMap& properties,
    const ov::genai::GenerationConfig& generation_config) {
    auto [plugin_config, scheduler_config] = utils::split_scheduler_config(properties);

    auto model = utils::singleton_core().read_model(model_str, weights_tensor);
    return { utils::DRAFT_MODEL_ARG_NAME, Any::make<ModelDesc>(model, tokenizer, device, plugin_config, scheduler_config, generation_config) };
}

}  // namespace genai
}  // namespace ov

namespace {
using namespace ov::genai;

template<class... Ts> struct overloaded : Ts... {using Ts::operator()...;};
template<class... Ts> overloaded(Ts...) -> overloaded<Ts...>;

Tokenizer dont_construct() {
    OPENVINO_THROW("Continuous Batching backend can't be constructed"
        "from ireq because the model must be transformed");
}

class ContinuousBatchingAdapter final : public LLMPipelineImplBase {
public:
    ContinuousBatchingPipeline m_impl;

    ContinuousBatchingAdapter(
        const ov::InferRequest& request,
        const Tokenizer& tokenizer,
        OptionalGenerationConfig generation_config
    ): LLMPipelineImplBase{dont_construct()}, m_impl{{}, {}, {}} {}

    ContinuousBatchingAdapter(
        const std::filesystem::path& models_path,
        const Tokenizer& tokenizer,
        const SchedulerConfig& scheduler_config,
        const std::string& device,
        const ov::AnyMap& plugin_config
    ): LLMPipelineImplBase{tokenizer}, m_impl{
        models_path.string(),
        tokenizer,
        scheduler_config,
        device,
        plugin_config} {
        m_generation_config = m_impl.get_config();
    }

    ContinuousBatchingAdapter(
        const std::string& model_str,
        const ov::Tensor& weights_tensor,
        const Tokenizer& tokenizer,
        const SchedulerConfig& scheduler_config,
        const std::string& device,
        const ov::AnyMap& plugin_config,
        const ov::genai::GenerationConfig& generation_config
    ): LLMPipelineImplBase{tokenizer}, m_impl{
        model_str, 
        weights_tensor,
        tokenizer,
        scheduler_config,
        device,
        plugin_config,
        generation_config} {}

    ContinuousBatchingAdapter(
        const std::filesystem::path& models_path,
        const SchedulerConfig& scheduler_config,
        const std::string& device,
        const ov::AnyMap& plugin_config
    ): LLMPipelineImplBase{Tokenizer(models_path.string())}, m_impl{
        models_path.string(),
        m_tokenizer,
        scheduler_config,
        device,
        plugin_config} {
        m_generation_config = m_impl.get_config();
    }

    DecodedResults generate(
        StringInputs inputs,
        OptionalGenerationConfig generation_config,
        StreamerVariant streamer
    ) override {
        std::vector<std::string> prompts = std::visit(overloaded{
            [](const std::string& prompt) {
                return std::vector{prompt};
            },
            [](std::vector<std::string>& prompts) {
                return prompts;
            }
        }, inputs);
        const GenerationConfig& config = generation_config.has_value() ? *generation_config : m_generation_config;
        // -1 == config.eos_token_id and config.validate() are handled in m_impl.
        std::vector<GenerationResult> generated = m_impl.generate(
            prompts,
            std::vector<GenerationConfig>{prompts.size(), config},
            streamer
        );
        std::vector<std::string> plain_replies;
        std::vector<float> plain_scores;
        for (GenerationResult& res : generated) {
            if (GenerationStatus::FINISHED != res.m_status) {
                OPENVINO_THROW("Got unfinished GenerationStatus");
            }
            std::move(res.m_generation_ids.begin(), res.m_generation_ids.end(), std::back_inserter(plain_replies));
            std::move(res.m_scores.begin(), res.m_scores.end(), std::back_inserter(plain_scores));
        }
        return {std::move(plain_replies), std::move(plain_scores)};
    }

    EncodedResults generate(
        const EncodedInputs& inputs,
        OptionalGenerationConfig generation_config,
        StreamerVariant streamer
    ) override {
        std::vector<ov::Tensor> input_ids = std::visit(overloaded{
            [](const ov::Tensor& inp) {
                size_t batch_size = inp.get_shape().at(0);
                if (1 == batch_size) {
                    return std::vector{inp};
                }
                std::vector<ov::Tensor> input_ids;
                input_ids.reserve(batch_size);
                size_t max_len = inp.get_shape().at(1);
                const int64_t* const source = inp.data<const int64_t>();
                for (size_t batch_id = 0; batch_id < batch_size; ++batch_id) {
                    input_ids.emplace_back(ov::element::i64, ov::Shape(1, max_len));
                    int64_t* destination = input_ids.back().data<int64_t>();
                    std::copy_n(source + batch_id * max_len, max_len, destination);
                }
                return input_ids;
            },
            [](const TokenizedInputs& inp) {
                size_t batch_size = inp.input_ids.get_shape().at(0);
                std::vector<ov::Tensor> input_ids;
                input_ids.reserve(batch_size);
                size_t max_len = inp.input_ids.get_shape().at(1);
                const int64_t* const source = inp.input_ids.data<const int64_t>();
                const int64_t* const attention_mask = inp.attention_mask.data<const int64_t>();
                for (size_t batch_id = 0; batch_id < batch_size; ++batch_id) {
                    input_ids.emplace_back(ov::element::i64, ov::Shape(1, max_len));
                    int64_t* destination = input_ids.back().data<int64_t>();
                    size_t copy_count = 0;
                    for (size_t idx = 0; idx < max_len; ++idx) {
                        if (1 == attention_mask[batch_id * max_len + idx]) {
                            destination[copy_count++] = source[batch_id * max_len + idx];
                        }
                    }
                    input_ids.back().set_shape({1, copy_count});
                }
                return input_ids;
            }
        }, inputs);
        const GenerationConfig& config = generation_config.has_value() ? *generation_config : m_generation_config;
        // -1 == config.eos_token_id and config.validate() are handled in m_impl.
        std::vector<EncodedGenerationResult> generated = m_impl.generate(input_ids, std::vector<GenerationConfig>{input_ids.size(), config}, streamer);
        std::vector<std::vector<int64_t>> plain_tokens;
        std::vector<float> plain_scores;
        for (EncodedGenerationResult& res : generated) {
            if (GenerationStatus::FINISHED != res.m_status) {
                OPENVINO_THROW("Got unfinished GenerationStatus");
            }
            std::move(res.m_generation_ids.begin(), res.m_generation_ids.end(), std::back_inserter(plain_tokens));
            std::move(res.m_scores.begin(), res.m_scores.end(), std::back_inserter(plain_scores));
        }
        return {std::move(plain_tokens), std::move(plain_scores)};
    }

    void start_chat(const std::string& system_message) override {
        m_impl.start_chat();
    };

    void finish_chat() override {
        m_impl.finish_chat();
    };
};

/* 
* NPU reads some properties from the config file, but when LLMPipeline is initialized
* from the model_str and weights_tensor, there are not files. 
* In the later case ModelDesc is stored in properties.
* This function pops ModelDescr from the the properties and returns a pair of updated properties and ModelDescr.
*/
std::pair<ov::AnyMap, ov::genai::ModelConfigDesc> split_model_descr(const ov::AnyMap& properties) {
    ov::AnyMap main_properties = properties;
    ov::genai::ModelConfigDesc model_descr;

    auto pop_property = [](ov::AnyMap& orig_propertis, const std::string& key, auto& value) {
        if (orig_propertis.find(key) != orig_propertis.end()) {
            value = orig_propertis.at(key).as<std::decay_t<decltype(value)>>();
            orig_propertis.erase(key);
        }
    };
    pop_property(main_properties, "name_or_path", model_descr.name_or_path);
    pop_property(main_properties, "type", model_descr.type);
    pop_property(main_properties, "num_key_value_heads", model_descr.num_key_value_heads);
    
    return {main_properties, model_descr};
}
}

ov::genai::LLMPipeline::LLMPipeline(
    const ov::InferRequest& request,
    const ov::genai::Tokenizer& tokenizer,
    OptionalGenerationConfig generation_config
) {
    auto start_time = std::chrono::steady_clock::now();
    m_pimpl = std::make_unique<StatefulLLMPipeline>(request, tokenizer, generation_config);
    auto stop_time = std::chrono::steady_clock::now();
    m_pimpl->m_load_time_ms = std::chrono::duration_cast<std::chrono::milliseconds>(stop_time - start_time).count();
}

ov::genai::LLMPipeline::LLMPipeline(
    const std::filesystem::path& models_path,
    const ov::genai::Tokenizer& tokenizer,
    const std::string& device,
    const ov::AnyMap& properties
){
    auto start_time = std::chrono::steady_clock::now();
    if (properties.find(ov::genai::scheduler_config.name()) != properties.end()) {
        auto [plugin_config, scheduler_config] = utils::split_scheduler_config(properties);
        m_pimpl = std::make_unique<ContinuousBatchingAdapter>(models_path, tokenizer, scheduler_config, device, plugin_config);
    } else if (device == "NPU") {
        m_pimpl = std::make_unique<StaticLLMPipeline>(models_path, tokenizer, device, properties);
    } else {
        m_pimpl = std::make_unique<StatefulLLMPipeline>(models_path, tokenizer, device, properties);
    }
    auto stop_time = std::chrono::steady_clock::now();
    m_pimpl->m_load_time_ms = std::chrono::duration_cast<std::chrono::milliseconds>(stop_time - start_time).count();
}

ov::genai::LLMPipeline::LLMPipeline(
    const std::filesystem::path& models_path,
    const std::string& device,
    const ov::AnyMap& config
){
    auto start_time = std::chrono::steady_clock::now();

    if (config.find(ov::genai::scheduler_config.name()) != config.end()) {
        auto [plugin_config, scheduler_config] = utils::split_scheduler_config(config);
        m_pimpl = std::make_unique<ContinuousBatchingAdapter>(models_path, scheduler_config, device, plugin_config);
    } else if (device == "NPU") {
        m_pimpl = std::make_unique<StaticLLMPipeline>(models_path, device, config);
    } else {
        m_pimpl = std::make_unique<StatefulLLMPipeline>(models_path, device, config);
    }
    auto stop_time = std::chrono::steady_clock::now();
    m_pimpl->m_load_time_ms = std::chrono::duration_cast<std::chrono::milliseconds>(stop_time - start_time).count();
}

ov::genai::LLMPipeline::LLMPipeline(
    const std::string& model_str,
    const ov::Tensor& weights_tensor,
    const ov::genai::Tokenizer& tokenizer,
    const std::string& device,
    const ov::AnyMap& config,
    const ov::genai::GenerationConfig& generation_config
){
    auto [core_properties, plugin_config] = ov::genai::utils::split_core_compile_config(config);

    auto start_time = std::chrono::steady_clock::now();
    if (plugin_config.find(ov::genai::scheduler_config.name()) != plugin_config.end()) {
        auto [plugin_config_, scheduler_config] = utils::split_scheduler_config(plugin_config);
        m_pimpl = std::make_unique<ContinuousBatchingAdapter>(model_str, weights_tensor,
                                                              tokenizer, scheduler_config, device, plugin_config_, generation_config);
    } else if (device == "NPU") {
        // TODO: CVS-158771 Currently, it's a workaround. Probably there is a better solution.
        // NPU reads some properties from the config file, but when LLMPipeline is initialized 
        // from the model_str and weights_tensor, there is no files. 
        // Therefore, we need to pass these properties manually.
        // This is necessary only for NPU, for other plugins can be ommited.
        // Example of usage:
        // ov::AnyMap model_descr_properties = {{"name_or_path", "meta-llama/Llama-2-7b-chat-hf"}, 
        //                                      {"type", "llama"}, 
        //                                      {"num_key_value_heads", 32}};
        // ov::genai::LLMPipeline pipe(model_str,..., model_descr_properties);
        // This will convert from AnyMap to ModelDesc.
        auto [properties, model_descr] = split_model_descr(plugin_config);

        m_pimpl = std::make_unique<StaticLLMPipeline>(
            utils::singleton_core().read_model(model_str, weights_tensor), 
            model_descr,
            tokenizer,
            device,
            properties,
            generation_config
        );
    } else {
        m_pimpl = std::make_unique<StatefulLLMPipeline>(
            utils::singleton_core().read_model(model_str, weights_tensor), 
            tokenizer,
            device,
            plugin_config,
            generation_config);
    }
    auto stop_time = std::chrono::steady_clock::now();
    m_pimpl->m_load_time_ms = std::chrono::duration_cast<std::chrono::milliseconds>(stop_time - start_time).count();
}

ov::genai::GenerationConfig ov::genai::LLMPipeline::get_generation_config() const {
    return m_pimpl->m_generation_config;
}

ov::genai::Tokenizer ov::genai::LLMPipeline::get_tokenizer() {
    return m_pimpl->m_tokenizer;
}

void ov::genai::LLMPipeline::start_chat(const std::string& system_message) {
    m_pimpl->start_chat(system_message);
}

void ov::genai::LLMPipeline::finish_chat() {
    m_pimpl->finish_chat();
}

void ov::genai::LLMPipeline::set_generation_config(const GenerationConfig& config) {
    int64_t default_eos_token_id = m_pimpl->m_generation_config.eos_token_id;
    m_pimpl->m_generation_config = config;
    // if eos_token_id was not provided in config forward from default config
    if (config.eos_token_id == -1)
        m_pimpl->m_generation_config.set_eos_token_id(default_eos_token_id);

    m_pimpl->m_generation_config.validate();
}

ov::genai::LLMPipeline::~LLMPipeline() = default;<|MERGE_RESOLUTION|>--- conflicted
+++ resolved
@@ -75,32 +75,18 @@
         const ov::genai::GenerationConfig& generation_config
     ) : LLMPipelineImplBase(tokenizer, generation_config) {
         ov::Core core;
-<<<<<<< HEAD
         ov::CompiledModel compiled_model;
-=======
         auto [core_plugin_config, plugin_config] = ov::genai::utils::split_core_compile_config(config);
         utils::slice_matmul_statefull_model(model);
 
->>>>>>> 67f2d26f
         if (auto filtered_plugin_config = extract_adapters_from_properties(plugin_config, &m_generation_config.adapters)) {
             m_generation_config.adapters->set_tensor_name_prefix("base_model.model.model.");
             m_adapter_controller = AdapterController(model, *m_generation_config.adapters, device);   // TODO: Make the prefix name configurable
-<<<<<<< HEAD
-            utils::slice_matmul_statefull_model(model);
-            compiled_model = core.compile_model(model, device, compile_plugin_config);
+            compiled_model = core.compile_model(model, device, *filtered_plugin_config);
             m_model_runner = compiled_model.create_infer_request();
         } else {
-            auto [core_plugin_config, compile_plugin_config] = ov::genai::utils::split_core_compile_config(plugin_config);
-            core.set_property(core_plugin_config);
-            auto model = core.read_model(models_path / "openvino_model.xml");
-            utils::slice_matmul_statefull_model(model);
-            compiled_model = core.compile_model(model, device, compile_plugin_config);
+            compiled_model = core.compile_model(model, device, plugin_config);
             m_model_runner = compiled_model.create_infer_request();
-=======
-            m_model_runner = core.compile_model(model, device, *filtered_plugin_config).create_infer_request();
-        } else {
-            m_model_runner = core.compile_model(model, device, plugin_config).create_infer_request();
->>>>>>> 67f2d26f
         }
         ov::genai::utils::print_compiled_model_properties(compiled_model);
 
