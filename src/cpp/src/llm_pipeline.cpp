--- conflicted
+++ resolved
@@ -72,10 +72,6 @@
         const ov::AnyMap& config,
         const ov::genai::GenerationConfig& generation_config
     ) : LLMPipelineImplBase(tokenizer, generation_config), m_sampler(m_tokenizer) {
-<<<<<<< HEAD
-=======
-        ov::Core core = utils::singleton_core();
->>>>>>> d88dda92
         ov::CompiledModel compiled_model;
         auto [core_plugin_config, plugin_config] = ov::genai::utils::split_core_compile_config(config);
         utils::slice_matmul_stateful_model(model);
