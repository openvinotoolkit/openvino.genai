--- conflicted
+++ resolved
@@ -557,25 +557,20 @@
     if (properties.find(ov::genai::scheduler_config.name()) != properties.end()) {
         auto config_without_scheduler_config = properties;
         config_without_scheduler_config.erase(ov::genai::scheduler_config.name());
-<<<<<<< HEAD
-        auto& scheduler_config = plugin_config.at(ov::genai::scheduler_config.name()).as<SchedulerConfig>();
-        m_pimpl = std::make_unique<ContinuousBatchingAdapter>(model_path, tokenizer, scheduler_config, device, config_without_scheduler_config);
+        auto& scheduler_config = properties.at(ov::genai::scheduler_config.name()).as<SchedulerConfig>();
+        m_pimpl = std::make_unique<ContinuousBatchingAdapter>(models_path, tokenizer, scheduler_config, device, config_without_scheduler_config);
         // std::cout << "Found custom SchedulerConfig.\n";
     } else if (true) {
         SchedulerConfig scheduler_config;
         scheduler_config.cache_size = 1;
         scheduler_config.enable_prefix_caching = false;
         m_pimpl = std::make_unique<ContinuousBatchingAdapter>(
-            model_path,
+            models_path,
             tokenizer,
             scheduler_config,
             device,
-            plugin_config
+            properties
         );
-=======
-        auto& scheduler_config = properties.at(ov::genai::scheduler_config.name()).as<SchedulerConfig>();
-        m_pimpl = std::make_unique<ContinuousBatchingAdapter>(models_path, tokenizer, scheduler_config, device, config_without_scheduler_config);
->>>>>>> f44ae071
     } else if ("NPU" == device) {
         m_pimpl = std::make_unique<StaticLLMPipeline>(models_path, tokenizer, device, properties);
     } else {
@@ -595,23 +590,18 @@
     if (config.find(ov::genai::scheduler_config.name()) != config.end()) {
         auto config_without_scheduler_config = config;
         config_without_scheduler_config.erase(ov::genai::scheduler_config.name());
-        auto& scheduler_config = config.at(ov::genai::scheduler_config.name()).as<SchedulerConfig>();
-<<<<<<< HEAD
-        m_pimpl = std::make_unique<ContinuousBatchingAdapter>(path, scheduler_config, device, config_without_scheduler_config);
-        // std::cout << "Found custom SchedulerConfig.\n";
+        auto& scheduler_config = properties.at(ov::genai::scheduler_config.name()).as<SchedulerConfig>();
+        m_pimpl = std::make_unique<ContinuousBatchingAdapter>(models_path, scheduler_config, device, config_without_scheduler_config);
     } else if (true) {
         SchedulerConfig scheduler_config;
         scheduler_config.cache_size = 1;
         scheduler_config.enable_prefix_caching = false;
         m_pimpl = std::make_unique<ContinuousBatchingAdapter>(
-            path,
+            models_path,
             scheduler_config,
             device,
-            config
+            properties
         );
-=======
-        m_pimpl = std::make_unique<ContinuousBatchingAdapter>(models_path, scheduler_config, device, config_without_scheduler_config);
->>>>>>> f44ae071
     } else if ("NPU" == device) {
         m_pimpl = std::make_unique<StaticLLMPipeline>(models_path, device, config);
     } else {
