// Copyright (C) 2023-2025 Intel Corporation
// SPDX-License-Identifier: Apache-2.0

#include <fstream>

#include <nlohmann/json.hpp>

#include "openvino/core/visibility.hpp"
#include "openvino/genai/llm_pipeline.hpp"
#include "openvino/genai/perf_metrics.hpp"

#include "llm_pipeline_static.hpp"
#include "llm_pipeline_stateful.hpp"
#include "continuous_batching_adapter.hpp"
#include "speculative_decoding/speculative_decoding_impl.hpp"

namespace ov {
namespace genai {

namespace {

/*
* NPU reads some properties from the config file, but when LLMPipeline is initialized
* from the model_str and weights_tensor, there are no files.
* In the later case ModelDesc is stored in properties.
* This function pops ModelDescr from the the properties and returns a pair of updated properties and ModelDescr.
*/
std::pair<ov::AnyMap, ov::genai::static_llm::ModelConfigDesc> split_model_descr(const ov::AnyMap& properties) {
    ov::AnyMap main_properties = properties;
    ov::genai::static_llm::ModelConfigDesc model_descr;

    auto pop_property = [](ov::AnyMap& orig_propertis, const std::string& key, auto& value) {
        if (orig_propertis.find(key) != orig_propertis.end()) {
            value = orig_propertis.at(key).as<std::decay_t<decltype(value)>>();
            orig_propertis.erase(key);
        }
    };
    pop_property(main_properties, "name_or_path", model_descr.name_or_path);
    pop_property(main_properties, "type", model_descr.type);
    pop_property(main_properties, "num_key_value_heads", model_descr.num_key_value_heads);

    return {main_properties, model_descr};
}

const std::string PA_BACKEND = "PA";
const std::string SDPA_BACKEND = "SDPA";

SchedulerConfig get_latency_oriented_scheduler_config() {
    SchedulerConfig default_config;
    default_config.max_num_batched_tokens = std::numeric_limits<size_t>::max(); // don't limit total batch size
    default_config.enable_prefix_caching = true; // for better TTFT in chat scenarios
    return default_config;
}

bool explicitly_requires_paged_attention(const ov::AnyMap& properties) {
    return properties.find(ov::genai::scheduler_config.name()) != properties.end() ||
           properties.find(utils::DRAFT_MODEL_ARG_NAME) != properties.end() ||
           properties.find(ov::genai::prompt_lookup.name()) != properties.end();
}

std::pair<ov::AnyMap, std::string> extract_attention_backend(const ov::AnyMap& external_properties) {
    std::string attention_backend = PA_BACKEND;
    ov::AnyMap properties = external_properties;

    auto it = properties.find("ATTENTION_BACKEND");
    if (it != properties.end()) {
        attention_backend = it->second.as<std::string>();
        OPENVINO_ASSERT(attention_backend == PA_BACKEND || attention_backend == SDPA_BACKEND,
            "Attention backend must be either '", PA_BACKEND, "' or '", SDPA_BACKEND, "', got '", attention_backend, "'");
        properties.erase(it);
    }

    if (explicitly_requires_paged_attention(properties)) {
        OPENVINO_ASSERT(attention_backend == PA_BACKEND,
            "User properties are conflicting: some of them requires PagedAttention backend, while 'ATTENTION_BACKEND' is set to 'SDPA'");
    }

    return {properties, attention_backend};
};

std::pair<ov::AnyMap, SchedulerConfig> extract_scheduler_config(const ov::AnyMap& properties, std::optional<SchedulerConfig> default_config = std::nullopt) {
    ov::AnyMap plugin_config = properties;
    auto it = plugin_config.find(ov::genai::scheduler_config.name());
    SchedulerConfig scheduler_config;
    if (it != plugin_config.end()) {
        scheduler_config = it->second.as<SchedulerConfig>();
        plugin_config.erase(it);
    } else if (default_config.has_value()) {
        scheduler_config = *default_config;
    }
    return {plugin_config, scheduler_config};
};


} // namespace


std::pair<std::string, Any> streamer(StreamerVariant func) {
    if (auto streamer_obj = std::get_if<std::shared_ptr<StreamerBase>>(&func)) {
        return {utils::STREAMER_ARG_NAME, Any::make<std::shared_ptr<StreamerBase>>(*streamer_obj)};
    } else if (auto streamer_obj = std::get_if<std::function<StreamingStatus(std::string)>>(&func)) {
        return {utils::STREAMER_ARG_NAME, Any::make<std::function<StreamingStatus(std::string)>>(*streamer_obj)};
    } else {
        auto callback = std::get<std::function<bool(std::string)>>(func);
        return {utils::STREAMER_ARG_NAME, Any::make<std::function<bool(std::string)>>(callback)};
    }
}

std::pair<std::string, Any> generation_config(const GenerationConfig& config) {
    return {utils::CONFIG_ARG_NAME, Any::make<GenerationConfig>(config)};
}

std::pair<std::string, Any> draft_model(
    const std::filesystem::path& models_path,
    const std::string& device,
    const ov::AnyMap& properties) {
<<<<<<< HEAD
    auto [plugin_config, scheduler_config] = utils::split_scheduler_config(properties);
=======
    auto [plugin_config, scheduler_config] = extract_scheduler_config(properties);
>>>>>>> b4632abe

    std::filesystem::path openvino_model_name = "openvino_model.xml";
    auto model = utils::singleton_core().read_model(models_path / openvino_model_name, {}, plugin_config);
    auto generation_config = utils::from_config_json_if_exists(models_path);
    auto tokenizer = ov::genai::Tokenizer(models_path);
    return { utils::DRAFT_MODEL_ARG_NAME, Any::make<ModelDesc>(model, tokenizer, device, plugin_config, scheduler_config, generation_config) };
}

std::pair<std::string, Any> draft_model(
    std::string& model_str,
    ov::Tensor& weights_tensor,
    const ov::genai::Tokenizer& tokenizer,
    const std::string& device,
    const ov::AnyMap& properties,
    const ov::genai::GenerationConfig& generation_config) {
    auto [plugin_config, scheduler_config] = extract_scheduler_config(properties);

    auto model = utils::singleton_core().read_model(model_str, weights_tensor);
    return { utils::DRAFT_MODEL_ARG_NAME, Any::make<ModelDesc>(model, tokenizer, device, plugin_config, scheduler_config, generation_config) };
}

// Public LLMPipeline

ov::genai::LLMPipeline::LLMPipeline(
    const ov::InferRequest& request,
    const ov::genai::Tokenizer& tokenizer,
    OptionalGenerationConfig generation_config) {
    auto start_time = std::chrono::steady_clock::now();
    m_pimpl = std::make_unique<StatefulLLMPipeline>(request, tokenizer, generation_config);
    m_pimpl->save_load_time(start_time);
}

ov::genai::LLMPipeline::LLMPipeline(
    const std::filesystem::path& models_path,
    const ov::genai::Tokenizer& tokenizer,
    const std::string& device,
    const ov::AnyMap& user_properties) {
    auto start_time = std::chrono::steady_clock::now();
<<<<<<< HEAD
    if (properties.find(ov::genai::scheduler_config.name()) != properties.end() ||
        properties.find(utils::DRAFT_MODEL_ARG_NAME) != properties.end() ||
        properties.find(ov::genai::prompt_lookup.name()) != properties.end()) {
        auto [plugin_config, scheduler_config] = utils::split_scheduler_config(properties);
        m_pimpl = std::make_unique<ContinuousBatchingAdapter>(models_path, tokenizer, scheduler_config, device, plugin_config);
    } else if (device == "NPU") {
=======

    auto [properties, attention_backend] = extract_attention_backend(user_properties);

    // If CB is invoked explicitly, create CB adapter as is and re-throw in case if internal issues
    if (explicitly_requires_paged_attention(properties)) {
        auto [device_properties, scheduler_config] = extract_scheduler_config(properties, get_latency_oriented_scheduler_config());
        m_pimpl = std::make_unique<ContinuousBatchingAdapter>(models_path, tokenizer, scheduler_config, device, device_properties);
    }

    if (m_pimpl == nullptr && device == "NPU") {
>>>>>>> b4632abe
        m_pimpl = static_llm::LLMPipelineFactory::create(models_path, tokenizer, device, properties);
    }

    // try to call CB adapter one more time, but with safe guard to silent exception
    if (m_pimpl == nullptr && attention_backend == PA_BACKEND) {
        try {
            // we need use CB only for x86, as for other architectures like arm64 or risc-v we can create Paged Attention based model
            // but cannot perform its inference later
#ifdef OPENVINO_ARCH_X86_64
            m_pimpl = std::make_unique<ContinuousBatchingAdapter>(models_path, tokenizer, get_latency_oriented_scheduler_config(), device, properties);
#endif
        } catch (ov::Exception&) {
            // ignore exceptions from PA
        }
    }

    if (m_pimpl == nullptr) {
        m_pimpl = std::make_unique<StatefulLLMPipeline>(models_path, tokenizer, device, properties);
    }

    m_pimpl->save_load_time(start_time);
}

ov::genai::LLMPipeline::LLMPipeline(
    const std::filesystem::path& models_path,
    const std::string& device,
    const ov::AnyMap& user_properties) {
    auto start_time = std::chrono::steady_clock::now();

<<<<<<< HEAD
    if (properties.find(ov::genai::scheduler_config.name()) != properties.end() ||
        properties.find(utils::DRAFT_MODEL_ARG_NAME) != properties.end() ||
        properties.find(ov::genai::prompt_lookup.name()) != properties.end()) {
        auto [device_properties, scheduler_config] = utils::split_scheduler_config(properties);
=======
    auto [properties, attention_backend] = extract_attention_backend(user_properties);

    // If CB is invoked explicitly, create CB adapter as is and re-throw in case if internal issues
    if (explicitly_requires_paged_attention(properties)) {
        auto [device_properties, scheduler_config] = extract_scheduler_config(properties, get_latency_oriented_scheduler_config());
>>>>>>> b4632abe
        m_pimpl = std::make_unique<ContinuousBatchingAdapter>(models_path, scheduler_config, device, device_properties);
    }

    if (m_pimpl == nullptr && device == "NPU") {
        m_pimpl = static_llm::LLMPipelineFactory::create(models_path, device, properties);
    }

    // try to call CB adapter one more time, but with safe guard to silent exception
    if (m_pimpl == nullptr && attention_backend == PA_BACKEND) {
        try {
            // we need use CB only for x86, as for other architectures like arm64 or risc-v we can create Paged Attention based model
            // but cannot perform its inference later
#ifdef OPENVINO_ARCH_X86_64
            m_pimpl = std::make_unique<ContinuousBatchingAdapter>(models_path, get_latency_oriented_scheduler_config(), device, properties);
#endif
        } catch (ov::Exception&) {
            // ignore exceptions from PA
        }
    }

    if (m_pimpl == nullptr) {
        m_pimpl = std::make_unique<StatefulLLMPipeline>(models_path, device, properties);
    }

    m_pimpl->save_load_time(start_time);
}

ov::genai::LLMPipeline::LLMPipeline(
    const std::string& model_str,
    const ov::Tensor& weights_tensor,
    const ov::genai::Tokenizer& tokenizer,
    const std::string& device,
    const ov::AnyMap& user_properties,
    const ov::genai::GenerationConfig& generation_config) {
    auto start_time = std::chrono::steady_clock::now();

<<<<<<< HEAD
    if (properties.find(ov::genai::scheduler_config.name()) != properties.end() ||
        properties.find(utils::DRAFT_MODEL_ARG_NAME) != properties.end() ||
        properties.find(ov::genai::prompt_lookup.name()) != properties.end()){
=======
    auto [properties, attention_backend] = extract_attention_backend(user_properties);
>>>>>>> b4632abe

    // If CB is invoked explicitly, create CB adapter as is and re-throw in case if internal issues
    if (explicitly_requires_paged_attention(properties)) {
        auto [device_properties, scheduler_config] = extract_scheduler_config(properties, get_latency_oriented_scheduler_config());
        m_pimpl = std::make_unique<ContinuousBatchingAdapter>(model_str, weights_tensor,
                                                              tokenizer, scheduler_config, device, device_properties, generation_config);
    }

    if (m_pimpl == nullptr && device == "NPU") {
        // TODO: CVS-158771 Currently, it's a workaround. Probably there is a better solution.
        // NPU reads some properties from the config file, but when LLMPipeline is initialized
        // from the model_str and weights_tensor, there is no files.
        // Therefore, we need to pass these properties manually.
        // This is necessary only for NPU, for other plugins can be ommited.
        // Example of usage:
        // ov::AnyMap model_descr_properties = {{"name_or_path", "meta-llama/Llama-2-7b-chat-hf"},
        //                                      {"type", "llama"},
        //                                      {"num_key_value_heads", 32}};
        // ov::genai::LLMPipeline pipe(model_str,..., model_descr_properties);
        // This will convert from AnyMap to ModelDesc.
        auto [device_properties, model_descr] = split_model_descr(properties);

        m_pimpl = static_llm::LLMPipelineFactory::create(
            utils::singleton_core().read_model(model_str, weights_tensor),
            model_descr,
            tokenizer,
            device,
            device_properties,
            generation_config
        );
    }

    // try to call CB adapter one more time, but with safe guard to silent exception
    if (m_pimpl == nullptr && attention_backend == PA_BACKEND) {
        try {
            // we need use CB only for x86, as for other architectures like arm64 or risc-v we can create Paged Attention based model
            // but cannot perform its inference later
#ifdef OPENVINO_ARCH_X86_64
            m_pimpl = std::make_unique<ContinuousBatchingAdapter>(model_str, weights_tensor, tokenizer,
                                                                  get_latency_oriented_scheduler_config(), device, properties, generation_config);
#endif
        } catch (ov::Exception&) {
            // ignore exceptions from PA
        }
    }

    if (m_pimpl == nullptr) {
        m_pimpl = std::make_unique<StatefulLLMPipeline>(
            utils::singleton_core().read_model(model_str, weights_tensor),
            tokenizer,
            device,
            properties,
            generation_config);
    }

    m_pimpl->save_load_time(start_time);
}

DecodedResults LLMPipeline::generate(
        StringInputs inputs,
        OptionalGenerationConfig generation_config,
        StreamerVariant streamer) {
    return m_pimpl->generate(inputs, generation_config, streamer);
}

DecodedResults LLMPipeline::generate(StringInputs text, const ov::AnyMap& config_map) {
    auto config_arg = utils::get_config_from_map(config_map);
    GenerationConfig config = (config_arg.has_value()) ? *config_arg : get_generation_config();
    config.update_generation_config(config_map);

    return m_pimpl->generate(text, config, utils::get_streamer_from_map(config_map));
}

EncodedResults LLMPipeline::generate(
    const EncodedInputs& inputs,
    OptionalGenerationConfig generation_config,
    StreamerVariant streamer) {
    return m_pimpl->generate(inputs, generation_config, streamer);
}

EncodedResults LLMPipeline::generate(const EncodedInputs& inputs, const ov::AnyMap& config_map) {
    auto config_arg = utils::get_config_from_map(config_map);
    GenerationConfig config = (config_arg.has_value()) ? *config_arg : get_generation_config();
    config.update_generation_config(config_map);

    return m_pimpl->generate(inputs, config, utils::get_streamer_from_map(config_map));
}

ov::genai::GenerationConfig ov::genai::LLMPipeline::get_generation_config() const {
    return m_pimpl->get_generation_config();
}

ov::genai::Tokenizer ov::genai::LLMPipeline::get_tokenizer() {
    return m_pimpl->get_tokenizer();
}

void ov::genai::LLMPipeline::start_chat(const std::string& system_message) {
    m_pimpl->start_chat(system_message);
}

void ov::genai::LLMPipeline::finish_chat() {
    m_pimpl->finish_chat();
}

void ov::genai::LLMPipeline::set_generation_config(const GenerationConfig& config) {
    m_pimpl->set_generation_config(config);
}

ov::genai::LLMPipeline::~LLMPipeline() = default;

} // namespace genai
} // namespace ov<|MERGE_RESOLUTION|>--- conflicted
+++ resolved
@@ -114,11 +114,7 @@
     const std::filesystem::path& models_path,
     const std::string& device,
     const ov::AnyMap& properties) {
-<<<<<<< HEAD
-    auto [plugin_config, scheduler_config] = utils::split_scheduler_config(properties);
-=======
     auto [plugin_config, scheduler_config] = extract_scheduler_config(properties);
->>>>>>> b4632abe
 
     std::filesystem::path openvino_model_name = "openvino_model.xml";
     auto model = utils::singleton_core().read_model(models_path / openvino_model_name, {}, plugin_config);
@@ -157,14 +153,6 @@
     const std::string& device,
     const ov::AnyMap& user_properties) {
     auto start_time = std::chrono::steady_clock::now();
-<<<<<<< HEAD
-    if (properties.find(ov::genai::scheduler_config.name()) != properties.end() ||
-        properties.find(utils::DRAFT_MODEL_ARG_NAME) != properties.end() ||
-        properties.find(ov::genai::prompt_lookup.name()) != properties.end()) {
-        auto [plugin_config, scheduler_config] = utils::split_scheduler_config(properties);
-        m_pimpl = std::make_unique<ContinuousBatchingAdapter>(models_path, tokenizer, scheduler_config, device, plugin_config);
-    } else if (device == "NPU") {
-=======
 
     auto [properties, attention_backend] = extract_attention_backend(user_properties);
 
@@ -175,7 +163,6 @@
     }
 
     if (m_pimpl == nullptr && device == "NPU") {
->>>>>>> b4632abe
         m_pimpl = static_llm::LLMPipelineFactory::create(models_path, tokenizer, device, properties);
     }
 
@@ -205,18 +192,11 @@
     const ov::AnyMap& user_properties) {
     auto start_time = std::chrono::steady_clock::now();
 
-<<<<<<< HEAD
-    if (properties.find(ov::genai::scheduler_config.name()) != properties.end() ||
-        properties.find(utils::DRAFT_MODEL_ARG_NAME) != properties.end() ||
-        properties.find(ov::genai::prompt_lookup.name()) != properties.end()) {
-        auto [device_properties, scheduler_config] = utils::split_scheduler_config(properties);
-=======
     auto [properties, attention_backend] = extract_attention_backend(user_properties);
 
     // If CB is invoked explicitly, create CB adapter as is and re-throw in case if internal issues
     if (explicitly_requires_paged_attention(properties)) {
         auto [device_properties, scheduler_config] = extract_scheduler_config(properties, get_latency_oriented_scheduler_config());
->>>>>>> b4632abe
         m_pimpl = std::make_unique<ContinuousBatchingAdapter>(models_path, scheduler_config, device, device_properties);
     }
 
@@ -253,13 +233,7 @@
     const ov::genai::GenerationConfig& generation_config) {
     auto start_time = std::chrono::steady_clock::now();
 
-<<<<<<< HEAD
-    if (properties.find(ov::genai::scheduler_config.name()) != properties.end() ||
-        properties.find(utils::DRAFT_MODEL_ARG_NAME) != properties.end() ||
-        properties.find(ov::genai::prompt_lookup.name()) != properties.end()){
-=======
     auto [properties, attention_backend] = extract_attention_backend(user_properties);
->>>>>>> b4632abe
 
     // If CB is invoked explicitly, create CB adapter as is and re-throw in case if internal issues
     if (explicitly_requires_paged_attention(properties)) {
