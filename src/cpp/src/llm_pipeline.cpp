--- conflicted
+++ resolved
@@ -21,11 +21,7 @@
 
 /*
 * NPU reads some properties from the config file, but when LLMPipeline is initialized
-<<<<<<< HEAD
-* from the model_str and weights_tensor, there are not files.
-=======
 * from the model_str and weights_tensor, there are no files.
->>>>>>> 48dfd161
 * In the later case ModelDesc is stored in properties.
 * This function pops ModelDescr from the the properties and returns a pair of updated properties and ModelDescr.
 */
@@ -111,11 +107,10 @@
         properties.find(ov::genai::prompt_lookup.name()) != properties.end()) {
         auto [plugin_config, scheduler_config] = utils::split_scheduler_config(properties);
         m_pimpl = std::make_unique<ContinuousBatchingAdapter>(models_path, tokenizer, scheduler_config, device, plugin_config);
-<<<<<<< HEAD
     }
 
     if (m_pimpl == nullptr && device == "NPU") {
-        m_pimpl = std::make_unique<StaticLLMPipeline>(models_path, tokenizer, device, properties);
+        m_pimpl = static_llm::LLMPipelineFactory::create(models_path, tokenizer, device, properties);
     }
 
     // try to call CB adapter one more time, but with safe guard to silent exception
@@ -136,11 +131,6 @@
     }
 
     if (m_pimpl == nullptr) {
-=======
-    } else if (device == "NPU") {
-        m_pimpl = static_llm::LLMPipelineFactory::create(models_path, tokenizer, device, properties);
-    } else {
->>>>>>> 48dfd161
         m_pimpl = std::make_unique<StatefulLLMPipeline>(models_path, tokenizer, device, properties);
     }
 
@@ -159,11 +149,10 @@
         properties.find(ov::genai::prompt_lookup.name()) != properties.end()) {
         auto [device_properties, scheduler_config] = utils::split_scheduler_config(properties);
         m_pimpl = std::make_unique<ContinuousBatchingAdapter>(models_path, scheduler_config, device, device_properties);
-<<<<<<< HEAD
     }
 
     if (m_pimpl == nullptr && device == "NPU") {
-        m_pimpl = std::make_unique<StaticLLMPipeline>(models_path, device, properties);
+        m_pimpl = static_llm::LLMPipelineFactory::create(models_path, device, properties);
     }
 
     // try to call CB adapter one more time, but with safe guard to silent exception
@@ -184,11 +173,6 @@
     }
 
     if (m_pimpl == nullptr) {
-=======
-    } else if (device == "NPU") {
-        m_pimpl = static_llm::LLMPipelineFactory::create(models_path, device, properties);
-    } else {
->>>>>>> 48dfd161
         m_pimpl = std::make_unique<StatefulLLMPipeline>(models_path, device, properties);
     }
 
@@ -228,13 +212,8 @@
         // This will convert from AnyMap to ModelDesc.
         auto [device_properties, model_descr] = split_model_descr(properties);
 
-<<<<<<< HEAD
-        m_pimpl = std::make_unique<StaticLLMPipeline>(
+        m_pimpl = static_llm::LLMPipelineFactory::create(
             utils::singleton_core().read_model(model_str, weights_tensor),
-=======
-        m_pimpl = static_llm::LLMPipelineFactory::create(
-            utils::singleton_core().read_model(model_str, weights_tensor), 
->>>>>>> 48dfd161
             model_descr,
             tokenizer,
             device,
