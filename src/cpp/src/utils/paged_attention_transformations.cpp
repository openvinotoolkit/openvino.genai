--- conflicted
+++ resolved
@@ -10,17 +10,8 @@
 namespace genai {
 namespace utils {
 
-<<<<<<< HEAD
-size_t get_kv_cache_size(const std::shared_ptr<ov::Model> model) {
-=======
-inline ov::PartialShape to_partial_with_dyn_0_dim(const ov::Shape& static_shape) {
-    ov::PartialShape partial_shape = static_shape;
-    partial_shape[0] = ov::Dimension::dynamic();
-    return partial_shape;
-}
 
 size_t get_hidden_size(const std::shared_ptr<ov::Model> model) {
->>>>>>> 04d97283
     const auto& parameters = model->get_parameters();
     // extract num_kv_heads and head_size
     size_t kv_caches_inputs_offset = 2;
