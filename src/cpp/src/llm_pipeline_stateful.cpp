
// Copyright (C) 2023-2025 Intel Corporation
// SPDX-License-Identifier: Apache-2.0

#include "llm_pipeline_stateful.hpp"

#include "lora_helper.hpp"
#include "lm_encoding.hpp"
#include "openvino/genai/text_streamer.hpp"

#include "utils.hpp"

namespace ov::genai {

StatefulLLMPipeline::StatefulLLMPipeline(
    const ov::InferRequest& request,
    const ov::genai::Tokenizer& tokenizer,
    OptionalGenerationConfig generation_config)
    : LLMPipelineImplBase(tokenizer, generation_config.has_value() ? *generation_config : GenerationConfig()),
    m_model_runner(request) {}

StatefulLLMPipeline::StatefulLLMPipeline(
    const std::filesystem::path& models_path,
    const ov::genai::Tokenizer& tokenizer,
    const std::string& device,
    const ov::AnyMap& properties)
    : StatefulLLMPipeline{
        utils::singleton_core().read_model(models_path / "openvino_model.xml", {}, properties),
        tokenizer,
        device,
        properties,
        utils::from_config_json_if_exists(models_path)
    } {}

StatefulLLMPipeline::StatefulLLMPipeline(
    const std::shared_ptr<ov::Model>& model,
    const ov::genai::Tokenizer& tokenizer,
    const std::string& device,
    const ov::AnyMap& properties,
    const ov::genai::GenerationConfig& generation_config)
    : LLMPipelineImplBase(tokenizer, generation_config), m_sampler(m_tokenizer) {
    utils::apply_slice_before_matmul_transformation(model);
<<<<<<< HEAD
    m_kv_history_manager.kv_cache_seq_length_axis = ov::genai::utils::get_kv_axes_pos(model).seq_len;
=======

    if (device.find("NPU") != std::string::npos)
        m_use_full_chat_history = true;

    if (!m_use_full_chat_history)
        m_kv_history_manager.kv_cache_seq_length_axis = ov::genai::utils::get_seq_len_axis(model);
>>>>>>> f15a05c5

    auto filtered_properties = extract_adapters_from_properties(properties, &m_generation_config.adapters);
    if (m_generation_config.adapters) {
        m_generation_config.adapters->set_tensor_name_prefix("base_model.model.");
        m_adapter_controller = AdapterController(model, *m_generation_config.adapters, device);   // TODO: Make the prefix name configurable
    }
    ov::CompiledModel compiled_model = utils::singleton_core().compile_model(model, device, *filtered_properties);
    m_model_runner = compiled_model.create_infer_request();
    ov::genai::utils::print_compiled_model_properties(compiled_model, "Stateful LLM model");

    // If eos_token_id was not provided, take value
    if (m_generation_config.eos_token_id == -1)
        m_generation_config.set_eos_token_id(m_tokenizer.get_eos_token_id());

    m_sampler.set_seed(m_generation_config.rng_seed);
}

StatefulLLMPipeline::StatefulLLMPipeline(
    const std::filesystem::path& models_path,
    const std::string& device,
    const ov::AnyMap& plugin_config)
    : StatefulLLMPipeline{models_path, Tokenizer(models_path), device, plugin_config} {}

DecodedResults StatefulLLMPipeline::generate(
    StringInputs inputs,
    OptionalGenerationConfig generation_config,
    StreamerVariant streamer) {
    if (is_chat_conversation && m_chat_input_type == ov::genai::utils::GenerationChatInputsType::UNDEF)
        m_chat_input_type = ov::genai::utils::GenerationChatInputsType::STRING;

    if (is_chat_conversation)
        OPENVINO_ASSERT(m_chat_input_type != ov::genai::utils::GenerationChatInputsType::ENCODED_INPUTS,
                        "Chat doesn't support switching between input types. Please, continue using EncodedInputs or restart the chat.");

    auto start_time = std::chrono::steady_clock::now();
    GenerationConfig config = (generation_config.has_value()) ? *generation_config : m_generation_config;
    // If stop_token_ids were not provided, take value from default m_generation_config
    if (config.stop_token_ids.empty())
        config.stop_token_ids = m_generation_config.stop_token_ids;
    // If eos_token_id was not provided, take value from default m_generation_config
    if (config.eos_token_id == -1)
        config.set_eos_token_id(m_generation_config.eos_token_id);
    config.validate();

    TokenizedInputs encoded_input;

    std::string prev_templated_chat_history(m_templated_chat_history);
    std::vector<int64_t> prev_tokenized_chat_history(m_tokenized_chat_history);

    if (auto input_vector = std::get_if<std::vector<std::string>>(&inputs)) {
        OPENVINO_ASSERT(!is_chat_conversation, "Can't chat with multiple prompts");
        if (config.apply_chat_template && !m_tokenizer.get_chat_template().empty()) {
            std::vector<std::string> templated_input_vector;
            for (auto& input : *input_vector) {
                ChatHistory history({{{"role", "user"}, {"content", input}}});
                constexpr bool add_generation_prompt = true;
                auto templated_prompt = m_tokenizer.apply_chat_template(history, add_generation_prompt);
                templated_input_vector.push_back(templated_prompt);
            }
            encoded_input = m_tokenizer.encode(templated_input_vector, ov::genai::add_special_tokens(false));
        } else {
            encoded_input = m_tokenizer.encode(*input_vector, ov::genai::add_special_tokens(true));
        }
    } else if (auto input_prompt = std::get_if<std::string>(&inputs)) {
        std::string& prompt = *input_prompt;

        if (is_chat_conversation) {
            // KV cache in model already contains prompts and answers from previous iterations.
            // So only new prompt wrapped into chat template to be sent into model. Tokenizer always returns
            // token_ids = {<bos token>, ...<valuable tokens>}. So if tokenizer applies only to the new prompt,
            // <bos token> will be inserted on every iteration.
            // So actual pipeline calculates input_ids for whole chat history + for whole chat history without the new prompt
            // and takes only the difference between them.
            // The chat history cannot be saved as already encoded tokens because generate call doesn't return <eos> token, but
            // KV cache contains it. So we have to add it manually or get it by tokenization all chat history.

            m_history.push_back({{"role", "user"}, {"content", prompt}});
            constexpr bool add_generation_prompt = true;
            auto new_templated_chat_history = m_tokenizer.apply_chat_template(m_history, add_generation_prompt);
            // Do not add special tokens in chat scenario to be aligned with HF.
            auto new_chat_tokens = m_tokenizer.encode(new_templated_chat_history, ov::genai::add_special_tokens(false));
            auto prev_chat_tokens = m_tokenizer.encode(m_templated_chat_history, ov::genai::add_special_tokens(false));

            // some symbols combinations can be encoded by the tokenizer in different ways
            // if we met sequence with such combination of symbols, we cannot correctly subtract the new history from the old history
            // so let's check it out, find the trusted part and use it in on the next step
            size_t trusted_history_length = 0;
            if (!m_tokenized_chat_history.empty() && !m_use_full_chat_history) {
                std::set<int64_t> stop_tokens = config.stop_token_ids;
                trusted_history_length = ov::genai::utils::get_first_history_difference(prev_chat_tokens.input_ids, m_tokenized_chat_history, stop_tokens);
            }

            if (m_tokenized_chat_history.empty() || m_use_full_chat_history) {
                encoded_input = new_chat_tokens;
            } else if (trusted_history_length != SIZE_MAX || m_kv_history_manager.does_history_cache_need_to_update()) {
                // does_history_cache_need_to_update will be true here if beam search is activated
                // in beam search mode we want to remove all history about last model answer from kv cache and add the best answer directly
                // if we have difference in model answer and decoded answer it anyway will be less then entire history, so let's use data from m_kv_history_manager
                if (m_kv_history_manager.does_history_cache_need_to_update()) {
                    trusted_history_length = m_kv_history_manager.trusted_history_length;
                } else {
                    size_t num_tokens_to_remove_from_kv_cache = m_tokenized_chat_history.size() - trusted_history_length;
                    // last generated token is present in tokenized_history, but not included to attention mask, let's keep it in historyt
                    num_tokens_to_remove_from_kv_cache -= 1;

                    // if streaming was used and cancelled on prev step, m_kv_history_manager.num_tokens_to_remove_from_kv_cache could be already set
                    // and it would be bigger as it includes answer + prompt
                    m_kv_history_manager.num_tokens_to_remove_from_kv_cache = m_kv_history_manager.num_tokens_to_remove_from_kv_cache > num_tokens_to_remove_from_kv_cache ?
                                                                              m_kv_history_manager.num_tokens_to_remove_from_kv_cache : num_tokens_to_remove_from_kv_cache;
                }

                ov::Tensor new_tensor = ov::Tensor(new_chat_tokens.input_ids.get_element_type(),
                                                    {1, new_chat_tokens.input_ids.get_shape().at(1) - trusted_history_length},
                                                    new_chat_tokens.input_ids.data<int64_t>() + trusted_history_length);

                ov::Tensor new_attention_mask(ov::element::i64, new_tensor.get_shape());
                std::fill_n(new_attention_mask.data<int64_t>(), new_tensor.get_shape()[1], 1);

                encoded_input.input_ids = ov::Tensor(new_chat_tokens.input_ids.get_element_type(),
                                                    {1, new_chat_tokens.input_ids.get_shape().at(1) - trusted_history_length});
                new_tensor.copy_to(encoded_input.input_ids);
                encoded_input.attention_mask = new_attention_mask;
                m_last_disappeared_token = std::nullopt;
                m_kv_history_manager.reset_kv_cache = (trusted_history_length == 0);
            } else {
                encoded_input = utils::subtract_chat_tokenized_inputs(new_chat_tokens, prev_chat_tokens);
            }
            m_templated_chat_history = new_templated_chat_history;

            m_tokenized_chat_history.clear();
            m_tokenized_chat_history.reserve(new_chat_tokens.input_ids.get_size());
            std::copy_n(new_chat_tokens.input_ids.data<int64_t>(), new_chat_tokens.input_ids.get_size(),
                        std::back_inserter(m_tokenized_chat_history));

            // TODO: Forbid LoRA config change if we are in the chat mode, because it requires regenerating the history with LoRA applied
        } else {
            std::string& prompt = *input_prompt;
            if (config.apply_chat_template && !m_tokenizer.get_chat_template().empty()) {
                ChatHistory history({{{"role", "user"}, {"content", prompt}}});
                constexpr bool add_generation_prompt = true;
                auto templated_prompt = m_tokenizer.apply_chat_template(history, add_generation_prompt);
                encoded_input = m_tokenizer.encode(templated_prompt, ov::genai::add_special_tokens(false));
            } else {
                // in case when chat_template was not found in tokenizer_config.json or set
                encoded_input = m_tokenizer.encode(prompt, ov::genai::add_special_tokens(true));
            }
        }
    }

    auto encode_stop_time =  std::chrono::steady_clock::now();
    auto encoded_results = generate(encoded_input, config, streamer);

    auto decode_start_time =  std::chrono::steady_clock::now();
    DecodedResults decoded_results = {m_tokenizer.decode(encoded_results.tokens), encoded_results.scores};
    auto decode_stop_time =  std::chrono::steady_clock::now();

    if (is_chat_conversation) {
        if (m_chat_generation_finish_status == ov::genai::GenerationStatus::CANCEL) {
            // If chat generation process was cancelled by user, let's rollback to previous state of history
            m_history.pop_back();
            m_kv_history_manager.num_tokens_to_remove_from_kv_cache += m_tokenized_chat_history.size() - prev_tokenized_chat_history.size();
            m_templated_chat_history = std::move(prev_templated_chat_history);
            m_tokenized_chat_history = std::move(prev_tokenized_chat_history);
            m_kv_history_manager.reset_kv_cache = m_tokenized_chat_history.empty();
        } else {
            // Tail of chat template is missing in KV cache.
            // Find the tail to concatenate it with the next input prompt.
            auto answer = decoded_results.texts[0];
            m_templated_chat_history.append(answer);
            m_history.push_back({{"role", "assistant"}, {"content", std::move(answer)}});
        }
    }

    // generate_durations
    decoded_results.perf_metrics = encoded_results.perf_metrics;

    auto& raw_counters = decoded_results.perf_metrics.raw_metrics;
    auto stop_time = std::chrono::steady_clock::now();
    raw_counters.generate_durations.clear();
    raw_counters.generate_durations.emplace_back(PerfMetrics::get_microsec(stop_time - start_time));
    raw_counters.tokenization_durations.emplace_back(PerfMetrics::get_microsec(encode_stop_time - start_time));
    raw_counters.detokenization_durations.emplace_back(PerfMetrics::get_microsec(decode_stop_time - decode_start_time));

    // Added tokenization/detokenization times, and updated generate duration, need to reevaluate statistics.
    decoded_results.perf_metrics.m_evaluated = false;
    decoded_results.perf_metrics.evaluate_statistics(start_time);
    return decoded_results;
}

EncodedResults StatefulLLMPipeline::generate(
    const EncodedInputs& inputs,
    OptionalGenerationConfig generation_config,
    StreamerVariant streamer) {
    if (is_chat_conversation && m_chat_input_type == ov::genai::utils::GenerationChatInputsType::UNDEF)
        m_chat_input_type = ov::genai::utils::GenerationChatInputsType::ENCODED_INPUTS;

    if (is_chat_conversation)
        // if chat was run in StringInputs mode, but it was called EncodedInputs generate, last m_history entry will be with assistant role
        OPENVINO_ASSERT(m_chat_input_type == ov::genai::utils::GenerationChatInputsType::ENCODED_INPUTS || m_history.back()["role"] == "user",
                        "Chat doesn't support switching between input types. Please, continue using StringInputs or restart the chat.");

    if (!is_chat_conversation) {
        reset_kv_state();
        m_model_runner.get_tensor("attention_mask").set_shape({1, 0});
    }

    auto start_time = std::chrono::steady_clock::now();
    ov::Tensor input_ids;
    ov::Tensor attention_mask;
    if (auto data = std::get_if<ov::Tensor>(&inputs)) {
        input_ids = *data;
        attention_mask = ov::genai::utils::init_attention_mask(input_ids);
    } else if (auto data = std::get_if<TokenizedInputs>(&inputs)) {
        input_ids = data->input_ids;
        attention_mask = data->attention_mask;
    }

    if (is_chat_conversation && m_chat_input_type == ov::genai::utils::GenerationChatInputsType::ENCODED_INPUTS)
        std::copy(input_ids.data<int64_t>(), input_ids.data<int64_t>() + input_ids.get_size(), std::back_inserter(m_tokenized_chat_history));

    size_t real_input_ids_size = input_ids.get_shape().at(1);

    // Tail of previous output in chat mode is missing in KV cache.
    if (m_last_disappeared_token.has_value()) {
        attention_mask = ov::genai::utils::push_front_inputs(attention_mask, 1);
        input_ids = ov::genai::utils::push_front_inputs(input_ids, *m_last_disappeared_token);
    }

    GenerationConfig config = (generation_config.has_value()) ? *generation_config : m_generation_config;

    // If stop_token_ids were not provided, take value from default m_generation_config
    if (config.stop_token_ids.empty())
        config.stop_token_ids = m_generation_config.stop_token_ids;
    // If eos_token_id was not provided, take value from default m_generation_config
    if (config.eos_token_id == -1)
        config.set_eos_token_id(m_generation_config.eos_token_id);
    config.validate();

    // Stateful pipeline does not provide logprobs for prompt tokens
    OPENVINO_ASSERT(config.echo == false, "Echo is not supported in the stateful pipeline");

    std::shared_ptr<StreamerBase> streamer_ptr = ov::genai::utils::create_streamer(streamer, m_tokenizer);

    auto batch_size = input_ids.get_shape().at(0);
    OPENVINO_ASSERT(streamer_ptr == nullptr || batch_size == 1 && config.num_return_sequences == 1 &&
        (config.is_greedy_decoding() || config.is_multinomial()),
        "Currently streaming is possible only with batch size=1 and only for greedy or multinomial decoding");

    auto num_inputs = m_model_runner.get_compiled_model().inputs().size();
    OPENVINO_ASSERT(num_inputs == 4 || num_inputs == 3, "Model should have 3 or 4 inputs: "
                    "either (input_ids, attention_mask, beam_idx) or "
                    "(input_ids, attention_mask, position_ids, beam_idx) "
                    "but you have '" + std::to_string(num_inputs) + "' inputs");

    if (m_kv_history_manager.reset_kv_cache || m_use_full_chat_history)
        reset_kv_state();
    else
        ov::genai::utils::trim_kv_cache(m_model_runner, m_kv_history_manager.num_tokens_to_remove_from_kv_cache,
                                        m_kv_history_manager.kv_cache_seq_length_axis, m_adapter_controller);

    size_t kv_cache_len = 0;
    ov::Tensor concatenated_attention_mask;
    if (is_chat_conversation && !m_tokenized_chat_history.empty() && !m_use_full_chat_history) {
        OPENVINO_ASSERT(batch_size == 1, "continuation of generation is possible only for batch 1");
        // If history is saved in KV cache, concatenate new attention_mask with the already existing.
        // Between subsequent runs attention_mask should not be modified.
        auto atten_mask_history = m_model_runner.get_tensor("attention_mask");
        auto prompt_len = attention_mask.get_shape()[1];

        kv_cache_len = atten_mask_history.get_shape()[1] - m_kv_history_manager.num_tokens_to_remove_from_kv_cache;

        ov::Tensor new_atten_mask = ov::Tensor{ov::element::i64, {batch_size, kv_cache_len + prompt_len}};
        auto start_atten_hst = atten_mask_history.data<int64_t>();

        std::copy(start_atten_hst, start_atten_hst + kv_cache_len,
                new_atten_mask.data<int64_t>());
        std::copy(attention_mask.data<int64_t>(), attention_mask.data<int64_t>() + prompt_len,
                new_atten_mask.data<int64_t>() + kv_cache_len);
        concatenated_attention_mask = new_atten_mask;
    } else {
        concatenated_attention_mask = attention_mask;
    }

    size_t prev_attn_mask_size = concatenated_attention_mask.get_shape()[1];

    bool position_ids_available = (num_inputs == 4);
    std::optional<ov::Tensor> position_ids = std::nullopt;
    if (position_ids_available) {
        position_ids = ov::Tensor{ov::element::i64, input_ids.get_shape()};
        utils::initialize_position_ids(*position_ids, attention_mask, kv_cache_len);
    }

    if(m_adapter_controller) {
        m_adapter_controller->apply(m_model_runner, config.adapters);
    }

    std::vector<SequenceGroup::Ptr> requests;
    size_t block_size = 1;

    for (size_t request_id = 0; request_id < batch_size; request_id++) {
        SequenceGroup::Ptr sequence_group;
        if (is_chat_conversation) {
            ov::Tensor tokenized_chat_history = ov::Tensor(ov::element::i64, {1, m_tokenized_chat_history.size()}, m_tokenized_chat_history.data());
            sequence_group = std::make_shared<SequenceGroup>(request_id, tokenized_chat_history, config, block_size);
        } else {
            size_t seq_len = input_ids.get_shape().at(1);
            size_t batch_offset = request_id * seq_len;
            const int64_t* prompt_start = input_ids.data<const int64_t>() + batch_offset;
            std::vector<int64_t> tokenized_prompt(prompt_start, prompt_start + seq_len);

            sequence_group = std::make_shared<SequenceGroup>(request_id, tokenized_prompt, config, block_size);
        }

        requests.push_back(sequence_group);
    }

    if (m_sampler.get_seed() != config.rng_seed) {
        m_sampler.set_seed(config.rng_seed);
    }

    ov::genai::utils::GenerationFinishInfo finish_info = get_lm_encoded_results(m_model_runner, input_ids, concatenated_attention_mask,
                                                                        streamer_ptr, m_sampler, requests, position_ids, std::nullopt);
    ov::genai::EncodedResults& result = finish_info.results;
    m_last_disappeared_token = finish_info.probably_disappeared_token;
    m_chat_generation_finish_status = finish_info.streaming_finish_status;

    if (is_chat_conversation) {
        m_kv_history_manager.reset();

        // force remove from kv_cache last answer
        if (config.is_beam_search() && m_chat_input_type != ov::genai::utils::GenerationChatInputsType::ENCODED_INPUTS) {
            m_kv_history_manager.trusted_history_length = m_tokenized_chat_history.size();
            m_kv_history_manager.num_tokens_to_remove_from_kv_cache = m_model_runner.get_tensor("attention_mask").get_shape()[1] - prev_attn_mask_size;
        }

        if (m_chat_generation_finish_status == ov::genai::GenerationStatus::CANCEL) {
            m_kv_history_manager.num_tokens_to_remove_from_kv_cache = m_model_runner.get_tensor("attention_mask").get_shape()[1] - prev_attn_mask_size;

            if (m_chat_input_type == ov::genai::utils::GenerationChatInputsType::ENCODED_INPUTS) {
                m_tokenized_chat_history.resize(m_tokenized_chat_history.size() - real_input_ids_size);
                m_kv_history_manager.num_tokens_to_remove_from_kv_cache += real_input_ids_size;
            }
        } else {
            std::copy(result.tokens[0].begin(), result.tokens[0].end(), std::back_inserter(m_tokenized_chat_history));
        }
    } else {
        m_last_disappeared_token = std::nullopt;
    }

    auto stop_time = std::chrono::steady_clock::now();

    // If is called without tokenization then that stat will not be reported.
    auto& metrics = result.perf_metrics;
    metrics.num_input_tokens = batch_size * input_ids.get_shape().at(1);
    metrics.load_time = m_load_time_ms;
    metrics.raw_metrics.generate_durations.emplace_back(PerfMetrics::get_microsec(stop_time - start_time));
    metrics.evaluate_statistics(start_time);
    return result;
}

void StatefulLLMPipeline::start_chat(const std::string& system_message) {
    finish_chat();
    is_chat_conversation = true;

    if (system_message.empty())
        return;

    m_history.push_back({{"role", "system"}, {"content", system_message}});
    constexpr bool add_generation_prompt = false;

    m_templated_chat_history = m_tokenizer.apply_chat_template(m_history, add_generation_prompt);
}

void StatefulLLMPipeline::reset_kv_state() {
    if(m_adapter_controller) {
        for(auto& state: m_model_runner.query_state()) {
            if(!m_adapter_controller->has_state_name(state.get_name())) {
                state.reset();
            }
        }
    } else {
        m_model_runner.reset_state();
    }
}

void StatefulLLMPipeline::finish_chat() {
    is_chat_conversation = false;
    m_kv_history_manager.reset();
    m_chat_input_type = ov::genai::utils::GenerationChatInputsType::UNDEF;
    m_last_disappeared_token = std::nullopt;
    bool have_state = 0 != m_model_runner.get_tensor("attention_mask").get_size();
    if (!m_tokenized_chat_history.empty() || have_state) {
        reset_kv_state();
        m_model_runner.get_tensor("attention_mask").set_shape({1, 0});
        m_history.clear();
        m_templated_chat_history.clear();
        m_tokenized_chat_history.clear();
    }
}

} // namespace ov::genai<|MERGE_RESOLUTION|>--- conflicted
+++ resolved
@@ -40,16 +40,12 @@
     const ov::genai::GenerationConfig& generation_config)
     : LLMPipelineImplBase(tokenizer, generation_config), m_sampler(m_tokenizer) {
     utils::apply_slice_before_matmul_transformation(model);
-<<<<<<< HEAD
-    m_kv_history_manager.kv_cache_seq_length_axis = ov::genai::utils::get_kv_axes_pos(model).seq_len;
-=======
 
     if (device.find("NPU") != std::string::npos)
         m_use_full_chat_history = true;
 
     if (!m_use_full_chat_history)
-        m_kv_history_manager.kv_cache_seq_length_axis = ov::genai::utils::get_seq_len_axis(model);
->>>>>>> f15a05c5
+        m_kv_history_manager.kv_cache_seq_length_axis = ov::genai::utils::get_kv_axes_pos(model).seq_len;
 
     auto filtered_properties = extract_adapters_from_properties(properties, &m_generation_config.adapters);
     if (m_generation_config.adapters) {
