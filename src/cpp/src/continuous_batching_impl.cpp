--- conflicted
+++ resolved
@@ -306,28 +306,9 @@
     auto all_requests = m_awaiting_requests; // we need to store all requests to get results from them once generation has finished
 
     bool continue_generation = true;
-<<<<<<< HEAD
     GenerationHandle& generation = generations.at(0);
     // todo: remove
     float streaming_duraton = 0, thread_duration = 0;
-=======
-    while (has_non_finished_requests() && continue_generation) {
-        try {
-            const auto infer_start = std::chrono::steady_clock::now();
-            step();
-            if (m_batch_size > 0) {
-                const auto infer_end = std::chrono::steady_clock::now();
-                const auto infer_ms = PerfMetrics::get_microsec(std::chrono::steady_clock::now() - infer_start);
-                raw_perf_counters.m_token_infer_durations.emplace_back(infer_ms);
-                raw_perf_counters.m_inference_durations[0] += MicroSeconds(infer_ms);
-                raw_perf_counters.m_new_token_times.emplace_back(infer_end);
-                raw_perf_counters.m_batch_sizes.emplace_back(m_batch_size);
-            }
-        } catch (...) {
-            drop_requests(); // remove all requests from pipeline state in case of exception
-            throw;
-        }
->>>>>>> b284111d
 
     auto stream_generated_tokens = [&generation, &streamer_ptr, &continue_generation, &streaming_duraton]() {
         if (streamer_ptr && generation->can_read()) {
