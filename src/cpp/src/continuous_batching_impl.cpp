--- conflicted
+++ resolved
@@ -260,54 +260,6 @@
     return results;
 }
 
-<<<<<<< HEAD
-=======
-std::vector<GenerationResult>
-ContinuousBatchingPipeline::ContinuousBatchingImpl::generate(const std::vector<std::string>& prompts,
-                                                             std::vector<ov::genai::GenerationConfig> sampling_params,
-                                                             const StreamerVariant& streamer) {
-    std::vector<ov::Tensor> input_ids;
-    static ManualTimer timer("tokenize");
-    if (m_is_chat_conversation) {
-        OPENVINO_ASSERT(1 == prompts.size(), "Can't chat with multiple prompts");
-        m_history.push_back({{"role", "user"}, {"content", prompts.at(0)}});
-        constexpr bool add_generation_prompt = true;
-        std::string history = m_tokenizer.apply_chat_template(m_history, add_generation_prompt);
-        timer.start();
-        // ov::genai::add_special_tokens(false) is aligned with stateful pipeline
-        input_ids.push_back(m_tokenizer.encode(history, ov::genai::add_special_tokens(false)).input_ids);
-        timer.end();
-    } else {
-        input_ids.reserve(prompts.size());
-        for (const std::string& prompt : prompts) {
-            timer.start();
-            input_ids.push_back(m_tokenizer.encode(prompt).input_ids);
-            timer.end();
-        }
-    }
-    std::vector<EncodedGenerationResult> encoded = generate(input_ids, sampling_params, streamer);
-    std::vector<GenerationResult> decoded;
-    decoded.reserve(encoded.size());
-    for (EncodedGenerationResult& res : encoded) {
-        std::vector<std::string> generated;
-        generated.reserve(res.m_generation_ids.size());
-        for (size_t idx = 0; idx < res.m_generation_ids.size(); ++idx) {
-            generated.push_back(m_tokenizer.decode(res.m_generation_ids.at(idx)));
-            if (m_is_chat_conversation && 0 == idx) {
-                m_history.push_back({{"role", "assistant"}, {"content", generated.back()}});
-            }
-        }
-        decoded.push_back(GenerationResult{
-            res.m_request_id,
-            std::move(generated),
-            std::move(res.m_scores),
-            res.m_status
-        });
-    }
-    return decoded;
-}
-
->>>>>>> 510fcd32
 void ContinuousBatchingPipeline::ContinuousBatchingImpl::_free_non_running_requests() {
     std::vector<SequenceGroup::Ptr>::iterator requests_iterator = m_requests.begin();
     while (requests_iterator != m_requests.end()) {
