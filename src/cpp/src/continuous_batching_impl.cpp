--- conflicted
+++ resolved
@@ -22,11 +22,6 @@
     m_tokenizer = tokenizer;
     m_generation_config = generation_config;
     m_is_validation_mode_enabled = is_validation_mode_enabled;
-<<<<<<< HEAD
-=======
-
-    ov::Core core;
->>>>>>> 653b2aeb
 
     ov::Core core = utils::singleton_core();
     DeviceConfig device_config(core, scheduler_config, device, properties);
@@ -34,11 +29,7 @@
     bool is_need_per_layer_cache_control = scheduler_config.use_cache_eviction;
     utils::apply_paged_attention_transformations(model, device_config, is_need_per_layer_cache_control);
 
-<<<<<<< HEAD
-    init(model, scheduler_config, properties, device_config, core);
-=======
-    initialize_pipeline(model, scheduler_config, compile_properties, device_config, core);
->>>>>>> 653b2aeb
+    initialize_pipeline(model, scheduler_config, properties, device_config, core);
 }
 
 void ContinuousBatchingPipeline::ContinuousBatchingImpl::_pull_awaiting_requests() {
