// Copyright (C) 2023-2025 Intel Corporation
// SPDX-License-Identifier: Apache-2.0

#include <atomic>
#include <thread>

#include "openvino/genai/text_streamer.hpp"
#include "continuous_batching_impl.hpp"
#include "utils.hpp"
#include "paged_attention_transformations.hpp"
#include "lora_helper.hpp"
#include "cache_state_dumper.hpp"
#include "utils.hpp"

namespace {

ov::element::Type get_model_kv_cache_precision(std::shared_ptr<ov::Model> model) {
    const std::vector<std::string> kv_cache_precision_path = { "runtime_options", ov::hint::kv_cache_precision.name() };
    ov::element::Type ir_kv_cache_precision = ov::element::dynamic;

    if (model->has_rt_info(kv_cache_precision_path)) {
        ir_kv_cache_precision = model->get_rt_info<ov::element::Type>(kv_cache_precision_path);
    }

    return ir_kv_cache_precision;
}

void apply_kv_cache_precision(const std::shared_ptr<ov::Model>& model, const std::string& device, const ov::AnyMap& plugin_config) {
    ov::element::Type m_kv_cache_type = ov::element::dynamic, ir_kv_cache_precision = get_model_kv_cache_precision(model);
    ov::Core core = ov::genai::utils::singleton_core();

    auto inference_precision = core.get_property(device, ov::hint::inference_precision);
    // if user sets properties affecting KV cache precision
    const auto inference_precision_it = plugin_config.find(ov::hint::inference_precision.name());
    const auto kv_cache_precision_it = plugin_config.find(ov::hint::kv_cache_precision.name());
    const auto execution_mode_it = plugin_config.find(ov::hint::execution_mode.name());
    const bool accuracy_mode = execution_mode_it != plugin_config.end() &&
        execution_mode_it->second.as<ov::hint::ExecutionMode>() == ov::hint::ExecutionMode::ACCURACY;

    if (device == "CPU") {
        if (kv_cache_precision_it != plugin_config.end()) {
            const auto kv_cache_precision = kv_cache_precision_it->second.as<ov::element::Type>();
            m_kv_cache_type = kv_cache_precision;
        } else if (accuracy_mode) {
            // ACCURACY mode will use f32 KV cache type
            m_kv_cache_type = ov::element::f32;
        } else if (ir_kv_cache_precision != ov::element::dynamic) {
            // check that kv_cache_precision is set in runtime_info section of OpenVINO IR
            // but in case it's set to FP16, we need to patch it to be BF16 for Xeon platforms
            m_kv_cache_type = ir_kv_cache_precision == ov::element::f16 && inference_precision == ov::element::bf16 ?
                inference_precision : ir_kv_cache_precision;
        } else {
            // x86 and ARM have different default kv cache type, take this information from the plugin
            m_kv_cache_type = core.get_property(device, ov::hint::kv_cache_precision);
        }

        // TEMP WA: currently FP16 / BF16 KV cache is faster than U8 for PagedAttention
        if (m_kv_cache_type == ov::element::u8) {
            m_kv_cache_type = inference_precision == ov::element::bf16 ? ov::element::bf16 : ov::element::f16;
        }
    } else if (device.find("GPU") != std::string::npos) {
        if (accuracy_mode) {
            inference_precision = ov::element::f32;
        }
        if (inference_precision_it != plugin_config.end()) {
            inference_precision = inference_precision_it->second.as<ov::element::Type>();
        }

        m_kv_cache_type = inference_precision;
    } else {
        OPENVINO_THROW(device, " is not supported by OpenVINO Continuous Batching");
    }

    std::map<std::string, std::shared_ptr<ov::op::v0::Parameter>> key_cache_params, value_cache_params;
    for (const auto& param_ptr : model->get_parameters()) {
        const auto& name = param_ptr->get_friendly_name();
        if (name.find("key_cache.") == 0) {
            key_cache_params[name] = param_ptr;
        } else if (name.find("value_cache.") == 0) {
            value_cache_params[name] = param_ptr;
        }
    }

    OPENVINO_ASSERT(key_cache_params.size() == value_cache_params.size() && key_cache_params.size() > 0);

    size_t num_decoder_layers = key_cache_params.size();
    for (size_t idx = 0; idx < num_decoder_layers; idx++) {
        auto k = key_cache_params[std::string("key_cache.") + std::to_string(idx)];
        auto v = value_cache_params[std::string("value_cache.") + std::to_string(idx)];

        k->set_element_type(m_kv_cache_type);
        v->set_element_type(m_kv_cache_type);
    }

    model->validate_nodes_and_infer_types();
}

} // namespace

namespace ov::genai {
template<class... Ts> struct overloaded : Ts... {using Ts::operator()...;};
template<class... Ts> overloaded(Ts...) -> overloaded<Ts...>;

ContinuousBatchingPipeline::ContinuousBatchingImpl::ContinuousBatchingImpl(
    const std::shared_ptr<ov::Model>& model,
    const Tokenizer& tokenizer,
    const SchedulerConfig& scheduler_config,
    const std::string& device,
    const ov::AnyMap& properties,
    const ov::genai::GenerationConfig& generation_config,
    bool is_validation_mode_enabled) {
    m_tokenizer = tokenizer;
    m_generation_config = generation_config;
    m_is_validation_mode_enabled = is_validation_mode_enabled;

    bool is_need_per_layer_cache_control = scheduler_config.use_cache_eviction;
    bool allow_cache_rotation = scheduler_config.cache_eviction_config.apply_rotation;
    auto kv_cache_config = utils::apply_paged_attention_transformations(model, is_need_per_layer_cache_control, allow_cache_rotation);
    utils::apply_gather_before_matmul_transformation(model);

    initialize_pipeline(model, scheduler_config, device, properties, kv_cache_config);
}

ContinuousBatchingPipeline::ContinuousBatchingImpl::ContinuousBatchingImpl(
    const std::shared_ptr<ov::Model>& model,
    std::shared_ptr<InputsEmbedder> inputs_embedder,
    const Tokenizer& tokenizer,
    const SchedulerConfig& scheduler_config,
    const std::string& device,
    const ov::AnyMap& properties,
    const ov::genai::GenerationConfig& generation_config,
    bool is_validation_mode_enabled) : ContinuousBatchingImpl(model, tokenizer, scheduler_config, device, properties, generation_config, is_validation_mode_enabled){
    m_inputs_embedder = inputs_embedder;
    m_model_runner->set_embedding_model(inputs_embedder->get_embedding_model());
    m_model_input_type = ModelInputType::EMBEDDINGS;
}

ContinuousBatchingPipeline::ContinuousBatchingImpl::~ContinuousBatchingImpl() {
    // manually release all blocks, which can re-initialize OpenVINO plugins during destruction
    m_sampler.reset();
    m_adapter_controller.reset();
    m_model_runner.reset();

    if (m_scheduler) {
        m_scheduler->release();
        m_scheduler.reset();
    }

    utils::release_core_plugin(m_device);
}

void ContinuousBatchingPipeline::ContinuousBatchingImpl::_pull_awaiting_requests() {
    std::lock_guard<std::mutex> lock{m_awaiting_requests_mutex};
    m_requests.insert(m_requests.end(), m_awaiting_requests.begin(), m_awaiting_requests.end());
    m_awaiting_requests.clear();
    m_pipeline_metrics.requests = m_requests.size();
}

void ContinuousBatchingPipeline::ContinuousBatchingImpl::initialize_pipeline(
    std::shared_ptr<ov::Model> model,
    const SchedulerConfig& scheduler_config,
    const std::string& device,
    const ov::AnyMap& properties,
    const std::vector<KVHeadConfig>& kv_cache_config) {
<<<<<<< HEAD
    m_device = device;
    ov::AnyMap mutable_properties = properties;
=======
    // apply LoRA
    auto filtered_properties = extract_adapters_from_properties(properties, &m_generation_config.adapters);
    if (m_generation_config.adapters) {
        m_generation_config.adapters->set_tensor_name_prefix("base_model.model.model.");
        m_adapter_controller = AdapterController(model, *m_generation_config.adapters, device);   // TODO: Make the prefix name configurable
    }
>>>>>>> fae90296
    // Extract sampler_num_threads property if exists and remove it from properties
    size_t sampler_num_threads = std::thread::hardware_concurrency();
    auto sampler_num_threads_it = filtered_properties->find("sampler_num_threads");
    if (sampler_num_threads_it != filtered_properties->end()) {
        sampler_num_threads = sampler_num_threads_it->second.as<size_t>();
        filtered_properties.fork().erase("sampler_num_threads");   // do not use iterator sampler_num_threads_it because a forked container may not be the same container
    }

    // TODO: remove once plugin automatically set KV cache precisions
    apply_kv_cache_precision(model, device, *filtered_properties);

<<<<<<< HEAD
    // apply LoRA
    ov::Core core = utils::singleton_core();
    ov::CompiledModel compiled_model;
    if (auto filtered_properties = extract_adapters_from_properties(mutable_properties, &m_generation_config.adapters)) {
        m_generation_config.adapters->set_tensor_name_prefix("base_model.model.model.");
        m_adapter_controller = AdapterController(model, *m_generation_config.adapters, device);   // TODO: Make the prefix name configurable
        compiled_model = core.compile_model(model, device, *filtered_properties);
    } else {
        compiled_model = core.compile_model(model, device, mutable_properties);
    }
=======
    ov::CompiledModel compiled_model = utils::singleton_core().compile_model(model, device, *filtered_properties);
>>>>>>> fae90296

    ov::genai::utils::print_compiled_model_properties(compiled_model, "LLM with Paged Attention");
    ov::InferRequest infer_request = compiled_model.create_infer_request();

    // Cache manager
    std::shared_ptr<CacheManager> cache_manager = std::make_shared<CacheManager>(infer_request, kv_cache_config);
    m_num_decoder_layers = cache_manager->get_num_decoder_layers();
    m_block_size = cache_manager->get_block_size();

    // Scheduler
    SchedulerConfig normalized_config = scheduler_config;
    if (normalized_config.num_kv_blocks == 0 && normalized_config.cache_size > 0) {
        size_t size_in_bytes = normalized_config.cache_size * 1024 * 1024 * 1024; // convert GBs to bytes
        normalized_config.num_kv_blocks = size_in_bytes / cache_manager->get_block_size_in_bytes();
    }

    bool can_use_partial_preemption = true;
    if (device.find("GPU") != std::string::npos && !normalized_config.dynamic_split_fuse) {
        // in case of executing a `vLLM-like` pipeline, it's better not to use partial eviction on the GPU,
        // as it may lead to performance slowdown
        can_use_partial_preemption = false;
    }

    m_scheduler = std::make_shared<Scheduler>(m_block_size, cache_manager, normalized_config, m_num_decoder_layers, can_use_partial_preemption);

    // Model Runner
    bool is_use_cache_eviction = m_scheduler->get_config().use_cache_eviction;
    if (is_use_cache_eviction) {
        const auto& eviction_config = m_scheduler->get_config().cache_eviction_config;
        bool is_apply_rotation = eviction_config.apply_rotation;
        m_model_runner = std::make_shared<ModelRunner>(infer_request,
                                                       m_block_size,
                                                       m_num_decoder_layers,
                                                       /* collect_attention_scores = */ true,
                                                       /* is_use_per_layer_cache_control = */ true,
                                                       /* is_use_rotation_inputs = */ is_apply_rotation);
        if (eviction_config.apply_rotation) {
            m_rotation_deltas_stores.reserve(m_num_decoder_layers);
            ov::Shape rotation_deltas_store_shape{normalized_config.num_kv_blocks, 1}; // last dim can be later changed to BLOCK_SIZE for per-token granularity
            for (size_t i = 0; i < m_num_decoder_layers; i++) {
                ov::Tensor store(ov::element::i32, rotation_deltas_store_shape);
                std::memset(store.data(), 0, store.get_byte_size());
                m_rotation_deltas_stores.push_back(store);
            }

            size_t max_sequence_cache_occupation_length_in_blocks = normalized_config.max_num_batched_tokens / m_block_size  + 1;
            size_t embedding_size = cache_manager->get_v_head_size(0);
            m_cache_rotation_calculator = std::make_shared<CacheRotationCalculator>(
                m_block_size,
                max_sequence_cache_occupation_length_in_blocks,
                embedding_size);
            auto rotation_trig_lut = ov::Tensor(ov::element::f32, ov::Shape{max_sequence_cache_occupation_length_in_blocks, embedding_size});
            float* rotation_trig_lut_data = rotation_trig_lut.data<float>();
            std::memset(rotation_trig_lut_data, 0, rotation_trig_lut.get_byte_size());

            const auto& cos_lut = m_cache_rotation_calculator->get_cos_lut();
            const auto& sin_lut = m_cache_rotation_calculator->get_sin_lut();


            for (size_t pos_idx = 0; pos_idx < max_sequence_cache_occupation_length_in_blocks; pos_idx++) {
                for (size_t embedding_pair_idx = 0; embedding_pair_idx < cos_lut[0].size(); embedding_pair_idx++) {
                    rotation_trig_lut_data[pos_idx * embedding_size + embedding_pair_idx] = cos_lut[pos_idx][embedding_pair_idx];
                    rotation_trig_lut_data[pos_idx * embedding_size + embedding_size / 2 + embedding_pair_idx] = sin_lut[pos_idx][embedding_pair_idx];
                }
            }

            m_model_runner->set_cache_rotation_trig_lut(std::move(rotation_trig_lut));
        }
    } else {
        m_model_runner =
            std::make_shared<ModelRunner>(infer_request, m_block_size, m_num_decoder_layers);
    }

    m_sampler = std::make_shared<Sampler>(m_tokenizer, sampler_num_threads);
    m_sampler->set_seed(m_generation_config.rng_seed);

    // If eos_token_id was not provided, take value
    if (m_generation_config.eos_token_id == -1)
        m_generation_config.set_eos_token_id(m_tokenizer.get_eos_token_id());
};


GenerationHandle
ContinuousBatchingPipeline::ContinuousBatchingImpl::add_request(uint64_t request_id,
                                                               const ov::Tensor& input_ids,
                                                               ov::genai::GenerationConfig sampling_params) {
    // If stop_token_ids were not provided, take value from default m_generation_config
    if (sampling_params.stop_token_ids.empty())
        sampling_params.stop_token_ids = m_generation_config.stop_token_ids;
    // If eos_token_id was not provided, take value from default m_generation_config
    if (sampling_params.eos_token_id == -1)
        sampling_params.set_eos_token_id(m_generation_config.eos_token_id);
    sampling_params.validate();

    SequenceGroup::Ptr sequence_group = std::make_shared<SequenceGroup>(request_id, input_ids, sampling_params, m_block_size);

    if (m_scheduler->get_config().enable_prefix_caching) {
        if (m_model_input_type == ModelInputType::EMBEDDINGS) {
            OPENVINO_THROW("Prefix caching is not supported for VLM models.");
        }
        m_scheduler->restore_cached_blocks(sequence_group);
    }

    {
        std::lock_guard<std::mutex> lock{m_awaiting_requests_mutex};
        m_awaiting_requests.push_back(sequence_group);
    }

    return std::make_shared<GenerationHandleImpl>(sequence_group->get_generation_stream(), sampling_params);
};

GenerationHandle
ContinuousBatchingPipeline::ContinuousBatchingImpl::add_request(uint64_t request_id,
                                                                const std::string& prompt,
                                                                ov::genai::GenerationConfig sampling_params) {
    ov::Tensor inputs;
    ov::genai::VLMPerfMetrics metrics;
    if (m_model_input_type == ModelInputType::TOKENS) {
        static ManualTimer timer("tokenize");
        timer.start();
        inputs = m_tokenizer.encode(prompt).input_ids;
        timer.end();
        return add_request(request_id, inputs, sampling_params);
    } else if (m_model_input_type == ModelInputType::EMBEDDINGS) {
        return ContinuousBatchingPipeline::IContinuousBatchingPipeline::add_request(request_id, prompt, {}, sampling_params);
    } else {
        OPENVINO_THROW("Unknown model input type.");
    }

    return add_request(request_id, inputs, sampling_params);
}

bool ContinuousBatchingPipeline::ContinuousBatchingImpl::has_non_finished_requests() {
    std::lock_guard<std::mutex> lock{m_awaiting_requests_mutex};
    return !m_awaiting_requests.empty() || !m_requests.empty();
}

void ContinuousBatchingPipeline::ContinuousBatchingImpl::step() {
    static ManualTimer step_timer("step()");
    step_timer.start();

    _pull_awaiting_requests();

    Scheduler::Output scheduler_output;

    {
        static ManualTimer scheduling_timer("scheduling");
        scheduling_timer.start();
        scheduler_output = m_scheduler->schedule(m_requests);
        scheduling_timer.end();

        m_pipeline_metrics.scheduled_requests = scheduler_output.m_scheduled_sequence_groups_ids.size();
        m_pipeline_metrics.cache_usage = scheduler_output.m_cache_usage;
        m_pipeline_metrics.max_cache_usage = std::max(m_pipeline_metrics.max_cache_usage, scheduler_output.m_cache_usage);
        _register_step_cache_usage(scheduler_output.m_cache_usage);
        m_pipeline_metrics.avg_cache_usage = _get_current_running_average_cache_usage();

        const auto& sched_config = m_scheduler->get_config();
        if (sched_config.use_cache_eviction && sched_config.cache_eviction_config.apply_rotation) {
            _compute_cache_rotation_data(m_requests, scheduler_output);
            m_model_runner->set_cache_rotation_data(std::move(m_current_step_rotated_block_indices_per_sequence),
                                                    std::move(m_current_step_rotation_deltas));
        }

    }

    // if no tokens were scheduled, we are out of memory => free all requests and return
    if (scheduler_output.m_total_num_scheduled_tokens == 0) {
        for (size_t i = 0; i < m_requests.size(); ++i) {
            SequenceGroup::Ptr sequence_group = m_requests[i];
            if (!sequence_group->is_waiting()) {
                sequence_group->set_out_of_memory();
                sequence_group->notify_handle();
            }
        }
        _free_non_running_requests();
        return;
    }
    ov::Tensor logits;

    {
        static ManualTimer timer("forward");
        timer.start();
        logits = m_model_runner->forward(m_requests, scheduler_output);
        timer.end();
    }

#ifdef DEBUG_CACHE_STATE_DUMP
    CacheStateDumper dumper(CacheStateDumper::get_run_id_for_generation_step(step_count, "before_eviction"));
    dumper.dump_cache_state(*m_scheduler, m_requests, step_count);
#endif

    // evict unimportant blocks from KV cache, if requested
    const auto& sched_config = m_scheduler->get_config();
    if (sched_config.use_cache_eviction) {
        _maybe_evict_cache_blocks(sched_config);
    }

#ifdef DEBUG_CACHE_STATE_DUMP
    CacheStateDumper dumper_after(CacheStateDumper::get_run_id_for_generation_step(step_count, "eviction"));
    dumper_after.dump_cache_state(*m_scheduler, m_requests, step_count);
    step_count++;
#endif

    // process generation_config.echo parameter
    _fill_prompt_log_probs(m_requests, logits);

    SamplerOutput sampler_output;
    {
        static ManualTimer timer("sample");
        timer.start();
        sampler_output = m_sampler->sample(m_requests, logits, m_is_validation_mode_enabled);
        m_batch_size = sampler_output.num_generated_tokens;
        timer.end();
    }

    // process sampler_output (e.g. fork or drop sequences from BlockScheduler)
    {
        static ManualTimer free_fork_timer("fork / free sequence");
        free_fork_timer.start();

        for (const auto& pair : sampler_output.m_forked_sequences) {
            uint64_t parent_id = pair.first;
            const std::list<uint64_t>& child_ids = pair.second;
            for (auto& child_id : child_ids)
                m_scheduler->fork_sequence(parent_id, child_id);
        }

        for (auto seq_id : sampler_output.m_dropped_sequences)
            m_scheduler->free_sequence(seq_id);

        free_fork_timer.end();
    }

    // notify requests dropped by handle
    {
        static ManualTimer report_tokens_timer("notify requests dropped by handle");
        report_tokens_timer.start();
        _notify_requests_dropped_by_handle();
        report_tokens_timer.end();
    }

    // free non running requests for current step

    {
        static ManualTimer clean_up_requests_timer("free non running requests");
        clean_up_requests_timer.start();
        _free_non_running_requests();
        clean_up_requests_timer.end();
    }

    step_timer.end();
}

void ContinuousBatchingPipeline::ContinuousBatchingImpl::set_adapters(const std::optional<AdapterConfig>& adapters) {
    if (m_adapter_controller) {
        m_adapter_controller->apply(m_model_runner->get_infer_request(), adapters);
    }
}

std::vector<EncodedGenerationResult>
ContinuousBatchingPipeline::ContinuousBatchingImpl::generate(const std::vector<ov::Tensor>& input_ids,
                                                             const std::vector<GenerationConfig>& sampling_params,
                                                             const StreamerVariant& streamer) {
    ManualTimer generate_timer("generate()");
    generate_timer.start();

    OPENVINO_ASSERT(!has_non_finished_requests(), "Generate cannot be called while ContinuousBatchingPipeline is already in running state. Use ContinuousBatchingPipeline::add_request");
    OPENVINO_ASSERT(input_ids.size() == sampling_params.size());

    auto start_time =  std::chrono::steady_clock::now();
    PerfMetrics perf_metrics;
    auto& raw_perf_counters = perf_metrics.raw_metrics;
    raw_perf_counters.m_inference_durations =  {{ MicroSeconds(0.0f) }};

    // checks that all requests has the same LoRA adapters property value
    for (size_t i = 1; i < sampling_params.size(); ++i) {
        OPENVINO_ASSERT(sampling_params[i - 1].adapters == sampling_params[i].adapters,
            "LoRA adapters value must be the same for all requests");
    }
    set_adapters(sampling_params[0].adapters);

    const auto streamer_ptr = std::make_shared<ThreadedStreamerWrapper>(streamer, m_tokenizer);

    OPENVINO_ASSERT(!streamer_ptr->has_callback() || input_ids.size() == 1 && sampling_params[0].num_return_sequences == 1 &&
        (sampling_params[0].is_greedy_decoding() || sampling_params[0].is_multinomial()),
        "Currently streaming is possible only with batch size=1 and only for greedy or multinomial decoding");

    std::vector<GenerationHandle> generations;
    for (size_t request_id = 0; request_id < input_ids.size(); ++request_id) {
        OPENVINO_ASSERT(1 == input_ids[request_id].get_shape().at(0), "Use multiple tensors to pass a batch.");
        generations.push_back(add_request(request_id, input_ids[request_id], sampling_params[request_id]));
    }
    auto all_requests = m_awaiting_requests; // we need to store all requests to get results from them once generation has finished

    GenerationHandle& generation = generations.at(0);

    streamer_ptr->start();

    while (has_non_finished_requests()) {
        try {
            const auto infer_start = std::chrono::steady_clock::now();
            step();
            if (m_batch_size > 0) {
                const auto infer_end = std::chrono::steady_clock::now();
                const auto infer_ms = PerfMetrics::get_microsec(std::chrono::steady_clock::now() - infer_start);
                raw_perf_counters.m_token_infer_durations.emplace_back(infer_ms);
                raw_perf_counters.m_inference_durations[0] += MicroSeconds(infer_ms);
                raw_perf_counters.m_new_token_times.emplace_back(infer_end);
                raw_perf_counters.m_batch_sizes.emplace_back(m_batch_size);
            }
        } catch (...) {
            drop_requests(); // remove all requests from pipeline state in case of exception
            streamer_ptr->end();
            std::rethrow_exception(std::current_exception());
        }
        stream_tokens(streamer_ptr, generation);
    }

    // waiting for competion of streaming
    streamer_ptr->end();

    OPENVINO_ASSERT(m_requests.empty(), "Internal error: current request is supposed to be dropped within step() function as completed");

    std::vector<EncodedGenerationResult> results;
    results.reserve(all_requests.size());

    for (size_t request_id = 0; request_id < all_requests.size(); ++request_id) {
        const auto& request = all_requests[request_id];
        auto sampling_params = request->get_sampling_parameters();
        const auto& sequences = request->get_finished_sequences();
        size_t num_outputs = std::min(sampling_params.num_return_sequences, sequences.size());

        EncodedGenerationResult result;
        result.m_request_id = request_id;
        result.m_generation_ids.resize(num_outputs);
        result.m_scores.resize(num_outputs);
        result.m_status = request->get_generation_stream()->get_status();

        for (size_t i = 0; i < num_outputs; ++i) {
            const auto & sequence = sequences[i];
            const float score = sampling_params.is_beam_search() ? sequence->get_beam_search_score(sampling_params) : sequence->get_cumulative_log_prob();
            const auto & generated_ids = sequence->get_generated_ids();

            if (sampling_params.echo)
                result.m_generation_ids[i] = request->get_prompt_ids();
            std::copy(generated_ids.begin(), generated_ids.end(), std::back_inserter(result.m_generation_ids[i]));
            result.m_scores[i] = score;
        }

        result.m_status = generations[request_id]->get_status();

        // The same perf metrics for each sequence, only tokenization/detokenization will differ.
        perf_metrics.raw_metrics.generate_durations.clear();
        perf_metrics.raw_metrics.generate_durations.emplace_back(PerfMetrics::get_microsec(std::chrono::steady_clock::now() - start_time));
        perf_metrics.num_input_tokens = request->get_prompt_len();
        perf_metrics.evaluate_statistics(start_time);

        result.perf_metrics = perf_metrics;
        results.push_back(std::move(result));
    }

    OPENVINO_ASSERT(results.size() == input_ids.size());

    generate_timer.end();
    return results;
}

void ContinuousBatchingPipeline::ContinuousBatchingImpl::_free_non_running_requests() {
    std::vector<SequenceGroup::Ptr>::iterator requests_iterator = m_requests.begin();
    while (requests_iterator != m_requests.end()) {
        const auto& request = *requests_iterator;
        if(request->has_finished() || request->handle_stopped() || request->handle_cancelled()) {
            for (const auto& sequence: request->get_sequences()) {
                if (m_scheduler->has_block_table(sequence->get_id())) {
                    m_scheduler->free_sequence(sequence->get_id());
                }
            }
            m_sampler->clear_request_info(request->get_request_id());
            requests_iterator = m_requests.erase(requests_iterator);
        } else {
            requests_iterator++;
        }
    }
}

void ContinuousBatchingPipeline::ContinuousBatchingImpl::_notify_requests_dropped_by_handle() {
    // Notify the last time by pushing empty output
    // This causes read() to unblock by adding anything to the queue
    for (SequenceGroup::Ptr& request : m_requests) {
        if (request->handle_stopped() || request->handle_cancelled())
            request->push_empty_outputs();
    }
}

void ContinuousBatchingPipeline::ContinuousBatchingImpl::_register_step_cache_usage(float step_cache_usage) {
    if (m_previous_step_cache_usages.size() >= AVG_CACHE_USAGE_WINDOW_SIZE_IN_STEPS) {
        m_previous_step_cache_usages.pop_front();
    }
    m_previous_step_cache_usages.push_back(step_cache_usage);
}

float ContinuousBatchingPipeline::ContinuousBatchingImpl::_get_current_running_average_cache_usage() const {
    return std::accumulate(m_previous_step_cache_usages.begin(), m_previous_step_cache_usages.end(), 0.0) / m_previous_step_cache_usages.size();
}

void ContinuousBatchingPipeline::ContinuousBatchingImpl::drop_requests() {
    for (const std::shared_ptr<ov::genai::SequenceGroup> request : m_requests) {
        for (const auto& sequence: request->get_sequences()) {
            if (m_scheduler->has_block_table(sequence->get_id())) {
                m_scheduler->free_sequence(sequence->get_id());
            }
        }
        m_sampler->clear_request_info(request->get_request_id());
    }
    m_requests.clear();
}

void ContinuousBatchingPipeline::ContinuousBatchingImpl::_compute_cache_rotation_data(const std::vector<SequenceGroup::Ptr>& sequence_groups,
        const Scheduler::Output& scheduler_output) {
    size_t num_sequence_groups = scheduler_output.m_scheduled_sequence_groups_ids.size();
    std::map<size_t, size_t> live_seq_ids_to_num_occupied_blocks;
    for (size_t i = 0; i < num_sequence_groups; ++i) {
        size_t seq_group_id = scheduler_output.m_scheduled_sequence_groups_ids[i];
        SequenceGroup::CPtr sequence_group = sequence_groups[seq_group_id];
        std::vector<Sequence::CPtr> running_sequences = sequence_group->get_running_sequences();
        size_t num_running_sequences = running_sequences.size();

        for (size_t i = 0; i < num_running_sequences; ++i) {
            Sequence::CPtr sequence = running_sequences[i];
            size_t num_blocks = sequence_group->get_num_logical_blocks();
            size_t seq_id = sequence->get_id();
            OPENVINO_ASSERT(live_seq_ids_to_num_occupied_blocks.find(seq_id) == live_seq_ids_to_num_occupied_blocks.end(),
                    "duplicate seq_id ", seq_id, " among sequence groups");
            live_seq_ids_to_num_occupied_blocks[seq_id] = num_blocks;
        }
    }

    // necessary since we move from these members during previous steps
    m_current_step_rotated_block_indices_per_sequence.clear();
    m_current_step_rotated_block_indices_per_sequence.resize(m_num_decoder_layers);
    m_current_step_rotation_deltas.clear();

    std::vector<size_t> num_blocks_to_rotate_for_each_layer(m_num_decoder_layers, 0);


    for (const auto& seq_id_and_evicted_blocks : m_previous_evicted_block_logical_indices_per_sequence) {
        size_t seq_id = seq_id_and_evicted_blocks.first;
        // Skip sequences that, in the meanwhile before previous step's forward execution and now,
        // have left the cache (e.g. finished or were preempted)
        if (live_seq_ids_to_num_occupied_blocks.find(seq_id) == live_seq_ids_to_num_occupied_blocks.end()) {
            continue;
        }

        const auto& logical_blocks_to_evict = seq_id_and_evicted_blocks.second;

        for (size_t layer_idx = 0; layer_idx < logical_blocks_to_evict.size(); layer_idx++) {
            if (logical_blocks_to_evict[layer_idx].empty()) {
                continue;
            }
            size_t num_blocks_before_eviction = m_previous_num_blocks_before_eviction_per_sequence[seq_id];
            auto rotation_multipliers =
                m_cache_rotation_calculator->get_rotation_data(logical_blocks_to_evict[layer_idx],
                                                                       num_blocks_before_eviction);
            for (size_t i = 0; i < rotation_multipliers.size(); i++) {
                const auto& block_rotation_data = rotation_multipliers[i];

                m_current_step_rotated_block_indices_per_sequence[layer_idx][seq_id].push_back(
                    block_rotation_data.logical_block_idx);

                size_t block_offset = num_blocks_to_rotate_for_each_layer[layer_idx];
                auto rotation_deltas_tensor_data =
                    m_rotation_deltas_stores[layer_idx].data<int32_t>() + block_offset;
                for (size_t tok_idx = 0; tok_idx < m_block_size; tok_idx++) {
                   rotation_deltas_tensor_data[tok_idx] = block_rotation_data.rotation_delta / m_block_size;
                }
                num_blocks_to_rotate_for_each_layer[layer_idx] += 1;
            }
        }
    }
    // Select the previously filled rotation coefficients from the store tensor
    for (size_t i = 0; i < m_num_decoder_layers; i++) {
        m_current_step_rotation_deltas.emplace_back(
            m_rotation_deltas_stores[i],
            ov::Coordinate{0, 0},
            ov::Coordinate{num_blocks_to_rotate_for_each_layer[i], 1});
    }
}


void ContinuousBatchingPipeline::ContinuousBatchingImpl::_maybe_evict_cache_blocks(const SchedulerConfig& sched_config) {
    std::unordered_map<SequenceGroup::Ptr, size_t> seq_group_to_num_blocks_evicted_map;
    auto sequence_attention_scores = m_model_runner->get_last_attention_scores();

    OPENVINO_ASSERT(!sequence_attention_scores.empty());
    size_t num_decoder_layers = sequence_attention_scores.begin()->second.size();

    m_previous_evicted_block_logical_indices_per_sequence.clear();
    m_previous_num_blocks_before_eviction_per_sequence.clear();

    for (auto& seq_id_and_attention_scores : sequence_attention_scores) {
        auto seq_id = seq_id_and_attention_scores.first;
        const auto& attention_scores_for_all_decoder_layers = seq_id_and_attention_scores.second;
        if (m_seq_group_id_to_cache_eviction_algo_map.find(seq_id) == m_seq_group_id_to_cache_eviction_algo_map.end()) {
            m_seq_group_id_to_cache_eviction_algo_map[seq_id] = CacheEvictionAlgorithm(sched_config.cache_eviction_config, m_block_size, num_decoder_layers);
        }
        auto& cache_eviction_algo = m_seq_group_id_to_cache_eviction_algo_map[seq_id];
        cache_eviction_algo.register_new_token_scores(attention_scores_for_all_decoder_layers);

        auto seq_group_ptr_it = std::find_if(m_requests.begin(), m_requests.end(), [seq_id](const SequenceGroup::Ptr& val) { return val->has_sequence_with_id(seq_id); });
        OPENVINO_ASSERT(seq_group_ptr_it != m_requests.end(), "could not find sequence group with sequence ", seq_id);
        auto seq_group_ptr = *seq_group_ptr_it;

         if (!seq_group_ptr->can_generate_tokens()) {
             // do not evict during prefill
             continue;
         }

        m_previous_num_blocks_before_eviction_per_sequence[seq_id] = seq_group_ptr->get_num_logical_blocks();

        auto logical_blocks_to_evict = cache_eviction_algo.evict_logical_blocks();
        m_previous_evicted_block_logical_indices_per_sequence[seq_id] = logical_blocks_to_evict;

        m_scheduler->free_blocks_from_sequence(seq_id, logical_blocks_to_evict);

        size_t num_blocks_evicted = logical_blocks_to_evict[0].size();

        if (seq_group_to_num_blocks_evicted_map.find(seq_group_ptr) != seq_group_to_num_blocks_evicted_map.end()) {
            OPENVINO_ASSERT(seq_group_to_num_blocks_evicted_map[seq_group_ptr] == num_blocks_evicted, "internal error - each sequence in the same group must have the same number of blocks evicted");
        } else {
            seq_group_to_num_blocks_evicted_map[seq_group_ptr] = num_blocks_evicted;
        }

    }

    for (const auto& seq_group_ptr_and_num_blocks_evicted : seq_group_to_num_blocks_evicted_map) {
        // Assuming that the evicted blocks are always full (since they by design are only selected from intermediate-age blocks)
        auto seq_group_ptr = seq_group_ptr_and_num_blocks_evicted.first;
        auto num_blocks_evicted = seq_group_ptr_and_num_blocks_evicted.second;
        seq_group_ptr->register_token_eviction(num_blocks_evicted * m_block_size);
    }
}

void ContinuousBatchingPipeline::ContinuousBatchingImpl::_fill_prompt_log_probs(std::vector<SequenceGroup::Ptr>& sequence_groups, ov::Tensor& logits) {
    const float * logits_data = logits.data<float>();
    ov::Shape logits_shape = logits.get_shape();
    OPENVINO_ASSERT(logits_shape.size() == 3);
    size_t vocab_size = logits_shape[2];
    for (size_t sequence_group_id = 0, currently_processed_tokens = 0; sequence_group_id < sequence_groups.size(); ++sequence_group_id) {
        SequenceGroup::Ptr sequence_group = sequence_groups[sequence_group_id];
        // requests not scheduled, in decoding phase or not echoing are not processed
        if (!sequence_group->is_scheduled() || sequence_group->get_context_len() > sequence_group->get_prompt_len() ||
            !sequence_group->get_sampling_parameters().echo)
            continue;

        size_t num_running_sequences = sequence_group->num_running_seqs();
        OPENVINO_ASSERT(num_running_sequences == 1);
        size_t output_seq_len = sequence_group->get_output_seq_len();

        const float * sequence_group_logits_data = logits_data + vocab_size * currently_processed_tokens;

        size_t num_prompt_tokens_processed = sequence_group->get_num_processed_tokens();
        OPENVINO_ASSERT(num_prompt_tokens_processed + output_seq_len <= sequence_group->get_prompt_len());

        // if we processed the whole prompt we don't include last logprob as it will be processed by the sampler (it's already completion)
        // otherwise we include it as it will be used in the next part of the prompt
        int exclude_last_logprob = 1;
        if (num_prompt_tokens_processed + output_seq_len < sequence_group->get_prompt_len())
            exclude_last_logprob = 0;

        // if we start processing the prompt we add "fake" log prob for the first position (begin of sequence)
        if (num_prompt_tokens_processed == 0)
            sequence_group->append_prompt_log_prob(1.0);

        for (int token_logits_offset = 0, token_id_offset = num_prompt_tokens_processed + 1;
             token_logits_offset < output_seq_len - exclude_last_logprob;
             token_logits_offset++, token_id_offset++) {

            const float* token_logits = (sequence_group_logits_data + token_logits_offset * vocab_size);
            int64_t token_id = sequence_group->get_prompt_ids()[token_id_offset];
            float token_logit = token_logits[token_id];

            // find max value for log softmax
            float max_value = -std::numeric_limits<float>::infinity();
            size_t max_index = 0;
            for (size_t i = 0; i < vocab_size; ++i) {
                if (token_logits[i] > max_value) {
                    max_value = token_logits[i];
                    max_index = i;
                }
            }

            // apply log softmax to token logit
            float log_sum = std::log(std::accumulate(
                token_logits, token_logits + vocab_size, 0.0f, [max_value](float accumulated, float to_add) {
                    return accumulated + std::exp(to_add - max_value);
            }));

            sequence_group->append_prompt_log_prob(token_logit - max_value - log_sum);
        }
        currently_processed_tokens += output_seq_len * num_running_sequences;
        // For max_new_tokens == 0, we don't reach sampling so need to notify handle separately
        if(sequence_group->get_sampling_parameters().max_new_tokens == 0) {
            sequence_group->notify_handle_echo_only();
        }
    }
}
}<|MERGE_RESOLUTION|>--- conflicted
+++ resolved
@@ -162,17 +162,15 @@
     const std::string& device,
     const ov::AnyMap& properties,
     const std::vector<KVHeadConfig>& kv_cache_config) {
-<<<<<<< HEAD
     m_device = device;
-    ov::AnyMap mutable_properties = properties;
-=======
+
     // apply LoRA
     auto filtered_properties = extract_adapters_from_properties(properties, &m_generation_config.adapters);
     if (m_generation_config.adapters) {
         m_generation_config.adapters->set_tensor_name_prefix("base_model.model.model.");
         m_adapter_controller = AdapterController(model, *m_generation_config.adapters, device);   // TODO: Make the prefix name configurable
     }
->>>>>>> fae90296
+
     // Extract sampler_num_threads property if exists and remove it from properties
     size_t sampler_num_threads = std::thread::hardware_concurrency();
     auto sampler_num_threads_it = filtered_properties->find("sampler_num_threads");
@@ -184,21 +182,7 @@
     // TODO: remove once plugin automatically set KV cache precisions
     apply_kv_cache_precision(model, device, *filtered_properties);
 
-<<<<<<< HEAD
-    // apply LoRA
-    ov::Core core = utils::singleton_core();
-    ov::CompiledModel compiled_model;
-    if (auto filtered_properties = extract_adapters_from_properties(mutable_properties, &m_generation_config.adapters)) {
-        m_generation_config.adapters->set_tensor_name_prefix("base_model.model.model.");
-        m_adapter_controller = AdapterController(model, *m_generation_config.adapters, device);   // TODO: Make the prefix name configurable
-        compiled_model = core.compile_model(model, device, *filtered_properties);
-    } else {
-        compiled_model = core.compile_model(model, device, mutable_properties);
-    }
-=======
     ov::CompiledModel compiled_model = utils::singleton_core().compile_model(model, device, *filtered_properties);
->>>>>>> fae90296
-
     ov::genai::utils::print_compiled_model_properties(compiled_model, "LLM with Paged Attention");
     ov::InferRequest infer_request = compiled_model.create_infer_request();
 
