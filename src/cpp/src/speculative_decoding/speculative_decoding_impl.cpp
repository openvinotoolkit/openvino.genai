// Copyright (C) 2023-2024 Intel Corporation
// SPDX-License-Identifier: Apache-2.0

#include "text_callback_streamer.hpp"
#include "speculative_decoding_impl.hpp"
#include "utils.hpp"
#include "utils/paged_attention_transformations.hpp"


namespace ov::genai {
template<class... Ts> struct overloaded : Ts... {using Ts::operator()...;};
template<class... Ts> overloaded(Ts...) -> overloaded<Ts...>;

bool are_tokenizers_equal(Tokenizer& lhs, Tokenizer& rhs) {
    std::string test_string = "Could you please tell me something about OpenVINO.GenAI?";
    ov::Tensor encoded_string_lhs = lhs.encode(test_string).input_ids,
               encoded_string_rhs = rhs.encode(test_string).input_ids;
    
    ov::Shape shape_lhs = encoded_string_lhs.get_shape(),
              shape_rhs = encoded_string_rhs.get_shape();

    return shape_lhs == shape_rhs && lhs.get_eos_token_id() == rhs.get_eos_token_id() &&
           lhs.get_bos_token_id() == rhs.get_bos_token_id() && lhs.get_pad_token_id() == rhs.get_pad_token_id();
}

ContinuousBatchingPipeline::SpeculativeDecodingImpl::SpeculativeDecodingImpl(const ov::genai::ModelDesc& main_model_desc, 
                                                                             const ov::genai::ModelDesc& draft_model_desc) {
    ov::Core core;
    auto [core_properties, compile_properties] = utils::split_core_compile_config(main_model_desc.properties);
    core.set_property(core_properties);

    auto main_model = main_model_desc.model;
    auto draft_model = draft_model_desc.model;

    auto main_scheduler_config = main_model_desc.scheduler_config;
    auto main_device = main_model_desc.device;

    utils::apply_paged_attention_transformations(main_model, main_model_desc.scheduler_config.use_cache_eviction);
    utils::apply_paged_attention_transformations(draft_model, main_model_desc.scheduler_config.use_cache_eviction);

    std::string draft_device = draft_model_desc.device.empty() ? main_model_desc.device : draft_model_desc.device;

    bool is_scheduler_undefined = draft_model_desc.scheduler_config == SchedulerConfig();

    ov::genai::SchedulerConfig main_scheduler_config_updated = main_scheduler_config,
                               draft_scheduler_config = is_scheduler_undefined ? main_scheduler_config : draft_model_desc.scheduler_config;
    if (is_scheduler_undefined) {
        // split KV cache to 2 caches for main and draft models
        size_t main_model_cache_size = utils::get_kv_cache_size(main_model),
            draft_model_cache_size = utils::get_kv_cache_size(draft_model);
        auto k = static_cast<float>(draft_model_cache_size) / (main_model_cache_size + draft_model_cache_size);

        size_t main_cache_size = main_scheduler_config.cache_size * (1 - k),
               draft_cache_size = main_scheduler_config.cache_size - main_cache_size;
        if (draft_cache_size == 0) {
            main_cache_size -= main_cache_size > 1 ? 1 : 0;
            draft_cache_size = 1;
        }

        main_scheduler_config_updated.cache_size = main_cache_size;
        draft_scheduler_config.cache_size = draft_cache_size;
    }

    ov::AnyMap draft_properties = draft_model_desc.properties == ov::AnyMap{} ? compile_properties : draft_model_desc.properties;

    DeviceConfig main_device_config(core, main_scheduler_config, main_device, compile_properties),
                 draft_device_config(core, draft_scheduler_config, draft_device, draft_properties);

    utils::set_kv_cache_type_and_shape(main_model, main_device_config);
    utils::set_kv_cache_type_and_shape(draft_model, draft_device_config);

    // main and draft model can have different tokenizers
    // to do: support retokenization: 154103
    Tokenizer main_model_tokenizer = main_model_desc.tokenizer;
    Tokenizer draft_model_tokenizer = draft_model_desc.tokenizer;

    // todo: remove this condition after support of CVS-154103
    OPENVINO_ASSERT(are_tokenizers_equal(main_model_tokenizer, draft_model_tokenizer), "Tokenizers for draft and main models are different!");
    
    m_tokenizer = main_model_tokenizer;

    // to create `main_pipeline` with enabled validation_mode and `draft_pipeline` with disabled validation mode
    m_main_pipeline = std::make_shared<ContinuousBatchingForSpeculativeDecodingImpl>(core,
        main_model, main_model_tokenizer, main_model_desc.generation_config,
        main_device_config, main_scheduler_config, main_device, compile_properties, true);
    m_draft_pipeline = std::make_shared<ContinuousBatchingForSpeculativeDecodingImpl>(core,
        draft_model, draft_model_tokenizer, draft_model_desc.generation_config,
        draft_device_config, draft_scheduler_config, draft_device, draft_properties, false);
}

GenerationHandle
ContinuousBatchingPipeline::SpeculativeDecodingImpl::add_request(uint64_t request_id,
                                                                 const ov::Tensor& input_ids,
                                                                 ov::genai::GenerationConfig sampling_params) {
    m_sd_metrics.set_generated_len(request_id, sampling_params.max_new_tokens);
    std::lock_guard<std::mutex> lock(m_draft_generations_mutex);
    auto draft_sampling_params = sampling_params;
    draft_sampling_params.ignore_eos = true;
    m_draft_generations.insert({request_id, m_draft_pipeline->add_request(request_id, input_ids, draft_sampling_params)});
    return m_main_pipeline->add_request(request_id, input_ids, sampling_params);
};

GenerationHandle
ContinuousBatchingPipeline::SpeculativeDecodingImpl::add_request(uint64_t request_id,
                                                                 const std::string& prompt,
                                                                 ov::genai::GenerationConfig sampling_params) {
    m_sd_metrics.set_generated_len(request_id, sampling_params.max_new_tokens);
    std::lock_guard<std::mutex> lock(m_draft_generations_mutex);
    auto draft_sampling_params = sampling_params;
    draft_sampling_params.ignore_eos = true;
    m_draft_generations.insert({request_id, m_draft_pipeline->add_request(request_id, prompt, draft_sampling_params)});
    return m_main_pipeline->add_request(request_id, prompt, sampling_params);
}

bool ContinuousBatchingPipeline::SpeculativeDecodingImpl::has_non_finished_requests() {
    return m_main_pipeline->has_non_finished_requests();
}

void print_generated_request(const ov::genai::GeneratedRequests& requests) {
    for (const auto& request : requests) {
        for (const auto& sequence : request.second) {
            std::cout << "request_id: " << request.first << " | sequence_id: " << sequence.first << " | ";
            for (const auto& token_id : sequence.second.token_ids) {
                std::cout << token_id << " ";
            }
            std::cout << std::endl;
        }
        std::cout << std::endl;
    }
}

void ContinuousBatchingPipeline::SpeculativeDecodingImpl::step() {
    ManualTimer step_timer("speculative_decoding: step()");
    step_timer.start();
    // this blocks adding new requests during step as it may break coherence between main and draft models
    std::lock_guard<std::mutex> lock{m_draft_generations_mutex};
    m_draft_pipeline->pull_awaiting_requests(true);
    m_main_pipeline->pull_awaiting_requests();

    // generate candidates by draft model
    ManualTimer draft_timer("speculative_decoding: draft_model: multistep()");
    draft_timer.start();
    m_draft_pipeline->multistep();
    draft_timer.end();
    m_sd_metrics.draft_duration += draft_timer.get_duration();
    m_pipeline_metrics = m_main_pipeline->get_metrics();

    // to generate num_matches statistic
    std::map<int64_t, UpdateRequestResult> update_sequence_info;
    // put candidates to model KV cache
    auto draft_generated_requests = m_draft_pipeline->get_generated_requests();
    for (const auto& candidate : m_draft_pipeline->get_generated_requests()) {
        auto update_result = m_main_pipeline->update_request(candidate.first, candidate.second, false);
        update_sequence_info.insert({{candidate.first, update_result}});
    }

    ManualTimer main_timer("speculative_decoding: main_model: step()");
    main_timer.start();
    m_main_pipeline->step();
    main_timer.end();
    m_sd_metrics.main_duration += main_timer.get_duration();
    m_pipeline_metrics = m_main_pipeline->get_metrics();

    auto main_generated_requests = m_main_pipeline->get_generated_requests();
    for (const auto& checked_sequence : main_generated_requests) {
        auto update_result = m_draft_pipeline->update_request(checked_sequence.first, checked_sequence.second, true);
        update_sequence_info[checked_sequence.first].removed_tokens_cnt = update_result.removed_tokens_cnt;
    }

    // finish draft request if the generation was completed
    for (const auto& draft_request : draft_generated_requests) {
        auto request_id = draft_request.first;
        if (!main_generated_requests.count(request_id)) {
            m_draft_pipeline->finish_request(request_id);
            // remove draft_generation_handle from queue
            m_draft_generations.erase(request_id);
        }
        auto updated_seq_info = update_sequence_info[request_id];
        // several prompt phase
        if (updated_seq_info.inserted_tokens_cnt == 0) {
            continue;
        }
        float acceptance_rate = 1 - static_cast<float>(updated_seq_info.removed_tokens_cnt) / updated_seq_info.inserted_tokens_cnt;
        m_sd_metrics.update_acceptance_rate(request_id, acceptance_rate * 100);
        m_sd_metrics.update_draft_accepted_tokens(request_id, (updated_seq_info.inserted_tokens_cnt - updated_seq_info.removed_tokens_cnt));
    }
<<<<<<< HEAD
    step_timer.end();
    m_sd_metrics.total_duration += step_timer.get_duration();

    if (main_generated_requests.empty() && 0) {
            std::cout << "\n=============================== " << std::endl;
            std::cout << "Total duration, ms: " << m_sd_metrics.total_duration << std::endl;
            std::cout << "Draft model duration, ms: " << m_sd_metrics.draft_duration << std::endl;
            std::cout << "Main model duration, ms: " << m_sd_metrics.main_duration << std::endl;
            std::cout << "Draft model duration, %: " << m_sd_metrics.get_draft_duration_percentage() << std::endl;
            std::cout << "Main model duration, %: " << m_sd_metrics.get_main_duration_percentage() << std::endl;
            std::cout << "AVG acceptance rate, %: " << m_sd_metrics.get_avg_acceptance_rate(-1) << std::endl;
            std::cout << "=============================== " << std::endl;
        for (const auto& i : m_sd_metrics.get_requests_id()) {
            std::cout << "REQUEST_ID: " << i << std::endl;
            std::cout << "Main model iterations: " << m_sd_metrics.get_iteration_number(i) << std::endl;
            std::cout << "Token per sec: " << float(m_sd_metrics.get_generated_len(i)) / m_sd_metrics.total_duration << std::endl;
            std::cout << "AVG acceptance rate, %: " << m_sd_metrics.get_avg_acceptance_rate(i) << std::endl;
            std::cout << "Accepted tokens by draft model: " << m_sd_metrics.get_draft_accepted_tokens_counter(i) << std::endl;
            std::cout << "Generated tokens: " << m_sd_metrics.get_generated_len(i) << std::endl;
            std::cout << "Accepted token rate, %: " << m_sd_metrics.get_draft_accepted_tokens_percentage(i) << std::endl;
            std::cout << "=============================== " << std::endl;
        }
        m_sd_metrics.print_acceptance_rates();
=======

    if (main_generated_requests.empty() && 0) {
        m_sd_metrics.print(true);
>>>>>>> 17f4eb32
        m_sd_metrics.clean_up();
    }
}

std::vector<EncodedGenerationResult>
ContinuousBatchingPipeline::SpeculativeDecodingImpl::generate(const std::vector<ov::Tensor>& input_ids,
                                                              const std::vector<GenerationConfig>& sampling_params,
                                                              const StreamerVariant& streamer) {
    ManualTimer generate_timer("speculative_decoding: generate()");
    generate_timer.start();
    OPENVINO_ASSERT(!has_non_finished_requests(), "Generate cannot be called while ContinuousBatchingPipeline is already in running state. Use ContinuousBatchingPipeline::add_request");
    OPENVINO_ASSERT(input_ids.size() == sampling_params.size());
    const std::shared_ptr<StreamerBase>& streamer_ptr = std::visit(overloaded{
        [](std::monostate) -> std::shared_ptr<StreamerBase> {
            return nullptr;
        },
        [](const std::shared_ptr<StreamerBase>& streamer) {
            return streamer;
        },
        [this](const std::function<bool(std::string)>& streamer) -> std::shared_ptr<StreamerBase> {
            return std::make_unique<TextCallbackStreamer>(m_tokenizer, streamer);
        }
    }, streamer);

    OPENVINO_ASSERT(streamer_ptr == nullptr || input_ids.size() == 1 && (sampling_params[0].is_greedy_decoding() || sampling_params[0].is_multinomial()),
        "Currently streaming is possible only with batch size=1 and only for greedy or multinomial decoding");

    std::vector<GenerationHandle> main_generations;
    for (size_t request_id = 0; request_id < input_ids.size(); ++request_id) {
        m_sd_metrics.set_generated_len(request_id, sampling_params[request_id].max_new_tokens);
        OPENVINO_ASSERT(1 == input_ids[request_id].get_shape().at(0), "Use multiple tensors to pass a batch.");
        main_generations.push_back(m_main_pipeline->add_request(request_id, input_ids[request_id], sampling_params[request_id]));

        auto draft_sampling_params = sampling_params[request_id];
        // set the parameters do not stop draft generation without stopping of the same request for main pipeline
        draft_sampling_params.ignore_eos = true;
        std::lock_guard<std::mutex> lock(m_draft_generations_mutex);
        m_draft_generations.insert({request_id, m_draft_pipeline->add_request(request_id, input_ids[request_id], draft_sampling_params)});
    }

    std::vector<EncodedGenerationResult> results;
    results.reserve(input_ids.size());

    bool continue_generation = true;
    while (has_non_finished_requests() && continue_generation) {
        step();
        if (streamer_ptr) {
            // not generated tokens like several prompt phase
            if (!main_generations.at(0).get()->can_read()) {
                continue;
            }
            std::unordered_map<uint64_t, GenerationOutput> token = main_generations.at(0).get()->back();
            for (const auto& gen_token : token.begin()->second.generated_ids) {
                continue_generation = !streamer_ptr->put(gen_token);
                if (!continue_generation) {
                    break;
                }
            }
        }
    }
    if (streamer_ptr) {
        streamer_ptr->end();
    }

    for (size_t generation_idx = 0; generation_idx < main_generations.size(); ++generation_idx) {
        const auto& generation = main_generations[generation_idx];
        EncodedGenerationResult result;
        result.m_request_id = 1;
        std::vector<GenerationOutput> generation_outputs = generation->read_all();
        std::sort(generation_outputs.begin(), generation_outputs.end(), [=] (GenerationOutput& r1, GenerationOutput& r2) {
            return r1.score > r2.score;
        });

        auto num_outputs = std::min(sampling_params[generation_idx].num_return_sequences, generation_outputs.size());
        for (size_t generation_output_idx = 0; generation_output_idx < num_outputs; ++generation_output_idx) {
            const auto& generation_output = generation_outputs[generation_output_idx];
            m_sd_metrics.set_generated_len(generation_idx, generation_outputs[generation_output_idx].generated_ids.size());
            result.m_generation_ids.push_back(std::move(generation_output.generated_ids));
            result.m_scores.push_back(generation_output.score);
        }
        result.m_status = generation->get_status();
        results.push_back(std::move(result));
    }

    OPENVINO_ASSERT(results.size() == input_ids.size());
<<<<<<< HEAD
=======
    generate_timer.end();
>>>>>>> 17f4eb32
    return results;
}

SpeculativeDecodingMetrics
ContinuousBatchingPipeline::SpeculativeDecodingImpl::get_speculative_decoding_metrics() {
    return m_sd_metrics;
};
}<|MERGE_RESOLUTION|>--- conflicted
+++ resolved
@@ -59,6 +59,18 @@
 
         main_scheduler_config_updated.cache_size = main_cache_size;
         draft_scheduler_config.cache_size = draft_cache_size;
+
+        // set batched_tokens_num to max_seq in scheduler config accorsing speculative processing scheduling logic
+        // should work with sequences instead of batched_tokens in continuous batching scenario
+        auto default_sheduler_config = SchedulerConfig();
+        if (main_scheduler_config.max_num_seqs == default_sheduler_config.max_num_seqs) {
+            main_scheduler_config_updated.max_num_seqs == main_scheduler_config_updated.max_num_batched_tokens;
+            draft_scheduler_config.max_num_seqs == draft_scheduler_config.max_num_batched_tokens;
+
+            main_scheduler_config_updated.max_num_batched_tokens = std::numeric_limits<size_t>::max();
+            draft_scheduler_config.max_num_batched_tokens = std::numeric_limits<size_t>::max();
+        }
+
     }
 
     ov::AnyMap draft_properties = draft_model_desc.properties == ov::AnyMap{} ? compile_properties : draft_model_desc.properties;
@@ -184,35 +196,9 @@
         m_sd_metrics.update_acceptance_rate(request_id, acceptance_rate * 100);
         m_sd_metrics.update_draft_accepted_tokens(request_id, (updated_seq_info.inserted_tokens_cnt - updated_seq_info.removed_tokens_cnt));
     }
-<<<<<<< HEAD
-    step_timer.end();
-    m_sd_metrics.total_duration += step_timer.get_duration();
-
-    if (main_generated_requests.empty() && 0) {
-            std::cout << "\n=============================== " << std::endl;
-            std::cout << "Total duration, ms: " << m_sd_metrics.total_duration << std::endl;
-            std::cout << "Draft model duration, ms: " << m_sd_metrics.draft_duration << std::endl;
-            std::cout << "Main model duration, ms: " << m_sd_metrics.main_duration << std::endl;
-            std::cout << "Draft model duration, %: " << m_sd_metrics.get_draft_duration_percentage() << std::endl;
-            std::cout << "Main model duration, %: " << m_sd_metrics.get_main_duration_percentage() << std::endl;
-            std::cout << "AVG acceptance rate, %: " << m_sd_metrics.get_avg_acceptance_rate(-1) << std::endl;
-            std::cout << "=============================== " << std::endl;
-        for (const auto& i : m_sd_metrics.get_requests_id()) {
-            std::cout << "REQUEST_ID: " << i << std::endl;
-            std::cout << "Main model iterations: " << m_sd_metrics.get_iteration_number(i) << std::endl;
-            std::cout << "Token per sec: " << float(m_sd_metrics.get_generated_len(i)) / m_sd_metrics.total_duration << std::endl;
-            std::cout << "AVG acceptance rate, %: " << m_sd_metrics.get_avg_acceptance_rate(i) << std::endl;
-            std::cout << "Accepted tokens by draft model: " << m_sd_metrics.get_draft_accepted_tokens_counter(i) << std::endl;
-            std::cout << "Generated tokens: " << m_sd_metrics.get_generated_len(i) << std::endl;
-            std::cout << "Accepted token rate, %: " << m_sd_metrics.get_draft_accepted_tokens_percentage(i) << std::endl;
-            std::cout << "=============================== " << std::endl;
-        }
-        m_sd_metrics.print_acceptance_rates();
-=======
 
     if (main_generated_requests.empty() && 0) {
         m_sd_metrics.print(true);
->>>>>>> 17f4eb32
         m_sd_metrics.clean_up();
     }
 }
@@ -298,10 +284,7 @@
     }
 
     OPENVINO_ASSERT(results.size() == input_ids.size());
-<<<<<<< HEAD
-=======
     generate_timer.end();
->>>>>>> 17f4eb32
     return results;
 }
 
