// Copyright (C) 2023-2025 Intel Corporation
// SPDX-License-Identifier: Apache-2.0

#include <thread>

#include "openvino/genai/text_streamer.hpp"
#include "openvino/pass/sdpa_to_paged_attention.hpp"
#include "speculative_decoding_impl.hpp"
#include "continuous_batching/paged_attention_transformations.hpp"
#include "utils.hpp"


namespace ov::genai {
template<class... Ts> struct overloaded : Ts... {using Ts::operator()...;};
template<class... Ts> overloaded(Ts...) -> overloaded<Ts...>;

bool are_tokenizers_equal(Tokenizer& lhs, Tokenizer& rhs) {
    std::string test_string = "Could you please tell me something about OpenVINO.GenAI?";
    ov::Tensor encoded_string_lhs = lhs.encode(test_string).input_ids,
               encoded_string_rhs = rhs.encode(test_string).input_ids;
    
    ov::Shape shape_lhs = encoded_string_lhs.get_shape(),
              shape_rhs = encoded_string_rhs.get_shape();

    return shape_lhs == shape_rhs && lhs.get_eos_token_id() == rhs.get_eos_token_id() &&
           lhs.get_bos_token_id() == rhs.get_bos_token_id() && lhs.get_pad_token_id() == rhs.get_pad_token_id();
}

std::pair<ov::genai::SchedulerConfig, ov::genai::SchedulerConfig>
ContinuousBatchingPipeline::SpeculativeDecodingImpl::init_speculative_models(const ov::genai::ModelDesc& main_model_desc, const ov::genai::ModelDesc& draft_model_desc) {
    auto main_model = main_model_desc.model;
    auto draft_model = draft_model_desc.model;
    OPENVINO_ASSERT(main_model != nullptr, "Main model cannot be null");
    OPENVINO_ASSERT(draft_model != nullptr, "Draft model cannot be null");

    auto main_scheduler_config = main_model_desc.scheduler_config;
    bool allow_score_aggregation = true;
    bool allow_xattention = false;

    ov::pass::SDPAToPagedAttention(main_model_desc.scheduler_config.use_cache_eviction,
                                   main_model_desc.scheduler_config.use_cache_eviction,
                                   allow_score_aggregation,
                                   allow_xattention).run_on_model(main_model);
    ov::pass::SDPAToPagedAttention(main_model_desc.scheduler_config.use_cache_eviction,
                                   main_model_desc.scheduler_config.use_cache_eviction,
                                   allow_score_aggregation,
                                   allow_xattention).run_on_model(draft_model);

    utils::apply_gather_before_matmul_transformation(main_model);
    utils::apply_gather_before_matmul_transformation(draft_model);

    bool is_draft_scheduler_undefined = draft_model_desc.scheduler_config == SchedulerConfig();

    ov::genai::SchedulerConfig main_scheduler_config_updated = main_scheduler_config,
                               draft_scheduler_config = is_draft_scheduler_undefined ? main_scheduler_config : draft_model_desc.scheduler_config;

    if (is_draft_scheduler_undefined) {
        // split KV cache to 2 caches for main and draft models
        auto compute_total_hidden_size = [] (const std::shared_ptr<ov::Model>& model) -> size_t {
            size_t total_hidden_size = 0;
            for (const auto& param_ptr : model->get_parameters()) {
                const auto& name = param_ptr->get_friendly_name();
                if (name.find("key_cache.") == 0) {
                    auto pa_op = param_ptr->get_output_target_inputs(0).begin()->get_node();
                    const auto& rt_info = pa_op->get_rt_info();
                    total_hidden_size += rt_info.at("num_k_heads").as<int>() * rt_info.at("k_head_size").as<int>() +
                                         rt_info.at("num_v_heads").as<int>() * rt_info.at("v_head_size").as<int>();
                }
            }
            return total_hidden_size;
        };
        float main_model_hidden_size = compute_total_hidden_size(main_model),
              draft_model_hidden_size = compute_total_hidden_size(draft_model);
        auto k = draft_model_hidden_size / (main_model_hidden_size + draft_model_hidden_size);

        // TODO: work with KV blocks as it will be more precise instead of GBs
        size_t main_cache_size = std::ceil(main_scheduler_config.cache_size * (1.f - k)),
               draft_cache_size = main_scheduler_config.cache_size - main_cache_size;
        if (draft_cache_size == 0 && main_cache_size > 0) {
            main_cache_size -= (main_cache_size > 1 ? 1 : 0);
            draft_cache_size = 1;
        }

        main_scheduler_config_updated.cache_size = main_cache_size;
        draft_scheduler_config.cache_size = draft_cache_size;
    } else {
        draft_scheduler_config.dynamic_split_fuse = main_scheduler_config_updated.dynamic_split_fuse;
        draft_scheduler_config.max_num_batched_tokens = main_scheduler_config_updated.max_num_batched_tokens;
    }

    return std::make_pair(main_scheduler_config_updated, draft_scheduler_config);
}

ContinuousBatchingPipeline::SpeculativeDecodingImpl::SpeculativeDecodingImpl(const ov::genai::ModelDesc& main_model_desc,
                                                                             const ov::genai::ModelDesc& draft_model_desc) {
    auto scheduler_configs = init_speculative_models(main_model_desc, draft_model_desc);

    auto main_device = main_model_desc.device;
    std::string draft_device = draft_model_desc.device.empty() ? main_model_desc.device : draft_model_desc.device;
    // main and draft model can have different tokenizers
    // to do: support retokenization: 154103
    Tokenizer main_model_tokenizer = main_model_desc.tokenizer;
    Tokenizer draft_model_tokenizer = draft_model_desc.tokenizer;

    // todo: remove this condition after support of CVS-154103
    OPENVINO_ASSERT(are_tokenizers_equal(main_model_tokenizer, draft_model_tokenizer), "Tokenizers for draft and main models are different!");
    m_tokenizer = main_model_tokenizer;
    ov::AnyMap draft_properties = draft_model_desc.properties.empty() ? main_model_desc.properties : draft_model_desc.properties;
    // to create `main_pipeline` with enabled validation_mode and `draft_pipeline` with disabled validation mode
    m_main_pipeline = std::make_shared<ContinuousBatchingForSpeculativeDecodingImpl>(
        main_model_desc.model, main_model_tokenizer, main_model_desc.generation_config,
        scheduler_configs.first, main_device, main_model_desc.properties, true);
    m_draft_pipeline = std::make_shared<ContinuousBatchingForSpeculativeDecodingImpl>(
        draft_model_desc.model, draft_model_tokenizer, draft_model_desc.generation_config,
        scheduler_configs.second, draft_device, draft_properties, false);

    m_perf_metrics = ov::genai::SDPerModelsPerfMetrics();
    m_draft_pipeline->raw_perf_metrics.m_inference_durations =  {{ MicroSeconds(0.0f) }};
}

GenerationHandle
ContinuousBatchingPipeline::SpeculativeDecodingImpl::add_request(uint64_t request_id,
                                                                 const ov::Tensor& input_ids,
                                                                 const ov::genai::GenerationConfig& sampling_params,
                                                                 std::optional<ov::Tensor> token_type_ids,
                                                                 std::optional<ov::Tensor> prompt_ids) {
    std::lock_guard<std::mutex> lock(m_draft_generations_mutex);
    auto draft_sampling_params = sampling_params;
    draft_sampling_params.ignore_eos = true;
    draft_sampling_params.stop_strings = {};
    m_draft_generations.insert({request_id, m_draft_pipeline->add_request(request_id, input_ids, draft_sampling_params, token_type_ids, prompt_ids)});
    return m_main_pipeline->add_request(request_id, input_ids, sampling_params, token_type_ids, prompt_ids);
}

GenerationHandle
ContinuousBatchingPipeline::SpeculativeDecodingImpl::add_request(uint64_t request_id,
                                                                 const std::string& prompt,
                                                                 const ov::genai::GenerationConfig& sampling_params) {
    std::lock_guard<std::mutex> lock(m_draft_generations_mutex);
    auto draft_sampling_params = sampling_params;
    draft_sampling_params.ignore_eos = true;
    draft_sampling_params.stop_strings = {};
    m_draft_generations.insert({request_id, m_draft_pipeline->add_request(request_id, prompt, draft_sampling_params)});
    return m_main_pipeline->add_request(request_id, prompt, sampling_params);
}

bool ContinuousBatchingPipeline::SpeculativeDecodingImpl::has_non_finished_requests() {
    return m_main_pipeline->has_non_finished_requests();
}

void print_generated_request(const ov::genai::GeneratedRequests& requests) {
    for (const auto& request : requests) {
        for (const auto& sequence : request.second) {
            std::cout << "request_id: " << request.first << " | sequence_id: " << sequence.first << " | ";
            for (const auto& token_id : sequence.second.token_ids) {
                std::cout << token_id << " ";
            }
            std::cout << std::endl;
        }
        std::cout << std::endl;
    }
}

void ContinuousBatchingPipeline::SpeculativeDecodingImpl::step() {
    // this blocks adding new requests during step as it may break coherence between main and draft models
    std::lock_guard<std::mutex> lock{m_draft_generations_mutex};

    auto& raw_perf_counters = m_perf_metrics.raw_metrics;
    auto& main_raw_perf_counters = m_perf_metrics.main_model_metrics.raw_metrics;

    const auto step_start = std::chrono::steady_clock::now();

    m_draft_pipeline->pull_awaiting_requests(true);
    m_main_pipeline->pull_awaiting_requests();

    // generate candidates by draft model
    const auto draft_start = std::chrono::steady_clock::now();
    m_draft_pipeline->multistep();
    const auto draft_end = std::chrono::steady_clock::now();
    m_sd_metrics.draft_duration += PerfMetrics::get_microsec(draft_end - draft_start) / 1e6;
    m_pipeline_metrics = m_main_pipeline->get_metrics();

    // to generate num_matches statistic
    std::map<int64_t, UpdateRequestResult> update_sequence_info;
    // put candidates to model KV cache
    auto draft_generated_requests = m_draft_pipeline->get_generated_requests();
    for (const auto& candidate : m_draft_pipeline->get_generated_requests()) {
        auto update_result = m_main_pipeline->update_request(candidate.first, candidate.second, false);
        update_sequence_info.insert({{candidate.first, update_result}});
    }

    const auto main_start = std::chrono::steady_clock::now();
    m_main_pipeline->step();
    const auto main_end = std::chrono::steady_clock::now();
    const auto main_duration = PerfMetrics::get_microsec(main_end - main_start);
    m_sd_metrics.main_duration += main_duration / 1e6;
    m_pipeline_metrics = m_main_pipeline->get_metrics();

    auto main_generated_requests = m_main_pipeline->get_generated_requests();
    for (const auto& checked_sequence : main_generated_requests) {
        auto update_result = m_draft_pipeline->update_request(checked_sequence.first, checked_sequence.second, true);
        update_sequence_info[checked_sequence.first].removed_tokens_cnt = update_result.removed_tokens_cnt;
    }

    // finish draft request if the generation was completed
    for (const auto& draft_request : draft_generated_requests) {
        auto request_id = draft_request.first;
        if (!main_generated_requests.count(request_id)) {
            m_draft_pipeline->finish_request(request_id);
            // remove draft_generation_handle from queue
            m_draft_generations.erase(request_id);
        }
        auto updated_seq_info = update_sequence_info[request_id];
        m_sd_metrics.update_draft_generated_len(request_id, updated_seq_info.inserted_tokens_cnt);

        // several prompt phase
        if (updated_seq_info.inserted_tokens_cnt == 0 || main_generated_requests.empty()) {
            continue;
        }
        float acceptance_rate = 1 - static_cast<float>(updated_seq_info.removed_tokens_cnt) / updated_seq_info.inserted_tokens_cnt;
        m_sd_metrics.update_acceptance_rate(request_id, acceptance_rate * 100);
        m_sd_metrics.update_draft_accepted_tokens(request_id, (updated_seq_info.inserted_tokens_cnt - updated_seq_info.removed_tokens_cnt));
    }

    const auto step_end = std::chrono::steady_clock::now();
    const auto step_microsec_duration = PerfMetrics::get_microsec(step_end - step_start);

    // update perf metrics
    const auto num_generated_tokens = m_main_pipeline->get_processed_tokens_per_iteration();
    if (num_generated_tokens > 0) {
        raw_perf_counters.m_token_infer_durations.emplace_back(step_microsec_duration);
        raw_perf_counters.m_inference_durations[0] += MicroSeconds(step_microsec_duration);
        raw_perf_counters.m_new_token_times.emplace_back(main_end);
        raw_perf_counters.m_batch_sizes.emplace_back(num_generated_tokens);

        auto m_main_pipeline_metrics = m_main_pipeline->get_metrics();
        main_raw_perf_counters.m_durations.push_back(MicroSeconds(main_duration));
        main_raw_perf_counters.m_inference_durations[0] += MicroSeconds(m_main_pipeline_metrics.inference_duration);
        main_raw_perf_counters.m_batch_sizes.push_back(num_generated_tokens); // or should be processed + generated
        m_sd_metrics.update_generated_len(num_generated_tokens);
    }

    if (main_generated_requests.empty() && utils::env_setup_for_print_debug_info()) {
        m_sd_metrics.print(true);
        m_sd_metrics.clean_up();
    }
}



std::vector<EncodedGenerationResult>
ContinuousBatchingPipeline::SpeculativeDecodingImpl::generate(const std::vector<ov::Tensor>& input_ids,
                                                              const std::vector<GenerationConfig>& sampling_params,
                                                              const StreamerVariant& streamer,
                                                              const std::optional<std::vector<ov::Tensor>>& token_type_ids,
<<<<<<< HEAD
                                                              const std::optional<std::vector<std::pair<ov::Tensor, std::optional<int64_t>>>>& position_ids,
                                                              const std::optional<std::vector<ov::Tensor>>& prompt_ids) {
    OPENVINO_ASSERT(!token_type_ids.has_value());
    OPENVINO_ASSERT(!prompt_ids.has_value());
    m_perf_metrics = ov::genai::SDPerModelsPerfMetrics();
    m_draft_pipeline->raw_perf_metrics.m_inference_durations =  {{ MicroSeconds(0.0f) }};

    OPENVINO_ASSERT(!has_non_finished_requests(), "Generate cannot be called while ContinuousBatchingPipeline is already in running state. Use ContinuousBatchingPipeline::add_request");
    OPENVINO_ASSERT(input_ids.size() == sampling_params.size());

    const auto generate_start = std::chrono::steady_clock::now();

    // checks that all requests has the same LoRA adapters property value
    for (size_t i = 1; i < sampling_params.size(); ++i) {
        OPENVINO_ASSERT(sampling_params[i - 1].adapters == sampling_params[i].adapters,
            "LoRA adapters value must be the same for all requests");
    }
    m_main_pipeline->set_adapters(sampling_params[0].adapters);
    m_draft_pipeline->set_adapters(sampling_params[0].adapters);

    const auto streamer_ptr = std::make_shared<ThreadedStreamerWrapper>(streamer, m_tokenizer);

    OPENVINO_ASSERT(!streamer_ptr->has_callback() || input_ids.size() == 1 && (sampling_params[0].is_greedy_decoding() || sampling_params[0].is_multinomial()),
        "Currently streaming is possible only with batch size=1 and only for greedy or multinomial decoding");

    std::vector<GenerationHandle> main_generations;
    for (size_t request_id = 0; request_id < input_ids.size(); ++request_id) {
        OPENVINO_ASSERT(1 == input_ids[request_id].get_shape().at(0), "Use multiple tensors to pass a batch.");
        auto main_sampling_params = sampling_params[request_id];
        if (main_sampling_params.assistant_confidence_threshold == 0.f) {
            if (main_sampling_params.num_assistant_tokens == 0) {
                main_sampling_params.num_assistant_tokens = m_main_pipeline->default_num_assistant_tokens;
            }
        }
        main_generations.push_back(m_main_pipeline->add_request(request_id, input_ids[request_id], main_sampling_params));

        auto draft_sampling_params = main_sampling_params;
        // set the parameters do not stop draft generation without stopping of the same request for main pipeline
        draft_sampling_params.ignore_eos = true;
        draft_sampling_params.stop_strings = {};
        std::lock_guard<std::mutex> lock(m_draft_generations_mutex);
        m_draft_generations.insert({request_id, m_draft_pipeline->add_request(request_id, input_ids[request_id], draft_sampling_params)});
    }
    auto all_requests = get_awaiting_requests();

    GenerationHandle& generation = main_generations.at(0);

    streamer_ptr->start();

    while (has_non_finished_requests()) {
        try {
            step();
        } catch (...) {
            drop_requests(); // remove all requests from pipeline state in case of exception
            streamer_ptr->end();
            std::rethrow_exception(std::current_exception());
        }
        stream_tokens(streamer_ptr, generation);
    }

    // waiting for completion of streaming
    streamer_ptr->end();

    OPENVINO_ASSERT(is_requests_empty(), "Internal error: current request is supposed to be dropped within step() function as completed");

    std::vector<EncodedGenerationResult> results;
    results.reserve(all_requests.size());

    m_perf_metrics.draft_model_metrics.raw_metrics = m_draft_pipeline->raw_perf_metrics;

    const auto generate_end = std::chrono::steady_clock::now();
    const auto generate_duration = PerfMetrics::get_microsec(generate_end - generate_start);

    for (size_t request_id = 0; request_id < all_requests.size(); ++request_id) {
        const auto& request = all_requests[request_id];
        auto sampling_params = request->get_sampling_parameters();
        const auto& sequences = request->get_finished_sequences();
        size_t num_outputs = std::min(sampling_params.num_return_sequences, sequences.size());

        EncodedGenerationResult result;
        result.m_request_id = request_id;
        result.m_generation_ids.resize(num_outputs);
        result.m_scores.resize(num_outputs);
        result.m_status = request->get_generation_stream()->get_status();

        for (size_t i = 0; i < num_outputs; ++i) {
            const auto & sequence = sequences[i];
            const float score = sampling_params.is_beam_search() ? sequence->get_beam_search_score(sampling_params) : sequence->get_cumulative_log_prob();
            const auto & generated_ids = sequence->get_generated_ids();

            if (sampling_params.echo) {
                result.m_generation_ids[i] = request->get_prompt_ids();
=======
                                                              const std::optional<std::vector<std::pair<ov::Tensor, std::optional<int64_t>>>>& position_ids) {
    GenerateStrategy strategy;
    strategy.prepare_request = [this](size_t,
                                  const ov::Tensor& in_ids,
                                  GenerationConfig& main_cfg,
                                  GenerationConfig& draft_cfg,
                                  ov::Tensor& main_in,
                                  ov::Tensor& draft_in) {
        if (main_cfg.assistant_confidence_threshold == 0.f) {
            if (main_cfg.num_assistant_tokens == 0) {
                main_cfg.num_assistant_tokens = m_main_pipeline->default_num_assistant_tokens;
>>>>>>> edfd4b67
            }
        }
        draft_cfg.ignore_eos = true;
        draft_cfg.stop_strings = {};
        main_in = in_ids;
        draft_in = in_ids;
    };
    strategy.check_streaming = [](const std::shared_ptr<ThreadedStreamerWrapper>& streamer_ptr,
                                  const std::vector<ov::Tensor>& input_ids,
                                  const std::vector<GenerationConfig>& sampling_params) {
        OPENVINO_ASSERT(!streamer_ptr->has_callback() ||
                        (input_ids.size() == 1 &&
                         (sampling_params[0].is_greedy_decoding() || sampling_params[0].is_multinomial())),
                        "Streaming only supports batch size=1 with greedy/multinomial");
    };
    strategy.start_timer = [](){ return std::chrono::steady_clock::now(); };
    strategy.stop_timer  = [](const TimePoint& start){
        return PerfMetrics::get_microsec(std::chrono::steady_clock::now() - start);
    };

    return generate_common(this, input_ids, sampling_params, streamer, token_type_ids, strategy);
}

SpeculativeDecodingMetrics
ContinuousBatchingPipeline::SpeculativeDecodingImpl::get_speculative_decoding_metrics() {
    std::lock_guard<std::mutex> lock{m_draft_generations_mutex};
    return m_sd_metrics;
};

void ContinuousBatchingPipeline::SpeculativeDecodingImpl::drop_requests() {
    m_draft_pipeline->finish_request();
    m_main_pipeline->finish_request();
}


bool ContinuousBatchingPipeline::SpeculativeDecodingImpl::is_requests_empty() {
    return m_main_pipeline->is_requests_empty() && m_draft_pipeline->is_requests_empty();
}

std::vector<SequenceGroup::Ptr> ContinuousBatchingPipeline::SpeculativeDecodingImpl::get_awaiting_requests() {
    auto main_awaiting_requests = m_main_pipeline->get_awaiting_requests();
    auto draft_awaiting_requests = m_draft_pipeline->get_awaiting_requests();
    OPENVINO_ASSERT(main_awaiting_requests.size() == draft_awaiting_requests.size());
    return main_awaiting_requests;
}

}<|MERGE_RESOLUTION|>--- conflicted
+++ resolved
@@ -253,101 +253,8 @@
                                                               const std::vector<GenerationConfig>& sampling_params,
                                                               const StreamerVariant& streamer,
                                                               const std::optional<std::vector<ov::Tensor>>& token_type_ids,
-<<<<<<< HEAD
                                                               const std::optional<std::vector<std::pair<ov::Tensor, std::optional<int64_t>>>>& position_ids,
                                                               const std::optional<std::vector<ov::Tensor>>& prompt_ids) {
-    OPENVINO_ASSERT(!token_type_ids.has_value());
-    OPENVINO_ASSERT(!prompt_ids.has_value());
-    m_perf_metrics = ov::genai::SDPerModelsPerfMetrics();
-    m_draft_pipeline->raw_perf_metrics.m_inference_durations =  {{ MicroSeconds(0.0f) }};
-
-    OPENVINO_ASSERT(!has_non_finished_requests(), "Generate cannot be called while ContinuousBatchingPipeline is already in running state. Use ContinuousBatchingPipeline::add_request");
-    OPENVINO_ASSERT(input_ids.size() == sampling_params.size());
-
-    const auto generate_start = std::chrono::steady_clock::now();
-
-    // checks that all requests has the same LoRA adapters property value
-    for (size_t i = 1; i < sampling_params.size(); ++i) {
-        OPENVINO_ASSERT(sampling_params[i - 1].adapters == sampling_params[i].adapters,
-            "LoRA adapters value must be the same for all requests");
-    }
-    m_main_pipeline->set_adapters(sampling_params[0].adapters);
-    m_draft_pipeline->set_adapters(sampling_params[0].adapters);
-
-    const auto streamer_ptr = std::make_shared<ThreadedStreamerWrapper>(streamer, m_tokenizer);
-
-    OPENVINO_ASSERT(!streamer_ptr->has_callback() || input_ids.size() == 1 && (sampling_params[0].is_greedy_decoding() || sampling_params[0].is_multinomial()),
-        "Currently streaming is possible only with batch size=1 and only for greedy or multinomial decoding");
-
-    std::vector<GenerationHandle> main_generations;
-    for (size_t request_id = 0; request_id < input_ids.size(); ++request_id) {
-        OPENVINO_ASSERT(1 == input_ids[request_id].get_shape().at(0), "Use multiple tensors to pass a batch.");
-        auto main_sampling_params = sampling_params[request_id];
-        if (main_sampling_params.assistant_confidence_threshold == 0.f) {
-            if (main_sampling_params.num_assistant_tokens == 0) {
-                main_sampling_params.num_assistant_tokens = m_main_pipeline->default_num_assistant_tokens;
-            }
-        }
-        main_generations.push_back(m_main_pipeline->add_request(request_id, input_ids[request_id], main_sampling_params));
-
-        auto draft_sampling_params = main_sampling_params;
-        // set the parameters do not stop draft generation without stopping of the same request for main pipeline
-        draft_sampling_params.ignore_eos = true;
-        draft_sampling_params.stop_strings = {};
-        std::lock_guard<std::mutex> lock(m_draft_generations_mutex);
-        m_draft_generations.insert({request_id, m_draft_pipeline->add_request(request_id, input_ids[request_id], draft_sampling_params)});
-    }
-    auto all_requests = get_awaiting_requests();
-
-    GenerationHandle& generation = main_generations.at(0);
-
-    streamer_ptr->start();
-
-    while (has_non_finished_requests()) {
-        try {
-            step();
-        } catch (...) {
-            drop_requests(); // remove all requests from pipeline state in case of exception
-            streamer_ptr->end();
-            std::rethrow_exception(std::current_exception());
-        }
-        stream_tokens(streamer_ptr, generation);
-    }
-
-    // waiting for completion of streaming
-    streamer_ptr->end();
-
-    OPENVINO_ASSERT(is_requests_empty(), "Internal error: current request is supposed to be dropped within step() function as completed");
-
-    std::vector<EncodedGenerationResult> results;
-    results.reserve(all_requests.size());
-
-    m_perf_metrics.draft_model_metrics.raw_metrics = m_draft_pipeline->raw_perf_metrics;
-
-    const auto generate_end = std::chrono::steady_clock::now();
-    const auto generate_duration = PerfMetrics::get_microsec(generate_end - generate_start);
-
-    for (size_t request_id = 0; request_id < all_requests.size(); ++request_id) {
-        const auto& request = all_requests[request_id];
-        auto sampling_params = request->get_sampling_parameters();
-        const auto& sequences = request->get_finished_sequences();
-        size_t num_outputs = std::min(sampling_params.num_return_sequences, sequences.size());
-
-        EncodedGenerationResult result;
-        result.m_request_id = request_id;
-        result.m_generation_ids.resize(num_outputs);
-        result.m_scores.resize(num_outputs);
-        result.m_status = request->get_generation_stream()->get_status();
-
-        for (size_t i = 0; i < num_outputs; ++i) {
-            const auto & sequence = sequences[i];
-            const float score = sampling_params.is_beam_search() ? sequence->get_beam_search_score(sampling_params) : sequence->get_cumulative_log_prob();
-            const auto & generated_ids = sequence->get_generated_ids();
-
-            if (sampling_params.echo) {
-                result.m_generation_ids[i] = request->get_prompt_ids();
-=======
-                                                              const std::optional<std::vector<std::pair<ov::Tensor, std::optional<int64_t>>>>& position_ids) {
     GenerateStrategy strategy;
     strategy.prepare_request = [this](size_t,
                                   const ov::Tensor& in_ids,
@@ -358,7 +265,6 @@
         if (main_cfg.assistant_confidence_threshold == 0.f) {
             if (main_cfg.num_assistant_tokens == 0) {
                 main_cfg.num_assistant_tokens = m_main_pipeline->default_num_assistant_tokens;
->>>>>>> edfd4b67
             }
         }
         draft_cfg.ignore_eos = true;
@@ -379,7 +285,7 @@
         return PerfMetrics::get_microsec(std::chrono::steady_clock::now() - start);
     };
 
-    return generate_common(this, input_ids, sampling_params, streamer, token_type_ids, strategy);
+    return generate_common(this, input_ids, sampling_params, streamer, token_type_ids, prompt_ids, strategy);
 }
 
 SpeculativeDecodingMetrics
