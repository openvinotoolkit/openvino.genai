--- conflicted
+++ resolved
@@ -35,12 +35,12 @@
     utils::apply_paged_attention_transformations(draft_model, main_model_desc.scheduler_config.use_cache_eviction);
 
     std::string draft_device = draft_model_desc.device.empty() ? main_model_desc.device : draft_model_desc.device;
-
-    bool is_scheduler_undefined = draft_model_desc.scheduler_config == SchedulerConfig();
+    bool is_draft_scheduler_undefined = draft_model_desc.scheduler_config == SchedulerConfig();
 
     ov::genai::SchedulerConfig main_scheduler_config_updated = main_scheduler_config,
-                               draft_scheduler_config = is_scheduler_undefined ? main_scheduler_config : draft_model_desc.scheduler_config;
-    if (is_scheduler_undefined) {
+                               draft_scheduler_config = is_draft_scheduler_undefined ? main_scheduler_config : draft_model_desc.scheduler_config;
+
+    if (is_draft_scheduler_undefined) {
         // split KV cache to 2 caches for main and draft models
         size_t main_model_hidden_size = utils::get_hidden_size(main_model),
                draft_model_hidden_size = utils::get_hidden_size(draft_model);
@@ -59,12 +59,8 @@
 
     ov::AnyMap draft_properties = draft_model_desc.properties.empty() ? main_model_desc.properties : draft_model_desc.properties;
 
-<<<<<<< HEAD
     ov::Core core = utils::singleton_core();
-    DeviceConfig main_device_config(core, main_scheduler_config, main_device, main_model_desc.properties),
-=======
-    DeviceConfig main_device_config(core, main_scheduler_config_updated, main_device, compile_properties),
->>>>>>> 653b2aeb
+    DeviceConfig main_device_config(core, main_scheduler_config_updated, main_device, main_model_desc.properties),
                  draft_device_config(core, draft_scheduler_config, draft_device, draft_properties);
 
     utils::set_kv_cache_type_and_shape(main_model, main_device_config);
@@ -83,11 +79,7 @@
     // to create `main_pipeline` with enabled validation_mode and `draft_pipeline` with disabled validation mode
     m_main_pipeline = std::make_shared<ContinuousBatchingForSpeculativeDecodingImpl>(core,
         main_model, main_model_tokenizer, main_model_desc.generation_config,
-<<<<<<< HEAD
-        main_device_config, main_scheduler_config, main_device, main_model_desc.properties, true);
-=======
-        main_device_config, main_scheduler_config_updated, main_device, compile_properties, true);
->>>>>>> 653b2aeb
+        main_device_config, main_scheduler_config_updated, main_device, main_model_desc.properties, true);
     m_draft_pipeline = std::make_shared<ContinuousBatchingForSpeculativeDecodingImpl>(core,
         draft_model, draft_model_tokenizer, draft_model_desc.generation_config,
         draft_device_config, draft_scheduler_config, draft_device, draft_properties, false);
