// Copyright (C) 2023-2025 Intel Corporation
// SPDX-License-Identifier: Apache-2.0

#include <thread>

#include "openvino/genai/text_streamer.hpp"
#include "speculative_decoding_impl.hpp"
#include "continuous_batching/paged_attention_transformations.hpp"
#include "utils.hpp"


namespace ov::genai {
template<class... Ts> struct overloaded : Ts... {using Ts::operator()...;};
template<class... Ts> overloaded(Ts...) -> overloaded<Ts...>;

bool are_tokenizers_equal(Tokenizer& lhs, Tokenizer& rhs) {
    std::string test_string = "Could you please tell me something about OpenVINO.GenAI?";
    ov::Tensor encoded_string_lhs = lhs.encode(test_string).input_ids,
               encoded_string_rhs = rhs.encode(test_string).input_ids;
    
    ov::Shape shape_lhs = encoded_string_lhs.get_shape(),
              shape_rhs = encoded_string_rhs.get_shape();

    return shape_lhs == shape_rhs && lhs.get_eos_token_id() == rhs.get_eos_token_id() &&
           lhs.get_bos_token_id() == rhs.get_bos_token_id() && lhs.get_pad_token_id() == rhs.get_pad_token_id();
}

ContinuousBatchingPipeline::SpeculativeDecodingImpl::SpeculativeDecodingImpl(const ov::genai::ModelDesc& main_model_desc, 
                                                                             const ov::genai::ModelDesc& draft_model_desc) {
    auto main_model = main_model_desc.model;
    auto draft_model = draft_model_desc.model;

    OPENVINO_ASSERT(main_model != nullptr, "Main model cannot be null");
    OPENVINO_ASSERT(draft_model != nullptr, "Draft model cannot be null");

    auto main_scheduler_config = main_model_desc.scheduler_config;
    auto main_device = main_model_desc.device;

    utils::apply_paged_attention_transformations(main_model, main_model_desc.scheduler_config.use_cache_eviction);
    utils::apply_paged_attention_transformations(draft_model, main_model_desc.scheduler_config.use_cache_eviction);

    utils::apply_gather_before_matmul_transformation(main_model);
    utils::apply_gather_before_matmul_transformation(draft_model);

    std::string draft_device = draft_model_desc.device.empty() ? main_model_desc.device : draft_model_desc.device;
    bool is_draft_scheduler_undefined = draft_model_desc.scheduler_config == SchedulerConfig();

    ov::genai::SchedulerConfig main_scheduler_config_updated = main_scheduler_config,
                               draft_scheduler_config = is_draft_scheduler_undefined ? main_scheduler_config : draft_model_desc.scheduler_config;

    if (is_draft_scheduler_undefined) {
        // split KV cache to 2 caches for main and draft models
        auto compute_total_hidden_size = [] (const std::shared_ptr<ov::Model>& model) -> size_t {
            size_t total_hidden_size = 0;
            for (const auto& param_ptr : model->get_parameters()) {
                const auto& name = param_ptr->get_friendly_name();
                if (name.find("key_cache.") == 0) {
                    auto pa_op = param_ptr->get_output_target_inputs(0).begin()->get_node();
                    const auto& rt_info = pa_op->get_rt_info();
                    total_hidden_size += rt_info.at("num_k_heads").as<int>() * rt_info.at("k_head_size").as<int>() +
                                         rt_info.at("num_v_heads").as<int>() * rt_info.at("v_head_size").as<int>();
                }
            }
            return total_hidden_size;
        };
        float main_model_hidden_size = compute_total_hidden_size(main_model),
              draft_model_hidden_size = compute_total_hidden_size(draft_model);
        auto k = draft_model_hidden_size / (main_model_hidden_size + draft_model_hidden_size);

        // TODO: work with KV blocks as it will be more precise instead of GBs
        size_t main_cache_size = std::ceil(main_scheduler_config.cache_size * (1.f - k)),
               draft_cache_size = main_scheduler_config.cache_size - main_cache_size;
        if (draft_cache_size == 0 && main_cache_size > 0) {
            main_cache_size -= (main_cache_size > 1 ? 1 : 0);
            draft_cache_size = 1;
        }

        main_scheduler_config_updated.cache_size = main_cache_size;
        draft_scheduler_config.cache_size = draft_cache_size;
    } else {
        draft_scheduler_config.dynamic_split_fuse = main_scheduler_config_updated.dynamic_split_fuse;
        draft_scheduler_config.max_num_batched_tokens = main_scheduler_config_updated.max_num_batched_tokens;
    }

    ov::AnyMap draft_properties = draft_model_desc.properties.empty() ? main_model_desc.properties : draft_model_desc.properties;

    // main and draft model can have different tokenizers
    // to do: support retokenization: 154103
    Tokenizer main_model_tokenizer = main_model_desc.tokenizer;
    Tokenizer draft_model_tokenizer = draft_model_desc.tokenizer;

    // todo: remove this condition after support of CVS-154103
    OPENVINO_ASSERT(are_tokenizers_equal(main_model_tokenizer, draft_model_tokenizer), "Tokenizers for draft and main models are different!");
    
    m_tokenizer = main_model_tokenizer;

    // to create `main_pipeline` with enabled validation_mode and `draft_pipeline` with disabled validation mode
    m_main_pipeline = std::make_shared<ContinuousBatchingForSpeculativeDecodingImpl>(
        main_model, main_model_tokenizer, main_model_desc.generation_config,
        main_scheduler_config_updated, main_device, main_model_desc.properties, true);
    m_draft_pipeline = std::make_shared<ContinuousBatchingForSpeculativeDecodingImpl>(
        draft_model, draft_model_tokenizer, draft_model_desc.generation_config,
        draft_scheduler_config, draft_device, draft_properties, false);

    m_perf_metrics = ov::genai::SDPerModelsPerfMetrics();
    m_draft_pipeline->raw_perf_metrics.m_inference_durations =  {{ MicroSeconds(0.0f) }};
}

GenerationHandle
ContinuousBatchingPipeline::SpeculativeDecodingImpl::add_request(uint64_t request_id,
                                                                 const ov::Tensor& input_ids,
<<<<<<< HEAD
                                                                 ov::genai::GenerationConfig sampling_params,
                                                                 std::optional<ov::Tensor> token_type_ids,
                                                                 std::optional<ov::Tensor> prompt_ids) {
=======
                                                                 const ov::genai::GenerationConfig& sampling_params,
                                                                 std::optional<ov::Tensor> token_type_ids) {
>>>>>>> 71c92695
    std::lock_guard<std::mutex> lock(m_draft_generations_mutex);
    auto draft_sampling_params = sampling_params;
    draft_sampling_params.ignore_eos = true;
    draft_sampling_params.stop_strings = {};
    m_draft_generations.insert({request_id, m_draft_pipeline->add_request(request_id, input_ids, draft_sampling_params, token_type_ids, prompt_ids)});
    return m_main_pipeline->add_request(request_id, input_ids, sampling_params, token_type_ids, prompt_ids);
}

GenerationHandle
ContinuousBatchingPipeline::SpeculativeDecodingImpl::add_request(uint64_t request_id,
                                                                 const std::string& prompt,
                                                                 const ov::genai::GenerationConfig& sampling_params) {
    std::lock_guard<std::mutex> lock(m_draft_generations_mutex);
    auto draft_sampling_params = sampling_params;
    draft_sampling_params.ignore_eos = true;
    draft_sampling_params.stop_strings = {};
    m_draft_generations.insert({request_id, m_draft_pipeline->add_request(request_id, prompt, draft_sampling_params)});
    return m_main_pipeline->add_request(request_id, prompt, sampling_params);
}

bool ContinuousBatchingPipeline::SpeculativeDecodingImpl::has_non_finished_requests() {
    return m_main_pipeline->has_non_finished_requests();
}

void print_generated_request(const ov::genai::GeneratedRequests& requests) {
    for (const auto& request : requests) {
        for (const auto& sequence : request.second) {
            std::cout << "request_id: " << request.first << " | sequence_id: " << sequence.first << " | ";
            for (const auto& token_id : sequence.second.token_ids) {
                std::cout << token_id << " ";
            }
            std::cout << std::endl;
        }
        std::cout << std::endl;
    }
}

void ContinuousBatchingPipeline::SpeculativeDecodingImpl::step() {
    // this blocks adding new requests during step as it may break coherence between main and draft models
    std::lock_guard<std::mutex> lock{m_draft_generations_mutex};

    auto& raw_perf_counters = m_perf_metrics.raw_metrics;
    auto& main_raw_perf_counters = m_perf_metrics.main_model_metrics.raw_metrics;

    const auto step_start = std::chrono::steady_clock::now();

    m_draft_pipeline->pull_awaiting_requests(true);
    m_main_pipeline->pull_awaiting_requests();

    // generate candidates by draft model
    const auto draft_start = std::chrono::steady_clock::now();
    m_draft_pipeline->multistep();
    const auto draft_end = std::chrono::steady_clock::now();
    m_sd_metrics.draft_duration += PerfMetrics::get_microsec(draft_end - draft_start) / 1e6;
    m_pipeline_metrics = m_main_pipeline->get_metrics();

    // to generate num_matches statistic
    std::map<int64_t, UpdateRequestResult> update_sequence_info;
    // put candidates to model KV cache
    auto draft_generated_requests = m_draft_pipeline->get_generated_requests();
    for (const auto& candidate : m_draft_pipeline->get_generated_requests()) {
        auto update_result = m_main_pipeline->update_request(candidate.first, candidate.second, false);
        update_sequence_info.insert({{candidate.first, update_result}});
    }

    const auto main_start = std::chrono::steady_clock::now();
    m_main_pipeline->step();
    const auto main_end = std::chrono::steady_clock::now();
    const auto main_duration = PerfMetrics::get_microsec(main_end - main_start);
    m_sd_metrics.main_duration += main_duration / 1e6;
    m_pipeline_metrics = m_main_pipeline->get_metrics();

    auto main_generated_requests = m_main_pipeline->get_generated_requests();
    for (const auto& checked_sequence : main_generated_requests) {
        auto update_result = m_draft_pipeline->update_request(checked_sequence.first, checked_sequence.second, true);
        update_sequence_info[checked_sequence.first].removed_tokens_cnt = update_result.removed_tokens_cnt;
    }

    // finish draft request if the generation was completed
    for (const auto& draft_request : draft_generated_requests) {
        auto request_id = draft_request.first;
        if (!main_generated_requests.count(request_id)) {
            m_draft_pipeline->finish_request(request_id);
            // remove draft_generation_handle from queue
            m_draft_generations.erase(request_id);
        }
        auto updated_seq_info = update_sequence_info[request_id];
        m_sd_metrics.update_draft_generated_len(request_id, updated_seq_info.inserted_tokens_cnt);

        // several prompt phase
        if (updated_seq_info.inserted_tokens_cnt == 0 || main_generated_requests.empty()) {
            continue;
        }
        float acceptance_rate = 1 - static_cast<float>(updated_seq_info.removed_tokens_cnt) / updated_seq_info.inserted_tokens_cnt;
        m_sd_metrics.update_acceptance_rate(request_id, acceptance_rate * 100);
        m_sd_metrics.update_draft_accepted_tokens(request_id, (updated_seq_info.inserted_tokens_cnt - updated_seq_info.removed_tokens_cnt));
    }

    const auto step_end = std::chrono::steady_clock::now();
    const auto step_microsec_duration = PerfMetrics::get_microsec(step_end - step_start);

    // update perf metrics
    const auto num_generated_tokens = m_main_pipeline->get_processed_tokens_per_iteration();
    if (num_generated_tokens > 0) {
        raw_perf_counters.m_token_infer_durations.emplace_back(step_microsec_duration);
        raw_perf_counters.m_inference_durations[0] += MicroSeconds(step_microsec_duration);
        raw_perf_counters.m_new_token_times.emplace_back(main_end);
        raw_perf_counters.m_batch_sizes.emplace_back(num_generated_tokens);

        auto m_main_pipeline_metrics = m_main_pipeline->get_metrics();
        main_raw_perf_counters.m_durations.push_back(MicroSeconds(main_duration));
        main_raw_perf_counters.m_inference_durations[0] += MicroSeconds(m_main_pipeline_metrics.inference_duration);
        main_raw_perf_counters.m_batch_sizes.push_back(num_generated_tokens); // or should be processed + generated
        m_sd_metrics.update_generated_len(num_generated_tokens);
    }

    if (main_generated_requests.empty() && utils::env_setup_for_print_debug_info()) {
        m_sd_metrics.print(true);
        m_sd_metrics.clean_up();
    }
}



std::vector<EncodedGenerationResult>
ContinuousBatchingPipeline::SpeculativeDecodingImpl::generate(const std::vector<ov::Tensor>& input_ids,
                                                              const std::vector<GenerationConfig>& sampling_params,
                                                              const StreamerVariant& streamer,
<<<<<<< HEAD
                                                              std::optional<std::vector<ov::Tensor>> token_type_ids,
                                                              std::optional<std::vector<ov::Tensor>> prompt_ids) {
=======
                                                              const std::optional<std::vector<ov::Tensor>>& token_type_ids,
                                                              const std::optional<std::vector<std::pair<ov::Tensor, std::optional<int64_t>>>>& position_ids) {
>>>>>>> 71c92695
    OPENVINO_ASSERT(!token_type_ids.has_value());
    OPENVINO_ASSERT(!prompt_ids.has_value());
    m_perf_metrics = ov::genai::SDPerModelsPerfMetrics();
    m_draft_pipeline->raw_perf_metrics.m_inference_durations =  {{ MicroSeconds(0.0f) }};

    OPENVINO_ASSERT(!has_non_finished_requests(), "Generate cannot be called while ContinuousBatchingPipeline is already in running state. Use ContinuousBatchingPipeline::add_request");
    OPENVINO_ASSERT(input_ids.size() == sampling_params.size());

    const auto generate_start = std::chrono::steady_clock::now();

    // checks that all requests has the same LoRA adapters property value
    for (size_t i = 1; i < sampling_params.size(); ++i) {
        OPENVINO_ASSERT(sampling_params[i - 1].adapters == sampling_params[i].adapters,
            "LoRA adapters value must be the same for all requests");
    }
    m_main_pipeline->set_adapters(sampling_params[0].adapters);
    m_draft_pipeline->set_adapters(sampling_params[0].adapters);

    const auto streamer_ptr = std::make_shared<ThreadedStreamerWrapper>(streamer, m_tokenizer);

    OPENVINO_ASSERT(!streamer_ptr->has_callback() || input_ids.size() == 1 && (sampling_params[0].is_greedy_decoding() || sampling_params[0].is_multinomial()),
        "Currently streaming is possible only with batch size=1 and only for greedy or multinomial decoding");

    std::vector<GenerationHandle> main_generations;
    for (size_t request_id = 0; request_id < input_ids.size(); ++request_id) {
        OPENVINO_ASSERT(1 == input_ids[request_id].get_shape().at(0), "Use multiple tensors to pass a batch.");
        auto main_sampling_params = sampling_params[request_id];
        if (main_sampling_params.assistant_confidence_threshold == 0.f) {
            if (main_sampling_params.num_assistant_tokens == 0) {
                main_sampling_params.num_assistant_tokens = m_main_pipeline->default_num_assistant_tokens;
            }
        }
        main_generations.push_back(m_main_pipeline->add_request(request_id, input_ids[request_id], main_sampling_params));

        auto draft_sampling_params = main_sampling_params;
        // set the parameters do not stop draft generation without stopping of the same request for main pipeline
        draft_sampling_params.ignore_eos = true;
        draft_sampling_params.stop_strings = {};
        std::lock_guard<std::mutex> lock(m_draft_generations_mutex);
        m_draft_generations.insert({request_id, m_draft_pipeline->add_request(request_id, input_ids[request_id], draft_sampling_params)});
    }
    auto all_requests = get_awaiting_requests();

    GenerationHandle& generation = main_generations.at(0);

    streamer_ptr->start();

    while (has_non_finished_requests()) {
        try {
            step();
        } catch (...) {
            drop_requests(); // remove all requests from pipeline state in case of exception
            streamer_ptr->end();
            std::rethrow_exception(std::current_exception());
        }
        stream_tokens(streamer_ptr, generation);
    }

    // waiting for completion of streaming
    streamer_ptr->end();

    OPENVINO_ASSERT(is_requests_empty(), "Internal error: current request is supposed to be dropped within step() function as completed");

    std::vector<EncodedGenerationResult> results;
    results.reserve(all_requests.size());

    m_perf_metrics.draft_model_metrics.raw_metrics = m_draft_pipeline->raw_perf_metrics;

    const auto generate_end = std::chrono::steady_clock::now();
    const auto generate_duration = PerfMetrics::get_microsec(generate_end - generate_start);

    for (size_t request_id = 0; request_id < all_requests.size(); ++request_id) {
        const auto& request = all_requests[request_id];
        auto sampling_params = request->get_sampling_parameters();
        const auto& sequences = request->get_finished_sequences();
        size_t num_outputs = std::min(sampling_params.num_return_sequences, sequences.size());

        EncodedGenerationResult result;
        result.m_request_id = request_id;
        result.m_generation_ids.resize(num_outputs);
        result.m_scores.resize(num_outputs);
        result.m_status = request->get_generation_stream()->get_status();

        for (size_t i = 0; i < num_outputs; ++i) {
            const auto & sequence = sequences[i];
            const float score = sampling_params.is_beam_search() ? sequence->get_beam_search_score(sampling_params) : sequence->get_cumulative_log_prob();
            const auto & generated_ids = sequence->get_generated_ids();

            if (sampling_params.echo) {
                result.m_generation_ids[i] = request->get_prompt_ids();
            }
            std::copy(generated_ids.begin(), generated_ids.end(), std::back_inserter(result.m_generation_ids[i]));
            result.m_scores[i] = score;
        }

        result.m_status = main_generations[request_id]->get_status();

        // The same perf metrics for each sequence, only tokenization/detokenization will differ.
        m_perf_metrics.raw_metrics.generate_durations.clear();
        m_perf_metrics.raw_metrics.generate_durations.emplace_back(generate_duration);
        m_perf_metrics.num_input_tokens = request->get_prompt_len();
        m_perf_metrics.evaluate_statistics(generate_start);

        result.perf_metrics = m_perf_metrics;
        result.extended_perf_metrics = std::make_shared<SDPerModelsPerfMetrics>(m_perf_metrics);
        results.push_back(std::move(result));
    }

    OPENVINO_ASSERT(results.size() == input_ids.size());

    return results;
}

SpeculativeDecodingMetrics
ContinuousBatchingPipeline::SpeculativeDecodingImpl::get_speculative_decoding_metrics() {
    std::lock_guard<std::mutex> lock{m_draft_generations_mutex};
    return m_sd_metrics;
};

void ContinuousBatchingPipeline::SpeculativeDecodingImpl::drop_requests() {
    m_draft_pipeline->finish_request();
    m_main_pipeline->finish_request();
}


bool ContinuousBatchingPipeline::SpeculativeDecodingImpl::is_requests_empty() {
    return m_main_pipeline->is_requests_empty() && m_draft_pipeline->is_requests_empty();
}

std::vector<SequenceGroup::Ptr> ContinuousBatchingPipeline::SpeculativeDecodingImpl::get_awaiting_requests() {
    auto main_awaiting_requests = m_main_pipeline->get_awaiting_requests();
    auto draft_awaiting_requests = m_draft_pipeline->get_awaiting_requests();
    OPENVINO_ASSERT(main_awaiting_requests.size() == draft_awaiting_requests.size());
    return main_awaiting_requests;
}
}<|MERGE_RESOLUTION|>--- conflicted
+++ resolved
@@ -109,14 +109,9 @@
 GenerationHandle
 ContinuousBatchingPipeline::SpeculativeDecodingImpl::add_request(uint64_t request_id,
                                                                  const ov::Tensor& input_ids,
-<<<<<<< HEAD
-                                                                 ov::genai::GenerationConfig sampling_params,
+                                                                 const ov::genai::GenerationConfig& sampling_params,
                                                                  std::optional<ov::Tensor> token_type_ids,
                                                                  std::optional<ov::Tensor> prompt_ids) {
-=======
-                                                                 const ov::genai::GenerationConfig& sampling_params,
-                                                                 std::optional<ov::Tensor> token_type_ids) {
->>>>>>> 71c92695
     std::lock_guard<std::mutex> lock(m_draft_generations_mutex);
     auto draft_sampling_params = sampling_params;
     draft_sampling_params.ignore_eos = true;
@@ -245,13 +240,9 @@
 ContinuousBatchingPipeline::SpeculativeDecodingImpl::generate(const std::vector<ov::Tensor>& input_ids,
                                                               const std::vector<GenerationConfig>& sampling_params,
                                                               const StreamerVariant& streamer,
-<<<<<<< HEAD
-                                                              std::optional<std::vector<ov::Tensor>> token_type_ids,
-                                                              std::optional<std::vector<ov::Tensor>> prompt_ids) {
-=======
                                                               const std::optional<std::vector<ov::Tensor>>& token_type_ids,
-                                                              const std::optional<std::vector<std::pair<ov::Tensor, std::optional<int64_t>>>>& position_ids) {
->>>>>>> 71c92695
+                                                              const std::optional<std::vector<std::pair<ov::Tensor, std::optional<int64_t>>>>& position_ids,
+                                                              const std::optional<std::vector<ov::Tensor>>& prompt_ids) {
     OPENVINO_ASSERT(!token_type_ids.has_value());
     OPENVINO_ASSERT(!prompt_ids.has_value());
     m_perf_metrics = ov::genai::SDPerModelsPerfMetrics();
