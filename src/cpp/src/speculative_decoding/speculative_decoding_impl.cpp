// Copyright (C) 2023-2024 Intel Corporation
// SPDX-License-Identifier: Apache-2.0

#include "text_callback_streamer.hpp"
#include "speculative_decoding_impl.hpp"
#include "utils.hpp"
#include "utils/paged_attention_transformations.hpp"


namespace ov::genai {
template<class... Ts> struct overloaded : Ts... {using Ts::operator()...;};
template<class... Ts> overloaded(Ts...) -> overloaded<Ts...>;

bool are_tokenizers_equal(Tokenizer& lhs, Tokenizer& rhs) {
    std::string test_string = "Could you please tell me something about OpenVINO.GenAI?";
    ov::Tensor encoded_string_lhs = lhs.encode(test_string).input_ids,
               encoded_string_rhs = rhs.encode(test_string).input_ids;
    
    ov::Shape shape_lhs = encoded_string_lhs.get_shape(),
              shape_rhs = encoded_string_rhs.get_shape();

    return shape_lhs == shape_rhs && lhs.get_eos_token_id() == rhs.get_eos_token_id() &&
           lhs.get_bos_token_id() == rhs.get_bos_token_id() && lhs.get_pad_token_id() == rhs.get_pad_token_id();
}

ContinuousBatchingPipeline::SpeculativeDecodingImpl::SpeculativeDecodingImpl(
    const std::filesystem::path& main_models_path,
    const SchedulerConfig& main_scheduler_config,
    const std::string& main_device,
    const ov::AnyMap& main_properties,
    const ov::genai::ModelDesc draft_model_desc,
    const ov::AnyMap& tokenizer_properties) {
    ov::Core core;
    auto [core_properties, compile_properties] = ov::genai::utils::split_core_complile_config(main_properties);
    core.set_property(core_properties);

    std::filesystem::path openvino_model_name = "openvino_model.xml",
                          draft_models_path = draft_model_desc.models_path;

    std::shared_ptr<ov::Model> main_model = core.read_model((main_models_path / openvino_model_name).string()),
                               draft_model = core.read_model((draft_models_path / openvino_model_name).string());

    utils::apply_paged_attention_transformations(main_model, main_scheduler_config.use_cache_eviction);
    utils::apply_paged_attention_transformations(draft_model, main_scheduler_config.use_cache_eviction);

    std::string draft_device = draft_model_desc.device.empty() ? main_device : draft_model_desc.device;

    bool is_scheduler_undefined = draft_model_desc.scheduler_config == SchedulerConfig();

    ov::genai::SchedulerConfig main_scheduler_config_updated = main_scheduler_config,
                               draft_scheduler_config = is_scheduler_undefined ? main_scheduler_config : draft_model_desc.scheduler_config;
    if (is_scheduler_undefined) {
        // split KV cache to 2 caches for main and draft models
        size_t main_model_cache_size = utils::get_kv_cache_size(main_model),
            draft_model_cache_size = utils::get_kv_cache_size(draft_model);
        auto k = static_cast<float>(draft_model_cache_size) / (main_model_cache_size + draft_model_cache_size);

        size_t main_cache_size = main_scheduler_config.cache_size * (1 - k),
               draft_cache_size = main_scheduler_config.cache_size - main_cache_size;
        if (draft_cache_size == 0) {
            main_cache_size -= main_cache_size > 1 ? 1 : 0;
            draft_cache_size = 1;
        }

        main_scheduler_config_updated.cache_size = main_cache_size;
        draft_scheduler_config.cache_size = draft_cache_size;
    }

    ov::AnyMap draft_properties = draft_model_desc.properties == ov::AnyMap{} ? compile_properties : draft_model_desc.properties;

    DeviceConfig main_device_config(core, main_scheduler_config, main_device, compile_properties),
                 draft_device_config(core, draft_scheduler_config, draft_device, draft_properties);

    utils::set_kv_cache_type_and_shape(main_model, main_device_config);
    utils::set_kv_cache_type_and_shape(draft_model, draft_device_config);

    // main and draft model can have different tokenizers
    // to do: support retokenization: 154103
    Tokenizer main_model_tokenizer(main_models_path, tokenizer_properties),
              draft_model_tokenizer(draft_models_path, tokenizer_properties);

    // todo: remove this condition after support of CVS-154103
    OPENVINO_ASSERT(are_tokenizers_equal(main_model_tokenizer, draft_model_tokenizer), "Tokenizers for draft and main models are different!");
    
    m_tokenizer = main_model_tokenizer;

    // to create `main_pipeline` with enabled validation_mode and `draft_pipeline` with disabled validation mode
    m_main_pipeline = std::make_shared<ContinuousBatchingForSpeculativeDecodingImpl>(core,
        main_model, main_model_tokenizer, utils::from_config_json_if_exists(main_models_path),
        main_device_config, main_scheduler_config, main_device, compile_properties, true);
    m_draft_pipeline = std::make_shared<ContinuousBatchingForSpeculativeDecodingImpl>(core,
        draft_model, draft_model_tokenizer, utils::from_config_json_if_exists(draft_models_path),
        draft_device_config, draft_scheduler_config, draft_device, draft_properties, false);
}

GenerationHandle
ContinuousBatchingPipeline::SpeculativeDecodingImpl::add_request(uint64_t request_id,
                                                                 const ov::Tensor& input_ids,
                                                                 ov::genai::GenerationConfig sampling_params) {
    m_sd_metrics.set_generated_len(request_id, sampling_params.max_new_tokens);
    std::lock_guard<std::mutex> lock(m_draft_generations_mutex);
    m_draft_generations.insert({request_id, m_draft_pipeline->add_request(request_id, input_ids, sampling_params)});
    return m_main_pipeline->add_request(request_id, input_ids, sampling_params);
};

GenerationHandle
ContinuousBatchingPipeline::SpeculativeDecodingImpl::add_request(uint64_t request_id,
                                                                 const std::string& prompt,
                                                                 ov::genai::GenerationConfig sampling_params) {
    m_sd_metrics.set_generated_len(request_id, sampling_params.max_new_tokens);
    std::lock_guard<std::mutex> lock(m_draft_generations_mutex);
    m_draft_generations.insert({request_id, m_draft_pipeline->add_request(request_id, prompt, sampling_params)});
    return m_main_pipeline->add_request(request_id, prompt, sampling_params);
}

bool ContinuousBatchingPipeline::SpeculativeDecodingImpl::has_non_finished_requests() {
    return m_main_pipeline->has_non_finished_requests();
}

void print_generated_request(const ov::genai::GeneratedRequests& requests) {
    for (const auto& request : requests) {
        for (const auto& sequence : request.second) {
            std::cout << "request_id: " << request.first << " | sequence_id: " << sequence.first << " | ";
            for (const auto& token_id : sequence.second.token_ids) {
                std::cout << token_id << " ";
            }
            std::cout << std::endl;
        }
        std::cout << std::endl;
    }
}

void ContinuousBatchingPipeline::SpeculativeDecodingImpl::step() {
    ManualTimer step_timer("speculative_decoding: step()");
    step_timer.start();
    // this blocks adding new requests during step as it may break coherence between main and draft models
    std::lock_guard<std::mutex> lock{m_draft_generations_mutex};
    m_draft_pipeline->pull_awaiting_requests();
    m_main_pipeline->pull_awaiting_requests();

    // generate candidates by draft model
    ManualTimer draft_timer("speculative_decoding: draft_model: multistep()");
    draft_timer.start();
    m_draft_pipeline->multistep();
    draft_timer.end();
    m_sd_metrics.draft_duration += draft_timer.get_duration();
    m_pipeline_metrics = m_main_pipeline->get_metrics();

    // to generate num_matches statistic
    std::map<int64_t, UpdateRequestResult> update_sequence_info;
    // put candidates to model KV cache
    auto draft_generated_requests = m_draft_pipeline->get_generated_requests();
    for (const auto& candidate : m_draft_pipeline->get_generated_requests()) {
        auto update_result = m_main_pipeline->update_request(candidate.first, candidate.second, false);
        update_sequence_info.insert({{candidate.first, update_result}});
    }

    ManualTimer main_timer("speculative_decoding: main_model: step()");
    main_timer.start();
    m_main_pipeline->step();
    main_timer.end();
    m_sd_metrics.main_duration += main_timer.get_duration();
    m_pipeline_metrics = m_main_pipeline->get_metrics();

    auto main_generated_requests = m_main_pipeline->get_generated_requests();
    for (const auto& checked_sequence : main_generated_requests) {
        auto update_result = m_draft_pipeline->update_request(checked_sequence.first, checked_sequence.second, true);
        update_sequence_info[checked_sequence.first].removed_tokens_cnt = update_result.removed_tokens_cnt;
    }

    // finish draft request if the generation was completed
    for (const auto& draft_request : draft_generated_requests) {
        auto request_id = draft_request.first;
        if (!main_generated_requests.count(request_id)) {
            m_draft_pipeline->finish_request(request_id);
            // remove draft_generation_handle from queue
            m_draft_generations.erase(request_id);
        }
        auto updated_seq_info = update_sequence_info[request_id];
        // several prompt phase
        if (updated_seq_info.inserted_tokens_cnt == 0) {
            continue;
        }
        float acceptance_rate = 1 - static_cast<float>(updated_seq_info.removed_tokens_cnt) / updated_seq_info.inserted_tokens_cnt;
        m_sd_metrics.update_acceptance_rate(request_id, acceptance_rate * 100);
        m_sd_metrics.update_draft_accepted_tokens(request_id, (updated_seq_info.inserted_tokens_cnt - updated_seq_info.removed_tokens_cnt));
    }
    step_timer.end();
    m_sd_metrics.total_duration += step_timer.get_duration();

    if (main_generated_requests.empty() && 0) {
            std::cout << "\n=============================== " << std::endl;
            std::cout << "Total duration, ms: " << m_sd_metrics.total_duration << std::endl;
            std::cout << "Draft model duration, ms: " << m_sd_metrics.draft_duration << std::endl;
            std::cout << "Main model duration, ms: " << m_sd_metrics.main_duration << std::endl;
            std::cout << "Draft model duration, %: " << m_sd_metrics.get_draft_duration_percentage() << std::endl;
            std::cout << "Main model duration, %: " << m_sd_metrics.get_main_duration_percentage() << std::endl;
            std::cout << "=============================== " << std::endl;
        for (const auto& i : m_sd_metrics.get_requests_id()) {
            std::cout << "REQUEST_ID: " << i << std::endl;
            std::cout << "Main model iterations: " << m_sd_metrics.get_iteration_number(i) << std::endl;
            std::cout << "Token per sec: " << float(m_sd_metrics.get_generated_len(i)) / m_sd_metrics.total_duration << std::endl;
            std::cout << "AVG acceptance rate, %: " << m_sd_metrics.get_avg_acceptance_rate(i) << std::endl;
            std::cout << "Accepted tokens by draft model: " << m_sd_metrics.get_draft_accepted_tokens_counter(i) << std::endl;
            std::cout << "Generated tokens: " << m_sd_metrics.get_generated_len(i) << std::endl;
            std::cout << "Accepted token rate, %: " << m_sd_metrics.get_draft_accepted_tokens_percentage(i) << std::endl;
            std::cout << "=============================== " << std::endl;
        }
        m_sd_metrics.print_acceptance_rates();
        m_sd_metrics.clean_up();
    }
}

std::vector<EncodedGenerationResult>
ContinuousBatchingPipeline::SpeculativeDecodingImpl::generate(const std::vector<ov::Tensor>& input_ids,
                                                              const std::vector<GenerationConfig>& sampling_params,
                                                              const StreamerVariant& streamer) {
<<<<<<< HEAD
=======
    ManualTimer generate_timer("speculative_decoding: generate()");
    generate_timer.start();
>>>>>>> aa8279ee
    OPENVINO_ASSERT(!has_non_finished_requests(), "Generate cannot be called while ContinuousBatchingPipeline is already in running state. Use ContinuousBatchingPipeline::add_request");
    OPENVINO_ASSERT(input_ids.size() == sampling_params.size());
    const std::shared_ptr<StreamerBase>& streamer_ptr = std::visit(overloaded{
        [](std::monostate) -> std::shared_ptr<StreamerBase> {
            return nullptr;
        },
        [](const std::shared_ptr<StreamerBase>& streamer) {
            return streamer;
        },
        [this](const std::function<bool(std::string)>& streamer) -> std::shared_ptr<StreamerBase> {
            return std::make_unique<TextCallbackStreamer>(m_tokenizer, streamer);
        }
    }, streamer);

    OPENVINO_ASSERT(streamer_ptr == nullptr || input_ids.size() == 1 && (sampling_params[0].is_greedy_decoding() || sampling_params[0].is_multinomial()),
        "Currently streaming is possible only with batch size=1 and only for greedy or multinomial decoding");

    std::vector<GenerationHandle> main_generations;
    for (size_t request_id = 0; request_id < input_ids.size(); ++request_id) {
        m_sd_metrics.set_generated_len(request_id, sampling_params[request_id].max_new_tokens);
        OPENVINO_ASSERT(1 == input_ids[request_id].get_shape().at(0), "Use multiple tensors to pass a batch.");
        main_generations.push_back(m_main_pipeline->add_request(request_id, input_ids[request_id], sampling_params[request_id]));

        auto draft_sampling_params = sampling_params[request_id];
        // set the parameters do not stop draft generation without stopping of the same request for main pipeline
        draft_sampling_params.ignore_eos = true;
        std::lock_guard<std::mutex> lock(m_draft_generations_mutex);
        m_draft_generations.insert({request_id, m_draft_pipeline->add_request(request_id, input_ids[request_id], draft_sampling_params)});
    }

    std::vector<EncodedGenerationResult> results;
    results.reserve(input_ids.size());

    bool continue_generation = true;
    while (has_non_finished_requests() && continue_generation) {
        step();
        if (streamer_ptr) {
            // not generated tokens like several prompt phase
            if (!main_generations.at(0).get()->can_read()) {
                continue;
            }
            std::unordered_map<uint64_t, GenerationOutput> token = main_generations.at(0).get()->back();
            OPENVINO_ASSERT(1 <= token.size());
            OPENVINO_ASSERT(1 <= token.begin()->second.generated_ids.size());
            for (const auto& gen_token : token.begin()->second.generated_ids) {
                continue_generation = !streamer_ptr->put(gen_token);
                if (!continue_generation) {
                    break;
                }
            }
        }
    }
    if (streamer_ptr) {
        streamer_ptr->end();
    }

    for (size_t generation_idx = 0; generation_idx < main_generations.size(); ++generation_idx) {
        const auto& generation = main_generations[generation_idx];
        EncodedGenerationResult result;
        result.m_request_id = 1;
        std::vector<GenerationOutput> generation_outputs = generation->read_all();
        std::sort(generation_outputs.begin(), generation_outputs.end(), [=] (GenerationOutput& r1, GenerationOutput& r2) {
            return r1.score > r2.score;
        });

        auto num_outputs = std::min(sampling_params[generation_idx].num_return_sequences, generation_outputs.size());
        for (size_t generation_output_idx = 0; generation_output_idx < num_outputs; ++generation_output_idx) {
            const auto& generation_output = generation_outputs[generation_output_idx];
            m_sd_metrics.set_generated_len(generation_idx, generation_outputs[generation_output_idx].generated_ids.size());
            result.m_generation_ids.push_back(std::move(generation_output.generated_ids));
            result.m_scores.push_back(generation_output.score);
        }
        result.m_status = generation->get_status();
        results.push_back(std::move(result));
    }

    OPENVINO_ASSERT(results.size() == input_ids.size());
    return results;
}

SpeculativeDecodingMetrics
ContinuousBatchingPipeline::SpeculativeDecodingImpl::get_speculative_decoding_metrics() {
    return m_sd_metrics;
};
}<|MERGE_RESOLUTION|>--- conflicted
+++ resolved
@@ -215,11 +215,8 @@
 ContinuousBatchingPipeline::SpeculativeDecodingImpl::generate(const std::vector<ov::Tensor>& input_ids,
                                                               const std::vector<GenerationConfig>& sampling_params,
                                                               const StreamerVariant& streamer) {
-<<<<<<< HEAD
-=======
     ManualTimer generate_timer("speculative_decoding: generate()");
     generate_timer.start();
->>>>>>> aa8279ee
     OPENVINO_ASSERT(!has_non_finished_requests(), "Generate cannot be called while ContinuousBatchingPipeline is already in running state. Use ContinuousBatchingPipeline::add_request");
     OPENVINO_ASSERT(input_ids.size() == sampling_params.size());
     const std::shared_ptr<StreamerBase>& streamer_ptr = std::visit(overloaded{
