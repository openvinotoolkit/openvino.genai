// Copyright (C) 2023-2024 Intel Corporation
// SPDX-License-Identifier: Apache-2.0

#include <numeric>

#include "speculative_decoding/speculative_decoding_metrics.hpp"
#include "openvino/runtime/exception.hpp"

namespace ov::genai {

float SpeculativeDecodingMetrics::get_avg_acceptance_rate(int64_t request_id) {
    float avg_acceptance_rate = 0.f;
    if (request_id == -1) {
        size_t total_iteration_cnt = 0;
        for (const auto& acceptance_rate : m_acceptance_rate) {
            avg_acceptance_rate += std::accumulate(acceptance_rate.second.begin(), acceptance_rate.second.end(), 0);
            total_iteration_cnt += acceptance_rate.second.size();
        }
        avg_acceptance_rate /= total_iteration_cnt;
    } else {
        OPENVINO_ASSERT(m_acceptance_rate.count(request_id));
        const auto& acceptance_rate = m_acceptance_rate[request_id];
        avg_acceptance_rate = std::accumulate(acceptance_rate.begin(), acceptance_rate.end(), 0);
        avg_acceptance_rate /= acceptance_rate.size();
    }
    return avg_acceptance_rate;
}

void SpeculativeDecodingMetrics::update_acceptance_rate(int64_t request_id, float acceptance_rate) {
    if (m_acceptance_rate.count(request_id)) {
        m_acceptance_rate[request_id].push_back(acceptance_rate);
    } else {
        m_acceptance_rate.insert({ request_id, std::vector<float>{acceptance_rate} });
    }
}

size_t SpeculativeDecodingMetrics::get_iteration_number(int64_t request_id) {
    OPENVINO_ASSERT(m_acceptance_rate.count(request_id));
    return m_acceptance_rate[request_id].size();
}

float SpeculativeDecodingMetrics::get_draft_duration_percentage() {
    return (draft_duration / total_duration) * 100;
}

float SpeculativeDecodingMetrics::get_main_duration_percentage() {
    return (main_duration / total_duration) * 100;
}

float SpeculativeDecodingMetrics::get_inference_duration_percentage() {
    return ((draft_duration + main_duration) / total_duration) * 100;
}

float SpeculativeDecodingMetrics::get_draft_accepted_tokens_percentage(int64_t request_id) {
    float avg_acceptance_rate = 0.f;
    if (request_id == -1) {
        size_t total_iteration_cnt = 0;
        for (const auto& accepten_token_cnt : m_draft_accepted_tokens) {
            avg_acceptance_rate += accepten_token_cnt.second;
            total_iteration_cnt += m_generated_len[request_id];
        }
        avg_acceptance_rate /= total_iteration_cnt;
    } else {
        OPENVINO_ASSERT(m_draft_accepted_tokens.count(request_id));
        avg_acceptance_rate = m_draft_accepted_tokens[request_id];
        avg_acceptance_rate /= m_generated_len[request_id];
    }
    return avg_acceptance_rate * 100;
}

size_t SpeculativeDecodingMetrics::get_draft_accepted_tokens_counter(int64_t request_id) {
    size_t avg_acceptance_rate = 0;
    if (request_id == -1) {
        size_t total_iteration_cnt = 0;
        for (const auto& accepten_token_cnt : m_draft_accepted_tokens) {
            avg_acceptance_rate += accepten_token_cnt.second;
        }
    } else {
        OPENVINO_ASSERT(m_draft_accepted_tokens.count(request_id));
        const auto& acceptance_rate = m_draft_accepted_tokens[request_id];
        avg_acceptance_rate = acceptance_rate;
    }
    return avg_acceptance_rate;
}

void SpeculativeDecodingMetrics::update_draft_accepted_tokens(int64_t request_id, size_t num_matches) {
    if (m_draft_accepted_tokens.count(request_id)) {
        m_draft_accepted_tokens[request_id] += num_matches;
    } else {
        m_draft_accepted_tokens.insert({request_id, num_matches});
    }
}

void SpeculativeDecodingMetrics::set_generated_len(int64_t request_id, size_t generated_len) {
    m_generated_len.insert({ request_id, generated_len });
}

size_t SpeculativeDecodingMetrics::get_generated_len(int64_t request_id) {
    return m_generated_len.at(request_id);
}

std::vector<int64_t> SpeculativeDecodingMetrics::get_requests_id() {
    std::vector<int64_t> result;
    for (const auto& req : m_generated_len) {
        result.push_back(req.first);
    }
    return result;
}

void SpeculativeDecodingMetrics::print_acceptance_rates() {
    for (const auto& a : m_acceptance_rate) {
        std::cout << "Request_id: " << a.first << " ||| ";
        for (const auto& b : a.second) {
            std::cout << b << " ";
        }
        std::cout << std::endl;
    }
}

<<<<<<< HEAD
=======
void SpeculativeDecodingMetrics::print(bool is_printing_per_request) {
    if (total_duration == 0) {
        total_duration = draft_duration + main_duration;
    }
    std::cout << "\n=============================== " << std::endl;
    std::cout << "Total duration, ms: " << total_duration << std::endl;
    std::cout << "Draft model duration, ms: " << draft_duration << std::endl;
    std::cout << "Main model duration, ms: " << main_duration << std::endl;
    std::cout << "Draft model duration, %: " << get_draft_duration_percentage() << std::endl;
    std::cout << "Main model duration, %: " << get_main_duration_percentage() << std::endl;
    std::cout << "AVG acceptance rate, %: " << get_avg_acceptance_rate(-1) << std::endl;
    std::cout << "=============================== " << std::endl;
    if (is_printing_per_request) {
        for (const auto& i : get_requests_id()) {
            std::cout << "REQUEST_ID: " << i << std::endl;
            std::cout << "Main model iterations: " << get_iteration_number(i) << std::endl;
            std::cout << "Token per sec: " << float(get_generated_len(i)) / total_duration << std::endl;
            std::cout << "AVG acceptance rate, %: " << get_avg_acceptance_rate(i) << std::endl;
            std::cout << "Accepted tokens by draft model: " << get_draft_accepted_tokens_counter(i) << std::endl;
            std::cout << "Generated tokens: " << get_generated_len(i) << std::endl;
            std::cout << "Accepted token rate, %: " << get_draft_accepted_tokens_percentage(i) << std::endl;
            std::cout << "=============================== " << std::endl;
        }
        print_acceptance_rates();
    }

}

>>>>>>> 17f4eb32
void SpeculativeDecodingMetrics::clean_up() {
    m_acceptance_rate.clear();
    m_draft_accepted_tokens.clear();
    m_generated_len.clear();
    draft_duration = 0;
    main_duration = 0;
    total_duration = 0;
}

}<|MERGE_RESOLUTION|>--- conflicted
+++ resolved
@@ -117,8 +117,6 @@
     }
 }
 
-<<<<<<< HEAD
-=======
 void SpeculativeDecodingMetrics::print(bool is_printing_per_request) {
     if (total_duration == 0) {
         total_duration = draft_duration + main_duration;
@@ -147,7 +145,6 @@
 
 }
 
->>>>>>> 17f4eb32
 void SpeculativeDecodingMetrics::clean_up() {
     m_acceptance_rate.clear();
     m_draft_accepted_tokens.clear();
