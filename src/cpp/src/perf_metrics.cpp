// Copyright (C) 2023-2024 Intel Corporation
// SPDX-License-Identifier: Apache-2.0

#include "openvino/genai/perf_metrics.hpp"
#include "openvino/openvino.hpp"
#include <tuple>
#include <numeric>
#include <cmath>

namespace {

ov::genai::MeanStdPair calc_mean_and_std(const std::vector<ov::genai::MicroSeconds>& durations) {
    if (durations.size() == 0) {
<<<<<<< HEAD
        return {-1.0f, -1.0f};
=======
        return {-1, -1};
>>>>>>> a1fbf862
    }
    // Accepts time durations in microseconds and returns standard deviation and mean in milliseconds.
    float mean = std::accumulate(durations.begin(), durations.end(), 0.0f, 
        [](const float& acc, const ov::genai::MicroSeconds& duration) -> float {
            return acc + duration.count() / 1000.0f;
        });
    mean /= durations.size();
    
    float sum_square_durations = std::accumulate(durations.begin(), durations.end(), 0.0f,
        [](const float& acc, const ov::genai::MicroSeconds& duration) -> float {
            auto d = duration.count() / 1000.0f;
            return acc + d * d;
        });
    float std = std::sqrt(sum_square_durations / durations.size() - mean * mean);
    return {mean, std};
}


} // namespace

namespace ov {
namespace genai {

float PerfMetrics::get_load_time() {
    return load_time;
}

size_t PerfMetrics::get_num_generated_tokens() {
    evaluate_statistics();
    return num_generated_tokens;
}

size_t PerfMetrics::get_num_input_tokens() {
    evaluate_statistics();
    return num_input_tokens;
}

MeanStdPair PerfMetrics::get_ttft() {
    evaluate_statistics();
    return ttft;
}

MeanStdPair PerfMetrics::get_tpot() {
    evaluate_statistics();
    return tpot;
}

MeanStdPair PerfMetrics::get_ipot() {
    evaluate_statistics();
    return ipot;
}

MeanStdPair PerfMetrics::get_throughput() {
    evaluate_statistics();
    return throughput;
}

MeanStdPair PerfMetrics::get_generate_duration() {
    evaluate_statistics();
    return generate_duration;
}

MeanStdPair PerfMetrics::get_tokenization_duration() {
    evaluate_statistics();
    return tokenization_duration;
}

MeanStdPair PerfMetrics::get_detokenization_duration() {
    evaluate_statistics();
    return detokenization_duration;
}

MeanStdPair PerfMetrics::get_inference_duration() {
    evaluate_statistics();
    return inference_duration;
}

float PerfMetrics::get_microsec(std::chrono::steady_clock::duration duration) {
    return std::chrono::duration_cast<std::chrono::microseconds>(duration).count();
}

void PerfMetrics::evaluate_statistics(std::optional<TimePoint> start_time) {
    if (m_evaluated){
        return;
    }
    // If start_tiem is specified then recalcualte durations according to start times and calculate statistics only after that.
    if (start_time.has_value()) {
        auto start_time_val = *start_time;
        auto& tok_times = raw_metrics.m_new_token_times;
        auto& batch_sizes = raw_metrics.m_batch_sizes;
        raw_metrics.m_durations = std::vector<MicroSeconds>(tok_times.size());

        auto ttft = tok_times[0] - start_time_val;
        raw_metrics.m_times_to_first_token = std::vector<MicroSeconds>();
        raw_metrics.m_times_to_first_token.emplace_back(ttft / batch_sizes[0]);
        num_generated_tokens = 0;
        for (size_t i = 0; i < tok_times.size(); ++i) {
            raw_metrics.m_durations[i] = tok_times[i] - start_time_val;
            
            // If in 10 ms a batch of 5 new tokens is generated then TPOT is 10 / 5 = 2 tok/ms.
            raw_metrics.m_durations[i] /= batch_sizes[i];
            num_generated_tokens += batch_sizes[i];
            start_time_val = tok_times[i];
        }
    }
    
    // calc_mean_and_std will convert microsecond to milliseconds.
    tpot = calc_mean_and_std(raw_metrics.m_durations);
    ipot = calc_mean_and_std(raw_metrics.m_token_infer_durations);
    ttft = calc_mean_and_std(raw_metrics.m_times_to_first_token);

    generate_duration = calc_mean_and_std(raw_metrics.generate_durations);
    tokenization_duration = calc_mean_and_std(raw_metrics.tokenization_durations);
    detokenization_duration = calc_mean_and_std(raw_metrics.detokenization_durations);
    inference_duration = calc_mean_and_std(raw_metrics.m_inference_durations);

    // tokens per second
    throughput = {1000.0f / tpot.mean, (tpot.std * 1000.0f) / (tpot.mean * tpot.mean)};
    m_evaluated = true;
}

PerfMetrics PerfMetrics::operator+(const PerfMetrics& right) const {
    OPENVINO_ASSERT(right.load_time == load_time, "generation metrics can be accumulated only for the same pipeline");
    
    // Copy left value to res.
    PerfMetrics res = *this;

    // Concatenate durations, batch_sizes first token times.
    auto& new_durations = res.raw_metrics.m_durations;
    auto& new_batch_sizes = res.raw_metrics.m_batch_sizes;
    auto& new_times_to_first_token = res.raw_metrics.m_times_to_first_token;
    auto& right_durations = right.raw_metrics.m_durations;
    auto& right_batch_sizes = right.raw_metrics.m_batch_sizes;
    auto& right_times_to_first_token = right.raw_metrics.m_times_to_first_token;
    
    new_durations.insert(new_durations.end(), right_durations.begin(), right_durations.end());
    new_times_to_first_token.insert(new_times_to_first_token.end(), right_times_to_first_token.begin(), right_times_to_first_token.end());
    new_batch_sizes.insert(new_batch_sizes.end(), right_batch_sizes.begin(), right_batch_sizes.end());

    // Concatenate tokenization/detokenization and total generation times.
    auto& new_tok_durations = res.raw_metrics.tokenization_durations;
    auto& new_detok_durations = res.raw_metrics.detokenization_durations;
    auto& new_gen_durations = res.raw_metrics.generate_durations;
    auto& right_tok_durations = right.raw_metrics.tokenization_durations;
    auto& right_detok_durations = right.raw_metrics.detokenization_durations;
    auto& right_gen_durations = right.raw_metrics.generate_durations;
    
    new_tok_durations.insert(new_tok_durations.end(), right_tok_durations.begin(), right_tok_durations.end());
    new_detok_durations.insert(new_detok_durations.end(), right_detok_durations.begin(), right_detok_durations.end());
    new_gen_durations.insert(new_gen_durations.end(), right_gen_durations.begin(), right_gen_durations.end());

    res.num_generated_tokens += right.num_generated_tokens;
    res.num_input_tokens += right.num_input_tokens;
    res.m_evaluated = false;
    return res;
}

PerfMetrics& PerfMetrics::operator+=(const PerfMetrics& right) {
    *this = *this + right;
    return *this;
}

} // namespace genai
} // namespace ov<|MERGE_RESOLUTION|>--- conflicted
+++ resolved
@@ -11,11 +11,7 @@
 
 ov::genai::MeanStdPair calc_mean_and_std(const std::vector<ov::genai::MicroSeconds>& durations) {
     if (durations.size() == 0) {
-<<<<<<< HEAD
-        return {-1.0f, -1.0f};
-=======
         return {-1, -1};
->>>>>>> a1fbf862
     }
     // Accepts time durations in microseconds and returns standard deviation and mean in milliseconds.
     float mean = std::accumulate(durations.begin(), durations.end(), 0.0f, 
