
// Copyright (C) 2023-2024 Intel Corporation
// SPDX-License-Identifier: Apache-2.0

#pragma once

#include <cstdlib>
#include <vector>

#include "openvino/genai/scheduler_config.hpp"
#include "block_manager.hpp"
#include "sequence_group.hpp"

namespace ov::genai {
class Scheduler {
    SchedulerConfig m_config;
    BlockManager m_block_manager;

public:
    struct Output {
        // IDs of scheduled groups
        std::vector<uint64_t> m_scheduled_sequence_groups_ids;
        // map of src -> dst blocks copies, which need to be performed by CacheManager
        std::map<size_t, std::list<size_t>> m_block_copy_map;
        // block tables for scheduled sequences
        std::map<uint64_t, std::vector<KVCacheBlock::Ptr>> m_block_tables;
        // total number of scheduled tokens
        size_t m_total_num_scheduled_tokens = 0;
        // dedicated prompt phase
        bool is_prompt = false;
        // current cache usage
        float m_cache_usage = 0.0;
    };

    explicit Scheduler(const SchedulerConfig & config = {}) :
        m_config(config), m_block_manager(m_config.num_kv_blocks, m_config.enable_prefix_caching, m_config.block_size) { }

    Output schedule(std::vector<SequenceGroup::Ptr>& sequence_groups) {
        Output scheduler_output;

        if (m_config.enable_prefix_caching)
            _restore_cached_blocks(sequence_groups);

        if (m_config.dynamic_split_fuse) {
            // deepspeed-mii case
            // generation phase is always scheduled first
            _schedule_generate_phase_dynamic_split_fuse(sequence_groups, scheduler_output);
            // some tokens from generation prompt are also scheduled
            _schedule_prompt_phase_dynamic_split_fuse(sequence_groups, scheduler_output);
        } else {
            // vLLM case
            // schedule prompt phase using whole prompt's input_ids
            // note, that we also apply padding, while need to be considered by model runner

            _schedule_prompt_phase_vllm(sequence_groups, scheduler_output);

            if (!scheduler_output.is_prompt) {
                // prompt sequences are not scheduler => scheduler generation phase by dynamic_split_fuse implementation
                _schedule_generate_phase_dynamic_split_fuse(sequence_groups, scheduler_output);
            }
        }

        _clear_waiting_sequences(sequence_groups);
        scheduler_output.m_cache_usage = m_block_manager.get_used_percentage();
        return scheduler_output;
    }

    const std::vector<KVCacheBlock::Ptr>& get_block_table(const Sequence& seq) {
        return m_block_manager.get_block_table(seq.get_id());
    }

    const bool has_block_table(uint64_t seq_id) {
        return m_block_manager.has_block_table(seq_id);
    }

    void free_sequence(uint64_t seq_id) {
        m_block_manager.free_sequence(seq_id);
    }

    void fork_sequence(uint64_t parent_id, uint64_t child_id) {
        m_block_manager.fork_sequence(parent_id, child_id);
    }

    const SchedulerConfig& get_config() const {
        return m_config;
    }

private:
    static size_t _num_running_sequence_groups(const std::vector<SequenceGroup::Ptr>& sequence_groups) {
        size_t num_running = 0;
        for (const SequenceGroup::CPtr& seq_group : sequence_groups) {
            if (seq_group->can_generate_tokens())
                ++num_running;
        }

        return num_running;
    }


    bool _preempt_by_recompute(SequenceGroup::Ptr sequence_group, size_t blocks_needed) {
        size_t total_num_released_blocks = 0;
        size_t processed_tokens = sequence_group->get_num_processed_tokens();
        size_t block_size = m_config.block_size;
        size_t prev_blocks_count = m_block_manager.num_free_blocks();
        size_t num_running_sequences = sequence_group->num_running_seqs();
        size_t preempted_tokens = 0;
        size_t num_blocks_occupied_by_sequence = m_block_manager.get_number_of_blocks_occupied_by_sequence(sequence_group);

        if (num_blocks_occupied_by_sequence <= blocks_needed) {
            auto sequences = sequence_group->get_not_finished_sequences();
            for (size_t s = 0; s < sequences.size(); ++s) {
                auto seq_id = sequences[s]->get_id();
                m_block_manager.free_sequence(seq_id);
            }
            sequence_group->preempt_tokens(processed_tokens);
            sequence_group->set_waiting();
            return m_block_manager.num_free_blocks() > prev_blocks_count;
        }

        if (num_running_sequences > 1) {
            size_t phisycal_blocks_released;
            size_t logical_blocks_released;
            m_block_manager.free_group_partially_multiple_runnning_sequence(sequence_group, blocks_needed, phisycal_blocks_released, logical_blocks_released);

            // calculate the number of preempted tokens
            auto tokens_in_last_block = processed_tokens % block_size;
            if (tokens_in_last_block == 0) {    
                tokens_in_last_block = block_size;
            }
            preempted_tokens = tokens_in_last_block + std::max<size_t>((int)logical_blocks_released - 1, 0) * block_size;

        }
        else {
            OPENVINO_ASSERT(num_running_sequences == 1);
            size_t phisycal_blocks_released;
            m_block_manager.free_group_partially_single_runnning_sequence(sequence_group, blocks_needed, phisycal_blocks_released);

            // calculate the number of preempted tokens
            auto tokens_in_last_block = processed_tokens % block_size;
            if (tokens_in_last_block == 0) {    
                tokens_in_last_block = block_size;
            }
            preempted_tokens = tokens_in_last_block + std::max<size_t>((int)phisycal_blocks_released - 1, 0) * block_size;
        }

        // case when preemption requires preempt prompt tokens
        if (!m_config.dynamic_split_fuse && processed_tokens - preempted_tokens < sequence_group->get_prompt_len()) {
            // preempt prompt fully to not leave partially generated prompt
            preempted_tokens = processed_tokens;
            auto seq_id = (*sequence_group)[0]->get_id();
            m_block_manager.free_sequence(seq_id);
        }
        sequence_group->preempt_tokens(preempted_tokens);
        sequence_group->set_waiting();
        return total_num_released_blocks > 0;
    }

    static size_t _get_low_priority_sequence_group_id(const std::vector<SequenceGroup::Ptr>& sequence_groups) {
        for (size_t seq_group_id = 0, num_groups = sequence_groups.size(); seq_group_id < num_groups; ++seq_group_id) {
            size_t group_idx = num_groups - seq_group_id - 1;
            SequenceGroup::CPtr sequence_group = sequence_groups[group_idx];
            if (sequence_group->get_num_processed_tokens() > 0) {
                // we are here, because current sequence group has some reserved KV blocks in block manager
                // which can be freed
                return group_idx;
            }
        }

        return std::numeric_limits<size_t>::max();
    }

    void _restore_cached_blocks(const std::vector<SequenceGroup::Ptr>& sequence_groups) {
        for (size_t sequence_group_id = 0; sequence_group_id < sequence_groups.size(); ++sequence_group_id) {
            SequenceGroup::Ptr sequence_group = sequence_groups[sequence_group_id];
            if (sequence_group->can_generate_tokens() || sequence_group->num_running_seqs() != 1)
                continue;
            m_block_manager._restore_cached_blocks(sequence_group, m_config.block_size);
        }
    }

    void _apply_preemption(size_t sequence_group_id, const std::vector<SequenceGroup::Ptr>& sequence_groups) {
        SequenceGroup::Ptr sequence_group = sequence_groups[sequence_group_id];

        // check whether current sequence requires a new slot / block
        while (!m_block_manager.can_append_slots(sequence_group)) {
            // let's run a sequence for eviction
            size_t evicted_sequence_group_id = _get_low_priority_sequence_group_id(sequence_groups);
        
            if (evicted_sequence_group_id <= sequence_group_id) {
                // we have a cycle when current group need to evict itself to be in a running state
                break;
            }
            size_t blocks_needed = m_block_manager.required_blocks_count(sequence_group);
            if (!_preempt_by_recompute(sequence_groups[evicted_sequence_group_id], blocks_needed)){
                break;
            }
        }
    }

    void _schedule_prompt_phase_dynamic_split_fuse(std::vector<SequenceGroup::Ptr>& sequence_groups, Output& scheduler_output) {
        // in the current method we need to balance multiple prompts (or parts of prompts) between
        // available amount of tokens in megabatch
        // Considerations:
        // 1. To reduce discrepancy between ragged dimensions (context lengths) in Attention module
        //    we can slice prompt on chunks and schedule only portion of each prompt instead of
        //    greedy scheduling of prompt with higher priority
        // 2. The machanism below performs greedy scheduling of high priority prompts

        for (size_t sequence_group_id = 0; sequence_group_id < sequence_groups.size(); ++sequence_group_id) {
            SequenceGroup::Ptr sequence_group = sequence_groups[sequence_group_id];
            if (!sequence_group->can_generate_tokens() && !sequence_group->is_waiting()) {
                size_t num_running_seqs = sequence_group->num_running_seqs();
                // prompt phases can have a single running sequence
                OPENVINO_ASSERT(num_running_seqs == 1);
                Sequence::Ptr sequence = (*sequence_group)[0];
                uint64_t seq_id = sequence->get_id();

                size_t num_tokens_in_megabatch = m_config.max_num_batched_tokens - scheduler_output.m_total_num_scheduled_tokens;
                size_t num_available_tokens = sequence_group->get_num_available_tokens_for_batching();

                // apply megabatch limitations
                size_t num_scheduled_tokens = std::min(num_tokens_in_megabatch, num_available_tokens);

                // apply KV cache limitations
                size_t available_slots = sequence_group->get_num_blocks() * m_config.block_size - sequence_group->get_num_processed_tokens(),
                       required_slots = num_scheduled_tokens > available_slots ? num_scheduled_tokens - available_slots : 0;
                size_t num_required_blocks = (required_slots + m_config.block_size - 1) / m_config.block_size, num_free_blocks = m_block_manager.num_free_blocks();
                size_t num_scheduled_blocks = std::min(num_required_blocks, num_free_blocks);
                // some scheduled blocks can be no fully occupied, so we need to take min between num_scheduled_blocks
                // and total "scheduled capacity"
                num_scheduled_tokens = std::min(num_scheduled_tokens, available_slots + num_scheduled_blocks * m_config.block_size);

                if (num_scheduled_tokens > 0) {
                    // allocate KV blocks if required
                    if (num_scheduled_blocks > 0)
                        m_block_manager.allocate(sequence, num_scheduled_blocks, sequence_group->get_prompt_ids());
                    // and schedule tokens
                    sequence_group->schedule_tokens(num_scheduled_tokens);

                    // add information to scheduler_output
                    {
                        scheduler_output.m_scheduled_sequence_groups_ids.push_back(sequence_group_id);
                        scheduler_output.m_block_tables[seq_id] = m_block_manager.get_block_table(seq_id);
                        scheduler_output.m_total_num_scheduled_tokens += num_scheduled_tokens * num_running_seqs;
                    }
                }

                // if we added maximum amount of tokens to compute
                if (scheduler_output.m_total_num_scheduled_tokens == m_config.max_num_batched_tokens)
                    break;
            }
        }
    }

    void _schedule_generate_phase_dynamic_split_fuse(const std::vector<SequenceGroup::Ptr>& sequence_groups, Output& scheduler_output) {
        for (size_t sequence_group_id = 0; sequence_group_id < sequence_groups.size(); ++sequence_group_id) {
            SequenceGroup::Ptr sequence_group = sequence_groups[sequence_group_id];
            // Note, that can_generate_tokens will mix preempted sequence groups
            // and real generate ones
            // Question: do we need to schedule preeempted first as it's done in vLLM?
            // Answer: preempted sequences have low priority, so they should be after "running" ones. So, here we
            //         keep latencies for sequence groups of high priority
            if (sequence_group->can_generate_tokens() && !sequence_group->is_waiting()) {
                OPENVINO_ASSERT(!sequence_group->has_finished());
                size_t num_running_seqs = sequence_group->num_running_seqs();
                size_t num_tokens_in_megabatch = m_config.max_num_batched_tokens - scheduler_output.m_total_num_scheduled_tokens;
                size_t available_tokens_per_seq_in_megabatch = num_tokens_in_megabatch / num_running_seqs;

                // we cannot schedule even a single token per each sequence in a group
                if (!available_tokens_per_seq_in_megabatch)
                    continue;

                // Note: current function can return more than 1 token even for generation phase in case of some tokens
                // of current sequence group were evicted before
                size_t num_available_tokens_per_seq = sequence_group->get_num_available_tokens_for_batching();

                size_t num_scheduled_tokens_per_seq = std::min(available_tokens_per_seq_in_megabatch, num_available_tokens_per_seq);
                sequence_group->schedule_tokens(num_scheduled_tokens_per_seq);

                _apply_preemption(sequence_group_id, sequence_groups);

                // if we can't preemt any more sequences, clear scheduled tokens and move to next sequence
                if (!m_block_manager.can_append_slots(sequence_group)){
                    sequence_group->clear_scheduled_tokens();
                    continue;
                }
                
                // allocate new slots
                std::map<size_t, std::list<size_t>> copy_blocks_map = m_block_manager.append_slots(sequence_group);

                // add information to scheduler_output
                {
                    auto request_id = sequence_group->get_request_id();
                    scheduler_output.m_scheduled_sequence_groups_ids.push_back(sequence_group_id);
                    scheduler_output.m_total_num_scheduled_tokens += num_scheduled_tokens_per_seq * num_running_seqs;

                    // block tables for each running sequence within a group
                    std::vector<Sequence::Ptr> running_seqs = sequence_group->get_running_sequences();
                    for (const auto & seq : sequence_group->get_running_sequences()) {
                        scheduler_output.m_block_tables[seq->get_id()] = m_block_manager.get_block_table(seq->get_id());
                    }

                    // merge copy_blocks
                    for (const auto& src_dst : copy_blocks_map) {
                        size_t src_index = src_dst.first;
                        const std::list<size_t>& dst_indexes = src_dst.second;
                        for (const auto dst_index : dst_indexes)
                            scheduler_output.m_block_copy_map[src_index].push_back(dst_index);
                    }
                }

                // if we added maximum amount of tokens to compute
                if (scheduler_output.m_total_num_scheduled_tokens == m_config.max_num_batched_tokens)
                    break;
            }
        }
    }

    void _schedule_prompt_phase_vllm(std::vector<SequenceGroup::Ptr>& sequence_groups, Output& scheduler_output) {
        // Current scheduling method schedules prompts only in a manner similar to vLLM:
        // - Limits max batch size by:
        //   - max_num_seqs (256 in vLLM's defaults)
        //   - max_num_batched_tokens (max_model_length (and at least 2048) in vLLM's defaults)

        OPENVINO_ASSERT(!m_config.dynamic_split_fuse, "Internal error: we are in vLLM scheduling");
        OPENVINO_ASSERT(m_config.max_num_seqs <= m_config.max_num_batched_tokens, "Max num batched tokens (", m_config.max_num_batched_tokens,
            ") must be greater or equal to max num sequences (", m_config.max_num_seqs, ")");
        OPENVINO_ASSERT(scheduler_output.m_scheduled_sequence_groups_ids.empty(), "Internal error: in vLLM scheduling, prompt phase is always first one");

        // TODO: it currently does not handle beam search, where beam width should contribute to total number of "num running sequences"
        size_t num_running_sequence_groups = _num_running_sequence_groups(sequence_groups);

        for (size_t sequence_group_id = 0, num_scheduled_tokens = 0, max_sequence_len = 0; sequence_group_id < sequence_groups.size(); ++sequence_group_id) {
            SequenceGroup::Ptr sequence_group = sequence_groups[sequence_group_id];
            if (!sequence_group->can_generate_tokens() && !sequence_group->is_waiting()) {
                size_t num_running_seqs = sequence_group->num_running_seqs();
                // prompt phases can have a single running sequence
                OPENVINO_ASSERT(num_running_seqs == 1);
                // here we also assume that sequence must be scheduler in a single shot and has no already generated context
                if (!m_config.enable_prefix_caching)
                    OPENVINO_ASSERT(sequence_group->get_context_len() == 0);

                size_t num_available_tokens_in_megabatch = m_config.max_num_batched_tokens - scheduler_output.m_total_num_scheduled_tokens;
                size_t sequence_len = sequence_group->get_num_available_tokens_for_batching();
                max_sequence_len = std::max(max_sequence_len, sequence_len);

                // TODO: better handling
                // e.g. return status that sequence is ignored and cannot be processed by current scheduling algorigthm
                OPENVINO_ASSERT(m_config.max_num_batched_tokens >= sequence_len, "Sequence length (", sequence_len, ") is longer than max number of tokens in batch (", m_config.max_num_batched_tokens, ")");

                // if we limited by max_num_seqs condition
                if (num_running_sequence_groups >= m_config.max_num_seqs)
                    break;

                // apply max num batched tokens limitation
                if (num_available_tokens_in_megabatch < max_sequence_len)
                    break;

                // apply KV cache limitations
                const size_t num_required_blocks = (sequence_len + m_config.block_size - 1) / m_config.block_size;
                if (!m_block_manager.can_allocate_blocks(num_required_blocks))
                    break;

                // add scheduling information
                {
                    Sequence::Ptr sequence = (*sequence_group)[0];
                    uint64_t seq_id = sequence->get_id();

                    // and schedule tokens
                    sequence_group->schedule_tokens(sequence_len);

                    // allocate KV blocks
                    if (sequence_group->get_num_processed_tokens() == 0)
                        m_block_manager.allocate(sequence, num_required_blocks, sequence_group->get_prompt_ids());
                    else 
                        m_block_manager.append_slots(sequence_group);
<<<<<<< HEAD
                    
=======

>>>>>>> 3bfdd3fa
                    // add information to scheduler_output
                    {
                        scheduler_output.m_scheduled_sequence_groups_ids.push_back(sequence_group_id);
                        scheduler_output.m_block_tables[seq_id] = m_block_manager.get_block_table(seq_id);
                        scheduler_output.m_total_num_scheduled_tokens = max_sequence_len * scheduler_output.m_scheduled_sequence_groups_ids.size();
                    }

                    // update "is_prompt" flag
                    scheduler_output.is_prompt = true;
                }

                num_scheduled_tokens += sequence_len;
                num_running_sequence_groups += 1;
            }
        }
    }

    void _clear_waiting_sequences(const std::vector<SequenceGroup::Ptr>& sequence_groups) {
        for (size_t sequence_group_id = 0; sequence_group_id < sequence_groups.size(); ++sequence_group_id) { 
            sequence_groups[sequence_group_id]->clear_waiting_sequences();
        }
    }
};
}<|MERGE_RESOLUTION|>--- conflicted
+++ resolved
@@ -374,11 +374,7 @@
                         m_block_manager.allocate(sequence, num_required_blocks, sequence_group->get_prompt_ids());
                     else 
                         m_block_manager.append_slots(sequence_group);
-<<<<<<< HEAD
-                    
-=======
-
->>>>>>> 3bfdd3fa
+
                     // add information to scheduler_output
                     {
                         scheduler_output.m_scheduled_sequence_groups_ids.push_back(sequence_group_id);
