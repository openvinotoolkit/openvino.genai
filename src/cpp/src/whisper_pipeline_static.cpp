// Copyright (C) 2024 Intel Corporation
// SPDX-License-Identifier: Apache-2.0

#include "whisper_pipeline_static.hpp"

#include <chrono>
#include <regex>

#include "debug_utils.hpp"
#include "openvino/runtime/intel_npu/properties.hpp"
#include "utils.hpp"
#include "whisper/logit_processor.hpp"
#include "whisper/streamer.hpp"
#include "whisper/timestamps.hpp"
#include "whisper/whisper.hpp"
#include "whisper/whisper_config.hpp"
#include "whisper/whisper_utils.hpp"

#include "openvino/core/layout.hpp"
#include "openvino/core/preprocess/pre_post_process.hpp"
#include "openvino/pass/pattern/matcher.hpp"
#include "openvino/pass/pattern/op/wrap_type.hpp"
#include "openvino/pass/graph_rewrite.hpp"
#include "openvino/pass/manager.hpp"
#include "openvino/op/range.hpp"
#include "openvino/op/greater.hpp"
#include "openvino/op/convert.hpp"
#include "openvino/op/parameter.hpp"

using ov::genai::MicroSeconds;

namespace {

template <typename T>
void fill_tensor(ov::Tensor tensor, T fill_val) {
    auto* tensor_data = tensor.data<T>();
    std::fill(tensor_data, tensor_data + tensor.get_size(), fill_val);
}

template <typename T>
void copy_to_tensor(const std::vector<T>& src_vec, ov::Tensor dst_tensor) {
    auto* dst_ptr = dst_tensor.data<T>();
    OPENVINO_ASSERT(src_vec.size() == dst_tensor.get_size());
    std::copy(src_vec.begin(), src_vec.end(), dst_ptr);
}

ov::Tensor encode(ov::InferRequest& request,
                  std::vector<float>& mel_data,
                  const size_t feature_size,
                  const size_t nb_max_frames,
                  ov::genai::RawPerfMetrics& raw_metrics) {
    OPENVINO_ASSERT(mel_data.size() == feature_size * nb_max_frames,
                    "Mel spectrogram required size: ",
                    feature_size,
                    " * ",
                    nb_max_frames,
                    ". Actual size: ",
                    mel_data.size(),
                    ".");
    copy_to_tensor(mel_data, request.get_tensor("input_features"));

    const auto infer_start = std::chrono::steady_clock::now();
    request.infer();
    const auto infer_ms = ov::genai::PerfMetrics::get_microsec(std::chrono::steady_clock::now() - infer_start);
    raw_metrics.m_inference_durations[0] += MicroSeconds(infer_ms);

    return request.get_tensor("last_hidden_state");
}

// FIXME: Duplicate from llm_pipeline_static.cpp - need to reuse instead of copy-paste
ov::Tensor make_tensor_slice(ov::Tensor tensor, size_t dim, size_t start_pos, size_t end_pos) {
    ov::Shape start_shape(std::vector<size_t>(tensor.get_shape().size(), 0u));
    start_shape[dim] = start_pos;
    ov::Shape end_shape = tensor.get_shape();
    end_shape[dim] = end_pos;
    return ov::Tensor(tensor, start_shape, end_shape);
}

void set_cross_attn_key_value(ov::InferRequest& source, ov::InferRequest& dest) {
    // NB: Source outputs:
    // present.0.encoder.key
    // present.0.encoder.value

    // NB: Dest inputs:
    // past_key_values.0.encoder.key
    // past_key_values.0.encoder.value

    for (auto& source_output : source.get_compiled_model().outputs()) {
        std::string source_output_name = source_output.get_any_name();
        if (source_output_name.find("encoder") == std::string::npos) {
            continue;
        }
        std::string with_past_input_name = std::regex_replace(source_output_name, std::regex("present"), "past_key_values");
        dest.set_tensor(with_past_input_name, source.get_tensor(source_output_name));
    }
}

void update_past_key_value(ov::InferRequest& source, ov::InferRequest& dest, const size_t kv_pos = 0u) {
    // NB: Source outputs:
    // present.0.decoder.key
    // present.0.decoder.value

    // NB: Dest inputs:
    // past_key_values.0.decoder.key
    // past_key_values.0.decoder.value

    for (auto& source_output : source.get_compiled_model().outputs()) {
        std::string source_output_name = source_output.get_any_name();
        if (source_output_name.find("decoder") == std::string::npos) {
            continue;
        }

        std::string with_past_input_name = std::regex_replace(source_output_name, std::regex("present"), "past_key_values");

        auto src_kv_tensor = source.get_tensor(source_output_name);
        auto dst_kv_tensor = dest.get_tensor(with_past_input_name);
        auto kv_size = src_kv_tensor.get_shape()[2];
        // NB: Copy src_kv_tensor into dst_kv_tensor[:, :, kv_pos:kv_pos+kv_size, :]
        auto dst_kv_tensor_slice = make_tensor_slice(dst_kv_tensor, 2u, kv_pos, kv_pos + kv_size);
        src_kv_tensor.copy_to(dst_kv_tensor_slice);
    }
}

void set_decoder_input_ids_attention_mask(ov::InferRequest& decoder,
                                          const std::vector<int32_t>& init_ids,
                                          const int64_t pad_token) {
    auto input_ids_tensor = decoder.get_tensor("input_ids");
    auto attention_mask_tensor = decoder.get_tensor("attention_mask");

    const size_t seq_length = input_ids_tensor.get_shape()[1];

    OPENVINO_ASSERT(seq_length >= init_ids.size());

    // pad right
    // input_ids [token, token, token, pad_token]
    // attention_mask [1, 1, 1, 0]
    auto input_ids_data = input_ids_tensor.data<int32_t>();
    std::copy(init_ids.begin(), init_ids.end(), input_ids_data);
    std::fill(input_ids_data + init_ids.size(),
              input_ids_data + input_ids_tensor.get_size(),
              static_cast<int32_t>(pad_token));

    auto attention_mask_data = attention_mask_tensor.data<ov::float16>();
    std::fill_n(attention_mask_data, init_ids.size(), 1u);
    std::fill(attention_mask_data + init_ids.size(), attention_mask_data + attention_mask_tensor.get_size(), 0u);
}

int64_t decode(ov::Tensor& encoder_hidden_state,
               ov::InferRequest& decoder,
               const std::vector<int32_t>& init_ids,
               const ov::genai::WhisperGenerationConfig& config,
               ov::genai::RawPerfMetrics& raw_metrics,
               const bool apply_logit_processors = true,
               const bool return_timestamps = false) {
    // NB: Fill decoder inputs
    encoder_hidden_state.copy_to(decoder.get_tensor("encoder_hidden_states"));
    set_decoder_input_ids_attention_mask(decoder, init_ids, config.pad_token_id);

    ov::genai::utils::infer_with_perf_metrics(decoder, raw_metrics);

    auto output_tensor = decoder.get_tensor("logits");

    if (apply_logit_processors) {
        ov::genai::do_suppress_tokens(output_tensor, 0, config.begin_suppress_tokens);
        ov::genai::do_suppress_tokens(output_tensor, 0, config.suppress_tokens);

        if (return_timestamps) {
            ov::genai::process_whisper_timestamp_logits(output_tensor, 0, config, {}, true);
        }
    }

    int64_t output_token = ov::genai::utils::argmax(output_tensor, 0);
    return output_token;
}

int64_t decode_with_past(ov::InferRequest& decoder_with_past,
                         const int64_t input_id,
                         const int64_t position_id,
                         const ov::genai::WhisperGenerationConfig& config,
                         ov::genai::RawPerfMetrics& raw_metrics,
                         const bool return_timestamps,
                         const std::vector<int64_t>& generated_tokens) {
    // FIXME: Avoid this cast to i32. Why it's not i64 precision in model?
    decoder_with_past.get_tensor("input_ids").data<int32_t>()[0] = static_cast<int32_t>(input_id);
    decoder_with_past.get_tensor("cache_position").data<int64_t>()[0] = position_id;
    // FIXME: Is "attention_mask" supposed to be f16?
    decoder_with_past.get_tensor("attention_mask").data<ov::float16>()[position_id - 1] = 0u;

    ov::genai::utils::infer_with_perf_metrics(decoder_with_past, raw_metrics);

    auto output_tensor = decoder_with_past.get_tensor("logits");
    ov::genai::do_suppress_tokens(output_tensor, 0, config.suppress_tokens);

    if (return_timestamps) {
        ov::genai::process_whisper_timestamp_logits(output_tensor, 0, config, generated_tokens);
    }

    int64_t output_token = ov::genai::utils::argmax(output_tensor, 0);
    return output_token;
}

void zero_past_key_values(ov::InferRequest& request) {
    for (auto& input : request.get_compiled_model().inputs()) {
        std::string past_key_value_decoder_name = input.get_any_name();
        if (past_key_value_decoder_name.find("decoder") == std::string::npos ||
            past_key_value_decoder_name.find("past_key_values") == std::string::npos) {
            continue;
        }
        fill_tensor<ov::float16>(request.get_tensor(past_key_value_decoder_name), 0);
    }
}

void prepare_decoder_with_past(ov::InferRequest& decoder_with_past, ov::InferRequest& decoder) {
    // NB: Prepare attetion mask to be in a format [0, 0, 0, 1, 1, 1, 1, ..., 0, 1]
    // Mask should be inverted for decoder_with_past 
    auto attention_mask = decoder_with_past.get_tensor("attention_mask");
    auto* attention_mask_ptr = attention_mask.data<ov::float16>();
    std::fill(attention_mask_ptr, attention_mask_ptr + 3u, 0);
    std::fill(attention_mask_ptr + 3u, attention_mask_ptr + attention_mask.get_size() - 2, 1);
    attention_mask_ptr[attention_mask.get_size() - 2] = 0;
    attention_mask_ptr[attention_mask.get_size() - 1] = 1;
    // NB: Zero past_key_values.*.decoder.value tensors
    zero_past_key_values(decoder_with_past);
    // NB: Copy KV-caches from decoder
    set_cross_attn_key_value(decoder, decoder_with_past);
    update_past_key_value(decoder, decoder_with_past);
};

int64_t detect_language(ov::Tensor& encoder_hidden_state,
                        ov::InferRequest decoder,
                        const ov::genai::WhisperGenerationConfig& config,
                        ov::genai::RawPerfMetrics& raw_metrics) {
    decoder.set_tensor("encoder_hidden_states", ov::Tensor{encoder_hidden_state});

    std::vector<int32_t> init_ids{static_cast<int32_t>(config.decoder_start_token_id)};
    set_decoder_input_ids_attention_mask(decoder, init_ids, config.pad_token_id);

    const auto infer_start = std::chrono::steady_clock::now();
    decoder.infer();
    const auto infer_ms = ov::genai::PerfMetrics::get_microsec(std::chrono::steady_clock::now() - infer_start);
    raw_metrics.m_inference_durations[0] += MicroSeconds(infer_ms);

    auto output_tensor = decoder.get_tensor("logits");

    auto logits_data = output_tensor.data<float>();

    int64_t output_token;
    float max_prob = -std::numeric_limits<float>::infinity();

    for (auto [_, lang_token] : config.lang_to_id) {
        auto prob = logits_data[lang_token];
        if (prob > max_prob) {
            max_prob = prob;
            output_token = lang_token;
        }
    }

    return output_token;
}

std::vector<int32_t> prepare_init_ids(ov::Tensor& encoder_hidden_state,
                                      ov::InferRequest& decoder,
                                      const ov::genai::WhisperGenerationConfig& config,
                                      const bool return_timestamps,
                                      ov::genai::RawPerfMetrics& raw_metrics) {
    if (!config.is_multilingual) {
        if (return_timestamps) {
            return std::vector<int32_t>{static_cast<int32_t>(config.decoder_start_token_id)};
        } else {
            return std::vector<int32_t>{static_cast<int32_t>(config.decoder_start_token_id),
                                        static_cast<int32_t>(config.no_timestamps_token_id)};
        }
    }

    int32_t language_token_id;
    if (config.language.has_value()) {
        std::string language = *config.language;
        if (config.lang_to_id.count(language)) {
            language_token_id = static_cast<int32_t>(config.lang_to_id.at(language));
        }
    } else {
        language_token_id = detect_language(encoder_hidden_state, decoder, config, raw_metrics);
    }

    int32_t task_token_id = static_cast<int32_t>(config.transcribe_token_id);
    if (config.task.has_value() && *config.task == "translate") {
        task_token_id = static_cast<int32_t>(config.translate_token_id);
    }

    if (return_timestamps) {
        return std::vector<int32_t>{static_cast<int32_t>(config.decoder_start_token_id),
                                    language_token_id,
                                    task_token_id};
    }

    return std::vector<int32_t>{static_cast<int32_t>(config.decoder_start_token_id),
                                language_token_id,
                                task_token_id,
                                static_cast<int32_t>(config.no_timestamps_token_id)};
}

std::pair<bool, std::vector<int64_t>> full_decode(ov::Tensor& encoder_hidden_state,
                                                  const ov::genai::WhisperGenerationConfig& config,
                                                  ov::genai::WhisperInitializedModels& models,
                                                  std::vector<int32_t> init_ids,
                                                  const size_t max_new_tokens,
                                                  const bool return_timestamps,
                                                  ov::genai::RawPerfMetrics& raw_metrics,
                                                  const std::shared_ptr<ov::genai::ChunkStreamerBase> streamer) {
    int64_t output_token = decode(encoder_hidden_state, models.decoder, init_ids, config, raw_metrics, true, return_timestamps);
    std::vector<int64_t> output_tokens{output_token};

    if (!return_timestamps && streamer && streamer->put(output_token)) {
        return {true, output_tokens};
    }

    if (max_new_tokens == 1) {
        return {false, output_tokens};
    }

    prepare_decoder_with_past(models.decoder_with_past, models.decoder);

    for (size_t i = 0; i < max_new_tokens - 1; i++) {
        auto output_token = decode_with_past(models.decoder_with_past,
                                             output_tokens.back(),
                                             i + init_ids.size(),
                                             config,
                                             raw_metrics,
                                             return_timestamps,
                                             output_tokens);
        update_past_key_value(models.decoder_with_past, models.decoder_with_past, i + init_ids.size());

        if (output_token == config.eos_token_id) {
            break;
        }

        output_tokens.push_back(output_token);

        if (!return_timestamps && streamer && streamer->put(output_token)) {
            return {true, output_tokens};
        }
    }

    return {false, output_tokens};
}

bool check_decoder_model_compatibility(const std::shared_ptr<ov::Model>& decoder) {
    for (auto input : decoder->inputs()) {
        if (input.get_any_name() == "attention_mask") {
            return true;
        }
    }
    return false;
}

void add_attention_mask_input_for_decoder(std::shared_ptr<ov::Model> model) {
    using namespace ov::pass::pattern;
    using namespace ov::op;
    class AttentionMaskInput : public ov::pass::MatcherPass {
    public:
        OPENVINO_RTTI("AttentionMaskInput");

        AttentionMaskInput(std::shared_ptr<ov::Model> model) {
            auto range = wrap_type<v4::Range>();
            auto convert = wrap_type<v0::Convert>({range});
            auto convert1 = wrap_type<v0::Convert>({convert});
            auto greater = wrap_type<v1::Greater>({convert1, any_input()});
            auto convert2 = wrap_type<v0::Convert>({greater});

            register_matcher(std::make_shared<Matcher>(convert2, this->get_type_info().name), [model](Matcher& m) {
                auto node = m.get_match_root();
                auto attention_mask = std::make_shared<v0::Parameter>(ov::element::f32, ov::PartialShape{-1, -1});
                attention_mask->get_output_tensor(0).set_names({"attention_mask"});
                model->add_parameters({attention_mask});
                ov::replace_node(node, attention_mask);
                return false;
            });
        }
    };

    ov::pass::Manager pm;
    pm.register_pass<AttentionMaskInput>(model);
    pm.run_passes(model);
}

void add_attention_mask_input(std::shared_ptr<ov::Model> model) {
    using namespace ov::pass::pattern;
    using namespace ov::op;
    class AttentionMaskInput : public ov::pass::MatcherPass {
    public:
        OPENVINO_RTTI("AttentionMaskInput");

        AttentionMaskInput(std::shared_ptr<ov::Model> model) {
            auto range = wrap_type<v4::Range>();
            auto convert1 = wrap_type<v0::Convert>({range});
            auto greater = wrap_type<v1::Greater>({convert1, any_input()});
            auto convert2 = wrap_type<v0::Convert>({greater});

            register_matcher(std::make_shared<Matcher>(convert2, this->get_type_info().name), [model](Matcher& m) {
                auto node = m.get_match_root();
                auto attention_mask = std::make_shared<v0::Parameter>(ov::element::f32, ov::PartialShape{-1, -1});
                attention_mask->get_output_tensor(0).set_names({"attention_mask"});
                model->add_parameters({attention_mask});
                ov::replace_node(node, attention_mask);
                return false;
            });
        }
    };

    ov::pass::Manager pm;
    pm.register_pass<AttentionMaskInput>(model);
    pm.run_passes(model);
}


ov::PartialShape get_encoder_hidden_state_shape(const std::shared_ptr<ov::Model>& encoder) {
    return encoder->output("last_hidden_state").get_partial_shape();
}

void reshape_to_static(std::shared_ptr<ov::Model> model, const uint32_t input_size, const uint32_t kvcache_size, const ov::PartialShape& lhstate_shape) {
    std::map<std::string, ov::PartialShape> new_shapes;
    for (auto input : model->inputs()) {
        const auto& input_name = input.get_any_name();
        ov::PartialShape new_shape;
        if (input_name.find("input_ids") != std::string::npos) {
            new_shape = ov::PartialShape({1, input_size});
        } else if (input_name.find("attention_mask") != std::string::npos) {
            new_shape = ov::PartialShape({1, kvcache_size + 1});
        } else if (input_name.find("position_ids") != std::string::npos) {
            new_shape = ov::PartialShape({1, input_size});
        } else if (input_name.find("cache_position") != std::string::npos) {
            new_shape = ov::PartialShape({1});
        } else if (input_name.find("encoder_hidden_states") != std::string::npos) {
            const auto& partial_shape = input.get_partial_shape();
            new_shape = partial_shape;
            new_shape[0] = 1;     // batch_dim
            new_shape[1] = lhstate_shape[1];  // from encoder output{'last_hidden_state'}
            new_shape[2] = lhstate_shape[2];
        } else if (input_name.find("past_key_values") != std::string::npos) {
            const auto& partial_shape = input.get_partial_shape();
            new_shape = partial_shape;
            new_shape[0] = 1;  // Use batch dim here
            new_shape[2] = input_name.find(".decoder") != std::string::npos
                               ? kvcache_size - input_size // kv_size for decoder
                               : lhstate_shape[1];  // hidden state size for encoder
        }
        new_shapes.emplace(input_name, new_shape);
    }

    model->reshape(new_shapes);
}

void reshape_to_static_encoder(std::shared_ptr<ov::Model> model, const size_t feature_size) {
    std::map<std::string, ov::PartialShape> new_shapes;
    for (auto input : model->inputs()) {
        const auto& input_name = input.get_any_name();
        ov::PartialShape new_shape;
        if (input_name.find("input_features") != std::string::npos) {
            const auto& partial_shape = input.get_partial_shape();
            OPENVINO_ASSERT(partial_shape.size() >= 3);
            new_shape = partial_shape;
            new_shape[0] = 1;  // batch_dim
            new_shape[1] = feature_size;
        }
        new_shapes.emplace(input_name, new_shape);
    }
    model->reshape(new_shapes);
}

void preprocess_encoder(std::shared_ptr<ov::Model> model) {
    ov::preprocess::PrePostProcessor preprocessor(model);

    preprocessor.input("input_features").tensor().set_element_type(ov::element::Type_t::f32);
    preprocessor.input("input_features").preprocess().convert_element_type(ov::element::Type_t::f32);
    preprocessor.output("last_hidden_state").tensor().set_element_type(ov::element::Type_t::f16);

    model = preprocessor.build();
}

void preprocess_decoder(std::shared_ptr<ov::Model> model) {
    ov::preprocess::PrePostProcessor preprocessor(model);

    for (auto tensor : model->inputs()) {
        if (tensor.get_any_name().find("input_ids") != std::string::npos) {
            preprocessor.input("input_ids").tensor().set_element_type(ov::element::Type_t::i32);
            preprocessor.input("input_ids").preprocess().convert_element_type(ov::element::Type_t::i32);
        } else if (tensor.get_any_name().find("attention_mask") != std::string::npos) {
            preprocessor.input("attention_mask").tensor().set_element_type(ov::element::Type_t::f16);
            preprocessor.input("attention_mask").preprocess().convert_element_type();
        } else if (tensor.get_any_name().find("encoder_hidden_states") != std::string::npos) {
            preprocessor.input("encoder_hidden_states").tensor().set_element_type(ov::element::Type_t::f16);
            preprocessor.input("encoder_hidden_states").preprocess().convert_element_type(ov::element::Type_t::f32); // ()
        } else if (tensor.get_any_name().find("past_key_values") != std::string::npos) {
            preprocessor.input(tensor.get_any_name()).tensor().set_element_type(ov::element::Type_t::f16);
            preprocessor.input(tensor.get_any_name()).preprocess().convert_element_type();

            // if (tensor.get_any_name().find(".value") != std::string::npos) {
            //    preprocessor.output(tensor.get_any_name()).tensor().set_layout(ov::Layout("NCWH"));
            //    preprocessor.output(tensor.get_any_name()).model().set_layout(ov::Layout("NCHW"));
            //} else if (tensor.get_any_name().find(".key") != std::string::npos) {
            //    preprocessor.output(tensor.get_any_name()).tensor().set_layout(ov::Layout("NCHW"));
            //    preprocessor.output(tensor.get_any_name()).model().set_layout(ov::Layout("NCHW"));
            //}
        }
    }

    for (auto tensor : model->outputs()) {
        if (tensor.get_any_name().find("present") != std::string::npos) {
            preprocessor.output(tensor.get_any_name()).tensor().set_element_type(ov::element::Type_t::f16);
            preprocessor.output(tensor.get_any_name()).postprocess().convert_element_type();

            // if (tensor.get_any_name().find(".value") != std::string::npos) {
            //    preprocessor.output(tensor.get_any_name()).tensor().set_layout(ov::Layout("NCWH"));
            //    preprocessor.output(tensor.get_any_name()).model().set_layout(ov::Layout("NCHW"));
            //} else if (tensor.get_any_name().find(".key") != std::string::npos) {
            //    preprocessor.output(tensor.get_any_name()).tensor().set_layout(ov::Layout("NCHW"));
            //    preprocessor.output(tensor.get_any_name()).model().set_layout(ov::Layout("NCHW"));
            //}
        }
    }

    model = preprocessor.build();
}

std::shared_ptr<ov::Model> redirect_new_kv_to_output(const std::shared_ptr<ov::Model>& model) {
    const auto kStartOutputKVCacheLayers = 1u;
    for (int i = kStartOutputKVCacheLayers; i < model->outputs().size(); ++i) {
        auto kvout = model->output(i);
        auto kvrslt = kvout.get_node();
        auto kvcat = kvrslt->inputs()[0].get_source_output().get_node();
        auto kvval = kvcat->inputs()[1].get_source_output();
        kvval.set_names({kvout.get_any_name()});
        kvrslt->inputs()[0].replace_source_output(kvval);
    }
    model->validate_nodes_and_infer_types();
    return model;
}

}  // namespace

namespace ov {
namespace genai {

WhisperPipeline::StaticWhisperPipeline::StaticWhisperPipeline(const std::filesystem::path& models_path,
                                                              const ov::AnyMap& properties)
    : WhisperPipelineImplBase{models_path} {
    ov::Core core = utils::singleton_core();

    auto encoder_model = core.read_model(models_path / "openvino_encoder_model.xml");
    auto decoder_model = core.read_model(models_path / "openvino_decoder_model.xml");
    auto decoder_with_past_model = core.read_model(models_path / "openvino_decoder_with_past_model.xml");

    add_attention_mask_input_for_decoder(decoder_model);
    add_attention_mask_input(decoder_with_past_model);

    // TODO: Support models produced by optimum-cli
    if (!check_decoder_model_compatibility(decoder_model)) {
        OPENVINO_THROW("StaticWhisperPipeline expects decoder model has \"attention_mask\" input!");
    }

    size_t max_sequence_length = 448;

    reshape_to_static_encoder(encoder_model, m_feature_extractor.feature_size);

    auto last_hidden_state_shape = get_encoder_hidden_state_shape(encoder_model);
    reshape_to_static(decoder_model, 4, 4, last_hidden_state_shape);
    reshape_to_static(decoder_with_past_model, 1, max_sequence_length, last_hidden_state_shape);

    // Replace KV-tensors for the entire cache to tensors only for new token
    decoder_with_past_model = redirect_new_kv_to_output(decoder_with_past_model);

    preprocess_encoder(encoder_model);
    preprocess_decoder(decoder_model);
    preprocess_decoder(decoder_with_past_model);

<<<<<<< HEAD
    m_models.encoder = core.compile_model(encoder_model, "NPU", properties).create_infer_request();
    m_models.decoder = core.compile_model(decoder_model, "NPU", properties).create_infer_request();
    m_models.decoder_with_past = core.compile_model(decoder_with_past_model, "NPU", properties).create_infer_request();
=======
    ov::CompiledModel compiled_model;
    compiled_model = core.compile_model(encoder_model, "NPU");
    ov::genai::utils::print_compiled_model_properties(compiled_model, "Static Whisper encoder model");
    m_models.encoder = compiled_model.create_infer_request();
    compiled_model = core.compile_model(decoder_model, "NPU");
    ov::genai::utils::print_compiled_model_properties(compiled_model, "Static Whisper decoder model");
    m_models.decoder = compiled_model.create_infer_request();
    compiled_model = core.compile_model(decoder_with_past_model, "NPU");
    ov::genai::utils::print_compiled_model_properties(compiled_model, "Static Whisper decoder with past model");
    m_models.decoder_with_past = compiled_model.create_infer_request();
>>>>>>> b31b6a15

    // If eos_token_id was not provided, take value
    if (m_generation_config.eos_token_id == -1) {
        m_generation_config.set_eos_token_id(m_tokenizer.get_eos_token_id());
    }
}

WhisperDecodedResults WhisperPipeline::StaticWhisperPipeline::generate(
    const RawSpeechInput& raw_speech_input,
    OptionalWhisperGenerationConfig generation_config,
    ChunkStreamerVariant streamer) {
    auto start_time = std::chrono::steady_clock::now();
    WhisperGenerationConfig config = (generation_config.has_value()) ? *generation_config : m_generation_config;
    config.validate();

    std::shared_ptr<ChunkStreamerBase> streamer_ptr;
    if (auto streamer_obj = std::get_if<std::monostate>(&streamer)) {
        streamer_ptr = nullptr;
    } else if (auto streamer_obj = std::get_if<std::shared_ptr<ChunkStreamerBase>>(&streamer)) {
        streamer_ptr = *streamer_obj;
    } else if (auto callback = std::get_if<std::function<bool(std::string)>>(&streamer)) {
        streamer_ptr = std::make_shared<ChunkTextCallbackStreamer>(m_tokenizer, *callback);
    }

    size_t max_new_tokens = config.get_max_new_tokens();

    WhisperPerfMetrics perf_metrics;
    perf_metrics.num_input_tokens = 0;
    RawPerfMetrics& raw_metrics = perf_metrics.raw_metrics;
    raw_metrics.m_new_token_times.reserve(max_new_tokens);
    raw_metrics.m_batch_sizes.reserve(max_new_tokens);
    raw_metrics.m_token_infer_durations.reserve(max_new_tokens);
    raw_metrics.m_inference_durations = {{MicroSeconds(0.0f)}};

    const auto extract_start = std::chrono::steady_clock::now();
    auto input_features = m_feature_extractor.extract(raw_speech_input);
    const auto extract_ms = ov::genai::PerfMetrics::get_microsec(std::chrono::steady_clock::now() - extract_start);
    perf_metrics.whisper_raw_metrics.features_extraction_durations.emplace_back(extract_ms);

    const bool is_shortform = input_features.n_frames <= m_feature_extractor.nb_max_frames;
    // long-form audio processing requires timestamps to be enabled
    const bool return_timestamps = config.return_timestamps || !is_shortform;

    std::vector<int32_t> init_ids;
    std::vector<int64_t> output_tokens;
    std::vector<Segment> segments;

    // 0.02 by default
    const float time_precision =
        static_cast<float>(m_feature_extractor.chunk_length) / m_model_config.max_source_positions;
    size_t segment_offset = 0;

    for (size_t chunk_offset = 0; chunk_offset < input_features.n_frames; chunk_offset += segment_offset) {
        if (output_tokens.size() >= max_new_tokens) {
            break;
        }

        auto input_features_chunk =
            input_features.get_data_with_offset(chunk_offset, m_feature_extractor.nb_max_frames);

        ov::Tensor hidden_state_tensor = encode(m_models.encoder,
                                                input_features_chunk,
                                                m_feature_extractor.feature_size,
                                                m_feature_extractor.nb_max_frames,
                                                raw_metrics);

        // prepare init_ids just once for whole input
        if (init_ids.empty()) {
            init_ids = prepare_init_ids(hidden_state_tensor, m_models.decoder, config, return_timestamps, raw_metrics);
        }

        auto [cancelled, chunk_output_tokens] = full_decode(hidden_state_tensor,
                                                            config,
                                                            m_models,
                                                            init_ids,
                                                            max_new_tokens - output_tokens.size(),
                                                            return_timestamps,
                                                            raw_metrics,
                                                            streamer_ptr);

        if (return_timestamps) {
            auto extracted_segments = ov::genai::extract_segments(chunk_output_tokens,
                                                                  config,
                                                                  m_feature_extractor.nb_max_frames,
                                                                  time_precision);

            ov::genai::utils::filter_non_segment_metrics(raw_metrics, output_tokens.size(), extracted_segments.segment_ranges);

            segments.insert(segments.end(), extracted_segments.segments.begin(), extracted_segments.segments.end());

            output_tokens.insert(output_tokens.end(),
                                 extracted_segments.non_timestamp_tokens.begin(),
                                 extracted_segments.non_timestamp_tokens.end());

            if (streamer_ptr && streamer_ptr->put_chunk(extracted_segments.non_timestamp_tokens)) {
                cancelled = true;
                break;
            }

            segment_offset = extracted_segments.last_offset;
        } else {
            output_tokens.insert(output_tokens.end(), chunk_output_tokens.begin(), chunk_output_tokens.end());
        }

        if (is_shortform) {
            segment_offset = input_features.n_frames;
        }

        if (cancelled) {
            break;
        }
    }

    if (streamer_ptr) {
        streamer_ptr->end();
    }

    auto decode_start_time = std::chrono::steady_clock::now();
    WhisperDecodedResults result{std::vector{m_tokenizer.decode(output_tokens)}, std::vector{1.f}};
    result.perf_metrics = perf_metrics;
    result.perf_metrics.raw_metrics.detokenization_durations.emplace_back(
            PerfMetrics::get_microsec(std::chrono::steady_clock::now() - decode_start_time));

    // if return_timestamps wasn't enabled by user
    if (!config.return_timestamps) {
        return result;
    }

    if (segments.size()) {
        std::vector<WhisperDecodedResultChunk> chunks;
        chunks.reserve(segments.size());

        for (auto& segment : segments) {
            decode_start_time = std::chrono::steady_clock::now();
            chunks.push_back(
                WhisperDecodedResultChunk{segment.m_start, segment.m_end, m_tokenizer.decode(segment.m_tokens)});
            result.perf_metrics.raw_metrics.detokenization_durations.emplace_back(
                    PerfMetrics::get_microsec(std::chrono::steady_clock::now() - decode_start_time));
        }

        result.chunks = chunks;
    }

    auto& metrics = result.perf_metrics;
    metrics.load_time = this->m_load_time_ms;
    auto stop_time = std::chrono::steady_clock::now();
    metrics.raw_metrics.generate_durations.emplace_back(PerfMetrics::get_microsec(stop_time - start_time));
    metrics.raw_metrics.tokenization_durations.emplace_back(MicroSeconds(0.0f));
    metrics.evaluate_statistics(start_time);

    return result;
}

}  // namespace genai
}  // namespace ov<|MERGE_RESOLUTION|>--- conflicted
+++ resolved
@@ -573,11 +573,6 @@
     preprocess_decoder(decoder_model);
     preprocess_decoder(decoder_with_past_model);
 
-<<<<<<< HEAD
-    m_models.encoder = core.compile_model(encoder_model, "NPU", properties).create_infer_request();
-    m_models.decoder = core.compile_model(decoder_model, "NPU", properties).create_infer_request();
-    m_models.decoder_with_past = core.compile_model(decoder_with_past_model, "NPU", properties).create_infer_request();
-=======
     ov::CompiledModel compiled_model;
     compiled_model = core.compile_model(encoder_model, "NPU");
     ov::genai::utils::print_compiled_model_properties(compiled_model, "Static Whisper encoder model");
@@ -588,7 +583,6 @@
     compiled_model = core.compile_model(decoder_with_past_model, "NPU");
     ov::genai::utils::print_compiled_model_properties(compiled_model, "Static Whisper decoder with past model");
     m_models.decoder_with_past = compiled_model.create_infer_request();
->>>>>>> b31b6a15
 
     // If eos_token_id was not provided, take value
     if (m_generation_config.eos_token_id == -1) {
