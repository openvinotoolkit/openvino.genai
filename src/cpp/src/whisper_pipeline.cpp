// Copyright (C) 2023-2024 Intel Corporation
// SPDX-License-Identifier: Apache-2.0

#include "openvino/genai/whisper_pipeline.hpp"

#include <algorithm>
#include <filesystem>
#include <openvino/openvino.hpp>
#include <variant>

#include "text_callback_streamer.hpp"
#include "utils.hpp"
#include "whisper/whisper.hpp"
#include "whisper/whisper_config.hpp"
#include "whisper/whisper_feature_extractor.hpp"
#include "whisper/whisper_models.hpp"
#include "whisper_pipeline_base.hpp"
#include "whisper_pipeline_static.hpp"

namespace {
ov::genai::OptionalWhisperGenerationConfig get_config_from_map(const ov::AnyMap& config_map) {
    if (config_map.count("generation_config")) {
        return config_map.at("generation_config").as<ov::genai::WhisperGenerationConfig>();
    } else {
        return std::nullopt;
    }
}
}  // namespace

namespace ov {
namespace genai {

class WhisperPipeline::WhisperPipelineStatefulImpl : public WhisperPipeline::WhisperPipelineImplBase {
public:
    ov::genai::WhisperInitializedModels m_models;

    WhisperPipelineStatefulImpl(const std::filesystem::path& models_path,
                                const std::string& device,
                                const ov::AnyMap& properties)
        : WhisperPipelineImplBase{models_path} {
        ov::Core core = utils::singleton_core();
        auto [core_properties, compile_properties] = ov::genai::utils::split_core_complile_config(properties);
        core.set_property(core_properties);

        m_models.encoder =
            core.compile_model((models_path / "openvino_encoder_model.xml").string(), device, compile_properties)
                .create_infer_request();
        m_models.decoder =
            core.compile_model((models_path / "openvino_decoder_model.xml").string(), device, compile_properties)
                .create_infer_request();
        m_models.decoder_with_past =
            core.compile_model(models_path / "openvino_decoder_with_past_model.xml", device, compile_properties)
                .create_infer_request();

        // If eos_token_id was not provided, take value
        if (m_generation_config.eos_token_id == -1) {
            m_generation_config.set_eos_token_id(m_tokenizer.get_eos_token_id());
        }
    }

    WhisperDecodedResults generate(const RawSpeechInput& raw_speech_input,
                                   OptionalWhisperGenerationConfig generation_config,
                                   StreamerVariant streamer) override {
        auto start_time = std::chrono::steady_clock::now();
        WhisperGenerationConfig config = (generation_config.has_value()) ? *generation_config : m_generation_config;
        config.validate();

        std::shared_ptr<StreamerBase> streamer_ptr;
        if (auto streamer_obj = std::get_if<std::monostate>(&streamer)) {
            streamer_ptr = nullptr;
        } else if (auto streamer_obj = std::get_if<std::shared_ptr<StreamerBase>>(&streamer)) {
            streamer_ptr = *streamer_obj;
        } else if (auto callback = std::get_if<std::function<bool(std::string)>>(&streamer)) {
            streamer_ptr = std::make_shared<TextCallbackStreamer>(m_tokenizer, *callback);
        }

        auto generate_result = ov::genai::whisper_generate(config,
                                                           m_model_config,
                                                           raw_speech_input,
                                                           m_models,
                                                           m_feature_extractor,
                                                           streamer_ptr);
        auto decode_start_time = std::chrono::steady_clock::now();
        WhisperDecodedResults result{std::vector{m_tokenizer.decode(generate_result.output_tokens)}, std::vector{1.f}};
        generate_result.perf_metrics.raw_metrics.detokenization_durations.emplace_back(
            PerfMetrics::get_microsec(std::chrono::steady_clock::now() - decode_start_time));

        result.perf_metrics = generate_result.perf_metrics;
        auto& segments = generate_result.segments;

        if (segments.has_value()) {
            std::vector<WhisperDecodedResultChunk> chunks;
            chunks.reserve((*segments).size());

            for (auto& segment : *segments) {
                decode_start_time = std::chrono::steady_clock::now();
                chunks.push_back(
                    WhisperDecodedResultChunk{segment.m_start, segment.m_end, m_tokenizer.decode(segment.m_tokens)});
                result.perf_metrics.raw_metrics.detokenization_durations.emplace_back(
                    PerfMetrics::get_microsec(std::chrono::steady_clock::now() - decode_start_time));
            }

            result.chunks = chunks;
        }

<<<<<<< HEAD
=======
        m_models.decoder_with_past.reset_state();

>>>>>>> 61a2f227
        auto& metrics = result.perf_metrics;
        metrics.load_time = this->m_load_time_ms;
        auto stop_time = std::chrono::steady_clock::now();
        metrics.raw_metrics.generate_durations.emplace_back(PerfMetrics::get_microsec(stop_time - start_time));
        result.perf_metrics.raw_metrics.tokenization_durations.emplace_back(MicroSeconds(0.0f));
        metrics.evaluate_statistics(start_time);

        return result;
    }
};

}  // namespace genai
}  // namespace ov

ov::genai::WhisperPipeline::WhisperPipeline(const std::filesystem::path& models_path,
                                            const std::string& device,
                                            const ov::AnyMap& properties) {
    auto start_time = std::chrono::steady_clock::now();
    if (device == "NPU") {
        m_impl = std::make_unique<StaticWhisperPipeline>(models_path, properties);
    } else {
        m_impl = std::make_unique<WhisperPipelineStatefulImpl>(models_path, device, properties);
    }
    auto stop_time = std::chrono::steady_clock::now();
    m_impl->m_load_time_ms = std::chrono::duration_cast<std::chrono::milliseconds>(stop_time - start_time).count();
}

ov::genai::WhisperDecodedResults ov::genai::WhisperPipeline::generate(const RawSpeechInput& raw_speech_input,
                                                                      OptionalWhisperGenerationConfig generation_config,
                                                                      StreamerVariant streamer) {
    return m_impl->generate(raw_speech_input, generation_config, streamer);
}

ov::genai::WhisperDecodedResults ov::genai::WhisperPipeline::generate(const RawSpeechInput& raw_speech_input,
                                                                      const ov::AnyMap& config_map) {
    auto config_arg = get_config_from_map(config_map);
    WhisperGenerationConfig config = (config_arg.has_value()) ? *config_arg : get_generation_config();
    config.update_generation_config(config_map);

    return m_impl->generate(raw_speech_input, config, utils::get_streamer_from_map(config_map));
}

ov::genai::WhisperGenerationConfig ov::genai::WhisperPipeline::get_generation_config() const {
    return m_impl->m_generation_config;
}

ov::genai::Tokenizer ov::genai::WhisperPipeline::get_tokenizer() {
    return m_impl->m_tokenizer;
}

void ov::genai::WhisperPipeline::set_generation_config(const WhisperGenerationConfig& config) {
    int64_t default_eos_token_id = m_impl->m_generation_config.eos_token_id;
    m_impl->m_generation_config = config;
    // if eos_token_id was not provided in config forward from default config
    if (config.eos_token_id == -1)
        m_impl->m_generation_config.eos_token_id = default_eos_token_id;

    m_impl->m_generation_config.validate();
}

ov::genai::WhisperPipeline::~WhisperPipeline() = default;<|MERGE_RESOLUTION|>--- conflicted
+++ resolved
@@ -103,11 +103,6 @@
             result.chunks = chunks;
         }
 
-<<<<<<< HEAD
-=======
-        m_models.decoder_with_past.reset_state();
-
->>>>>>> 61a2f227
         auto& metrics = result.perf_metrics;
         metrics.load_time = this->m_load_time_ms;
         auto stop_time = std::chrono::steady_clock::now();
