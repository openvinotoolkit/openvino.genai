// Copyright (C) 2023-2025 Intel Corporation
// SPDX-License-Identifier: Apache-2.0

#include "openvino/genai/whisper_pipeline.hpp"

#include <algorithm>
#include <filesystem>
#include <openvino/openvino.hpp>
#include <variant>

#include "openvino/genai/text_streamer.hpp"
#include "utils.hpp"
#include "whisper/context_tokens.hpp"
#include "whisper/models/decoder.hpp"
#include "whisper/whisper.hpp"
#include "whisper/whisper_config.hpp"
#include "whisper/whisper_feature_extractor.hpp"
#include "whisper/whisper_models.hpp"
#include "whisper_pipeline_base.hpp"
#include "whisper_pipeline_static.hpp"

namespace {
ov::genai::OptionalWhisperGenerationConfig get_config_from_map(const ov::AnyMap& config_map) {
    if (config_map.count("generation_config")) {
        return config_map.at("generation_config").as<ov::genai::WhisperGenerationConfig>();
    } else {
        return std::nullopt;
    }
}
<<<<<<< HEAD
=======

ov::genai::ChunkStreamerVariant get_chunk_streamer_from_map(const ov::AnyMap& config_map) {
    ov::genai::ChunkStreamerVariant streamer = std::monostate();

    if (config_map.count(ov::genai::utils::STREAMER_ARG_NAME)) {
        auto any_val = config_map.at(ov::genai::utils::STREAMER_ARG_NAME);
        if (any_val.is<std::shared_ptr<ov::genai::ChunkStreamerBase>>()) {
            streamer = any_val.as<std::shared_ptr<ov::genai::ChunkStreamerBase>>();
        } else if (any_val.is<std::function<bool(std::string)>>()) {
            streamer = any_val.as<std::function<bool(std::string)>>();
        } else if (any_val.is<std::function<ov::genai::StreamingStatus(std::string)>>()) {
            streamer = any_val.as<std::function<ov::genai::StreamingStatus(std::string)>>();
        }
    }
    return streamer;
}

ov::InferRequest init_model(ov::CompiledModel& compiled) {
    ov::InferRequest request = compiled.create_infer_request();

    try {
        ov::RemoteContext context = compiled.get_context();
        ov::Shape output_shape = request.get_output_tensor().get_shape();
        ov::RemoteTensor remote = context.create_tensor(ov::element::f32, output_shape);
        request.set_tensor("last_hidden_state", remote);
        return request;
    } catch (const ov::Exception&) {
        return request;
    }
}

>>>>>>> 3d3d44f7
}  // namespace

namespace ov {
namespace genai {

class WhisperPipeline::WhisperPipelineStatefulImpl : public WhisperPipeline::WhisperPipelineImplBase {
public:
    WhisperPipelineStatefulImpl(const std::filesystem::path& models_path,
                                const std::string& device,
                                const ov::AnyMap& properties)
        : WhisperPipelineImplBase{models_path},
          m_sampler(m_tokenizer) {
        ov::Core core = utils::singleton_core();

        ov::CompiledModel compiled_model =
            core.compile_model(models_path / "openvino_encoder_model.xml", device, properties);
        ov::genai::utils::print_compiled_model_properties(compiled_model, "whisper encoder model");
        m_encoder = init_model(compiled_model);

        m_decoder = WhisperDecoder::from_path(models_path, device, properties);

        // If eos_token_id was not provided, take value
        if (m_generation_config.eos_token_id == -1) {
            m_generation_config.set_eos_token_id(m_tokenizer.get_eos_token_id());
        }

        m_sampler.set_seed(m_generation_config.rng_seed);
    }

    WhisperDecodedResults generate(const RawSpeechInput& raw_speech_input,
                                   OptionalWhisperGenerationConfig generation_config,
                                   const std::shared_ptr<StreamerBase> streamer) override {
        auto start_time = std::chrono::steady_clock::now();
        WhisperGenerationConfig config = (generation_config.has_value()) ? *generation_config : m_generation_config;

        // If stop_token_ids were not provided, take value from default m_generation_config
        if (config.stop_token_ids.empty())
            config.stop_token_ids = m_generation_config.stop_token_ids;
        // If eos_token_id was not provided, take value from default m_generation_config
        if (config.eos_token_id == -1)
            config.set_eos_token_id(m_generation_config.eos_token_id);
        config.validate();

<<<<<<< HEAD
=======
        std::shared_ptr<ChunkStreamerBase> streamer_ptr;
        if (auto streamer_obj = std::get_if<std::monostate>(&streamer)) {
            streamer_ptr = nullptr;
        } else if (auto streamer_obj = std::get_if<std::shared_ptr<ChunkStreamerBase>>(&streamer)) {
            streamer_ptr = *streamer_obj;
        } else if (auto callback = std::get_if<std::function<bool(std::string)>>(&streamer)) {
            streamer_ptr = std::make_shared<ChunkTextCallbackStreamer>(m_tokenizer, *callback);
        } else if (auto callback = std::get_if<std::function<StreamingStatus(std::string)>>(&streamer)) {
            streamer_ptr = std::make_shared<ChunkTextCallbackStreamer>(m_tokenizer, *callback);
        }

>>>>>>> 3d3d44f7
        auto [context_tokens, tokenization_duration_microseconds] = prepare_context_tokens(config, m_tokenizer);

        auto generate_result = ov::genai::whisper_generate(config,
                                                           m_model_config,
                                                           context_tokens,
                                                           raw_speech_input,
                                                           m_encoder,
                                                           m_decoder,
                                                           m_feature_extractor,
                                                           streamer,
                                                           m_sampler);
        auto decode_start_time = std::chrono::steady_clock::now();
        WhisperDecodedResults result{std::vector{m_tokenizer.decode(generate_result.output_tokens)}, std::vector{1.f}};
        generate_result.perf_metrics.raw_metrics.detokenization_durations.emplace_back(
            PerfMetrics::get_microsec(std::chrono::steady_clock::now() - decode_start_time));

        result.perf_metrics.raw_metrics.tokenization_durations.emplace_back(tokenization_duration_microseconds);

        result.perf_metrics = generate_result.perf_metrics;
        auto& segments = generate_result.segments;

        if (segments.has_value()) {
            std::vector<WhisperDecodedResultChunk> chunks;
            chunks.reserve((*segments).size());

            for (auto& segment : *segments) {
                decode_start_time = std::chrono::steady_clock::now();
                chunks.push_back(
                    WhisperDecodedResultChunk{segment.m_start, segment.m_end, m_tokenizer.decode(segment.m_tokens)});
                result.perf_metrics.raw_metrics.detokenization_durations.emplace_back(
                    PerfMetrics::get_microsec(std::chrono::steady_clock::now() - decode_start_time));
            }

            result.chunks = chunks;
        }

        auto& metrics = result.perf_metrics;
        metrics.load_time = this->m_load_time_ms;
        auto stop_time = std::chrono::steady_clock::now();
        metrics.raw_metrics.generate_durations.emplace_back(PerfMetrics::get_microsec(stop_time - start_time));
        result.perf_metrics.raw_metrics.tokenization_durations.emplace_back(MicroSeconds(0.0f));
        metrics.evaluate_statistics(start_time);

        return result;
    }

private:
    ov::InferRequest m_encoder;
    std::shared_ptr<ov::genai::WhisperDecoder> m_decoder;
    Sampler m_sampler;
};

OPENVINO_SUPPRESS_DEPRECATED_START
std::pair<std::string, Any> streamer(std::shared_ptr<ChunkStreamerBase> func) {
    return {utils::STREAMER_ARG_NAME, Any::make<std::shared_ptr<ChunkStreamerBase>>(func)};
}
OPENVINO_SUPPRESS_DEPRECATED_END

std::pair<std::string, Any> generation_config(const WhisperGenerationConfig& config) {
    return {utils::CONFIG_ARG_NAME, Any::make<WhisperGenerationConfig>(config)};
}

}  // namespace genai
}  // namespace ov

ov::genai::WhisperPipeline::WhisperPipeline(const std::filesystem::path& models_path,
                                            const std::string& device,
                                            const ov::AnyMap& properties) {
    auto start_time = std::chrono::steady_clock::now();
    if (device == "NPU") {
        m_impl = std::make_unique<StaticWhisperPipeline>(models_path, properties);
    } else {
        m_impl = std::make_unique<WhisperPipelineStatefulImpl>(models_path, device, properties);
    }
    auto stop_time = std::chrono::steady_clock::now();
    m_impl->m_load_time_ms = std::chrono::duration_cast<std::chrono::milliseconds>(stop_time - start_time).count();
}

ov::genai::WhisperDecodedResults ov::genai::WhisperPipeline::generate(const RawSpeechInput& raw_speech_input,
                                                                      OptionalWhisperGenerationConfig generation_config,
                                                                      StreamerVariant streamer) {
    auto base_streamer = utils::create_streamer(streamer, m_impl->m_tokenizer);

    return m_impl->generate(raw_speech_input, generation_config, base_streamer);
}

ov::genai::WhisperDecodedResults ov::genai::WhisperPipeline::generate(const RawSpeechInput& raw_speech_input,
                                                                      const ov::AnyMap& config_map) {
    auto config_arg = get_config_from_map(config_map);
    WhisperGenerationConfig config = (config_arg.has_value()) ? *config_arg : get_generation_config();
    config.update_generation_config(config_map);
    StreamerVariant streamer_variant = utils::get_streamer_from_map(config_map);
    const std::shared_ptr<StreamerBase> base_streamer = utils::create_streamer(streamer_variant, m_impl->m_tokenizer);

    return m_impl->generate(raw_speech_input, config, base_streamer);
}

ov::genai::WhisperGenerationConfig ov::genai::WhisperPipeline::get_generation_config() const {
    return m_impl->m_generation_config;
}

ov::genai::Tokenizer ov::genai::WhisperPipeline::get_tokenizer() {
    return m_impl->m_tokenizer;
}

void ov::genai::WhisperPipeline::set_generation_config(const WhisperGenerationConfig& config) {
    int64_t default_eos_token_id = m_impl->m_generation_config.eos_token_id;
    auto default_stop_token_ids = m_impl->m_generation_config.stop_token_ids;
    m_impl->m_generation_config = config;

    // If stop_token_ids were not provided, take value from default config
    if (config.stop_token_ids.empty())
        m_impl->m_generation_config.stop_token_ids = default_stop_token_ids;
    // if eos_token_id was not provided in config forward from default config
    if (config.eos_token_id == -1)
        m_impl->m_generation_config.set_eos_token_id(default_eos_token_id);

    m_impl->m_generation_config.validate();
}

ov::genai::WhisperPipeline::~WhisperPipeline() = default;

ov::genai::ChunkStreamerBase::~ChunkStreamerBase() = default;<|MERGE_RESOLUTION|>--- conflicted
+++ resolved
@@ -27,24 +27,6 @@
         return std::nullopt;
     }
 }
-<<<<<<< HEAD
-=======
-
-ov::genai::ChunkStreamerVariant get_chunk_streamer_from_map(const ov::AnyMap& config_map) {
-    ov::genai::ChunkStreamerVariant streamer = std::monostate();
-
-    if (config_map.count(ov::genai::utils::STREAMER_ARG_NAME)) {
-        auto any_val = config_map.at(ov::genai::utils::STREAMER_ARG_NAME);
-        if (any_val.is<std::shared_ptr<ov::genai::ChunkStreamerBase>>()) {
-            streamer = any_val.as<std::shared_ptr<ov::genai::ChunkStreamerBase>>();
-        } else if (any_val.is<std::function<bool(std::string)>>()) {
-            streamer = any_val.as<std::function<bool(std::string)>>();
-        } else if (any_val.is<std::function<ov::genai::StreamingStatus(std::string)>>()) {
-            streamer = any_val.as<std::function<ov::genai::StreamingStatus(std::string)>>();
-        }
-    }
-    return streamer;
-}
 
 ov::InferRequest init_model(ov::CompiledModel& compiled) {
     ov::InferRequest request = compiled.create_infer_request();
@@ -60,7 +42,6 @@
     }
 }
 
->>>>>>> 3d3d44f7
 }  // namespace
 
 namespace ov {
@@ -104,20 +85,6 @@
             config.set_eos_token_id(m_generation_config.eos_token_id);
         config.validate();
 
-<<<<<<< HEAD
-=======
-        std::shared_ptr<ChunkStreamerBase> streamer_ptr;
-        if (auto streamer_obj = std::get_if<std::monostate>(&streamer)) {
-            streamer_ptr = nullptr;
-        } else if (auto streamer_obj = std::get_if<std::shared_ptr<ChunkStreamerBase>>(&streamer)) {
-            streamer_ptr = *streamer_obj;
-        } else if (auto callback = std::get_if<std::function<bool(std::string)>>(&streamer)) {
-            streamer_ptr = std::make_shared<ChunkTextCallbackStreamer>(m_tokenizer, *callback);
-        } else if (auto callback = std::get_if<std::function<StreamingStatus(std::string)>>(&streamer)) {
-            streamer_ptr = std::make_shared<ChunkTextCallbackStreamer>(m_tokenizer, *callback);
-        }
-
->>>>>>> 3d3d44f7
         auto [context_tokens, tokenization_duration_microseconds] = prepare_context_tokens(config, m_tokenizer);
 
         auto generate_result = ov::genai::whisper_generate(config,
