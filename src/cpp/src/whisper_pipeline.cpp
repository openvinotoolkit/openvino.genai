--- conflicted
+++ resolved
@@ -139,10 +139,7 @@
 private:
     ov::InferRequest m_encoder;
     std::shared_ptr<ov::genai::WhisperDecoder> m_decoder;
-<<<<<<< HEAD
     Sampler m_sampler;
-=======
->>>>>>> aa552d13
 };
 
 std::pair<std::string, Any> streamer(ChunkStreamerVariant func) {
