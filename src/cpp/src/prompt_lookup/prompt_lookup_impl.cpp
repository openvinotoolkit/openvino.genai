// Copyright (C) 2023-2025 Intel Corporation
// SPDX-License-Identifier: Apache-2.0

#include <thread>

#include "utils.hpp"
#include "prompt_lookup_impl.hpp"
#include "text_callback_streamer.hpp"

namespace ov::genai {
template<class... Ts> struct overloaded : Ts... {using Ts::operator()...;};
template<class... Ts> overloaded(Ts...) -> overloaded<Ts...>;

GenerationHandle
ContinuousBatchingPipeline::PromptLookupImpl::add_request(uint64_t request_id,
                                                          const ov::Tensor& input_ids,
                                                          ov::genai::GenerationConfig sampling_params) {
    OPENVINO_ASSERT(sampling_params.is_prompt_lookup(), "`max_ngram_size` && `num_assistant_tokens` should be specified for `prompt lookup decoding`");
    return m_pipeline->add_request(request_id, input_ids, sampling_params);
};

GenerationHandle
ContinuousBatchingPipeline::PromptLookupImpl::add_request(uint64_t request_id,
                                                          const std::string& prompt,
                                                          ov::genai::GenerationConfig sampling_params) {
    OPENVINO_ASSERT(sampling_params.is_prompt_lookup(), "`max_ngram_size` && `num_assistant_tokens` should be specified for `prompt lookup decoding`");
    return m_pipeline->add_request(request_id, prompt, sampling_params);
}

bool ContinuousBatchingPipeline::PromptLookupImpl::has_non_finished_requests() {
    return m_pipeline->has_non_finished_requests();
}

void ContinuousBatchingPipeline::PromptLookupImpl::step() {
    auto& raw_perf_counters = m_perf_metrics.raw_metrics;

    ManualTimer step_timer("prompt_lookup_decoding: step()");
    step_timer.start();

    ManualTimer candidates_timer("prompt_lookup_decoding: generate_candidates()");
    candidates_timer.start();
    m_pipeline->generate_candidates();
    candidates_timer.end();
    m_sd_metrics.draft_duration += candidates_timer.get_duration();
    auto generated_len_before = m_pipeline->get_generated_request_len();

    ManualTimer main_timer("prompt_lookup_decoding: pipeline: step()");
    main_timer.start();
    m_pipeline->step();
    main_timer.end();
    m_sd_metrics.main_duration += main_timer.get_duration();
    m_pipeline_metrics = m_pipeline->get_metrics();
    auto generated_len_after = m_pipeline->get_generated_request_len();

    for (const auto request : generated_len_before) {
        auto request_id = request.first;
        auto prev_validation_len = request.second.second;
        if (prev_validation_len == 0) {
            continue;
        }
        size_t num_matches = prev_validation_len;
        float acceptance_rate = 1.f;
        if (generated_len_after.count(request.first)) {
            auto present_req_len = generated_len_after.at(request.first).first;
            auto prev_full_req_len = request.second.first;

            num_matches = (present_req_len - prev_full_req_len - 1);
            acceptance_rate = static_cast<float>(num_matches) / static_cast<float>(prev_validation_len);
        }        
        m_sd_metrics.update_acceptance_rate(request_id, acceptance_rate * 100);
        m_sd_metrics.update_draft_accepted_tokens(request_id, num_matches);
    }

    // update perf metrics
    const auto num_generated_tokens = m_pipeline->get_processed_tokens_per_iteration();
    if (num_generated_tokens > 0) {    
        raw_perf_counters.m_batch_sizes.emplace_back(num_generated_tokens);
    
        auto infer_duration = step_timer.get_duration_microsec();

        raw_perf_counters.m_token_infer_durations.emplace_back(infer_duration);
        raw_perf_counters.m_inference_durations[0] += MicroSeconds(infer_duration);
        raw_perf_counters.m_new_token_times.emplace_back(main_timer.get_end_time());
    }

    if (generated_len_after.empty() && 0) {
        m_sd_metrics.print(true);
        m_sd_metrics.clean_up();
    }
}

std::vector<EncodedGenerationResult>
ContinuousBatchingPipeline::PromptLookupImpl::generate(const std::vector<ov::Tensor>& input_ids,
                                                       const std::vector<GenerationConfig>& sampling_params,
                                                       const StreamerVariant& streamer) {
    m_perf_metrics = PerfMetrics();
    m_perf_metrics.raw_metrics.m_inference_durations =  {{ MicroSeconds(0.0f) }};

    OPENVINO_ASSERT(!has_non_finished_requests(), "Generate cannot be called while ContinuousBatchingPipeline is already in running state. Use ContinuousBatchingPipeline::add_request");
    OPENVINO_ASSERT(input_ids.size() == sampling_params.size());

    ManualTimer generate_timer("speculative_decoding: generate()");
    generate_timer.start();

    // checks that all requests has the same LoRA adapters property value
    for (size_t i = 1; i < sampling_params.size(); ++i) {
        OPENVINO_ASSERT(sampling_params[i - 1].adapters == sampling_params[i].adapters,
            "LoRA adapters value must be the same for all requests");
    }
    m_pipeline->set_adapters(sampling_params[0].adapters);

<<<<<<< HEAD
    const auto streamer_ptr = std::make_shared<ThreadedStreamerWrapper>(streamer, m_tokenizer);
=======
    const std::shared_ptr<StreamerBase>& streamer_ptr = ov::genai::utils::create_streamer(streamer, m_tokenizer);
>>>>>>> f93b92be

    OPENVINO_ASSERT(!streamer_ptr->has_callback() || input_ids.size() == 1 && (sampling_params[0].is_greedy_decoding() || sampling_params[0].is_multinomial()),
        "Currently streaming is possible only with batch size=1 and only for greedy or multinomial decoding");

    std::vector<GenerationHandle> generations;
    for (size_t request_id = 0; request_id < input_ids.size(); ++request_id) {
        OPENVINO_ASSERT(1 == input_ids[request_id].get_shape().at(0), "Use multiple tensors to pass a batch.");   
        OPENVINO_ASSERT(sampling_params[request_id].is_prompt_lookup(), "`max_ngram_size` && `num_assistant_tokens` should be specified for `prompt lookup decoding`"); 
        generations.push_back(m_pipeline->add_request(request_id, input_ids[request_id], sampling_params[request_id]));
    }
    auto all_requests = m_pipeline->get_awaiting_requests();

    auto& generation = generations.at(0);

<<<<<<< HEAD
    streamer_ptr->start();
=======
    // create variables to make optimal thread-safe streaming
    std::mutex mutex;
    std::unique_lock lock(mutex);
    std::condition_variable cv;

    // to define streaming thread
    std::shared_ptr<std::thread> t_stream_ptr = nullptr;
    if (streamer_ptr) {
        // define stream token lambda to use in `t_stream_ptr`
        auto stream_tokens = [this, &generation, &streamer_ptr, &has_active_requests, &cv, &lock]() {
            while (has_active_requests || generation->can_read()) {
                // waiting for any tokens or request finishing
                cv.wait(lock, [&generation, &has_active_requests]{
                    return generation->can_read() || !has_active_requests;
                });

                if (generation->can_read()) {
                    std::unordered_map<uint64_t, GenerationOutput> generation_outputs = generation->read();
                    OPENVINO_ASSERT(generation_outputs.size() <= 1);
                    if (!generation_outputs.empty()) {
                        for (const auto& generated_token_id : generation_outputs.begin()->second.generated_ids) {
                            auto streaming_status = streamer_ptr->write(generated_token_id);
                            if (streaming_status != ov::genai::StreamingStatus::RUNNING) {
                                streaming_status == ov::genai::StreamingStatus::CANCEL ? generation->cancel() : generation->stop();
                                break;
                            }
                        }
                    }
                }
            };
            streamer_ptr->end();
        };

        // to define streaming thread
        t_stream_ptr = std::make_shared<std::thread>([&stream_tokens] {
            stream_tokens();
        });
    }
>>>>>>> f93b92be

    std::exception_ptr thrown_exception = nullptr;
    while (has_non_finished_requests()) {
        try {
            step();
        } catch (...) {
            drop_requests(); // remove all requests from pipeline state in case of exception
            thrown_exception = std::current_exception();
        }
        stream_tokens(streamer_ptr, generation);
        if (thrown_exception) {
            streamer_ptr->end();
            std::rethrow_exception(thrown_exception);
        }
    }

    // waiting for competion of streaming
    streamer_ptr->end();

    OPENVINO_ASSERT(m_pipeline->is_requests_empty(), "Internal error: current request is supposed to be dropped within step() function as completed");

    std::vector<EncodedGenerationResult> results;
    results.reserve(all_requests.size());

    for (size_t request_id = 0; request_id < all_requests.size(); ++request_id) {
        const auto& request = all_requests[request_id];
        auto sampling_params = request->get_sampling_parameters();
        const auto& sequences = request->get_finished_sequences();
        size_t num_outputs = std::min(sampling_params.num_return_sequences, sequences.size());

        EncodedGenerationResult result;
        result.m_request_id = request_id;
        result.m_generation_ids.resize(num_outputs);
        result.m_scores.resize(num_outputs);
        result.m_status = request->get_generation_stream()->get_status();

        for (size_t i = 0; i < num_outputs; ++i) {
            const auto & sequence = sequences[i];
            const float score = sampling_params.is_beam_search() ? sequence->get_beam_search_score(sampling_params) : sequence->get_cumulative_log_prob();
            const auto & generated_ids = sequence->get_generated_ids();

            if (sampling_params.echo) {
                result.m_generation_ids[i] = request->get_prompt_ids();
            }
            std::copy(generated_ids.begin(), generated_ids.end(), std::back_inserter(result.m_generation_ids[i]));
            result.m_scores[i] = score;
        }

        result.m_status = generations[request_id]->get_status();

        // The same perf metrics for each sequence, only tokenization/detokenization will differ.
        m_perf_metrics.raw_metrics.generate_durations.clear();
        m_perf_metrics.raw_metrics.generate_durations.emplace_back(generate_timer.get_duration_microsec());
        m_perf_metrics.num_input_tokens = request->get_prompt_len();
        m_perf_metrics.evaluate_statistics(generate_timer.get_start_time());

        results.push_back(std::move(result));
    }

    OPENVINO_ASSERT(results.size() == input_ids.size());
    generate_timer.end();
    return results;
}

SpeculativeDecodingMetrics
ContinuousBatchingPipeline::PromptLookupImpl::get_metrics() {
    return m_sd_metrics;
};

void ContinuousBatchingPipeline::PromptLookupImpl::drop_requests() {
    m_pipeline->drop_requests();
}
}<|MERGE_RESOLUTION|>--- conflicted
+++ resolved
@@ -109,11 +109,7 @@
     }
     m_pipeline->set_adapters(sampling_params[0].adapters);
 
-<<<<<<< HEAD
     const auto streamer_ptr = std::make_shared<ThreadedStreamerWrapper>(streamer, m_tokenizer);
-=======
-    const std::shared_ptr<StreamerBase>& streamer_ptr = ov::genai::utils::create_streamer(streamer, m_tokenizer);
->>>>>>> f93b92be
 
     OPENVINO_ASSERT(!streamer_ptr->has_callback() || input_ids.size() == 1 && (sampling_params[0].is_greedy_decoding() || sampling_params[0].is_multinomial()),
         "Currently streaming is possible only with batch size=1 and only for greedy or multinomial decoding");
@@ -128,48 +124,7 @@
 
     auto& generation = generations.at(0);
 
-<<<<<<< HEAD
     streamer_ptr->start();
-=======
-    // create variables to make optimal thread-safe streaming
-    std::mutex mutex;
-    std::unique_lock lock(mutex);
-    std::condition_variable cv;
-
-    // to define streaming thread
-    std::shared_ptr<std::thread> t_stream_ptr = nullptr;
-    if (streamer_ptr) {
-        // define stream token lambda to use in `t_stream_ptr`
-        auto stream_tokens = [this, &generation, &streamer_ptr, &has_active_requests, &cv, &lock]() {
-            while (has_active_requests || generation->can_read()) {
-                // waiting for any tokens or request finishing
-                cv.wait(lock, [&generation, &has_active_requests]{
-                    return generation->can_read() || !has_active_requests;
-                });
-
-                if (generation->can_read()) {
-                    std::unordered_map<uint64_t, GenerationOutput> generation_outputs = generation->read();
-                    OPENVINO_ASSERT(generation_outputs.size() <= 1);
-                    if (!generation_outputs.empty()) {
-                        for (const auto& generated_token_id : generation_outputs.begin()->second.generated_ids) {
-                            auto streaming_status = streamer_ptr->write(generated_token_id);
-                            if (streaming_status != ov::genai::StreamingStatus::RUNNING) {
-                                streaming_status == ov::genai::StreamingStatus::CANCEL ? generation->cancel() : generation->stop();
-                                break;
-                            }
-                        }
-                    }
-                }
-            };
-            streamer_ptr->end();
-        };
-
-        // to define streaming thread
-        t_stream_ptr = std::make_shared<std::thread>([&stream_tokens] {
-            stream_tokens();
-        });
-    }
->>>>>>> f93b92be
 
     std::exception_ptr thrown_exception = nullptr;
     while (has_non_finished_requests()) {
