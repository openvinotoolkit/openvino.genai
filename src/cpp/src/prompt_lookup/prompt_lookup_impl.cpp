// Copyright (C) 2023-2025 Intel Corporation
// SPDX-License-Identifier: Apache-2.0

#include <thread>

#include "utils.hpp"
#include "prompt_lookup_impl.hpp"
#include "openvino/genai/text_streamer.hpp"


namespace ov::genai {
template<class... Ts> struct overloaded : Ts... {using Ts::operator()...;};
template<class... Ts> overloaded(Ts...) -> overloaded<Ts...>;

GenerationHandle
ContinuousBatchingPipeline::PromptLookupImpl::add_request(uint64_t request_id,
                                                          const ov::Tensor& input_ids,
<<<<<<< HEAD
                                                          ov::genai::GenerationConfig sampling_params,
                                                          std::optional<ov::Tensor> token_type_ids,
                                                          std::optional<ov::Tensor> prompt_ids) {
=======
                                                          const ov::genai::GenerationConfig& sampling_params,
                                                          std::optional<ov::Tensor> token_type_ids) {
>>>>>>> 71c92695
    OPENVINO_ASSERT(sampling_params.is_prompt_lookup(), "`max_ngram_size` && `num_assistant_tokens` should be specified for `prompt lookup decoding`");
    return m_pipeline->add_request(request_id, input_ids, sampling_params, token_type_ids, prompt_ids);
}

GenerationHandle
ContinuousBatchingPipeline::PromptLookupImpl::add_request(uint64_t request_id,
                                                          const std::string& prompt,
                                                          const ov::genai::GenerationConfig& sampling_params) {
    OPENVINO_ASSERT(sampling_params.is_prompt_lookup(), "`max_ngram_size` && `num_assistant_tokens` should be specified for `prompt lookup decoding`");
    return m_pipeline->add_request(request_id, prompt, sampling_params);
}

bool ContinuousBatchingPipeline::PromptLookupImpl::has_non_finished_requests() {
    return m_pipeline->has_non_finished_requests();
}

void ContinuousBatchingPipeline::PromptLookupImpl::step() {
    auto& raw_perf_counters = m_perf_metrics.raw_metrics;

    ManualTimer step_timer("prompt_lookup_decoding: step()");
    step_timer.start();

    auto generated_len_before = m_pipeline->get_generated_request_len();

    ManualTimer main_timer("prompt_lookup_decoding: pipeline: step()");
    main_timer.start();
    m_pipeline->step();
    main_timer.end();
    m_sd_metrics.main_duration += main_timer.get_duration();
    m_pipeline_metrics = m_pipeline->get_metrics();
    auto generated_len_after = m_pipeline->get_generated_request_len();

    for (const auto request : generated_len_before) {
        auto request_id = request.first;
        auto prev_validation_len = request.second.second;
        if (prev_validation_len == 0) {
            continue;
        }
        size_t num_matches = prev_validation_len;
        float acceptance_rate = 1.f;
        if (generated_len_after.count(request.first)) {
            auto present_req_len = generated_len_after.at(request.first).first;
            auto prev_full_req_len = request.second.first;

            num_matches = (present_req_len - prev_full_req_len - 1);
            acceptance_rate = static_cast<float>(num_matches) / static_cast<float>(prev_validation_len);
        }        
        m_sd_metrics.update_acceptance_rate(request_id, acceptance_rate * 100);
        m_sd_metrics.update_draft_accepted_tokens(request_id, num_matches);
    }

    // update perf metrics
    const auto num_generated_tokens = m_pipeline->get_processed_tokens_per_iteration();
    if (num_generated_tokens > 0) {    
        raw_perf_counters.m_batch_sizes.emplace_back(num_generated_tokens);
    
        auto infer_duration = step_timer.get_duration_microsec();

        raw_perf_counters.m_token_infer_durations.emplace_back(infer_duration);
        raw_perf_counters.m_inference_durations[0] += MicroSeconds(infer_duration);
        raw_perf_counters.m_new_token_times.emplace_back(main_timer.get_end_time());
    }

    if (generated_len_after.empty() && utils::env_setup_for_print_debug_info()) {
        m_sd_metrics.print(true);
        m_sd_metrics.clean_up();
    }
}

std::vector<EncodedGenerationResult>
ContinuousBatchingPipeline::PromptLookupImpl::generate(const std::vector<ov::Tensor>& input_ids,
                                                       const std::vector<GenerationConfig>& sampling_params,
                                                       const StreamerVariant& streamer,
<<<<<<< HEAD
                                                       std::optional<std::vector<ov::Tensor>> token_type_ids,
                                                       std::optional<std::vector<ov::Tensor>> prompt_ids) {
=======
                                                       const std::optional<std::vector<ov::Tensor>>& token_type_ids,
                                                       const std::optional<std::vector<std::pair<ov::Tensor, std::optional<int64_t>>>>& position_ids) {
>>>>>>> 71c92695
    m_perf_metrics = PerfMetrics();
    m_perf_metrics.raw_metrics.m_inference_durations =  {{ MicroSeconds(0.0f) }};

    OPENVINO_ASSERT(!has_non_finished_requests(), "Generate cannot be called while ContinuousBatchingPipeline is already in running state. Use ContinuousBatchingPipeline::add_request");
    OPENVINO_ASSERT(input_ids.size() == sampling_params.size());

    ManualTimer generate_timer("speculative_decoding: generate()");
    generate_timer.start();

    // checks that all requests has the same LoRA adapters property value
    for (size_t i = 1; i < sampling_params.size(); ++i) {
        OPENVINO_ASSERT(sampling_params[i - 1].adapters == sampling_params[i].adapters,
            "LoRA adapters value must be the same for all requests");
    }
    m_pipeline->set_adapters(sampling_params[0].adapters);

    const auto streamer_ptr = std::make_shared<ThreadedStreamerWrapper>(streamer, m_tokenizer);

    OPENVINO_ASSERT(!streamer_ptr->has_callback() || input_ids.size() == 1 && (sampling_params[0].is_greedy_decoding() || sampling_params[0].is_multinomial()),
        "Currently streaming is possible only with batch size=1 and only for greedy or multinomial decoding");

    std::vector<GenerationHandle> generations;
    for (size_t request_id = 0; request_id < input_ids.size(); ++request_id) {
        OPENVINO_ASSERT(1 == input_ids[request_id].get_shape().at(0), "Use multiple tensors to pass a batch.");   
        OPENVINO_ASSERT(sampling_params[request_id].is_prompt_lookup(), "`max_ngram_size` && `num_assistant_tokens` should be specified for `prompt lookup decoding`"); 

        bool has_valid_ttid = token_type_ids.has_value() && request_id < token_type_ids->size();
        bool has_valid_pid = prompt_ids.has_value() && request_id < prompt_ids->size();
        generations.push_back(m_pipeline->add_request(
            request_id,
            input_ids[request_id],
            sampling_params[request_id],
            has_valid_ttid ? std::make_optional((*token_type_ids)[request_id]) : std::nullopt,
            has_valid_pid ? std::make_optional((*prompt_ids)[request_id]) : std::nullopt));
    }
    auto all_requests = m_pipeline->get_awaiting_requests();

    auto& generation = generations.at(0);

    streamer_ptr->start();

    while (has_non_finished_requests()) {
        try {
            step();
        } catch (...) {
            drop_requests(); // remove all requests from pipeline state in case of exception
            streamer_ptr->end();
            std::rethrow_exception(std::current_exception());
        }
        stream_tokens(streamer_ptr, generation);
    }

    // waiting for completion of streaming
    streamer_ptr->end();

    OPENVINO_ASSERT(m_pipeline->is_requests_empty(), "Internal error: current request is supposed to be dropped within step() function as completed");

    std::vector<EncodedGenerationResult> results;
    results.reserve(all_requests.size());

    for (size_t request_id = 0; request_id < all_requests.size(); ++request_id) {
        const auto& request = all_requests[request_id];
        auto sampling_params = request->get_sampling_parameters();
        const auto& sequences = request->get_finished_sequences();
        size_t num_outputs = std::min(sampling_params.num_return_sequences, sequences.size());

        EncodedGenerationResult result;
        result.m_request_id = request_id;
        result.m_generation_ids.resize(num_outputs);
        result.m_scores.resize(num_outputs);
        result.m_status = request->get_generation_stream()->get_status();

        for (size_t i = 0; i < num_outputs; ++i) {
            const auto & sequence = sequences[i];
            const float score = sampling_params.is_beam_search() ? sequence->get_beam_search_score(sampling_params) : sequence->get_cumulative_log_prob();
            const auto & generated_ids = sequence->get_generated_ids();

            if (sampling_params.echo) {
                result.m_generation_ids[i] = request->get_prompt_ids();
            }
            std::copy(generated_ids.begin(), generated_ids.end(), std::back_inserter(result.m_generation_ids[i]));
            result.m_scores[i] = score;
        }

        result.m_status = generations[request_id]->get_status();

        // The same perf metrics for each sequence, only tokenization/detokenization will differ.
        m_perf_metrics.raw_metrics.generate_durations.clear();
        m_perf_metrics.raw_metrics.generate_durations.emplace_back(generate_timer.get_duration_microsec());
        m_perf_metrics.num_input_tokens = request->get_prompt_len();
        m_perf_metrics.evaluate_statistics(generate_timer.get_start_time());

        // TODO: adjust to cover loop over requests
        result.perf_metrics = m_perf_metrics;
      
        results.push_back(std::move(result));
    }

    OPENVINO_ASSERT(results.size() == input_ids.size());
    generate_timer.end();
    return results;
}

SpeculativeDecodingMetrics
ContinuousBatchingPipeline::PromptLookupImpl::get_metrics() {
    return m_sd_metrics;
};

void ContinuousBatchingPipeline::PromptLookupImpl::drop_requests() {
    m_pipeline->drop_requests();
}
}<|MERGE_RESOLUTION|>--- conflicted
+++ resolved
@@ -15,14 +15,9 @@
 GenerationHandle
 ContinuousBatchingPipeline::PromptLookupImpl::add_request(uint64_t request_id,
                                                           const ov::Tensor& input_ids,
-<<<<<<< HEAD
-                                                          ov::genai::GenerationConfig sampling_params,
+                                                          const ov::genai::GenerationConfig& sampling_params,
                                                           std::optional<ov::Tensor> token_type_ids,
                                                           std::optional<ov::Tensor> prompt_ids) {
-=======
-                                                          const ov::genai::GenerationConfig& sampling_params,
-                                                          std::optional<ov::Tensor> token_type_ids) {
->>>>>>> 71c92695
     OPENVINO_ASSERT(sampling_params.is_prompt_lookup(), "`max_ngram_size` && `num_assistant_tokens` should be specified for `prompt lookup decoding`");
     return m_pipeline->add_request(request_id, input_ids, sampling_params, token_type_ids, prompt_ids);
 }
@@ -96,13 +91,9 @@
 ContinuousBatchingPipeline::PromptLookupImpl::generate(const std::vector<ov::Tensor>& input_ids,
                                                        const std::vector<GenerationConfig>& sampling_params,
                                                        const StreamerVariant& streamer,
-<<<<<<< HEAD
-                                                       std::optional<std::vector<ov::Tensor>> token_type_ids,
-                                                       std::optional<std::vector<ov::Tensor>> prompt_ids) {
-=======
                                                        const std::optional<std::vector<ov::Tensor>>& token_type_ids,
-                                                       const std::optional<std::vector<std::pair<ov::Tensor, std::optional<int64_t>>>>& position_ids) {
->>>>>>> 71c92695
+                                                       const std::optional<std::vector<std::pair<ov::Tensor, std::optional<int64_t>>>>& position_ids,
+                                                       const std::optional<std::vector<ov::Tensor>>& prompt_ids) {
     m_perf_metrics = PerfMetrics();
     m_perf_metrics.raw_metrics.m_inference_durations =  {{ MicroSeconds(0.0f) }};
 
