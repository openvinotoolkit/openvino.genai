--- conflicted
+++ resolved
@@ -23,11 +23,7 @@
         m_tokens_cache.clear();
         m_decoded_lengths.clear();
         m_printed_len = 0;
-<<<<<<< HEAD
-        return m_on_finalized_subword_callback(res.str());
-=======
-        return set_streaming_status(on_finalized_subword_callback(res.str()));
->>>>>>> f93b92be
+        return set_streaming_status(m_on_finalized_subword_callback(res.str()));
     }
 
     constexpr size_t delay_n_tokens = 3;
@@ -35,21 +31,13 @@
     // e.g. when apostrophe removing regex had worked after adding new tokens.
     // Printing several last tokens is delayed.
     if (m_decoded_lengths.size() < delay_n_tokens) {
-<<<<<<< HEAD
-        return m_on_finalized_subword_callback(res.str());
-=======
-        return set_streaming_status(on_finalized_subword_callback(res.str()));
->>>>>>> f93b92be
+        return set_streaming_status(m_on_finalized_subword_callback(res.str()));
     }
     constexpr char replacement[] = "\xef\xbf\xbd";  // MSVC with /utf-8 fails to compile � directly with newline in string literal error.
     if (text.size() >= 3 && text.compare(text.size() - 3, 3, replacement) == 0) {
         m_decoded_lengths[m_decoded_lengths.size() - 1] = -1;
         // Don't print incomplete text
-<<<<<<< HEAD
-        return m_on_finalized_subword_callback(res.str());
-=======
-        return set_streaming_status(on_finalized_subword_callback(res.str()));
->>>>>>> f93b92be
+        return set_streaming_status(m_on_finalized_subword_callback(res.str()));
     }
     auto print_until = m_decoded_lengths[m_decoded_lengths.size() - delay_n_tokens];
     if (print_until != -1 && print_until > m_printed_len) {
@@ -58,11 +46,8 @@
         res << std::string_view{text.data() + m_printed_len, print_until - m_printed_len} << std::flush;
         m_printed_len = print_until;
     }
-<<<<<<< HEAD
-    return m_on_finalized_subword_callback(res.str());
-=======
 
-    return set_streaming_status(on_finalized_subword_callback(res.str()));
+    return set_streaming_status(m_on_finalized_subword_callback(res.str()));
 }
 
 StreamingStatus TextCallbackStreamer::set_streaming_status(CallbackTypeVariant callback_status) {
@@ -70,7 +55,6 @@
         return *res;
     else
         return std::get<bool>(callback_status) ? StreamingStatus::STOP : StreamingStatus::RUNNING;
->>>>>>> f93b92be
 }
 
 void TextCallbackStreamer::end() {
