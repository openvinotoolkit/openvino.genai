--- conflicted
+++ resolved
@@ -29,7 +29,6 @@
     return draft_model;
 }
 
-<<<<<<< HEAD
 inline bool
 extract_prompt_lookup_from_config(ov::AnyMap& config) {
     bool res = false;
@@ -39,8 +38,6 @@
     }
     return res;
 }
-=======
->>>>>>> b8a84b8e
 
 ContinuousBatchingPipeline::ContinuousBatchingPipeline( const std::filesystem::path& models_path,
                                                         const SchedulerConfig& scheduler_config,
@@ -48,24 +45,18 @@
                                                         const ov::AnyMap& properties,
                                                         const ov::AnyMap& tokenizer_properties) {
     auto properties_without_draft_model = properties;
-<<<<<<< HEAD
-    auto draft_model = extract_draft_model_from_config(properties_without_draft_model);
+    auto draft_model_desr = extract_draft_model_from_config(properties_without_draft_model);
     auto is_prompt_lookup_enabled = extract_prompt_lookup_from_config(properties_without_draft_model);
-    if (is_prompt_lookup_enabled) {
-        OPENVINO_ASSERT(draft_model.models_path.empty(), "Speculative decoding and prompt lookup decoding are mutually excluded");
-        m_impl = std::make_shared<PromptLookupImpl>(models_path, scheduler_config, device, properties_without_draft_model, tokenizer_properties);
-    } else if (draft_model.models_path.empty()) {
-        m_impl = std::make_shared<ContinuousBatchingImpl>(models_path, scheduler_config, device, properties, tokenizer_properties);
-=======
-    auto draft_model_desr = extract_draft_model_from_config(properties_without_draft_model);
     
     std::filesystem::path openvino_model_name = "openvino_model.xml";
     auto model = utils::singleton_core().read_model((models_path / openvino_model_name).string());
     auto tokenizer = ov::genai::Tokenizer(models_path, tokenizer_properties);
     auto generation_config = utils::from_config_json_if_exists(models_path);
-    if (draft_model_desr.model == nullptr) {
+    if (is_prompt_lookup_enabled) {
+        OPENVINO_ASSERT(draft_model_desr.model == nullptr, "Speculative decoding and prompt lookup decoding are mutually excluded");
+        m_impl = std::make_shared<PromptLookupImpl>(model, tokenizer, scheduler_config, device, properties_without_draft_model, generation_config);
+    } else if (draft_model_desr.model == nullptr) {
         m_impl = std::make_shared<ContinuousBatchingImpl>(model, tokenizer, scheduler_config, device, properties, generation_config);
->>>>>>> b8a84b8e
     } else {
         auto main_model_descr = ov::genai::ModelDesc(model, tokenizer, device, properties_without_draft_model, scheduler_config, generation_config);
         m_impl = std::make_shared<SpeculativeDecodingImpl>(main_model_descr, draft_model_desr);
@@ -79,21 +70,16 @@
     const std::string& device,
     const ov::AnyMap& properties) {
     auto properties_without_draft_model = properties;
-<<<<<<< HEAD
-    auto draft_model = extract_draft_model_from_config(properties_without_draft_model);
+    auto draft_model_desr = extract_draft_model_from_config(properties_without_draft_model);
     auto is_prompt_lookup_enabled = extract_prompt_lookup_from_config(properties_without_draft_model);
-    if (is_prompt_lookup_enabled) {
-        OPENVINO_ASSERT(draft_model.models_path.empty(), "Speculative decoding and prompt lookup decoding are mutually excluded");
-        m_impl = std::make_shared<PromptLookupImpl>(models_path, tokenizer, scheduler_config, device, properties_without_draft_model);
-    } else if (draft_model.models_path.empty()) {
-        m_impl = std::make_shared<ContinuousBatchingImpl>(models_path, tokenizer, scheduler_config, device, properties);
-=======
-    auto draft_model_desr = extract_draft_model_from_config(properties_without_draft_model);
     std::filesystem::path openvino_model_name = "openvino_model.xml";
     auto model = utils::singleton_core().read_model((models_path / openvino_model_name).string());
     auto generation_config = utils::from_config_json_if_exists(models_path);
 
-    if (draft_model_desr.model == nullptr) {
+    if (is_prompt_lookup_enabled) {
+        OPENVINO_ASSERT(draft_model_desr.model == nullptr, "Speculative decoding and prompt lookup decoding are mutually excluded");
+        m_impl = std::make_shared<PromptLookupImpl>(model, tokenizer, scheduler_config, device, properties_without_draft_model, generation_config);
+    } else if (draft_model_desr.model == nullptr) {
         m_impl = std::make_shared<ContinuousBatchingImpl>(model, tokenizer, scheduler_config, device, properties, generation_config);
     } else {
         auto main_model_descr = ov::genai::ModelDesc(model, tokenizer, device, properties_without_draft_model, scheduler_config, generation_config);
@@ -111,11 +97,14 @@
     const ov::genai::GenerationConfig& generation_config) {
     auto properties_without_draft_model = properties;
     auto draft_model_desr = extract_draft_model_from_config(properties_without_draft_model);
+    auto is_prompt_lookup_enabled = extract_prompt_lookup_from_config(properties_without_draft_model);
     auto model = utils::singleton_core().read_model(model_str, weights_tensor);
 
-    if (draft_model_desr.model == nullptr) {
+    if (is_prompt_lookup_enabled) {
+        OPENVINO_ASSERT(draft_model_desr.model == nullptr, "Speculative decoding and prompt lookup decoding are mutually excluded");
+        m_impl = std::make_shared<PromptLookupImpl>(model, tokenizer, scheduler_config, device, properties_without_draft_model, generation_config);
+    } else if (draft_model_desr.model == nullptr) {
         m_impl = std::make_shared<ContinuousBatchingImpl>(model, tokenizer, scheduler_config, device, properties, generation_config);
->>>>>>> b8a84b8e
     } else {
         auto main_model_descr = ov::genai::ModelDesc(model, tokenizer, device, properties_without_draft_model, scheduler_config, generation_config);
         m_impl = std::make_shared<SpeculativeDecodingImpl>(main_model_descr, draft_model_desr);    
