// Copyright (C) 2023-2024 Intel Corporation
// SPDX-License-Identifier: Apache-2.0

#include <cstdint>
#include <mutex>
#include <memory>
#include <openvino/runtime/properties.hpp>

#include "openvino/genai/continuous_batching_pipeline.hpp"
#include "openvino/genai/generation_handle.hpp"
#include "openvino/genai/tokenizer.hpp"
#include "continuous_batching_impl.hpp"
#include "timer.hpp"
#include "debug_utils.hpp"
#include "cache_state_dumper.hpp"

using namespace ov::genai;

<<<<<<< HEAD
template<class... Ts> struct overloaded : Ts... {using Ts::operator()...;};
template<class... Ts> overloaded(Ts...) -> overloaded<Ts...>;

void apply_paged_attention_transformations(std::shared_ptr<ov::Model> model, DeviceConfig& device_config);

class ContinuousBatchingPipeline::Impl {
    ov::genai::Tokenizer m_tokenizer;
    std::shared_ptr<Scheduler> m_scheduler;
    std::shared_ptr<CacheManager> m_cache_manager;
    std::shared_ptr<ModelRunner> m_model_runner;
    std::shared_ptr<Sampler> m_sampler;

    // TODO (mzegla): GenerationConfig is request specific object
    // and pipeline only uses default rng_seed. 
    ov::genai::GenerationConfig m_generation_config;

    PipelineMetrics m_pipeline_metrics;

    struct PerfTime {
        float m_paged_attention_time_ms = 0.0f;
        float m_matmul_time_ms = 0.0f;
        float m_infer_total_ms = 0.0f;
    } m_perf;

    // current requests to process
    std::vector<SequenceGroup::Ptr> m_requests;
    // requests added to the pipeline that will be added to m_requests in the next iteration
    std::vector<SequenceGroup::Ptr> m_awaiting_requests;
    // Mutex protecting access to m_awaiting_requests, so add_request and step methods can be called from different threads
    std::mutex m_awaiting_requests_mutex;
    bool m_is_chat_conversation = false;
    ChatHistory m_history;


    void _notify_requests_dropped_by_handle() {
        // Notify the last time by pushing empty output
        // This causes read() to unblock by adding anything to the queue
        for (SequenceGroup::Ptr& request : m_requests) {
            if (request->handle_dropped())
                request->push_empty_outputs();
        }
    }

    void _free_non_running_requests() {
        std::vector<SequenceGroup::Ptr>::iterator requests_iterator = m_requests.begin();
        while (requests_iterator != m_requests.end()) {
            const auto& request = *requests_iterator;
            if(request->has_finished() || request->out_of_memory() || request->handle_dropped()) {
                for (const auto& sequence: request->get_sequences()) {
                    m_scheduler->free_sequence(sequence->get_id());
                }
                m_sampler->clear_beam_search_info(request->get_request_id());
                requests_iterator = m_requests.erase(requests_iterator);
            } else {
                requests_iterator++;
            }
        }
    }

public:
    Impl(const std::string& models_path, const Tokenizer& tokenizer, const SchedulerConfig& scheduler_config, const std::string& device, const ov::AnyMap& plugin_config) :
            m_tokenizer{tokenizer} {
        ov::Core core;

        // The model can be compiled for GPU as well
        std::shared_ptr<ov::Model> model = core.read_model(models_path + "/openvino_model.xml");

        DeviceConfig device_config(core, scheduler_config, device, plugin_config);

        apply_paged_attention_transformations(model, device_config);

        ov::InferRequest infer_request = core.compile_model(model, device_config.get_device(), plugin_config).create_infer_request();

        // setup KV caches
        m_cache_manager = std::make_shared<CacheManager>(device_config, core);
        for (size_t decoder_layer_id = 0; decoder_layer_id < device_config.get_num_layers(); ++decoder_layer_id) {
            infer_request.set_input_tensor(2 + decoder_layer_id * 2, m_cache_manager->get_key_cache(decoder_layer_id));
            infer_request.set_input_tensor(2 + decoder_layer_id * 2 + 1, m_cache_manager->get_value_cache(decoder_layer_id));
        }

        SchedulerConfig updated_config = scheduler_config;
        // update KV number in scheduler config
        if (scheduler_config.num_kv_blocks != device_config.get_num_kv_blocks()) {
            updated_config.num_kv_blocks = device_config.get_num_kv_blocks();
        }

        bool can_use_partial_preemption = true;
        if (device_config.get_device().find("GPU") != std::string::npos && !updated_config.dynamic_split_fuse) {
            // in case of executing a `vLLM-like` pipeline, it's better not to use partial eviction on the GPU,
            // as it may lead to performance slowdown
            can_use_partial_preemption = false;
        }

        m_scheduler = std::make_shared<Scheduler>(updated_config, can_use_partial_preemption);
        // and finally create model runner
        m_model_runner = std::make_shared<ModelRunner>(infer_request, updated_config);
        m_sampler = std::make_shared<Sampler>(m_tokenizer);
        m_sampler->set_seed(m_generation_config.rng_seed);

        // read default generation config
    }

    Impl(const std::string& models_path, const SchedulerConfig& scheduler_config, const std::string& device, const ov::AnyMap& llm_plugin_config, const ov::AnyMap& tokenizer_plugin_config)
        : Impl{models_path, Tokenizer(models_path, tokenizer_plugin_config), scheduler_config, device, llm_plugin_config} {}

    ov::genai::GenerationConfig get_config() const {
        return m_generation_config;
    }

    PipelineMetrics get_metrics() const {
        return m_pipeline_metrics;
    }

    ov::genai::Tokenizer get_tokenizer() {
        return m_tokenizer;
    }

    GenerationHandle add_request(uint64_t request_id, const ov::Tensor& input_ids, ov::genai::GenerationConfig sampling_params) {
        sampling_params.set_eos_token_id(m_tokenizer.get_eos_token_id());
        sampling_params.validate();
        SequenceGroup::Ptr sequence_group = std::make_shared<SequenceGroup>(request_id, input_ids,
                                                                            sampling_params, 
                                                                            m_scheduler->get_config().block_size,
                                                                            m_scheduler->get_config().enable_prefix_caching);
        sequence_group->set_sequence_group_ptr(sequence_group);
        if (m_scheduler->get_config().enable_prefix_caching) {
            m_scheduler->restore_cached_blocks(sequence_group);
        }

        {
            std::lock_guard<std::mutex> lock{m_awaiting_requests_mutex};
            m_awaiting_requests.push_back(sequence_group);
        }
        return std::make_shared<GenerationHandleImpl>(sequence_group->get_generation_stream(), sampling_params);
    }

    GenerationHandle add_request(uint64_t request_id, const std::string& prompt, ov::genai::GenerationConfig sampling_params) {
        static ManualTimer timer("tokenize");
        timer.start();
        ov::Tensor input_ids = m_tokenizer.encode(prompt).input_ids;
        timer.end();
        return add_request(request_id, input_ids, sampling_params);
    }

    void step() {
        static ManualTimer step_timer("step()");
        step_timer.start();

        // Pull awaiting requests
        {
            std::lock_guard<std::mutex> lock{m_awaiting_requests_mutex};
            m_requests.insert(m_requests.end(), m_awaiting_requests.begin(), m_awaiting_requests.end());
            m_awaiting_requests.clear();
        }

        m_pipeline_metrics.requests = m_requests.size();
        Scheduler::Output scheduler_output;
        {
            static ManualTimer timer("scheduling");
            timer.start();
            scheduler_output = m_scheduler->schedule(m_requests);
            m_pipeline_metrics.scheduled_requests = scheduler_output.m_scheduled_sequence_groups_ids.size();
            m_pipeline_metrics.cache_usage = scheduler_output.m_cache_usage;
            m_cache_manager->copy_blocks(scheduler_output.m_block_copy_map);
            timer.end();
        }

        // if no tokens were scheduled, we are out of memory
        if (scheduler_output.m_total_num_scheduled_tokens == 0) {
            for (size_t i = 0; i < m_requests.size(); ++i) {
                SequenceGroup::Ptr sequence_group = m_requests[i];
                sequence_group->set_out_of_memory();
                sequence_group->notify_handle();
            }
            _free_non_running_requests();
            return;
        }

        ov::Tensor logits;
        {
            static ManualTimer timer("forward");
            timer.start();
            logits = m_model_runner->forward(m_requests, scheduler_output);
            timer.end();

            ov::InferRequest infer_request = m_model_runner->get_infer_request();
            ov::CompiledModel compiled_model = infer_request.get_compiled_model();
            const bool is_profiling_enabled = compiled_model.get_property(ov::enable_profiling);

            // collect detailed statistic
            if (is_profiling_enabled) {
                std::vector<ov::ProfilingInfo> profiling_info = m_model_runner->get_infer_request().get_profiling_info();
                for (const ov::ProfilingInfo& info : profiling_info) {
                    double current_time = info.real_time.count();
                    if (info.node_type == "PagedAttentionExtension") {
                        m_perf.m_paged_attention_time_ms += current_time;
                    } else if (info.node_type == "FullyConnected") {
                        m_perf.m_matmul_time_ms += current_time;
                    }
                    m_perf.m_infer_total_ms += current_time;
                }
            }
        }

        SamplerOutput sampler_output;
        {
            static ManualTimer timer("sample");
            timer.start();
            sampler_output = m_sampler->sample(m_requests, logits);
            timer.end();
        }

        // process sampler_output (e.g. fork or drop sequences from BlockScheduler)
        {
            static ManualTimer timer("fork / free sequence");
            timer.start();

            for (const auto& pair : sampler_output.m_forked_sequences) {
                uint64_t parent_id = pair.first;
                const std::list<uint64_t>& child_ids = pair.second;
                for (auto & child_id : child_ids)
                    m_scheduler->fork_sequence(parent_id, child_id);
            }

            for (auto seq_id : sampler_output.m_dropped_sequences)
                m_scheduler->free_sequence(seq_id);

            timer.end();
        }

        // notify requests dropped by handle

        {
            static ManualTimer timer("notify requests dropped by handle");
            timer.start();
            _notify_requests_dropped_by_handle();
            timer.end();
        }

        // free non running requests for current step

        {
            static ManualTimer timer("free non running requests");
            timer.start();
            _free_non_running_requests();
            timer.end();
        }

        step_timer.end();
    }

    bool has_non_finished_requests() {
        std::lock_guard<std::mutex> lock{m_awaiting_requests_mutex};
        return !m_awaiting_requests.empty() || !m_requests.empty();
    }

    std::vector<EncodedGenerationResult> generate(const std::vector<ov::Tensor>& input_ids, const std::vector<GenerationConfig>& sampling_params, const StreamerVariant& streamer) {
        OPENVINO_ASSERT(!has_non_finished_requests(), "Generate cannot be called while ContinuousBatchingPipeline is already in running state. Use ContinuousBatchingPipeline::add_request");
        OPENVINO_ASSERT(input_ids.size() == sampling_params.size());
        const std::shared_ptr<StreamerBase>& streamer_ptr = std::visit(overloaded{
            [](std::monostate) -> std::shared_ptr<StreamerBase> {
                return nullptr;
            },
            [](const std::shared_ptr<StreamerBase>& streamer) {
                return streamer;
            },
            [this](const std::function<bool(std::string)>& streamer) -> std::shared_ptr<StreamerBase> {
                return std::make_unique<TextCallbackStreamer>(m_tokenizer, streamer);
            }
        }, streamer);

        std::vector<GenerationHandle> generations;
        for (size_t request_id = 0; request_id < input_ids.size(); ++request_id) {
            OPENVINO_ASSERT(1 == input_ids[request_id].get_shape().at(0), "Use multiple tensors to pass a batch.");
            generations.push_back(add_request(request_id, input_ids[request_id], sampling_params[request_id]));
        }

        std::vector<EncodedGenerationResult> results;
        results.reserve(m_awaiting_requests.size());

        bool continue_generation = true;
        while (has_non_finished_requests() && continue_generation) {
            step();
            if (streamer_ptr) {
                std::unordered_map<uint64_t, GenerationOutput> token = generations.at(0).get()->back();
                OPENVINO_ASSERT(1 == token.size());
                OPENVINO_ASSERT(1 == token.begin()->second.generated_ids.size());
                continue_generation = !streamer_ptr->put(token.begin()->second.generated_ids.at(0));
            }
        }
        if (streamer_ptr) {
            streamer_ptr->end();
        }

        for (size_t generation_idx = 0; generation_idx < generations.size(); ++generation_idx) {
            const auto& generation = generations[generation_idx];
            EncodedGenerationResult result;
            result.m_request_id = 1;
            std::vector<GenerationOutput> generation_outputs = generation->read_all();
            std::sort(generation_outputs.begin(), generation_outputs.end(), [=] (GenerationOutput& r1, GenerationOutput& r2) {
                return r1.score > r2.score;
            });

            auto num_outputs = std::min(sampling_params[generation_idx].num_return_sequences, generation_outputs.size());
            for (size_t generation_output_idx = 0; generation_output_idx < num_outputs; ++generation_output_idx) {
                const auto& generation_output = generation_outputs[generation_output_idx];
                result.m_generation_ids.push_back(std::move(generation_output.generated_ids));
                result.m_scores.push_back(generation_output.score);
            }
            result.m_status = generation->get_status();
            results.push_back(std::move(result));
        }

        OPENVINO_ASSERT(results.size() == input_ids.size());
        return results;
    }

    std::vector<GenerationResult> generate(const std::vector<std::string>& prompts, std::vector<ov::genai::GenerationConfig> sampling_params, const StreamerVariant& streamer) {
        std::vector<ov::Tensor> input_ids;
        static ManualTimer timer("tokenize");
        if (m_is_chat_conversation) {
            OPENVINO_ASSERT(1 == prompts.size(), "Can't chat with multiple prompts");
            m_history.push_back({{"role", "user"}, {"content", prompts.at(0)}});
            constexpr bool add_generation_prompt = true;
            std::string history = m_tokenizer.apply_chat_template(m_history, add_generation_prompt);
            timer.start();
            input_ids.push_back(m_tokenizer.encode(history).input_ids);
            timer.end();
        } else {
            input_ids.reserve(prompts.size());
            for (const std::string& prompt : prompts) {
                timer.start();
                input_ids.push_back(m_tokenizer.encode(prompt).input_ids);
                timer.end();
            }
        }
        std::vector<EncodedGenerationResult> encoded = generate(input_ids, sampling_params, streamer);
        std::vector<GenerationResult> decoded;
        decoded.reserve(encoded.size());
        for (EncodedGenerationResult& res : encoded) {
            std::vector<std::string> generated;
            generated.reserve(res.m_generation_ids.size());
            for (size_t idx = 0; idx < res.m_generation_ids.size(); ++idx) {
                generated.push_back(m_tokenizer.decode(res.m_generation_ids.at(idx)));
                if (m_is_chat_conversation && 0 == idx) {
                    m_history.push_back({{"role", "assistant"}, {"content", generated.back()}});
                }
            }
            decoded.push_back(GenerationResult{
                res.m_request_id,
                std::move(generated),
                std::move(res.m_scores),
                res.m_status
            });
        }
        return decoded;
    }

    void start_chat(const std::string& system_message) {
        if (!system_message.empty()) {
            m_history.push_back({{"role", "system"}, {"content", system_message}});
        }
        m_is_chat_conversation = true;
    };

    void finish_chat() {
        m_is_chat_conversation = false;
        m_history.clear();
    };
};

=======
>>>>>>> f053e5ec
ContinuousBatchingPipeline::ContinuousBatchingPipeline( const std::string& models_path,
                                                        const SchedulerConfig& scheduler_config,
                                                        const std::string& device,
                                                        const ov::AnyMap& llm_plugin_config,
                                                        const ov::AnyMap& tokenizer_plugin_config) {
    m_impl = std::make_shared<ContinuousBatchingImpl>(models_path, scheduler_config, device, llm_plugin_config, tokenizer_plugin_config);
}

ContinuousBatchingPipeline::ContinuousBatchingPipeline(
    const std::string& model_path,
    const Tokenizer& tokenizer,
    const SchedulerConfig& scheduler_config,
    const std::string& device,
    const ov::AnyMap& plugin_config) {
    m_impl = std::make_shared<ContinuousBatchingImpl>(model_path, tokenizer, scheduler_config, device, plugin_config);
}

ov::genai::Tokenizer ContinuousBatchingPipeline::get_tokenizer() {
    return m_impl->get_tokenizer();
}

ov::genai::GenerationConfig ContinuousBatchingPipeline::get_config() const{
    return m_impl->get_config();
}

PipelineMetrics ContinuousBatchingPipeline::get_metrics() const{
    return m_impl->get_metrics();
}

GenerationHandle ContinuousBatchingPipeline::add_request(uint64_t request_id, const std::string& prompt, const ov::genai::GenerationConfig& sampling_params) {
    return m_impl->add_request(request_id, prompt, sampling_params);
}

GenerationHandle ContinuousBatchingPipeline::add_request(uint64_t request_id, const ov::Tensor& input_ids, const ov::genai::GenerationConfig& sampling_params) {
    return m_impl->add_request(request_id, input_ids, sampling_params);
}

void ContinuousBatchingPipeline::step() {
    m_impl->step();
}

bool ContinuousBatchingPipeline::has_non_finished_requests() {
    return m_impl->has_non_finished_requests();
}

std::vector<EncodedGenerationResult> ContinuousBatchingPipeline::generate(const std::vector<ov::Tensor>& input_ids, const std::vector<ov::genai::GenerationConfig>& sampling_params, const StreamerVariant& streamer) {
    return m_impl->generate(input_ids, sampling_params, streamer);
}

std::vector<GenerationResult> ContinuousBatchingPipeline::generate(const std::vector<std::string>& prompts, const std::vector<ov::genai::GenerationConfig>& sampling_params, const StreamerVariant& streamer) {
    return m_impl->generate(prompts, sampling_params, streamer);
}

void ContinuousBatchingPipeline::start_chat(const std::string& system_message) {
    m_impl->start_chat(system_message);
};

void ContinuousBatchingPipeline::finish_chat() {
    m_impl->finish_chat();
};<|MERGE_RESOLUTION|>--- conflicted
+++ resolved
@@ -16,380 +16,6 @@
 
 using namespace ov::genai;
 
-<<<<<<< HEAD
-template<class... Ts> struct overloaded : Ts... {using Ts::operator()...;};
-template<class... Ts> overloaded(Ts...) -> overloaded<Ts...>;
-
-void apply_paged_attention_transformations(std::shared_ptr<ov::Model> model, DeviceConfig& device_config);
-
-class ContinuousBatchingPipeline::Impl {
-    ov::genai::Tokenizer m_tokenizer;
-    std::shared_ptr<Scheduler> m_scheduler;
-    std::shared_ptr<CacheManager> m_cache_manager;
-    std::shared_ptr<ModelRunner> m_model_runner;
-    std::shared_ptr<Sampler> m_sampler;
-
-    // TODO (mzegla): GenerationConfig is request specific object
-    // and pipeline only uses default rng_seed. 
-    ov::genai::GenerationConfig m_generation_config;
-
-    PipelineMetrics m_pipeline_metrics;
-
-    struct PerfTime {
-        float m_paged_attention_time_ms = 0.0f;
-        float m_matmul_time_ms = 0.0f;
-        float m_infer_total_ms = 0.0f;
-    } m_perf;
-
-    // current requests to process
-    std::vector<SequenceGroup::Ptr> m_requests;
-    // requests added to the pipeline that will be added to m_requests in the next iteration
-    std::vector<SequenceGroup::Ptr> m_awaiting_requests;
-    // Mutex protecting access to m_awaiting_requests, so add_request and step methods can be called from different threads
-    std::mutex m_awaiting_requests_mutex;
-    bool m_is_chat_conversation = false;
-    ChatHistory m_history;
-
-
-    void _notify_requests_dropped_by_handle() {
-        // Notify the last time by pushing empty output
-        // This causes read() to unblock by adding anything to the queue
-        for (SequenceGroup::Ptr& request : m_requests) {
-            if (request->handle_dropped())
-                request->push_empty_outputs();
-        }
-    }
-
-    void _free_non_running_requests() {
-        std::vector<SequenceGroup::Ptr>::iterator requests_iterator = m_requests.begin();
-        while (requests_iterator != m_requests.end()) {
-            const auto& request = *requests_iterator;
-            if(request->has_finished() || request->out_of_memory() || request->handle_dropped()) {
-                for (const auto& sequence: request->get_sequences()) {
-                    m_scheduler->free_sequence(sequence->get_id());
-                }
-                m_sampler->clear_beam_search_info(request->get_request_id());
-                requests_iterator = m_requests.erase(requests_iterator);
-            } else {
-                requests_iterator++;
-            }
-        }
-    }
-
-public:
-    Impl(const std::string& models_path, const Tokenizer& tokenizer, const SchedulerConfig& scheduler_config, const std::string& device, const ov::AnyMap& plugin_config) :
-            m_tokenizer{tokenizer} {
-        ov::Core core;
-
-        // The model can be compiled for GPU as well
-        std::shared_ptr<ov::Model> model = core.read_model(models_path + "/openvino_model.xml");
-
-        DeviceConfig device_config(core, scheduler_config, device, plugin_config);
-
-        apply_paged_attention_transformations(model, device_config);
-
-        ov::InferRequest infer_request = core.compile_model(model, device_config.get_device(), plugin_config).create_infer_request();
-
-        // setup KV caches
-        m_cache_manager = std::make_shared<CacheManager>(device_config, core);
-        for (size_t decoder_layer_id = 0; decoder_layer_id < device_config.get_num_layers(); ++decoder_layer_id) {
-            infer_request.set_input_tensor(2 + decoder_layer_id * 2, m_cache_manager->get_key_cache(decoder_layer_id));
-            infer_request.set_input_tensor(2 + decoder_layer_id * 2 + 1, m_cache_manager->get_value_cache(decoder_layer_id));
-        }
-
-        SchedulerConfig updated_config = scheduler_config;
-        // update KV number in scheduler config
-        if (scheduler_config.num_kv_blocks != device_config.get_num_kv_blocks()) {
-            updated_config.num_kv_blocks = device_config.get_num_kv_blocks();
-        }
-
-        bool can_use_partial_preemption = true;
-        if (device_config.get_device().find("GPU") != std::string::npos && !updated_config.dynamic_split_fuse) {
-            // in case of executing a `vLLM-like` pipeline, it's better not to use partial eviction on the GPU,
-            // as it may lead to performance slowdown
-            can_use_partial_preemption = false;
-        }
-
-        m_scheduler = std::make_shared<Scheduler>(updated_config, can_use_partial_preemption);
-        // and finally create model runner
-        m_model_runner = std::make_shared<ModelRunner>(infer_request, updated_config);
-        m_sampler = std::make_shared<Sampler>(m_tokenizer);
-        m_sampler->set_seed(m_generation_config.rng_seed);
-
-        // read default generation config
-    }
-
-    Impl(const std::string& models_path, const SchedulerConfig& scheduler_config, const std::string& device, const ov::AnyMap& llm_plugin_config, const ov::AnyMap& tokenizer_plugin_config)
-        : Impl{models_path, Tokenizer(models_path, tokenizer_plugin_config), scheduler_config, device, llm_plugin_config} {}
-
-    ov::genai::GenerationConfig get_config() const {
-        return m_generation_config;
-    }
-
-    PipelineMetrics get_metrics() const {
-        return m_pipeline_metrics;
-    }
-
-    ov::genai::Tokenizer get_tokenizer() {
-        return m_tokenizer;
-    }
-
-    GenerationHandle add_request(uint64_t request_id, const ov::Tensor& input_ids, ov::genai::GenerationConfig sampling_params) {
-        sampling_params.set_eos_token_id(m_tokenizer.get_eos_token_id());
-        sampling_params.validate();
-        SequenceGroup::Ptr sequence_group = std::make_shared<SequenceGroup>(request_id, input_ids,
-                                                                            sampling_params, 
-                                                                            m_scheduler->get_config().block_size,
-                                                                            m_scheduler->get_config().enable_prefix_caching);
-        sequence_group->set_sequence_group_ptr(sequence_group);
-        if (m_scheduler->get_config().enable_prefix_caching) {
-            m_scheduler->restore_cached_blocks(sequence_group);
-        }
-
-        {
-            std::lock_guard<std::mutex> lock{m_awaiting_requests_mutex};
-            m_awaiting_requests.push_back(sequence_group);
-        }
-        return std::make_shared<GenerationHandleImpl>(sequence_group->get_generation_stream(), sampling_params);
-    }
-
-    GenerationHandle add_request(uint64_t request_id, const std::string& prompt, ov::genai::GenerationConfig sampling_params) {
-        static ManualTimer timer("tokenize");
-        timer.start();
-        ov::Tensor input_ids = m_tokenizer.encode(prompt).input_ids;
-        timer.end();
-        return add_request(request_id, input_ids, sampling_params);
-    }
-
-    void step() {
-        static ManualTimer step_timer("step()");
-        step_timer.start();
-
-        // Pull awaiting requests
-        {
-            std::lock_guard<std::mutex> lock{m_awaiting_requests_mutex};
-            m_requests.insert(m_requests.end(), m_awaiting_requests.begin(), m_awaiting_requests.end());
-            m_awaiting_requests.clear();
-        }
-
-        m_pipeline_metrics.requests = m_requests.size();
-        Scheduler::Output scheduler_output;
-        {
-            static ManualTimer timer("scheduling");
-            timer.start();
-            scheduler_output = m_scheduler->schedule(m_requests);
-            m_pipeline_metrics.scheduled_requests = scheduler_output.m_scheduled_sequence_groups_ids.size();
-            m_pipeline_metrics.cache_usage = scheduler_output.m_cache_usage;
-            m_cache_manager->copy_blocks(scheduler_output.m_block_copy_map);
-            timer.end();
-        }
-
-        // if no tokens were scheduled, we are out of memory
-        if (scheduler_output.m_total_num_scheduled_tokens == 0) {
-            for (size_t i = 0; i < m_requests.size(); ++i) {
-                SequenceGroup::Ptr sequence_group = m_requests[i];
-                sequence_group->set_out_of_memory();
-                sequence_group->notify_handle();
-            }
-            _free_non_running_requests();
-            return;
-        }
-
-        ov::Tensor logits;
-        {
-            static ManualTimer timer("forward");
-            timer.start();
-            logits = m_model_runner->forward(m_requests, scheduler_output);
-            timer.end();
-
-            ov::InferRequest infer_request = m_model_runner->get_infer_request();
-            ov::CompiledModel compiled_model = infer_request.get_compiled_model();
-            const bool is_profiling_enabled = compiled_model.get_property(ov::enable_profiling);
-
-            // collect detailed statistic
-            if (is_profiling_enabled) {
-                std::vector<ov::ProfilingInfo> profiling_info = m_model_runner->get_infer_request().get_profiling_info();
-                for (const ov::ProfilingInfo& info : profiling_info) {
-                    double current_time = info.real_time.count();
-                    if (info.node_type == "PagedAttentionExtension") {
-                        m_perf.m_paged_attention_time_ms += current_time;
-                    } else if (info.node_type == "FullyConnected") {
-                        m_perf.m_matmul_time_ms += current_time;
-                    }
-                    m_perf.m_infer_total_ms += current_time;
-                }
-            }
-        }
-
-        SamplerOutput sampler_output;
-        {
-            static ManualTimer timer("sample");
-            timer.start();
-            sampler_output = m_sampler->sample(m_requests, logits);
-            timer.end();
-        }
-
-        // process sampler_output (e.g. fork or drop sequences from BlockScheduler)
-        {
-            static ManualTimer timer("fork / free sequence");
-            timer.start();
-
-            for (const auto& pair : sampler_output.m_forked_sequences) {
-                uint64_t parent_id = pair.first;
-                const std::list<uint64_t>& child_ids = pair.second;
-                for (auto & child_id : child_ids)
-                    m_scheduler->fork_sequence(parent_id, child_id);
-            }
-
-            for (auto seq_id : sampler_output.m_dropped_sequences)
-                m_scheduler->free_sequence(seq_id);
-
-            timer.end();
-        }
-
-        // notify requests dropped by handle
-
-        {
-            static ManualTimer timer("notify requests dropped by handle");
-            timer.start();
-            _notify_requests_dropped_by_handle();
-            timer.end();
-        }
-
-        // free non running requests for current step
-
-        {
-            static ManualTimer timer("free non running requests");
-            timer.start();
-            _free_non_running_requests();
-            timer.end();
-        }
-
-        step_timer.end();
-    }
-
-    bool has_non_finished_requests() {
-        std::lock_guard<std::mutex> lock{m_awaiting_requests_mutex};
-        return !m_awaiting_requests.empty() || !m_requests.empty();
-    }
-
-    std::vector<EncodedGenerationResult> generate(const std::vector<ov::Tensor>& input_ids, const std::vector<GenerationConfig>& sampling_params, const StreamerVariant& streamer) {
-        OPENVINO_ASSERT(!has_non_finished_requests(), "Generate cannot be called while ContinuousBatchingPipeline is already in running state. Use ContinuousBatchingPipeline::add_request");
-        OPENVINO_ASSERT(input_ids.size() == sampling_params.size());
-        const std::shared_ptr<StreamerBase>& streamer_ptr = std::visit(overloaded{
-            [](std::monostate) -> std::shared_ptr<StreamerBase> {
-                return nullptr;
-            },
-            [](const std::shared_ptr<StreamerBase>& streamer) {
-                return streamer;
-            },
-            [this](const std::function<bool(std::string)>& streamer) -> std::shared_ptr<StreamerBase> {
-                return std::make_unique<TextCallbackStreamer>(m_tokenizer, streamer);
-            }
-        }, streamer);
-
-        std::vector<GenerationHandle> generations;
-        for (size_t request_id = 0; request_id < input_ids.size(); ++request_id) {
-            OPENVINO_ASSERT(1 == input_ids[request_id].get_shape().at(0), "Use multiple tensors to pass a batch.");
-            generations.push_back(add_request(request_id, input_ids[request_id], sampling_params[request_id]));
-        }
-
-        std::vector<EncodedGenerationResult> results;
-        results.reserve(m_awaiting_requests.size());
-
-        bool continue_generation = true;
-        while (has_non_finished_requests() && continue_generation) {
-            step();
-            if (streamer_ptr) {
-                std::unordered_map<uint64_t, GenerationOutput> token = generations.at(0).get()->back();
-                OPENVINO_ASSERT(1 == token.size());
-                OPENVINO_ASSERT(1 == token.begin()->second.generated_ids.size());
-                continue_generation = !streamer_ptr->put(token.begin()->second.generated_ids.at(0));
-            }
-        }
-        if (streamer_ptr) {
-            streamer_ptr->end();
-        }
-
-        for (size_t generation_idx = 0; generation_idx < generations.size(); ++generation_idx) {
-            const auto& generation = generations[generation_idx];
-            EncodedGenerationResult result;
-            result.m_request_id = 1;
-            std::vector<GenerationOutput> generation_outputs = generation->read_all();
-            std::sort(generation_outputs.begin(), generation_outputs.end(), [=] (GenerationOutput& r1, GenerationOutput& r2) {
-                return r1.score > r2.score;
-            });
-
-            auto num_outputs = std::min(sampling_params[generation_idx].num_return_sequences, generation_outputs.size());
-            for (size_t generation_output_idx = 0; generation_output_idx < num_outputs; ++generation_output_idx) {
-                const auto& generation_output = generation_outputs[generation_output_idx];
-                result.m_generation_ids.push_back(std::move(generation_output.generated_ids));
-                result.m_scores.push_back(generation_output.score);
-            }
-            result.m_status = generation->get_status();
-            results.push_back(std::move(result));
-        }
-
-        OPENVINO_ASSERT(results.size() == input_ids.size());
-        return results;
-    }
-
-    std::vector<GenerationResult> generate(const std::vector<std::string>& prompts, std::vector<ov::genai::GenerationConfig> sampling_params, const StreamerVariant& streamer) {
-        std::vector<ov::Tensor> input_ids;
-        static ManualTimer timer("tokenize");
-        if (m_is_chat_conversation) {
-            OPENVINO_ASSERT(1 == prompts.size(), "Can't chat with multiple prompts");
-            m_history.push_back({{"role", "user"}, {"content", prompts.at(0)}});
-            constexpr bool add_generation_prompt = true;
-            std::string history = m_tokenizer.apply_chat_template(m_history, add_generation_prompt);
-            timer.start();
-            input_ids.push_back(m_tokenizer.encode(history).input_ids);
-            timer.end();
-        } else {
-            input_ids.reserve(prompts.size());
-            for (const std::string& prompt : prompts) {
-                timer.start();
-                input_ids.push_back(m_tokenizer.encode(prompt).input_ids);
-                timer.end();
-            }
-        }
-        std::vector<EncodedGenerationResult> encoded = generate(input_ids, sampling_params, streamer);
-        std::vector<GenerationResult> decoded;
-        decoded.reserve(encoded.size());
-        for (EncodedGenerationResult& res : encoded) {
-            std::vector<std::string> generated;
-            generated.reserve(res.m_generation_ids.size());
-            for (size_t idx = 0; idx < res.m_generation_ids.size(); ++idx) {
-                generated.push_back(m_tokenizer.decode(res.m_generation_ids.at(idx)));
-                if (m_is_chat_conversation && 0 == idx) {
-                    m_history.push_back({{"role", "assistant"}, {"content", generated.back()}});
-                }
-            }
-            decoded.push_back(GenerationResult{
-                res.m_request_id,
-                std::move(generated),
-                std::move(res.m_scores),
-                res.m_status
-            });
-        }
-        return decoded;
-    }
-
-    void start_chat(const std::string& system_message) {
-        if (!system_message.empty()) {
-            m_history.push_back({{"role", "system"}, {"content", system_message}});
-        }
-        m_is_chat_conversation = true;
-    };
-
-    void finish_chat() {
-        m_is_chat_conversation = false;
-        m_history.clear();
-    };
-};
-
-=======
->>>>>>> f053e5ec
 ContinuousBatchingPipeline::ContinuousBatchingPipeline( const std::string& models_path,
                                                         const SchedulerConfig& scheduler_config,
                                                         const std::string& device,
