--- conflicted
+++ resolved
@@ -82,18 +82,11 @@
 WhisperWithPastDecoder::WhisperWithPastDecoder(const std::filesystem::path& models_path,
                                                const std::string& device,
                                                const ov::AnyMap& properties) {
-<<<<<<< HEAD
     GENAI_WARNING_LOG("Whisper decoder models with past is deprecated. Support will be removed in 2026.0.0 release.\n"
                       "To obtain stateful decoder model use latest `optimum-intel` package:\n"
                       "pip install optimum-intel@git+https://github.com/huggingface/optimum-intel.git@main\n"
                       "optimum-cli export openvino --trust-remote-code --model openai/whisper-tiny whisper-tiny");
-=======
-    Logger::warn("Whisper decoder models with past is deprecated. Support will be removed in 2026.0.0 release.\n"
-                 "To obtain stateful decoder model use latest `optimum-intel` package:\n"
-                 "pip install optimum-intel@git+https://github.com/huggingface/optimum-intel.git@main\n"
-                 "optimum-cli export openvino --trust-remote-code --model openai/whisper-tiny whisper-tiny");
 
->>>>>>> e0d98b15
     ov::Core core = utils::singleton_core();
 
     auto compiled_model = core.compile_model(models_path / "openvino_decoder_model.xml", device, properties);
