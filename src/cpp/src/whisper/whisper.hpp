// Copyright (C) 2023-2025 Intel Corporation
// SPDX-License-Identifier: Apache-2.0

#pragma once

#include <openvino/openvino.hpp>

#include "context_tokens.hpp"
#include "models/decoder.hpp"
#include "openvino/genai/whisper_generation_config.hpp"
#include "openvino/genai/whisper_pipeline.hpp"
#include "sampler.hpp"
#include "whisper_config.hpp"
#include "whisper_feature_extractor.hpp"
#include "whisper_models.hpp"

namespace ov {
namespace genai {

struct Segment {
    float m_start;
    float m_end;
    std::vector<int64_t> m_tokens;
};

struct WhisperGenerateResult {
    std::vector<int64_t> output_tokens;
    std::optional<std::vector<Segment>> segments = std::nullopt;
    WhisperPerfMetrics perf_metrics;
};

WhisperGenerateResult whisper_generate(const ov::genai::WhisperGenerationConfig& config,
                                       const ov::genai::WhisperConfig& model_config,
                                       const WhisperContextTokens& context_tokens,
                                       const RawSpeechInput& raw_speech,
                                       ov::InferRequest& encoder,
                                       std::shared_ptr<WhisperDecoder> decoder,
                                       WhisperFeatureExtractor& feature_extractor,
<<<<<<< HEAD
                                       const std::shared_ptr<ChunkStreamerBase> streamer,
                                       Sampler& sampler);
=======
                                       const std::shared_ptr<ChunkStreamerBase> streamer);
>>>>>>> aa552d13

}  // namespace genai
}  // namespace ov<|MERGE_RESOLUTION|>--- conflicted
+++ resolved
@@ -36,12 +36,8 @@
                                        ov::InferRequest& encoder,
                                        std::shared_ptr<WhisperDecoder> decoder,
                                        WhisperFeatureExtractor& feature_extractor,
-<<<<<<< HEAD
                                        const std::shared_ptr<ChunkStreamerBase> streamer,
                                        Sampler& sampler);
-=======
-                                       const std::shared_ptr<ChunkStreamerBase> streamer);
->>>>>>> aa552d13
 
 }  // namespace genai
 }  // namespace ov