// Copyright (C) 2023-2024 Intel Corporation
// SPDX-License-Identifier: Apache-2.0

#include "openvino/genai/text2image/clip_text_model_with_projection.hpp"

#include <fstream>

<<<<<<< HEAD
#include "openvino/runtime/core.hpp"

#include "utils.hpp"
#include "lora_helper.hpp"
=======
>>>>>>> 3f77523f
#include "json_utils.hpp"
#include "utils.hpp"

namespace ov {
namespace genai {

CLIPTextModelWithProjection::Config::Config(const std::string& config_path) {
    std::ifstream file(config_path);
    OPENVINO_ASSERT(file.is_open(), "Failed to open ", config_path);

    nlohmann::json data = nlohmann::json::parse(file);
    using utils::read_json_param;

    read_json_param(data, "max_position_embeddings", max_position_embeddings);
    read_json_param(data, "hidden_size", hidden_size);
    read_json_param(data, "num_hidden_layers", num_hidden_layers);
}

CLIPTextModelWithProjection::CLIPTextModelWithProjection(const std::string root_dir) :
    m_clip_tokenizer(root_dir + "/../tokenizer_2"),
    m_config(root_dir + "/config.json") {
    ov::Core core = utils::singleton_core();
    m_model = core.read_model(root_dir + "/openvino_model.xml");
}

CLIPTextModelWithProjection::CLIPTextModelWithProjection(const std::string& root_dir,
                const std::string& device,
                const ov::AnyMap& properties) :
    CLIPTextModelWithProjection(root_dir) {
    AdapterConfig adapters;
    if(auto filtered_properties = extract_adapters_from_properties(properties, &adapters)) {
        adapters.set_tensor_name_prefix(adapters.get_tensor_name_prefix().value_or("lora_te"));
        m_adapter_controller = AdapterController(m_model, adapters, device);
        compile(device, *filtered_properties);
    } else {
        compile(device, properties);
    }
}

CLIPTextModelWithProjection::CLIPTextModelWithProjection(const CLIPTextModelWithProjection&) = default;

const CLIPTextModelWithProjection::Config& CLIPTextModelWithProjection::get_config() const {
    return m_config;
}

CLIPTextModelWithProjection& CLIPTextModelWithProjection::reshape(int batch_size) {
    OPENVINO_ASSERT(m_model, "Model has been already compiled. Cannot reshape already compiled model");

    ov::PartialShape input_shape = m_model->input(0).get_partial_shape();
    input_shape[0] = batch_size;
    input_shape[1] = m_config.max_position_embeddings;
    std::map<size_t, ov::PartialShape> idx_to_shape{{0, input_shape}};
    m_model->reshape(idx_to_shape);

    return *this;
}

CLIPTextModelWithProjection& CLIPTextModelWithProjection::compile(const std::string& device, const ov::AnyMap& properties) {
    OPENVINO_ASSERT(m_model, "Model has been already compiled. Cannot re-compile already compiled model");
    ov::Core core = utils::singleton_core();
    ov::CompiledModel compiled_model = core.compile_model(m_model, device, properties);
    m_request = compiled_model.create_infer_request();
    // release the original model
    m_model.reset();

    return *this;
}

void CLIPTextModelWithProjection::set_adapters(const AdapterConfig& adapters) {
    m_adapter_controller.apply(m_request, adapters);
}

ov::Tensor CLIPTextModelWithProjection::infer(const std::string& pos_prompt, const std::string& neg_prompt, bool do_classifier_free_guidance) {
    OPENVINO_ASSERT(m_request, "CLIP text encoder model must be compiled first. Cannot infer non-compiled model");

    const int32_t pad_token_id = m_clip_tokenizer.get_pad_token_id();
    const size_t text_embedding_batch_size = do_classifier_free_guidance ? 2 : 1;

    auto perform_tokenization = [&](const std::string& prompt, ov::Tensor input_ids) {
        std::fill_n(input_ids.data<int64_t>(), input_ids.get_size(), pad_token_id);

        ov::Tensor input_ids_token = m_clip_tokenizer.encode(prompt).input_ids;
        std::copy_n(input_ids_token.data<std::int64_t>(), input_ids_token.get_size(), input_ids.data<std::int64_t>());
    };

    ov::Tensor input_ids(ov::element::i64, {text_embedding_batch_size, m_config.max_position_embeddings});
    size_t current_batch_idx = 0;

    if (do_classifier_free_guidance) {
        perform_tokenization(neg_prompt,
                             ov::Tensor(input_ids, {current_batch_idx    , 0},
                                                   {current_batch_idx + 1, m_config.max_position_embeddings}));
        ++current_batch_idx;
    } else {
        // Negative prompt is ignored when --guidanceScale < 1.0
    }

    perform_tokenization(pos_prompt,
                         ov::Tensor(input_ids, {current_batch_idx    , 0},
                                               {current_batch_idx + 1, m_config.max_position_embeddings}));

    // text embeddings
    m_request.set_tensor("input_ids", input_ids);
    m_request.infer();

    return m_request.get_output_tensor(0);
}

ov::Tensor CLIPTextModelWithProjection::get_output_tensor(const size_t idx) {
    return m_request.get_output_tensor(idx);
}

} // namespace genai
} // namespace ov<|MERGE_RESOLUTION|>--- conflicted
+++ resolved
@@ -5,13 +5,7 @@
 
 #include <fstream>
 
-<<<<<<< HEAD
-#include "openvino/runtime/core.hpp"
-
-#include "utils.hpp"
 #include "lora_helper.hpp"
-=======
->>>>>>> 3f77523f
 #include "json_utils.hpp"
 #include "utils.hpp"
 
