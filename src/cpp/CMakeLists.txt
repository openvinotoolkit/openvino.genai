--- conflicted
+++ resolved
@@ -167,15 +167,11 @@
                                                     "$<BUILD_INTERFACE:${CMAKE_CURRENT_SOURCE_DIR}/include>"
                                                     "$<BUILD_INTERFACE:${CMAKE_CURRENT_BINARY_DIR}>")
 
-target_link_libraries(${TARGET_NAME} PUBLIC openvino::runtime PRIVATE openvino::threading nlohmann_json::nlohmann_json jinja2cpp ${CMAKE_DL_LIBS})
+target_link_libraries(${TARGET_NAME} PUBLIC openvino::runtime PRIVATE openvino::threading nlohmann_json::nlohmann_json minja ${CMAKE_DL_LIBS})
 
 if(ENABLE_XGRAMMAR)
     target_link_libraries(${TARGET_NAME} PRIVATE xgrammar)
 endif()
-<<<<<<< HEAD
-=======
-target_link_libraries(${TARGET_NAME} PUBLIC openvino::runtime PRIVATE openvino::threading nlohmann_json::nlohmann_json minja ${CMAKE_DL_LIBS})
->>>>>>> 8d3e74a3
 
 if(ENABLE_GGUF)
   target_link_libraries(${TARGET_NAME} PRIVATE gguflib)
