# OpenVINO™ GenAI: Supported Models

## Large language models

<table>
  <tbody style="vertical-align: top;">
    <tr>
      <th>Architecture</th>
      <th>Models</th>
      <th>Example HuggingFace Models</th>
    </tr>
    <tr>
      <td><code>ChatGLMModel</code></td>
      <td>ChatGLM</td>
      <td>
        <ul>
          <li><a href="https://huggingface.co/THUDM/chatglm2-6b"><code>THUDM/chatglm2-6b</code></a></li>
          <li><a href="https://huggingface.co/THUDM/chatglm3-6b"><code>THUDM/chatglm3-6b</code></a></li>
        </ul>
      </td>
    </tr>
    <tr>
      <td><code>GemmaForCausalLM</code></td>
      <td>Gemma</td>
      <td>
        <ul>
          <li><a href="https://huggingface.co/google/gemma-2b-it"><code>google/gemma-2b-it</code></a></li>
        </ul>
      </td>
    </tr>
    <tr>
      <td rowspan="2"><code>GPTNeoXForCausalLM</code></td>
      <td>Dolly</td>
      <td>
        <ul>
          <li><a href="https://huggingface.co/databricks/dolly-v2-3b"><code>databricks/dolly-v2-3b</code></a></li>
        </ul>
      </td>
    </tr>
    <tr>
      <!-- <td><code>GPTNeoXForCausalLM</code></td> -->
      <td> RedPajama</td>
      <td>
        <ul>
          <li><a href="https://huggingface.co/ikala/redpajama-3b-chat"><code>ikala/redpajama-3b-chat</code></a></li>
        </ul>
      </td>
    </tr>
    <tr>
      <td rowspan="4" vertical-align="top"><code>LlamaForCausalLM</code></td>
      <td>Llama 3</td>
      <td>
        <ul>
          <li><a href="https://huggingface.co/meta-llama/Meta-Llama-3-8B"><code>meta-llama/Meta-Llama-3-8B</code></a></li>
          <li><a href="https://huggingface.co/meta-llama/Meta-Llama-3-8B-Instruct"><code>meta-llama/Meta-Llama-3-8B-Instruct</code></a></li>
          <li><a href="https://huggingface.co/meta-llama/Meta-Llama-3-70B"><code>meta-llama/Meta-Llama-3-70B</code></a></li>
          <li><a href="https://huggingface.co/meta-llama/Meta-Llama-3-70B-Instruct"><code>meta-llama/Meta-Llama-3-70B-Instruct</code></a></li>
        </ul>
      </td>
    </tr>
    <tr>
      <!-- <td><code>LlamaForCausalLM</code></td> -->
      <td>Llama 2</td>
      <td>
        <ul>
          <li><a href="https://huggingface.co/meta-llama/Llama-2-13b-chat-hf"><code>meta-llama/Llama-2-13b-chat-hf</code></a></li>
          <li><a href="https://huggingface.co/meta-llama/Llama-2-13b-hf"><code>meta-llama/Llama-2-13b-hf</code></a></li>
          <li><a href="https://huggingface.co/meta-llama/Llama-2-7b-chat-hf"><code>meta-llama/Llama-2-7b-chat-hf</code></a></li>
          <li><a href="https://huggingface.co/meta-llama/Llama-2-7b-hf"><code>meta-llama/Llama-2-7b-hf</code></a></li>
          <li><a href="https://huggingface.co/meta-llama/Llama-2-70b-chat-hf"><code>meta-llama/Llama-2-70b-chat-hf</code></a></li>
          <li><a href="https://huggingface.co/meta-llama/Llama-2-70b-hf"><code>meta-llama/Llama-2-70b-hf</code></a></li>
          <li><a href="https://huggingface.co/microsoft/Llama2-7b-WhoIsHarryPotter"><code>microsoft/Llama2-7b-WhoIsHarryPotter</code></a></li>
        </ul>
      </td>
    </tr>
    <tr>
      <!-- <td><code>LlamaForCausalLM</code></td> -->
      <td>OpenLLaMA</td>
      <td>
        <ul>
          <li><a href="https://huggingface.co/openlm-research/open_llama_13b"><code>openlm-research/open_llama_13b</code></a></li>
          <li><a href="https://huggingface.co/openlm-research/open_llama_3b"><code>openlm-research/open_llama_3b</code></a></li>
          <li><a href="https://huggingface.co/openlm-research/open_llama_3b_v2"><code>openlm-research/open_llama_3b_v2</code></a></li>
          <li><a href="https://huggingface.co/openlm-research/open_llama_7b"><code>openlm-research/open_llama_7b</code></a></li>
          <li><a href="https://huggingface.co/openlm-research/open_llama_7b_v2"><code>openlm-research/open_llama_7b_v2</code></a></li>
        </ul>
      </td>
    </tr>
    <tr>
      <!-- <td><code>LlamaForCausalLM</code></td> -->
      <td>TinyLlama</td>
      <td>
        <ul>
          <li><a href="https://huggingface.co/TinyLlama/TinyLlama-1.1B-Chat-v1.0"><code>TinyLlama/TinyLlama-1.1B-Chat-v1.0</code></a></li>
        </ul>
      </td>
    </tr>
    <tr>
      <td rowspan="3"><code>MistralForCausalLM</code></td>
      <td>Mistral</td>
      <td>
        <ul>
          <li><a href="https://huggingface.co/mistralai/Mistral-7B-v0.1"><code>mistralai/Mistral-7B-v0.1</code></a></li>
        </ul>
      </td>
    </tr>
    <tr>
      <!-- <td><code>MistralForCausalLM</code></td> -->
      <td>Notus</td>
      <td>
        <ul>
          <li><a href="https://huggingface.co/argilla/notus-7b-v1"><code>argilla/notus-7b-v1</code></a></li>
        </ul>
      </td>
    </tr>
    <tr>
      <!-- <td><code>MistralForCausalLM</code></td> -->
      <td>Zephyr </td>
      <td>
        <ul>
          <li><a href="https://huggingface.co/HuggingFaceH4/zephyr-7b-beta"><code>HuggingFaceH4/zephyr-7b-beta</code></a></li>
        </ul>
      </td>
    </tr>
    <tr>
      <td><code>PhiForCausalLM</code></td>
      <td>Phi</td>
      <td>
        <ul>
          <li><a href="https://huggingface.co/microsoft/phi-2"><code>microsoft/phi-2</code></a></li>
          <li><a href="https://huggingface.co/microsoft/phi-1_5"><code>microsoft/phi-1_5</code></a></li>
        </ul>
      </td>
    </tr>
    <tr>
      <td><code>QWenLMHeadModel</code></td>
      <td>Qwen</td>
      <td>
        <ul>
          <li><a href="https://huggingface.co/Qwen/Qwen-7B-Chat"><code>Qwen/Qwen-7B-Chat</code></a></li>
          <li><a href="https://huggingface.co/Qwen/Qwen-7B-Chat-Int4"><code>Qwen/Qwen-7B-Chat-Int4</code></a></li>
          <li><a href="https://huggingface.co/Qwen/Qwen1.5-7B-Chat"><code>Qwen/Qwen1.5-7B-Chat</code></a></li>
          <li><a href="https://huggingface.co/Qwen/Qwen1.5-7B-Chat-GPTQ-Int4"><code>Qwen/Qwen1.5-7B-Chat-GPTQ-Int4</code></a></li>
        </ul>
      </td>
    </tr>
  </tbody>
</table>


The pipeline can work with other similar topologies produced by `optimum-intel` with the same model signature. The model is required to have the following inputs after the conversion:
1. `input_ids` contains the tokens.
2. `attention_mask` is filled with `1`.
3. `beam_idx` selects beams.
4. `position_ids` (optional) encodes a position of currently generating token in the sequence and a single `logits` output.

> [!NOTE]
> Models should belong to the same family and have the same tokenizers.

## Text 2 image models

<table>
  <tbody style="vertical-align: top;">
    <tr>
      <th>Architecture</th>
      <th>Example HuggingFace Models</th>
    </tr>
    <tr>
      <td><code>Latent Consistency Model</code></td>
      <td>
        <ul>
          <li><a href="https://huggingface.co/SimianLuo/LCM_Dreamshaper_v7"><code>SimianLuo/LCM_Dreamshaper_v7</code></a></li>
        </ul>
      </td>
    </tr>
    <tr>
      <td><code>Stable Diffusion</code></td>
      <td>
        <ul>
          <li><a href="https://huggingface.co/botp/stable-diffusion-v1-5"><code>botp/stable-diffusion-v1-5</code></a></li>
          <li><a href="https://huggingface.co/dreamlike-art/dreamlike-anime-1.0"><code>dreamlike-art/dreamlike-anime-1.0</code></a></li>
          <li><a href="https://huggingface.co/stabilityai/stable-diffusion-2"><code>stabilityai/stable-diffusion-2</code></a></li>
          <li><a href="https://huggingface.co/stabilityai/stable-diffusion-2-1"><code>stabilityai/stable-diffusion-2-1</code></a></li>
        </ul>
      </td>
    </tr>
    <tr>
      <td><code>Stable Diffusion XL</code></td>
      <td>
        <ul>
          <li><a href="https://huggingface.co/stabilityai/stable-diffusion-xl-base-0.9"><code>stabilityai/stable-diffusion-xl-base-0.9</code></a></li>
          <li><a href="https://huggingface.co/stabilityai/stable-diffusion-xl-base-1.0"><code>stabilityai/stable-diffusion-xl-base-1.0</code></a></li>
        </ul>
      </td>
    </tr>
  </tbody>
</table>

## Visual language models

<table>
  <tbody style="vertical-align: top;">
    <tr>
      <th>Architecture</th>
      <th>Models</th>
      <th>Example HuggingFace Models</th>
    </tr>
    <tr>
<<<<<<< HEAD
      <td><code>LLaVA</code></td>
      <td>LLaVA-v1.5</td>
=======
      <td>InternVL2</td>
      <td><code>InternVL2</code></td>
      <td>
        <ul>
          <li><a href="https://huggingface.co/OpenGVLab/InternVL2-1B"><code>OpenGVLab/InternVL2-1B</code></a></li>
          <li><a href="https://huggingface.co/OpenGVLab/InternVL2-2B"><code>OpenGVLab/InternVL2-2B</code></a></li>
          <li><a href="https://huggingface.co/OpenGVLab/InternVL2-4B"><code>OpenGVLab/InternVL2-4B</code></a></li>
          <li><a href="https://huggingface.co/OpenGVLab/InternVL2-8B"><code>OpenGVLab/InternVL2-8B</code></a></li>
        </ul>
      </td>
    </tr>
    <tr>
      <td>LLaVA</td>
      <td><code>LLaVA-v1.5</code></td>
>>>>>>> 275729c9
      <td>
        <ul>
          <li><a href="https://huggingface.co/llava-hf/llava-1.5-7b-hf"><code>llava-hf/llava-1.5-7b-hf</code></a></li>
        </ul>
      </td>
    </tr>
    <tr>
      <td><code>LLaVA-NeXT</code></td>
      <td>LLaVa-v1.6</td>
      <td>
        <ul>
          <li><a href="https://huggingface.co/llava-hf/llava-v1.6-mistral-7b-hf"><code>llava-hf/llava-v1.6-mistral-7b-hf</code></a></li>
          <li><a href="https://huggingface.co/llava-hf/llava-v1.6-vicuna-7b-hf"><code>llava-hf/llava-v1.6-vicuna-7b-hf</code></a></li>
          <li><a href="https://huggingface.co/llava-hf/llama3-llava-next-8b-hf"><code>llava-hf/llama3-llava-next-8b-hf</code></a></li>
        </ul>
      </td>
    </tr>
    <tr>
      <td><code>MiniCPMV</code></td>
      <td>MiniCPM-V-2_6</td>
      <td>
        <ul>
          <li><a href="https://huggingface.co/openbmb/MiniCPM-V-2_6"><code>openbmb/MiniCPM-V-2_6</code></a></li>
        </ul>
      </td>
    </tr>
  </tbody>
</table>

## Whisper models

<table>
  <tbody style="vertical-align: top;">
    <tr>
      <th>Architecture</th>
      <th>Models</th>
      <th>Example HuggingFace Models</th>
    </tr>
    <tr>
      <td rowspan=2><code>WhisperForConditionalGeneration</code></td>
      <td>Whisper</td>
      <td>
        <ul>
          <li><a href="https://huggingface.co/openai/whisper-tiny"><code>openai/whisper-tiny</code></a></li>
          <li><a href="https://huggingface.co/openai/whisper-tiny.en"><code>openai/whisper-tiny.en</code></a></li>
          <li><a href="https://huggingface.co/openai/whisper-base"><code>openai/whisper-base</code></a></li>
          <li><a href="https://huggingface.co/openai/whisper-base.en"><code>openai/whisper-base.en</code></a></li>
          <li><a href="https://huggingface.co/openai/whisper-small"><code>openai/whisper-small</code></a></li>
          <li><a href="https://huggingface.co/openai/whisper-small.en"><code>openai/whisper-small.en</code></a></li>
          <li><a href="https://huggingface.co/openai/whisper-medium"><code>openai/whisper-medium</code></a></li>
          <li><a href="https://huggingface.co/openai/whisper-medium.en"><code>openai/whisper-medium.en</code></a></li>
          <li><a href="https://huggingface.co/openai/whisper-large-v3"><code>openai/whisper-large-v3</code></a></li>
        </ul>
      </td>
    </tr>
    <tr>
      <td>Distil-Whisper</td>
      <td>
        <ul>
          <li><a href="https://huggingface.co/distil-whisper/distil-small.en"><code>distil-whisper/distil-small.en</code></a></li>
          <li><a href="https://huggingface.co/distil-whisper/distil-medium.en"><code>distil-whisper/distil-medium.en</code></a></li>
          <li><a href="https://huggingface.co/distil-whisper/distil-large-v3"><code>distil-whisper/distil-large-v3</code></a></li>
        </ul>
      </td>
    </tr>
  </tbody>
</table>
Some models may require access request submission on the Hugging Face page to be downloaded.

If https://huggingface.co/ is down, the conversion step won't be able to download the models.<|MERGE_RESOLUTION|>--- conflicted
+++ resolved
@@ -206,12 +206,8 @@
       <th>Example HuggingFace Models</th>
     </tr>
     <tr>
-<<<<<<< HEAD
-      <td><code>LLaVA</code></td>
-      <td>LLaVA-v1.5</td>
-=======
+      <td><code>InternVL2</code></td>
       <td>InternVL2</td>
-      <td><code>InternVL2</code></td>
       <td>
         <ul>
           <li><a href="https://huggingface.co/OpenGVLab/InternVL2-1B"><code>OpenGVLab/InternVL2-1B</code></a></li>
@@ -222,9 +218,8 @@
       </td>
     </tr>
     <tr>
-      <td>LLaVA</td>
-      <td><code>LLaVA-v1.5</code></td>
->>>>>>> 275729c9
+      <td><code>LLaVA</code></td>
+      <td>LLaVA-v1.5</td>
       <td>
         <ul>
           <li><a href="https://huggingface.co/llava-hf/llava-1.5-7b-hf"><code>llava-hf/llava-1.5-7b-hf</code></a></li>
