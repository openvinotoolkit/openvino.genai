--- conflicted
+++ resolved
@@ -210,10 +210,7 @@
           <li><a href="https://huggingface.co/black-forest-labs/FLUX.1-schnell"><code>black-forest-labs/FLUX.1-schnell</code></a></li>
           <li><a href="https://huggingface.co/Freepik/flux.1-lite-8B-alpha"><code>Freepik/flux.1-lite-8B-alpha</code></a></li>
           <li><a href="https://huggingface.co/black-forest-labs/FLUX.1-dev"><code>black-forest-labs/FLUX.1-dev</code></a></li>
-<<<<<<< HEAD
-=======
           <li><a href="https://huggingface.co/shuttleai/shuttle-3-diffusion"><code>shuttleai/shuttle-3-diffusion</code></a></li>
->>>>>>> d465c5bc
         </ul>
       </td>
     </tr>
