--- conflicted
+++ resolved
@@ -2,11 +2,6 @@
 
 > **NOTE**: There is a known Python API issue with `ov::Tensor`. The issue is reproduced when building OpenVINO GenAI from sources while using OpenVINO from archives. Using `ov::Tensor` with OpenVINO GenAI fails. Possible errors: `TypeError: generate(): incompatible function arguments.`, `TypeError: __init__(): incompatible constructor arguments.`, `TypeError: Unregistered type : ov::Tensor`.
 The preferred approach is to build both OpenVINO and OpenVINO GenAI from sources using the same build environment. Or to install prebuilt OpenVINO GenAI from [distribution channels](https://docs.openvino.ai/2024/get-started/install-openvino.html).
-<<<<<<< HEAD
-
-## Build for Linux Systems
-=======
->>>>>>> 3bfdd3fa
 
 ## Software Requirements
 
@@ -19,10 +14,6 @@
 
 ### Windows
 
-<<<<<<< HEAD
-1. Build and install OpenVINO from sources following the [instructions](https://github.com/openvinotoolkit/openvino/wiki#how-to-build).  
-The path to the openvino install directory is referred as <INSTALL_DIR> throughout the document.
-=======
 - [CMake](https://cmake.org/download/) 3.23 or higher
 - Microsoft Visual Studio 2019 or higher, version 16.3 or later
 - Python 3.8 or higher
@@ -50,17 +41,11 @@
 
 1. Build and install OpenVINO from sources following the [instructions](https://github.com/openvinotoolkit/openvino/wiki#how-to-build).  
 The path to the OpenVINO install directory is referred as `<INSTALL_DIR>` throughout the document.
->>>>>>> 3bfdd3fa
 2. Clone OpenVINO GenAI repository and init submodules:
     ```sh
     git clone --recursive https://github.com/openvinotoolkit/openvino.genai.git
     cd openvino.genai
     ```
-<<<<<<< HEAD
-3. Build the project:
-    ```sh
-    source <INSTALL_DIR>/setupvars.sh
-=======
 3. Set up the environment:
 
     #### Option 1 - using OpenVINO `setupvars` script:
@@ -114,7 +99,6 @@
 
 4. Build the project:
     ```sh
->>>>>>> 3bfdd3fa
     cmake -DCMAKE_BUILD_TYPE=Release -S ./ -B ./build/
     cmake --build ./build/ --config Release -j
     ```
@@ -131,54 +115,41 @@
 
     #### Option 2 - setting paths to built OpenVINO GenAI artifacts manually:
 
-<<<<<<< HEAD
+    The path to the OpenVINO GenAI root directory is referred as `<GENAI_ROOT_DIR>` throughout the document.
+
+    Linux:
+    ```sh
+    export PYTHONPATH=<GENAI_ROOT_DIR>/build/:$PYTHONPATH
+    export LD_LIBRARY_PATH=<GENAI_ROOT_DIR>/build/openvino_genai/:$LD_LIBRARY_PATH
+    ```
+
+    macOS:
+    ```sh
+    export PYTHONPATH=<GENAI_ROOT_DIR>/build:$PYTHONPATH
+    export DYLD_LIBRARY_PATH=<GENAI_ROOT_DIR>/build/openvino_genai:$DYLD_LIBRARY_PATH
+    ```
+
+    Windows Command Prompt:
+    ```cmd
+    set PYTHONPATH=<GENAI_ROOT_DIR>\build;%PYTHONPATH%
+    set PATH=<GENAI_ROOT_DIR>\build\openvino_genai;%PATH%
+    ```
+
+    Windows PowerShell:
+    ```sh
+    $env:PYTHONPATH = "<GENAI_ROOT_DIR>\build;$env:PYTHONPATH"
+    $env:PATH = "<GENAI_ROOT_DIR>\build\openvino_genai;$env:PATH"
+    ```
+
+To optimize the package size, you can reduce the ICU (International Components for Unicode) data size when OpenVINO Tokenizers are built as a submodule of OpenVINO GenAI.
+For more information please refer to the [OpenVINO Tokenizers instructions](https://github.com/openvinotoolkit/openvino_tokenizers?tab=readme-ov-file#reducing-the-icu-data-size).
+
+
+### Build OpenVINO GenAI Wheel
+
 1. Build and install OpenVINO from sources following the [instructions](https://github.com/openvinotoolkit/openvino/wiki#how-to-build)  
 The path to the openvino install directory is referred as <INSTALL_DIR> throughout the document.
 2. Clone OpenVINO GenAI repository and init submodules:
-=======
-    The path to the OpenVINO GenAI root directory is referred as `<GENAI_ROOT_DIR>` throughout the document.
-
-    Linux:
->>>>>>> 3bfdd3fa
-    ```sh
-    export PYTHONPATH=<GENAI_ROOT_DIR>/build/:$PYTHONPATH
-    export LD_LIBRARY_PATH=<GENAI_ROOT_DIR>/build/openvino_genai/:$LD_LIBRARY_PATH
-    ```
-<<<<<<< HEAD
-3. Build the project:
-    ```sh
-    call <INSTALL_DIR>\setupvars.bat
-    cmake -DCMAKE_BUILD_TYPE=Release -S ./ -B ./build/
-    cmake --build ./build/ --config Release --target package -j
-    cmake --install ./build/ --config Release --prefix ov
-=======
-
-    macOS:
-    ```sh
-    export PYTHONPATH=<GENAI_ROOT_DIR>/build:$PYTHONPATH
-    export DYLD_LIBRARY_PATH=<GENAI_ROOT_DIR>/build/openvino_genai:$DYLD_LIBRARY_PATH
-    ```
-
-    Windows Command Prompt:
-    ```cmd
-    set PYTHONPATH=<GENAI_ROOT_DIR>\build;%PYTHONPATH%
-    set PATH=<GENAI_ROOT_DIR>\build\openvino_genai;%PATH%
-    ```
-
-    Windows PowerShell:
-    ```sh
-    $env:PYTHONPATH = "<GENAI_ROOT_DIR>\build;$env:PYTHONPATH"
-    $env:PATH = "<GENAI_ROOT_DIR>\build\openvino_genai;$env:PATH"
->>>>>>> 3bfdd3fa
-    ```
-
-To optimize the package size, you can reduce the ICU (International Components for Unicode) data size when OpenVINO Tokenizers are built as a submodule of OpenVINO GenAI.
-For more information please refer to the [OpenVINO Tokenizers instructions](https://github.com/openvinotoolkit/openvino_tokenizers?tab=readme-ov-file#reducing-the-icu-data-size).
-
-
-### Build OpenVINO GenAI Wheel
-
-1. Clone OpenVINO GenAI repository and init submodules:
     ```sh
     git clone --recursive https://github.com/openvinotoolkit/openvino.genai.git
     cd openvino.genai
@@ -205,21 +176,11 @@
 
 ### Install OpenVINO GenAI From Source
 
-1. Build and install OpenVINO from sources following the [instructions](https://github.com/openvinotoolkit/openvino/wiki#how-to-build)  
-The path to the openvino install directory is referred as <INSTALL_DIR> throughout the document.
-2. Clone OpenVINO GenAI repository and init submodules:
+1. Clone OpenVINO GenAI repository and init submodules:
     ```sh
     git clone --recursive https://github.com/openvinotoolkit/openvino.genai.git
     cd openvino.genai
     ```
-<<<<<<< HEAD
-3. Build the project:
-    ```sh
-    source <INSTALL_DIR>/setupvars.sh
-    cmake -DCMAKE_BUILD_TYPE=Release -S ./ -B ./build/
-    cmake --build ./build/ --config Release --target package -j
-    cmake --install ./build/ --config Release --prefix ov
-=======
 2. Set up the environment:
     - Option 1 - using OpenVINO `setupvars.sh` script:
         ```sh
@@ -243,5 +204,4 @@
     ```python
     import openvino_genai
     print(openvino_genai.__version__)
->>>>>>> 3bfdd3fa
     ```