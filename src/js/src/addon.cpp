--- conflicted
+++ resolved
@@ -26,11 +26,8 @@
 
     init_class(env, exports, "LLMPipeline", &LLMPipelineWrapper::get_class, addon_data->core);
     init_class(env, exports, "TextEmbeddingPipeline", &TextEmbeddingPipelineWrapper::get_class, addon_data->core);
-<<<<<<< HEAD
     init_class(env, exports, "Tokenizer", &TokenizerWrapper::get_class, addon_data->tokenizer);
-=======
     init_class(env, exports, "PerfMetrics", &PerfMetricsWrapper::get_class, addon_data->perf_metrics);
->>>>>>> 448e2b88
 
     return exports;
 }
