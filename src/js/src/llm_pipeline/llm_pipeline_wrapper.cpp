--- conflicted
+++ resolved
@@ -22,19 +22,6 @@
     std::shared_ptr<ov::AnyMap> options = nullptr;
 };
 
-<<<<<<< HEAD
-Napi::Object create_decoded_results_object(Napi::Env env, const ov::genai::DecodedResults& result) {
-    Napi::Object obj = Napi::Object::New(env);
-    obj.Set("texts", cpp_to_js<std::vector<std::string>, Napi::Value>(env, result.texts));
-    obj.Set("scores", cpp_to_js<std::vector<float>, Napi::Value>(env, result.scores));
-    obj.Set("perfMetrics", PerfMetricsWrapper::wrap(env, result.perf_metrics));
-    obj.Set("subword", Napi::String::New(env, result));
-    obj.Set("parsed", cpp_to_js<std::vector<ov::genai::JsonContainer>, Napi::Value>(env, result.parsed));
-    return obj;
-}
-
-=======
->>>>>>> afb26c81
 void performInferenceThread(TsfnContext* context) {
     try {
         ov::genai::GenerationConfig config;
