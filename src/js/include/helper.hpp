--- conflicted
+++ resolved
@@ -66,16 +66,14 @@
 template <>
 ov::Tensor js_to_cpp<ov::Tensor>(const Napi::Env& env, const Napi::Value& value);
 template <>
-<<<<<<< HEAD
 std::shared_ptr<ov::genai::Parser> js_to_cpp<std::shared_ptr<ov::genai::Parser>>(const Napi::Env& env,
                                                                                  const Napi::Value& value);
 template <>
 std::vector<std::shared_ptr<ov::genai::Parser>> js_to_cpp<std::vector<std::shared_ptr<ov::genai::Parser>>>(
     const Napi::Env& env,
     const Napi::Value& value);
-=======
+template <>
 std::vector<ov::Tensor> js_to_cpp<std::vector<ov::Tensor>>(const Napi::Env& env, const Napi::Value& value);
->>>>>>> afb26c81
 /**
  * @brief  Unwraps a C++ object from a JavaScript wrapper.
  * @tparam TargetType The C++ class type to extract.
