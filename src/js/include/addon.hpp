// Copyright (C) 2018-2024 Intel Corporation
// SPDX-License-Identifier: Apache-2.0

#pragma once

#include <napi.h>

typedef Napi::Function (*Prototype)(Napi::Env);

struct AddonData {
    Napi::FunctionReference core;
<<<<<<< HEAD
    Napi::FunctionReference tokenizer;
=======
    Napi::FunctionReference perf_metrics;
>>>>>>> 448e2b88
};

void init_class(Napi::Env env,
                Napi::Object exports,
                std::string class_name,
                Prototype func,
                Napi::FunctionReference& reference);

Napi::Object init_module(Napi::Env env, Napi::Object exports);<|MERGE_RESOLUTION|>--- conflicted
+++ resolved
@@ -9,11 +9,8 @@
 
 struct AddonData {
     Napi::FunctionReference core;
-<<<<<<< HEAD
     Napi::FunctionReference tokenizer;
-=======
     Napi::FunctionReference perf_metrics;
->>>>>>> 448e2b88
 };
 
 void init_class(Napi::Env env,
