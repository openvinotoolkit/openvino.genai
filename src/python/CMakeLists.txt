--- conflicted
+++ resolved
@@ -61,7 +61,6 @@
     set_target_properties(py_generate_pipeline PROPERTIES INSTALL_RPATH "${rpaths}")
 endif()
 
-<<<<<<< HEAD
 install(FILES "${CMAKE_CURRENT_SOURCE_DIR}/openvino_genai/__init__.py"
               "${CMAKE_BINARY_DIR}/openvino_genai/__version__.py"
         DESTINATION python/openvino_genai
@@ -81,19 +80,10 @@
         DESTINATION "${PY_BUILD_CMAKE_PACKAGE_NAME}-${PY_BUILD_CMAKE_PACKAGE_VERSION}.dist-info"
         COMPONENT wheel_genai
         EXCLUDE_FROM_ALL)
-=======
-find_package(Python3 REQUIRED COMPONENTS Interpreter Development)
-install(FILES "${CMAKE_BINARY_DIR}/openvino_genai/__init__.py" "${CMAKE_BINARY_DIR}/openvino_genai/__version__.py" DESTINATION python/openvino_genai/ COMPONENT pygenai_${Python_VERSION_MAJOR}_${Python_VERSION_MINOR})
 install(TARGETS py_generate_pipeline LIBRARY DESTINATION python/openvino_genai/ COMPONENT pygenai_${Python_VERSION_MAJOR}_${Python_VERSION_MINOR})
->>>>>>> 160a2bdb
 
 # wheel_genai component is used for wheel generation in pyproject.toml.
 # Exclude wheel_genai from normal packaging because there's pygenai_X_Y component for that.
 install(TARGETS openvino_genai py_generate_pipeline
-<<<<<<< HEAD
         LIBRARY DESTINATION openvino_genai COMPONENT wheel_genai EXCLUDE_FROM_ALL
-        RUNTIME DESTINATION openvino_genai COMPONENT wheel_genai EXCLUDE_FROM_ALL)
-=======
-    LIBRARY DESTINATION . COMPONENT wheel_genai EXCLUDE_FROM_ALL
-    RUNTIME DESTINATION . COMPONENT wheel_genai EXCLUDE_FROM_ALL)
->>>>>>> 160a2bdb
+        RUNTIME DESTINATION openvino_genai COMPONENT wheel_genai EXCLUDE_FROM_ALL)