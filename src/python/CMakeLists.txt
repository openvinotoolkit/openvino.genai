--- conflicted
+++ resolved
@@ -87,11 +87,7 @@
         LIBRARY DESTINATION openvino_genai COMPONENT wheel_genai EXCLUDE_FROM_ALL
         RUNTIME DESTINATION openvino_genai COMPONENT wheel_genai EXCLUDE_FROM_ALL)
 
-<<<<<<< HEAD
-if(ENABLE_CONTINUOUS_BATCHING AND ENABLE_PYTHON)
-=======
 if(ENABLE_CONTINUOUS_BATCHING)
->>>>>>> 1a447d6b
     pybind11_add_module(py_continuous_batching python.cpp)
     target_link_libraries(py_continuous_batching PRIVATE openvino::continuous_batching)
     set_target_properties(py_continuous_batching PROPERTIES
