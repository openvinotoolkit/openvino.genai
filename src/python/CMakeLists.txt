# Copyright (C) 2018-2024 Intel Corporation
# SPDX-License-Identifier: Apache-2.0
#

include(FetchContent)
FetchContent_Declare(
    pybind11
    URL https://github.com/pybind/pybind11/archive/refs/tags/v2.12.0.tar.gz
    URL_HASH SHA256=bf8f242abd1abcd375d516a7067490fb71abd79519a282d22b6e4d19282185a7
)
FetchContent_GetProperties(pybind11)
# search for FindPython3.cmake instead of legacy modules
set(PYBIND11_FINDPYTHON ON)
# the following two calls are required for cross-compilation
if(OpenVINODeveloperPackage_DIR)
    ov_find_python3(REQUIRED)
    ov_detect_python_module_extension()
else()
    if(CMAKE_VERSION VERSION_GREATER_EQUAL 3.18)
        find_package(Python3 REQUIRED COMPONENTS Interpreter Development.Module)
    else()
        find_package(Python3 REQUIRED COMPONENTS Interpreter Development)
    endif()
endif()
if(NOT pybind11_POPULATED)
    FetchContent_Populate(pybind11)
    add_subdirectory(${pybind11_SOURCE_DIR} ${pybind11_BINARY_DIR})
endif()

pybind11_add_module(py_generate_pipeline py_generate_pipeline.cpp)
target_link_libraries(py_generate_pipeline PRIVATE openvino::genai)
set_target_properties(py_generate_pipeline PROPERTIES
    LIBRARY_OUTPUT_DIRECTORY "$<1:${CMAKE_BINARY_DIR}/openvino_genai/>"
)
file(COPY "${CMAKE_CURRENT_SOURCE_DIR}/openvino_genai/__init__.py" DESTINATION "${CMAKE_BINARY_DIR}/openvino_genai/")

configure_file("${OpenVINOGenAI_SOURCE_DIR}/cmake/templates/__version__.py.in"
               "${CMAKE_BINARY_DIR}/openvino_genai/__version__.py" @ONLY)

if(DEFINED PY_BUILD_CMAKE_PACKAGE_NAME)
    # RPATH for wheel is mandatory to find openvino_genai library. It
    # must be forced because GenAI may be built with OpenVINO targeting
    # archive. Such OpenVINO configurations sets
    # CMAKE_SKIP_INSTALL_RPATH to ON because it relyes on setupvars.sh.
    set(CMAKE_SKIP_INSTALL_RPATH OFF)
endif()
# setting RPATH / LC_RPATH depending on platform
if(LINUX)
    # to find libopenvino_genai.so in the same folder
    set(rpaths "$ORIGIN")
elseif(APPLE)
    # to find libopenvino_genai.dylib in the same folder
    set(rpaths "@loader_path")
    if(DEFINED PY_BUILD_CMAKE_PACKAGE_NAME)
        # in case we build pip package, we need to refer to libopenvino.dylib from 'openvino' package
        list(APPEND rpaths "@loader_path/../openvino/libs")
    endif()
endif()

if(rpaths)
    set_target_properties(py_generate_pipeline PROPERTIES INSTALL_RPATH "${rpaths}")
endif()

install(FILES "${CMAKE_CURRENT_SOURCE_DIR}/openvino_genai/__init__.py"
              "${CMAKE_BINARY_DIR}/openvino_genai/__version__.py"
        DESTINATION python/openvino_genai
        COMPONENT pygenai_${Python_VERSION_MAJOR}_${Python_VERSION_MINOR})
install(TARGETS py_generate_pipeline
        LIBRARY DESTINATION python/openvino_genai
        COMPONENT pygenai_${Python_VERSION_MAJOR}_${Python_VERSION_MINOR})

install(FILES "${CMAKE_BINARY_DIR}/openvino_genai/__version__.py"
        DESTINATION openvino_genai
        COMPONENT wheel_genai
        EXCLUDE_FROM_ALL)

install(FILES "${OpenVINOGenAI_SOURCE_DIR}/LICENSE"
              "${OpenVINOGenAI_SOURCE_DIR}/third-party-programs.txt"
              "${OpenVINOGenAI_SOURCE_DIR}/SECURITY.md"
        DESTINATION "${PY_BUILD_CMAKE_PACKAGE_NAME}-${PY_BUILD_CMAKE_PACKAGE_VERSION}.dist-info"
        COMPONENT wheel_genai
        EXCLUDE_FROM_ALL)

# wheel_genai component is used for wheel generation in pyproject.toml.
# Exclude wheel_genai from normal packaging because there's pygenai_X_Y component for that.
install(TARGETS openvino_genai py_generate_pipeline
        LIBRARY DESTINATION openvino_genai COMPONENT wheel_genai EXCLUDE_FROM_ALL
<<<<<<< HEAD
        RUNTIME DESTINATION openvino_genai COMPONENT wheel_genai EXCLUDE_FROM_ALL)

if(ENABLE_CONTINUOUS_BATCHING)
    pybind11_add_module(py_continuous_batching python.cpp)
    target_link_libraries(py_continuous_batching PRIVATE openvino::continuous_batching)
    set_target_properties(py_continuous_batching PROPERTIES LIBRARY_OUTPUT_DIRECTORY "$<1:${CMAKE_BINARY_DIR}/openvino_genai>")

    install(TARGETS py_continuous_batching
        LIBRARY DESTINATION python/openvino_genai
        COMPONENT pygenai_${Python_VERSION_MAJOR}_${Python_VERSION_MINOR})

    # wheel_genai component is used for wheel generation in pyproject.toml.
    # Exclude wheel_genai from normal packaging because there's pygenai_X_Y component for that.
    install(TARGETS py_continuous_batching
            LIBRARY DESTINATION openvino_genai COMPONENT wheel_genai EXCLUDE_FROM_ALL
            RUNTIME DESTINATION openvino_genai COMPONENT wheel_genai EXCLUDE_FROM_ALL)
endif()
=======
        RUNTIME DESTINATION openvino_genai COMPONENT wheel_genai EXCLUDE_FROM_ALL)
>>>>>>> ac13b3ce
<|MERGE_RESOLUTION|>--- conflicted
+++ resolved
@@ -85,24 +85,4 @@
 # Exclude wheel_genai from normal packaging because there's pygenai_X_Y component for that.
 install(TARGETS openvino_genai py_generate_pipeline
         LIBRARY DESTINATION openvino_genai COMPONENT wheel_genai EXCLUDE_FROM_ALL
-<<<<<<< HEAD
-        RUNTIME DESTINATION openvino_genai COMPONENT wheel_genai EXCLUDE_FROM_ALL)
-
-if(ENABLE_CONTINUOUS_BATCHING)
-    pybind11_add_module(py_continuous_batching python.cpp)
-    target_link_libraries(py_continuous_batching PRIVATE openvino::continuous_batching)
-    set_target_properties(py_continuous_batching PROPERTIES LIBRARY_OUTPUT_DIRECTORY "$<1:${CMAKE_BINARY_DIR}/openvino_genai>")
-
-    install(TARGETS py_continuous_batching
-        LIBRARY DESTINATION python/openvino_genai
-        COMPONENT pygenai_${Python_VERSION_MAJOR}_${Python_VERSION_MINOR})
-
-    # wheel_genai component is used for wheel generation in pyproject.toml.
-    # Exclude wheel_genai from normal packaging because there's pygenai_X_Y component for that.
-    install(TARGETS py_continuous_batching
-            LIBRARY DESTINATION openvino_genai COMPONENT wheel_genai EXCLUDE_FROM_ALL
-            RUNTIME DESTINATION openvino_genai COMPONENT wheel_genai EXCLUDE_FROM_ALL)
-endif()
-=======
-        RUNTIME DESTINATION openvino_genai COMPONENT wheel_genai EXCLUDE_FROM_ALL)
->>>>>>> ac13b3ce
+        RUNTIME DESTINATION openvino_genai COMPONENT wheel_genai EXCLUDE_FROM_ALL)