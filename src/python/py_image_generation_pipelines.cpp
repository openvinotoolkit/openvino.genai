--- conflicted
+++ resolved
@@ -192,9 +192,8 @@
                 return py::cast(pipe.generate(prompt, params));
             },
             py::arg("prompt"), "Input string",
-<<<<<<< HEAD
-            (text2image_generate_docstring + std::string(" \n ")).c_str()
-        );
+            (text2image_generate_docstring + std::string(" \n ")).c_str())
+        .def("decode", &ov::genai::Text2ImagePipeline::decode, py::arg("latent"));;
 
     auto image2image_pipeline = py::class_<ov::genai::Image2ImagePipeline>(m, "Image2ImagePipeline", "This class is used for generation with image-to-image models.")
         .def(py::init([](
@@ -215,7 +214,7 @@
             const py::kwargs& kwargs
         ) {
             ScopedVar env_manager(pyutils::ov_tokenizers_module_path());
-            return std::make_unique<ov::genai::Image2ImagePipeline>(models_path, device, text2image_kwargs_to_any_map(kwargs, true));
+            return std::make_unique<ov::genai::Image2ImagePipeline>(models_path, device, pyutils::kwargs_to_any_map(kwargs));
         }),
         py::arg("models_path"), "folder with exported model files.",
         py::arg("device"), "device on which inference will be done",
@@ -254,7 +253,7 @@
                 const ov::Tensor& mask,
                 const py::kwargs& kwargs
             ) {
-                ov::AnyMap params = text2image_kwargs_to_any_map(kwargs, false);
+                ov::AnyMap params = pyutils::kwargs_to_any_map(kwargs);
                 return py::cast(pipe.generate(prompt, initial_image, mask, params));
             },
             py::arg("prompt"), "Input string",
@@ -268,7 +267,7 @@
         //         const ov::Tensor& initial_image,
         //         const py::kwargs& kwargs
         //     ) {
-        //         ov::AnyMap params = text2image_kwargs_to_any_map(kwargs, false);
+        //         ov::AnyMap params = pyutils::kwargs_to_any_map(kwargs);
         //         return py::cast(pipe.generate(prompt, initial_image, params));
         //     },
         //     py::arg("prompt"), "Input string",
@@ -279,14 +278,10 @@
                 const std::string& prompt,
                 const py::kwargs& kwargs
             ) {
-                ov::AnyMap params = text2image_kwargs_to_any_map(kwargs, false);
+                ov::AnyMap params = pyutils::kwargs_to_any_map(kwargs);
                 return py::cast(pipe.generate(prompt, params));
             },
             py::arg("prompt"), "Input string",
             (text2image_generate_docstring + std::string(" \n ")).c_str()
         );
-=======
-            (text2image_generate_docstring + std::string(" \n ")).c_str())
-        .def("decode", &ov::genai::Text2ImagePipeline::decode, py::arg("latent"));;
->>>>>>> cd05c8eb
 }