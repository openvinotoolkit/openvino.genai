--- conflicted
+++ resolved
@@ -67,112 +67,7 @@
 )";
 
 
-<<<<<<< HEAD
-=======
-void update_image_generation_config_from_kwargs(
-    ov::genai::ImageGenerationConfig& config,
-    const py::kwargs& kwargs) {
-    for (const auto& item : kwargs) {
-        std::string key = py::cast<std::string>(item.first);
-        py::object value = py::cast<py::object>(item.second);
 
-        if (key == "prompt_2") {
-            config.prompt_2 = py::cast<std::string>(value);
-        } else if (key == "prompt_3") {
-            config.prompt_3 = py::cast<std::string>(value);
-        } else if (key == "negative_prompt") {
-            config.negative_prompt = py::cast<std::string>(value);
-        } else if (key == "negative_prompt_2") {
-            config.negative_prompt_2 = py::cast<std::string>(value);
-        } else if (key == "negative_prompt_3") {
-            config.negative_prompt_3 = py::cast<std::string>(value);
-        } else if (key == "num_images_per_prompt") {
-            config.num_images_per_prompt = py::cast<size_t>(value);
-        } else if (key == "guidance_scale") {
-            config.guidance_scale = py::cast<float>(value);
-        } else if (key == "height") {
-            config.height = py::cast<int64_t>(value);
-        } else if (key == "width") {
-            config.width = py::cast<int64_t>(value);
-        } else if (key == "num_inference_steps") {
-            config.num_inference_steps = py::cast<size_t>(value);
-        } else if (key == "generator") {
-            auto py_generator = py::cast<std::shared_ptr<ov::genai::Generator>>(value);
-            config.generator = py_generator;
-        } else if (key == "adapters") {
-            config.adapters = py::cast<ov::genai::AdapterConfig>(value);
-        } else if (key == "strength") {
-            config.strength = py::cast<float>(value);
-        } else if (key == "max_sequence_length") {
-            config.max_sequence_length = py::cast<size_t>(value);
-        } else {
-            throw(std::invalid_argument("'" + key + "' is unexpected parameter name. "
-                                        "Use help(openvino_genai.ImageGenerationConfig) to get list of acceptable parameters."));
-        }
-    }
-}
-
-ov::AnyMap text2image_kwargs_to_any_map(const py::kwargs& kwargs, bool allow_compile_properties=true) {
-    ov::AnyMap params = {};
-
-    for (const auto& item : kwargs) {
-        std::string key = py::cast<std::string>(item.first);
-        py::object value = py::cast<py::object>(item.second);
-
-        if (key == "prompt_2") {
-            params.insert({ov::genai::prompt_2(std::move(py::cast<std::string>(value)))});
-        } else if (key == "prompt_3") {
-            params.insert({ov::genai::prompt_3(std::move(py::cast<std::string>(value)))});
-        } else if (key == "negative_prompt") {
-            params.insert({ov::genai::negative_prompt(std::move(py::cast<std::string>(value)))});
-        } else if (key == "negative_prompt_2") {
-            params.insert({ov::genai::negative_prompt_2(std::move(py::cast<std::string>(value)))});
-        } else if (key == "negative_prompt_3") {
-            params.insert({ov::genai::negative_prompt_3(std::move(py::cast<std::string>(value)))});
-        } else if (key == "num_images_per_prompt") {
-            params.insert({ov::genai::num_images_per_prompt(std::move(py::cast<size_t>(value)))});
-        } else if (key == "guidance_scale") {
-            params.insert({ov::genai::guidance_scale(std::move(py::cast<float>(value)))});
-        } else if (key == "height") {
-            params.insert({ov::genai::height(std::move(py::cast<int64_t>(value)))});
-        } else if (key == "width") {
-            params.insert({ov::genai::width(std::move(py::cast<int64_t>(value)))});
-        } else if (key == "num_inference_steps") {
-            params.insert({ov::genai::num_inference_steps(std::move(py::cast<size_t>(value)))});
-        } else if (key == "generator") {
-            auto py_generator =py::cast<std::shared_ptr<ov::genai::Generator>>(value);
-            params.insert({ov::genai::generator(std::move(py_generator))});
-        } else if (key == "adapters") {
-            params.insert({ov::genai::adapters(std::move(py::cast<ov::genai::AdapterConfig>(value)))});
-        } else if (key == "strength") {
-            params.insert({ov::genai::strength(std::move(py::cast<float>(value)))});
-        } else if (key == "max_sequence_length") {
-            params.insert({ov::genai::max_sequence_length(std::move(py::cast<size_t>(value)))});
-        } else if (key == "callback") {
-            params.insert({ov::genai::callback(std::move(py::cast<std::function<bool(size_t, ov::Tensor&)>>(value)))});
-        }
-        else {
-            if (allow_compile_properties) {
-                // convert arbitrary objects to ov::Any
-                // not supported properties are not checked, as these properties are passed to compile(), which will throw exception in case of unsupported property
-                if (pyutils::py_object_is_any_map(value)) {
-                    auto map = pyutils::py_object_to_any_map(value);
-                    params.insert(map.begin(), map.end());
-                } else {
-                    params[key] = pyutils::py_object_to_any(value);
-                }
-            }
-            else {
-                // generate doesn't run compile(), so only Text2ImagePipeline specific properties are allowed
-                throw(std::invalid_argument("'" + key + "' is unexpected parameter name. "
-                                            "Use help(openvino_genai.Text2ImagePipeline.generate) to get list of acceptable parameters."));
-            }
-        }
-    }
-    return params;
-}
-
->>>>>>> 7c4b9694
 } // namespace
 
 void init_clip_text_model(py::module_& m);
