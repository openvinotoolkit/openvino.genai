--- conflicted
+++ resolved
@@ -403,29 +403,17 @@
     m.doc() = "Pybind11 binding for LLM Pipeline";
 
     py::class_<LLMPipeline>(m, "LLMPipeline", "This class is used for generation with LLMs")
-<<<<<<< HEAD
-        // init(models_path, tokenizer, device, config, kwargs) should be defined before init(models_path, device, config, kwargs)
-        // to prevent tokenizer treated as kwargs argument
-=======
->>>>>>> 7bca9d2f
         .def(py::init([](
             const std::filesystem::path& models_path,
             const std::string& device,
             const std::map<std::string, py::object>& config
         ) {
             ScopedVar env_manager(utils::ov_tokenizers_module_path());
-<<<<<<< HEAD
-            return std::make_unique<LLMPipeline>(models_path, device, utils::kwargs_to_any_map(kwargs));
+            return std::make_unique<LLMPipeline>(models_path, device, utils::properties_to_any_map(config));
         }),
         py::arg("models_path"), "folder with openvino_model.xml and openvino_tokenizer[detokenizer].xml files",
         py::arg("device"), "device on which inference will be done",
-=======
-            return std::make_unique<LLMPipeline>(model_path, device, utils::properties_to_any_map(config));
-        }),
-        py::arg("model_path"), "folder with openvino_model.xml and openvino_tokenizer[detokenizer].xml files", 
-        py::arg("device") = "CPU", "device on which inference will be done",
         py::arg("config") = ov::AnyMap({}), "openvino.properties map",
->>>>>>> 7bca9d2f
         R"(
             LLMPipeline class constructor.
             models_path (str): Path to the model file.
@@ -434,26 +422,30 @@
         )")
 
         .def(py::init([](
-<<<<<<< HEAD
             const std::filesystem::path& models_path,
-            const Tokenizer& tokenizer,
-=======
-            const std::string& model_path, 
->>>>>>> 7bca9d2f
             const std::string& device,
             const py::kwargs& kwargs
         ) {
             ScopedVar env_manager(utils::ov_tokenizers_module_path());
-<<<<<<< HEAD
-            auto kwargs_properies = utils::kwargs_to_any_map(kwargs);
-            if (config.size()) {
-                PyErr_WarnEx(PyExc_DeprecationWarning,
-                         "'config' parameters is deprecated, please use kwargs to pass config properties instead.",
-                         1);
-                auto properies = utils::properties_to_any_map(config);
-                kwargs_properies.insert(properies.begin(), properies.end());
-            }
-            return std::make_unique<LLMPipeline>(models_path, tokenizer, device, kwargs_properies);
+            return std::make_unique<LLMPipeline>(models_path, device, utils::kwargs_to_any_map(kwargs));
+        }),
+        py::arg("models_path"), "folder with openvino_model.xml and openvino_tokenizer[detokenizer].xml files",
+        py::arg("device"), "device on which inference will be done",
+        R"(
+            LLMPipeline class constructor.
+            models_path (str): Path to the model file.
+            device (str): Device to run the model on (e.g., CPU, GPU). Default is 'CPU'.
+            Add {"scheduler_config": ov_genai.SchedulerConfig} to config properties to create continuous batching pipeline.
+        )")
+
+        .def(py::init([](
+            const std::filesystem::path& models_path,
+            const Tokenizer& tokenizer,
+            const std::string& device,
+            const std::map<std::string, py::object>& config
+        ) {
+            ScopedVar env_manager(utils::ov_tokenizers_module_path());
+            return std::make_unique<LLMPipeline>(models_path, tokenizer, device, utils::properties_to_any_map(config));
         }),
         py::arg("models_path"),
         py::arg("tokenizer"),
@@ -463,59 +455,6 @@
             LLMPipeline class constructor for manualy created openvino_genai.Tokenizer.
             models_path (str): Path to the models file.
             tokenizer (openvino_genai.Tokenizer): tokenizer object.
-=======
-            return std::make_unique<LLMPipeline>(model_path, device, utils::kwargs_to_any_map(kwargs));
-        }),
-        py::arg("model_path"), "folder with openvino_model.xml and openvino_tokenizer[detokenizer].xml files", 
-        py::arg("device") = "CPU", "device on which inference will be done",
-        R"(
-            LLMPipeline class constructor.
-            model_path (str): Path to the model file.
->>>>>>> 7bca9d2f
-            device (str): Device to run the model on (e.g., CPU, GPU). Default is 'CPU'.
-            Add {"scheduler_config": ov_genai.SchedulerConfig} to config properties to create continuous batching pipeline.
-        )")
-
-        .def(py::init([](
-<<<<<<< HEAD
-            const std::filesystem::path& models_path,
-=======
-            const std::string& model_path,
-            const Tokenizer& tokenizer,
->>>>>>> 7bca9d2f
-            const std::string& device,
-            const std::map<std::string, py::object>& config
-        ) {
-            ScopedVar env_manager(utils::ov_tokenizers_module_path());
-<<<<<<< HEAD
-            auto kwargs_properies = utils::kwargs_to_any_map(kwargs);
-            if (config.size()) {
-                PyErr_WarnEx(PyExc_DeprecationWarning,
-                         "'config' parameters is deprecated, please use kwargs to pass config properties instead.",
-                         1);
-                auto properies = utils::properties_to_any_map(config);
-                kwargs_properies.insert(properies.begin(), properies.end());
-            }
-            return std::make_unique<LLMPipeline>(models_path, device, kwargs_properies);
-        }),
-        py::arg("models_path"), "folder with openvino_model.xml and openvino_tokenizer[detokenizer].xml files",
-        py::arg("device"), "device on which inference will be done",
-        py::arg("config") = ov::AnyMap({}), "openvino.properties map",
-        R"(
-            LLMPipeline class constructor.
-            models_path (str): Path to the model file.
-=======
-            return std::make_unique<LLMPipeline>(model_path, tokenizer, device, utils::properties_to_any_map(config));
-        }),
-        py::arg("model_path"),
-        py::arg("tokenizer"),
-        py::arg("device") = "CPU",
-        py::arg("config") = ov::AnyMap({}), "openvino.properties map",
-        R"(
-            LLMPipeline class constructor for manualy created openvino_genai.Tokenizer.
-            model_path (str): Path to the model file.
-            tokenizer (openvino_genai.Tokenizer): tokenizer object.
->>>>>>> 7bca9d2f
             device (str): Device to run the model on (e.g., CPU, GPU). Default is 'CPU'.
             Add {"scheduler_config": ov_genai.SchedulerConfig} to config properties to create continuous batching pipeline.
         )")
