// Copyright (C) 2023-2024 Intel Corporation
// SPDX-License-Identifier: Apache-2.0

#include <filesystem>
#include <pybind11/pybind11.h>
#include <pybind11/stl.h>
#include <pybind11/stl_bind.h>
#include <pybind11/functional.h>
#include "openvino/genai/continuous_batching_pipeline.hpp"
#include "openvino/genai/llm_pipeline.hpp"
#include <openvino/runtime/auto/properties.hpp>
#include "tokenizers_path.hpp"

#include "py_utils.hpp"

namespace py = pybind11;
namespace utils = ov::genai::pybind::utils;
using ov::genai::ChatHistory;
using ov::genai::ContinuousBatchingPipeline;
using ov::genai::DecodedResults;
using ov::genai::EncodedInputs;
using ov::genai::EncodedResults;
using ov::genai::GenerationConfig;
using ov::genai::GenerationResult;
using ov::genai::LLMPipeline;
using ov::genai::MeanStdPair;
using ov::genai::OptionalGenerationConfig;
using ov::genai::PerfMetrics;
using ov::genai::PipelineMetrics;
using ov::genai::RawPerfMetrics;
using ov::genai::SchedulerConfig;
using ov::genai::CacheEvictionConfig;
using ov::genai::AggregationMode;
using ov::genai::StopCriteria;
using ov::genai::StreamerBase;
using ov::genai::StreamerVariant;
using ov::genai::StringInputs;
using ov::genai::TokenizedInputs;
using ov::genai::Tokenizer;
using ov::genai::draft_model;

template <typename T, typename U>
std::vector<float> get_ms(const T& instance, U T::*member) {
    // Converts c++ duration to float so that it can be used in Python.
    std::vector<float> res;
    const auto& durations = instance.*member;
    res.reserve(durations.size());
    std::transform(durations.begin(), durations.end(), std::back_inserter(res),
                   [](const auto& duration) { return duration.count(); });
    return res;
}

void init_lora_adapter(py::module_& m);
void init_whisper_pipeline(py::module_& m);
void init_vlm_pipeline(py::module_& m);
void init_clip_text_model(py::module_& m);
void init_clip_text_model_with_projection(py::module_& m);
void init_unet2d_condition_model(py::module_& m);
void init_autoencoder_kl(py::module_& m);
void init_text2image_pipeline(py::module_& m);

namespace {

auto generate_docstring = R"(
    Generates sequences or tokens for LLMs. If input is a string or list of strings then resulting sequences will be already detokenized.

    :param inputs: inputs in the form of string, list of strings or tokenized input_ids
    :type inputs: str, List[str], ov.genai.TokenizedInputs, or ov.Tensor

    :param generation_config: generation_config
    :type generation_config: GenerationConfig or a Dict

    :param streamer: streamer either as a lambda with a boolean returning flag whether generation should be stopped
    :type : Callable[[str], bool], ov.genai.StreamerBase

    :param kwargs: arbitrary keyword arguments with keys corresponding to GenerationConfig fields.
    :type : Dict

    :return: return results in encoded, or decoded form depending on inputs type
    :rtype: DecodedResults, EncodedResults, str
)";

auto decoded_results_docstring = R"(
    Structure to store resulting batched text outputs and scores for each batch.
    The first num_return_sequences elements correspond to the first batch element.

    Parameters: 
    texts:      vector of resulting sequences.
    scores:     scores for each sequence.
    metrics:    performance metrics with tpot, ttft, etc. of type ov::genai::PerfMetrics.
)";

auto encoded_results_docstring = R"(
    Structure to store resulting batched tokens and scores for each batch sequence.
    The first num_return_sequences elements correspond to the first batch element.
    In the case if results decoded with beam search and random sampling scores contain
    sum of logarithmic probabilities for each token in the sequence. In the case
    of greedy decoding scores are filled with zeros.

    Parameters: 
    tokens: sequence of resulting tokens.
    scores: sum of logarithmic probabilities of all tokens in the sequence.
    metrics: performance metrics with tpot, ttft, etc. of type ov::genai::PerfMetrics.
)";

auto generation_config_docstring = R"(
    Structure to keep generation config parameters. For a selected method of decoding, only parameters from that group 
    and generic parameters are used. For example, if do_sample is set to true, then only generic parameters and random sampling parameters will 
    be used while greedy and beam search parameters will not affect decoding at all.

    Parameters: 
    max_length:    the maximum length the generated tokens can have. Corresponds to the length of the input prompt +
                   max_new_tokens. Its effect is overridden by `max_new_tokens`, if also set.
    max_new_tokens: the maximum numbers of tokens to generate, excluding the number of tokens in the prompt. max_new_tokens has priority over max_length.
    ignore_eos:    if set to true, then generation will not stop even if <eos> token is met.
    eos_token_id:  token_id of <eos> (end of sentence)
    min_new_tokens: set 0 probability for eos_token_id for the first eos_token_id generated tokens. Ignored for non continuous batching.
    stop_strings: list of strings that will cause pipeline to stop generating further tokens. Ignored for non continuous batching.
    include_stop_str_in_output: if set to true stop string that matched generation will be included in generation output (default: false)
    stop_token_ids: list of tokens that will cause pipeline to stop generating further tokens. Ignored for non continuous batching.

    Beam search specific parameters:
    num_beams:         number of beams for beam search. 1 disables beam search.
    num_beam_groups:   number of groups to divide `num_beams` into in order to ensure diversity among different groups of beams.
    diversity_penalty: value is subtracted from a beam's score if it generates the same token as any beam from other group at a particular time.
    length_penalty:    exponential penalty to the length that is used with beam-based generation. It is applied as an exponent to
        the sequence length, which in turn is used to divide the score of the sequence. Since the score is the log
        likelihood of the sequence (i.e. negative), length_penalty > 0.0 promotes longer sequences, while
        length_penalty < 0.0 encourages shorter sequences.
    num_return_sequences: the number of sequences to return for grouped beam search decoding.
    no_repeat_ngram_size: if set to int > 0, all ngrams of that size can only occur once.
    stop_criteria:        controls the stopping condition for grouped beam search. It accepts the following values: 
        "openvino_genai.StopCriteria.EARLY", where the generation stops as soon as there are `num_beams` complete candidates; 
        "openvino_genai.StopCriteria.HEURISTIC" is applied and the generation stops when is it very unlikely to find better candidates;
        "openvino_genai.StopCriteria.NEVER", where the beam search procedure only stops when there cannot be better candidates (canonical beam search algorithm).

    Random sampling parameters:
    temperature:        the value used to modulate token probabilities for random sampling.
    top_p:              if set to float < 1, only the smallest set of most probable tokens with probabilities that add up to top_p or higher are kept for generation.
    top_k:              the number of highest probability vocabulary tokens to keep for top-k-filtering.
    do_sample:          whether or not to use multinomial random sampling that add up to `top_p` or higher are kept.
    repetition_penalty: the parameter for repetition penalty. 1.0 means no penalty.    
)";

auto scheduler_config_docstring = R"(
    SchedulerConfig to construct ContinuousBatchingPipeline

    Parameters: 
    max_num_batched_tokens:     a maximum number of tokens to batch (in constrast to max_batch_size which combines
        independent sequences, we consider total amount of tokens in a batch).
    num_kv_blocks:              total number of KV blocks available to scheduler logic.
    cache_size:                 total size of KV cache in GB.
    block_size:                 block size for KV cache.
    dynamic_split_fuse:         whether to split prompt / generate to different scheduling phases.

    vLLM-like settings:
    max_num_seqs:               max number of scheduled sequences (you can think of it as "max batch size").
    enable_prefix_caching:      Enable caching of KV-blocks.
        When turned on all previously calculated KV-caches are kept in memory for future usages.
        KV-caches can be rewritten if KV-cache limit is reached, but blocks are not released.
        This results in more RAM usage, maximum RAM usage is determined by cache_size or num_kv_blocks parameters.
        When turend off only KV-cache required for batch calculation is kept in memory and
        when a sequence has finished genegartion its cache is released.
)";

auto generation_result_docstring = R"(
    GenerationResult stores resulting batched tokens and scores.

    Parameters: 
    request_id:         obsolete when handle API is approved as handle will connect results with prompts.
    generation_ids:     in a generic case we have multiple generation results per initial prompt
        depending on sampling parameters (e.g. beam search or parallel sampling).
    scores:             scores.
    status:             status of generation. The following values are possible:
        RUNNING = 0 - Default status for ongoing generation.
        FINISHED = 1 - Status set when generation has been finished.
        IGNORED = 2 - Status set when generation run into out-of-memory condition and could not be continued.
        DROPPED_BY_PIPELINE = 3 - Currently not used, TODO: implement abort functionality.
        DROPPED_BY_HANDLE = 4 - Status set when generation handle is dropped.

)";

auto stop_criteria_docstring =  R"(
    StopCriteria controls the stopping condition for grouped beam search.
    
    The following values are possible:
        "openvino_genai.StopCriteria.EARLY" stops as soon as there are `num_beams` complete candidates.
        "openvino_genai.StopCriteria.HEURISTIC" stops when is it unlikely to find better candidates.
        "openvino_genai.StopCriteria.NEVER" stops when there cannot be better candidates.
)";

auto streamer_base_docstring =  R"(
    Base class for streamers. In order to use inherit from from this class and inplement put, and methods.
)";

auto tokenized_inputs_docstring =  R"(
    Structure to agregate inputs to model.
    
    Parameters: 
    input_ids:         numerical token IDs from the tokenizer
    attention_mask:    indicates which tokens are attended to
)";

auto raw_perf_metrics_docstring = R"(
    Structure with raw performance metrics for each generation before any statistics are calculated.

    :param generate_durations: Durations for each generate call in microseconds.
    :type generate_durations: List[MicroSeconds]

    :param tokenization_durations: Durations for the tokenization process in microseconds.
    :type tokenization_durations: List[MicroSeconds]

    :param detokenization_durations: Durations for the detokenization process in microseconds.
    :type detokenization_durations: List[MicroSeconds]

    :param m_times_to_first_token: Times to the first token for each call in microseconds.
    :type m_times_to_first_token: List[MicroSeconds]

    :param m_new_token_times: Time points for each new token generated.
    :type m_new_token_times: List[TimePoint]

    :param m_batch_sizes: Batch sizes for each generate call.
    :type m_batch_sizes: List[int]

    :param m_durations: Total durations for each generate call in microseconds.
    :type m_durations: List[MicroSeconds]

    :param num_generated_tokens: Total number of tokens generated.
    :type num_generated_tokens: int

    :param num_input_tokens: Total number of tokens in the input prompt.
    :type num_input_tokens: int
)";

auto perf_metrics_docstring = R"(
    Holds performance metrics for each generate call.

    PerfMetrics holds fields with mean and standard deviations for the following metrics:
    - Time To the First Token (TTFT), ms
    - Time per Output Token (TPOT), ms/token
    - Generate total duration, ms
    - Tokenization duration, ms
    - Detokenization duration, ms
    - Throughput, tokens/s

    Additional fields include:
    - Load time, ms
    - Number of generated tokens
    - Number of tokens in the input prompt

    Preferable way to access values is via get functions. Getters calculate mean and std values from raw_metrics and return pairs.
    If mean and std were already calculated, getters return cached values.

    :param get_load_time: Returns the load time in milliseconds.
    :type get_load_time: float

    :param get_num_generated_tokens: Returns the number of generated tokens.
    :type get_num_generated_tokens: int

    :param get_num_input_tokens: Returns the number of tokens in the input prompt.
    :type get_num_input_tokens: int

    :param get_ttft: Returns the mean and standard deviation of TTFT in milliseconds.
    :type get_ttft: MeanStdPair

    :param get_tpot: Returns the mean and standard deviation of TPOT in milliseconds.
    :type get_tpot: MeanStdPair

    :param get_throughput: Returns the mean and standard deviation of throughput in tokens per second.
    :type get_throughput: MeanStdPair

    :param get_generate_duration: Returns the mean and standard deviation of generate durations in milliseconds.
    :type get_generate_duration: MeanStdPair

    :param get_tokenization_duration: Returns the mean and standard deviation of tokenization durations in milliseconds.
    :type get_tokenization_duration: MeanStdPair

    :param get_detokenization_duration: Returns the mean and standard deviation of detokenization durations in milliseconds.
    :type get_detokenization_duration: MeanStdPair

    :param raw_metrics: A structure of RawPerfMetrics type that holds raw metrics.
    :type raw_metrics: RawPerfMetrics
)";

auto pipeline_metrics_docstring = R"(
    Contains general pipeline metrics, either aggregated throughout the lifetime of the generation pipeline
    or measured at the previous generation step.

    :param requests: Number of requests to be processed by the pipeline.
    :type requests: int

    :param scheduled_requests:  Number of requests that were scheduled for processing at the previous step of the pipeline.
    :type scheduled_requests: int

    :param cache_usage: Percentage of KV cache usage in the last generation step.
    :type cache_usage: float

    :param max_cache_usage: Max KV cache usage during the lifetime of the pipeline in %
    :type max_cache_usage: float


    :param avg_cache_usage: Running average of the KV cache usage (in %) during the lifetime of the pipeline, with max window size of 1000 steps
    :type avg_cache_usage: float
)";

auto cache_eviction_config_docstring = R"(
    Configuration struct for the cache eviction algorithm.
    :param start_size: Number of tokens in the *beginning* of KV cache that should be retained in the KV cache for this sequence during generation. Must be non-zero and a multiple of the KV cache block size for this pipeline.
    :type start_size: int

    :param recent_size: Number of tokens in the *end* of KV cache that should be retained in the KV cache for this sequence during generation. Must be non-zero and a multiple of the KV cache block size for this pipeline.
    :type recent_size: int

    :param max_cache_size: Maximum number of tokens that should be kept in the KV cache. The evictable block area will be located between the "start" and "recent" blocks and its size will be calculated as (`max_cache_size` - `start_size` - `recent_size`). Must be non-zero, larger than (`start_size` + `recent_size`), and a multiple of the KV cache block size for this pipeline. Note that since only the completely filled blocks are evicted, the actual maximum per-sequence KV cache size in tokens may be up to (`max_cache_size` + `SchedulerConfig.block_size - 1`).
    :type max_cache_size: int

    :param aggregation_mode: The mode used to compute the importance of tokens for eviction
    :type aggregation_mode: openvino_genai.AggregationMode
)";

py::list handle_utf8_results(const std::vector<std::string>& decoded_res) {
    // pybind11 decodes strings similar to Pythons's
    // bytes.decode('utf-8'). It raises if the decoding fails.
    // generate() may return incomplete Unicode points if max_new_tokens
    // was reached. Replace such points with � instead of raising an exception
    py::list res;
    for (const auto s: decoded_res) {
        PyObject* py_s = PyUnicode_DecodeUTF8(s.data(), s.length(), "replace");
        res.append(py::reinterpret_steal<py::object>(py_s));
    }
    return res;
}

py::object call_common_generate(
    LLMPipeline& pipe, 
    const std::variant<ov::Tensor, TokenizedInputs, std::string, std::vector<std::string>>& inputs, 
    const OptionalGenerationConfig& config, 
    const utils::PyBindStreamerVariant& py_streamer, 
    const py::kwargs& kwargs
) {
    auto updated_config = ov::genai::pybind::utils::update_config_from_kwargs(config, kwargs);
    py::object results;
    EncodedInputs tensor_data;
    StreamerVariant streamer = ov::genai::pybind::utils::pystreamer_to_streamer(py_streamer);

    // Call suitable generate overload for each type of input.
    std::visit(utils::overloaded {
    [&](ov::Tensor ov_tensor) {
        results = py::cast(pipe.generate(ov_tensor, updated_config, streamer));
    },
    [&](TokenizedInputs tokenized_input) {
        results = py::cast(pipe.generate(tokenized_input, updated_config, streamer));
    },
    [&](std::string string_input) {
        DecodedResults res = pipe.generate(string_input, updated_config, streamer);
        // If input was a string return a single string otherwise return DecodedResults.
        if (updated_config.has_value() && (*updated_config).num_return_sequences == 1) {
            results = py::cast<py::object>(handle_utf8_results(res.texts)[0]);
        } else {
            results = py::cast(res);
        }
    },
    [&](std::vector<std::string> string_input) {
        // For DecodedResults texts getter already handles utf8 decoding.
        results = py::cast(pipe.generate(string_input, updated_config, streamer));
    }},
    inputs);
    
    return results;
}

class ConstructableStreamer: public StreamerBase {
    bool put(int64_t token) override {
        PYBIND11_OVERRIDE_PURE(
            bool,  // Return type
            StreamerBase,  // Parent class
            put,  // Name of function in C++ (must match Python name)
            token  // Argument(s)
        );
    }
    void end() override {
        PYBIND11_OVERRIDE_PURE(void, StreamerBase, end);
    }
};

std::ostream& operator << (std::ostream& stream, const GenerationResult& generation_result) {
    stream << generation_result.m_request_id << std::endl;
    const bool has_scores = !generation_result.m_scores.empty();
    for (size_t i = 0; i < generation_result.m_generation_ids.size(); ++i) {
        stream << "{ ";
        if (has_scores)
            stream << generation_result.m_scores[i] << ", ";
        stream << generation_result.m_generation_ids[i] << " }" << std::endl;
    }
    return stream << std::endl;
}

} // namespace


PYBIND11_MODULE(py_generate_pipeline, m) {
    m.doc() = "Pybind11 binding for LLM Pipeline";

    py::class_<LLMPipeline>(m, "LLMPipeline", "This class is used for generation with LLMs")
        .def(py::init([](
            const std::string& models_path, 
            const std::string& device,
            const std::map<std::string, py::object>& config
        ) {
            ScopedVar env_manager(utils::ov_tokenizers_module_path());
            return std::make_unique<LLMPipeline>(models_path, device, utils::properties_to_any_map(config));
        }),
        py::arg("models_path"), "folder with openvino_model.xml and openvino_tokenizer[detokenizer].xml files", 
        py::arg("device"), "device on which inference will be done",
        py::arg("config") = ov::AnyMap({}), "openvino.properties map",
        R"(
            LLMPipeline class constructor.
            models_path (str): Path to the models file.
            device (str): Device to run the model on (e.g., CPU, GPU). Default is 'CPU'.
            Add {"scheduler_config": ov_genai.SchedulerConfig} to config properties to create continuous batching pipeline.
        )")

        .def(py::init([](
<<<<<<< HEAD
            const std::string& models_path,
=======
            const std::string& model_path, 
            const std::string& device,
            const py::kwargs& kwargs
        ) {
            ScopedVar env_manager(utils::ov_tokenizers_module_path());
            return std::make_unique<LLMPipeline>(model_path, device, utils::kwargs_to_any_map(kwargs));
        }),
        py::arg("model_path"), "folder with openvino_model.xml and openvino_tokenizer[detokenizer].xml files", 
        py::arg("device") = "CPU", "device on which inference will be done",
        R"(
            LLMPipeline class constructor.
            model_path (str): Path to the model file.
            device (str): Device to run the model on (e.g., CPU, GPU). Default is 'CPU'.
            Add {"scheduler_config": ov_genai.SchedulerConfig} to config properties to create continuous batching pipeline.
        )")

        .def(py::init([](
            const std::string& model_path,
>>>>>>> 5dd3eae1
            const Tokenizer& tokenizer,
            const std::string& device,
            const std::map<std::string, py::object>& config
        ) {
            ScopedVar env_manager(utils::ov_tokenizers_module_path());
            return std::make_unique<LLMPipeline>(models_path, tokenizer, device, utils::properties_to_any_map(config));
        }),
        py::arg("models_path"),
        py::arg("tokenizer"),
        py::arg("device"),
        py::arg("config") = ov::AnyMap({}), "openvino.properties map",
        R"(
            LLMPipeline class constructor for manualy created openvino_genai.Tokenizer.
            models_path (str): Path to the models file.
            tokenizer (openvino_genai.Tokenizer): tokenizer object.
            device (str): Device to run the model on (e.g., CPU, GPU). Default is 'CPU'.
            Add {"scheduler_config": ov_genai.SchedulerConfig} to config properties to create continuous batching pipeline.
        )")

        .def(py::init([](
            const std::string& model_path,
            const Tokenizer& tokenizer,
            const std::string& device,
            const py::kwargs& kwargs
        ) {
            ScopedVar env_manager(utils::ov_tokenizers_module_path());
            return std::make_unique<LLMPipeline>(model_path, tokenizer, device, utils::kwargs_to_any_map(kwargs));
        }),
        py::arg("model_path"),
        py::arg("tokenizer"),
        py::arg("device") = "CPU",
        R"(
            LLMPipeline class constructor for manualy created openvino_genai.Tokenizer.
            model_path (str): Path to the model file.
            tokenizer (openvino_genai.Tokenizer): tokenizer object.
            device (str): Device to run the model on (e.g., CPU, GPU). Default is 'CPU'.
            Add {"scheduler_config": ov_genai.SchedulerConfig} to config properties to create continuous batching pipeline.
        )")

        .def(
            "generate", 
            [](LLMPipeline& pipe, 
                const std::variant<ov::Tensor, TokenizedInputs, std::string, std::vector<std::string>>& inputs, 
                const OptionalGenerationConfig& generation_config, 
                const utils::PyBindStreamerVariant& streamer, 
                const py::kwargs& kwargs
            ) {
                return call_common_generate(pipe, inputs, generation_config, streamer, kwargs);
            },
            py::arg("inputs"), "Input string, or list of string or encoded tokens",
            py::arg("generation_config") = std::nullopt, "generation_config",
            py::arg("streamer") = std::monostate(), "streamer",
            (generate_docstring + std::string(" \n ") + generation_config_docstring).c_str()
        )

        .def(
            "__call__", 
            [](LLMPipeline& pipe, 
                const std::variant<ov::Tensor, TokenizedInputs, std::string, std::vector<std::string>>& inputs, 
                const OptionalGenerationConfig& generation_config, 
                const utils::PyBindStreamerVariant& streamer, 
                const py::kwargs& kwargs
            ) {
                return call_common_generate(pipe, inputs, generation_config, streamer, kwargs);
            },
            py::arg("inputs"), "Input string, or list of string or encoded tokens",
            py::arg("generation_config") = std::nullopt, "generation_config",
            py::arg("streamer") = std::monostate(), "streamer",
            (generate_docstring + std::string(" \n ") + generation_config_docstring).c_str()
        )

        .def("get_tokenizer", &LLMPipeline::get_tokenizer)
        .def("start_chat", &LLMPipeline::start_chat, py::arg("system_message") = "")
        .def("finish_chat", &LLMPipeline::finish_chat)
        .def("get_generation_config", &LLMPipeline::get_generation_config, py::return_value_policy::copy)
        .def("set_generation_config", &LLMPipeline::set_generation_config);

     // Binding for Tokenizer
    py::class_<ov::genai::Tokenizer>(m, "Tokenizer",
        R"(openvino_genai.Tokenizer object is used to initialize Tokenizer 
           if it's located in a different path than the main model.)")
        
        .def(py::init([](const std::string& tokenizer_path, const std::map<std::string, py::object>& plugin_config) {
            ScopedVar env_manager(utils::ov_tokenizers_module_path());
            return std::make_unique<ov::genai::Tokenizer>(tokenizer_path, utils::properties_to_any_map(plugin_config));
        }), py::arg("tokenizer_path"), py::arg("plugin_config") = ov::AnyMap({}))
        
        .def("encode", [](Tokenizer& tok, std::vector<std::string>& prompts, bool add_special_tokens) {
                ov::AnyMap tokenization_params;
                tokenization_params[ov::genai::add_special_tokens.name()] = add_special_tokens;
                return tok.encode(prompts, tokenization_params);
            },
            py::arg("prompts"),
            py::arg("add_special_tokens") = true,
            R"(Encodes a list of prompts into tokenized inputs.)")
        
        .def("encode", [](Tokenizer& tok, const std::string prompt, bool add_special_tokens) {
                ov::AnyMap tokenization_params;
                tokenization_params[ov::genai::add_special_tokens.name()] = add_special_tokens;
                return tok.encode(prompt, tokenization_params);
            },
            py::arg("prompt"), py::arg("add_special_tokens") = true,
            R"(Encodes a single prompt into tokenized input.)")
        
        .def(
            "decode", 
            [](Tokenizer& tok, std::vector<int64_t>& tokens) -> py::str { 
                return handle_utf8_results({tok.decode(tokens)})[0];
            },
            py::arg("tokens"),
            R"(Decode a sequence into a string prompt.)"
        )
        
        .def(
            "decode", 
            [](Tokenizer& tok, ov::Tensor& tokens) -> py::list { 
                return handle_utf8_results(tok.decode(tokens)); 
            },
            py::arg("tokens"),
            R"(Decode tensor into a list of string prompts.)")
        
        .def(
            "decode", 
            [](Tokenizer& tok, std::vector<std::vector<int64_t>>& tokens) -> py::list{ 
                return handle_utf8_results(tok.decode(tokens)); 
            },
            py::arg("tokens"),
            R"(Decode a batch of tokens into a list of string prompt.)")
        
        .def("apply_chat_template", [](Tokenizer& tok,
                                        ChatHistory history,
                                        bool add_generation_prompt,
                                        const std::string& chat_template) {
            return tok.apply_chat_template(history, add_generation_prompt, chat_template);
        }, 
            py::arg("history"), 
            py::arg("add_generation_prompt"), 
            py::arg("chat_template") = "",
            R"(Embeds input prompts with special tags for a chat scenario.)")
        
        .def(
            "set_chat_template", &Tokenizer::set_chat_template,
            py::arg("chat_template"), "The new template to override with.",
            "Override a chat_template read from tokenizer_config.json."
        )

        .def("get_pad_token_id", &Tokenizer::get_pad_token_id)
        .def("get_bos_token_id", &Tokenizer::get_bos_token_id)
        .def("get_eos_token_id", &Tokenizer::get_eos_token_id)
        .def("get_pad_token", &Tokenizer::get_pad_token)
        .def("get_bos_token", &Tokenizer::get_bos_token)
        .def("get_eos_token", &Tokenizer::get_eos_token);

    // Binding for StopCriteria
    py::enum_<StopCriteria>(m, "StopCriteria", stop_criteria_docstring)
        .value("EARLY", StopCriteria::EARLY)
        .value("HEURISTIC", StopCriteria::HEURISTIC)
        .value("NEVER", StopCriteria::NEVER)
        .export_values();

     // Binding for GenerationConfig
    py::class_<GenerationConfig>(m, "GenerationConfig", generation_config_docstring)
        .def(py::init<std::string>(), py::arg("json_path"), "path where generation_config.json is stored")
        .def(py::init([](py::kwargs kwargs) { return *ov::genai::pybind::utils::update_config_from_kwargs(GenerationConfig(), kwargs); }))
        .def_readwrite("max_new_tokens", &GenerationConfig::max_new_tokens)
        .def_readwrite("max_length", &GenerationConfig::max_length)
        .def_readwrite("ignore_eos", &GenerationConfig::ignore_eos)
        .def_readwrite("min_new_tokens", &GenerationConfig::min_new_tokens)
        .def_readwrite("num_beam_groups", &GenerationConfig::num_beam_groups)
        .def_readwrite("num_beams", &GenerationConfig::num_beams)
        .def_readwrite("diversity_penalty", &GenerationConfig::diversity_penalty)
        .def_readwrite("length_penalty", &GenerationConfig::length_penalty)
        .def_readwrite("num_return_sequences", &GenerationConfig::num_return_sequences)
        .def_readwrite("no_repeat_ngram_size", &GenerationConfig::no_repeat_ngram_size)
        .def_readwrite("stop_criteria", &GenerationConfig::stop_criteria)
        .def_readwrite("temperature", &GenerationConfig::temperature)
        .def_readwrite("top_p", &GenerationConfig::top_p)
        .def_readwrite("top_k", &GenerationConfig::top_k)
        .def_readwrite("do_sample", &GenerationConfig::do_sample)
        .def_readwrite("repetition_penalty", &GenerationConfig::repetition_penalty)
        .def_readwrite("eos_token_id", &GenerationConfig::eos_token_id)
        .def_readwrite("presence_penalty", &GenerationConfig::presence_penalty)
        .def_readwrite("frequency_penalty", &GenerationConfig::frequency_penalty)
        .def_readwrite("rng_seed", &GenerationConfig::rng_seed)
        .def_readwrite("stop_strings", &GenerationConfig::stop_strings)
        .def_readwrite("assistant_confidence_threshold", &GenerationConfig::assistant_confidence_threshold)
        .def_readwrite("num_assistant_tokens", &GenerationConfig::num_assistant_tokens)
        .def_readwrite("include_stop_str_in_output", &GenerationConfig::include_stop_str_in_output)
        .def_readwrite("stop_token_ids", &GenerationConfig::stop_token_ids)
        .def("set_eos_token_id", &GenerationConfig::set_eos_token_id)
        .def("is_beam_search", &GenerationConfig::is_beam_search);

    py::class_<DecodedResults>(m, "DecodedResults", decoded_results_docstring)
        .def(py::init<>())
        .def_property_readonly("texts", [](const DecodedResults &dr) { return handle_utf8_results(dr); })
        .def_readonly("scores", &DecodedResults::scores)
        .def_readonly("perf_metrics", &DecodedResults::perf_metrics)
        .def("__str__", [](const DecodedResults &dr) -> py::str {
            auto valid_utf8_strings = handle_utf8_results(dr);
            py::str res;
            if (valid_utf8_strings.size() == 1)
                return valid_utf8_strings[0];
            
            for (size_t i = 0; i < valid_utf8_strings.size() - 1; i++) {
                res += py::str(std::to_string(dr.scores[i])) + py::str(": ") + valid_utf8_strings[i] + py::str("\n");
            }
            res += py::str(std::to_string(dr.scores.back())) + py::str(": ") + valid_utf8_strings[valid_utf8_strings.size() - 1];
            return res;
        });

    py::class_<RawPerfMetrics>(m, "RawPerfMetrics", raw_perf_metrics_docstring)
        .def(py::init<>())
        .def_property_readonly("generate_durations", [](const RawPerfMetrics &rw) {
            return get_ms(rw, &RawPerfMetrics::generate_durations);
        })
        .def_property_readonly("tokenization_durations", [](const RawPerfMetrics &rw) { 
            return get_ms(rw, &RawPerfMetrics::tokenization_durations);
        })
        .def_property_readonly("detokenization_durations", [](const RawPerfMetrics &rw) { 
            return get_ms(rw, &RawPerfMetrics::detokenization_durations); 
        })
        .def_property_readonly("m_times_to_first_token", [](const RawPerfMetrics &rw) {
            return get_ms(rw, &RawPerfMetrics::m_times_to_first_token);
        })
        .def_property_readonly("m_durations", [](const RawPerfMetrics &rw) {
            return get_ms(rw, &RawPerfMetrics::m_durations);
        })
        .def_readonly("m_batch_sizes", &RawPerfMetrics::m_batch_sizes);

    py::class_<MeanStdPair>(m, "MeanStdPair")
        .def(py::init<>())
        .def_readonly("mean", &MeanStdPair::mean)
        .def_readonly("std", &MeanStdPair::std)
        .def("__iter__", [](const MeanStdPair &self) {
            return py::make_iterator(&self.mean, &self.std + 1);
        }, py::keep_alive<0, 1>());  // Keep object alive while the iterator is used;

    py::class_<PerfMetrics>(m, "PerfMetrics", perf_metrics_docstring)
        .def(py::init<>())
        .def("get_load_time", &PerfMetrics::get_load_time)
        .def("get_num_generated_tokens", &PerfMetrics::get_num_generated_tokens)
        .def("get_num_input_tokens", &PerfMetrics::get_num_input_tokens)
        .def("get_ttft", &PerfMetrics::get_ttft)
        .def("get_tpot", &PerfMetrics::get_tpot)
        .def("get_ipot", &PerfMetrics::get_ipot)
        .def("get_throughput", &PerfMetrics::get_throughput)
        .def("get_generate_duration", &PerfMetrics::get_generate_duration)
        .def("get_inference_duration", &PerfMetrics::get_inference_duration)
        .def("get_tokenization_duration", &PerfMetrics::get_tokenization_duration)
        .def("get_detokenization_duration", &PerfMetrics::get_detokenization_duration)
        .def("__add__", &PerfMetrics::operator+)
        .def("__iadd__", &PerfMetrics::operator+=)
        .def_readonly("raw_metrics", &PerfMetrics::raw_metrics);

    py::class_<PipelineMetrics>(m, "PipelineMetrics", pipeline_metrics_docstring)
            .def(py::init<>())
            .def_readonly("requests", &PipelineMetrics::requests)
            .def_readonly("scheduled_requests", &PipelineMetrics::scheduled_requests)
            .def_readonly("cache_usage", &PipelineMetrics::cache_usage)
            .def_readonly("avg_cache_usage", &PipelineMetrics::avg_cache_usage)
            .def_readonly("max_cache_usage", &PipelineMetrics::max_cache_usage);

    py::class_<TokenizedInputs>(m, "TokenizedInputs")
        .def(py::init<ov::Tensor, ov::Tensor>())
        .def_readwrite("input_ids", &TokenizedInputs::input_ids)
        .def_readwrite("attention_mask", &TokenizedInputs::attention_mask);

    py::class_<EncodedResults>(m, "EncodedResults", encoded_results_docstring)
        .def_readonly("tokens", &EncodedResults::tokens)
        .def_readonly("scores", &EncodedResults::scores)
        .def_readonly("perf_metrics", &EncodedResults::perf_metrics);

    py::class_<StreamerBase, ConstructableStreamer, std::shared_ptr<StreamerBase>>(m, "StreamerBase", streamer_base_docstring)  // Change the holder form unique_ptr to shared_ptr
        .def(py::init<>())
        .def("put", &StreamerBase::put, "Put is called every time new token is decoded. Returns a bool flag to indicate whether generation should be stoped, if return true generation stops")
        .def("end", &StreamerBase::end, "End is called at the end of generation. It can be used to flush cache if your own streamer has one");

    py::class_<GenerationResult>(m, "GenerationResult", generation_result_docstring)
        .def(py::init<>())
        .def_readonly("m_request_id", &GenerationResult::m_request_id)
        .def_property("m_generation_ids",
            [](GenerationResult &r) -> py::list {
                py::list res;
                for (auto s: r.m_generation_ids) {
                    PyObject* py_s = PyUnicode_DecodeUTF8(s.data(), s.length(), "replace");
                    res.append(py_s);
                }
                return res;
            },
            [](GenerationResult &r, std::vector<std::string> &generation_ids) {
                r.m_generation_ids = generation_ids;
            })
        .def_readwrite("m_scores", &GenerationResult::m_scores)
        .def("__repr__",
            [](const GenerationResult &r) -> py::str{
                std::stringstream stream;
                stream << "<py_continuous_batching.GenerationResult " << r << ">";
                std::string str = stream.str();
                PyObject* py_s = PyUnicode_DecodeUTF8(str.data(), str.length(), "replace");
                return py::reinterpret_steal<py::str>(py_s);
            }
        )
        .def("get_generation_ids",
        [](GenerationResult &r) -> py::list {
            py::list res;
            for (auto s: r.m_generation_ids) {
                PyObject* py_s = PyUnicode_DecodeUTF8(s.data(), s.length(), "replace");
                res.append(py_s);
            }
            return res;
        });

    py::class_<SchedulerConfig>(m, "SchedulerConfig", scheduler_config_docstring)
        .def(py::init<>())
        .def_readwrite("max_num_batched_tokens", &SchedulerConfig::max_num_batched_tokens)
        .def_readwrite("num_kv_blocks", &SchedulerConfig::num_kv_blocks)
        .def_readwrite("cache_size", &SchedulerConfig::cache_size)
        .def_readwrite("block_size", &SchedulerConfig::block_size)
        .def_readwrite("dynamic_split_fuse", &SchedulerConfig::dynamic_split_fuse)
        .def_readwrite("max_num_seqs", &SchedulerConfig::max_num_seqs)
        .def_readwrite("enable_prefix_caching", &SchedulerConfig::enable_prefix_caching)
        .def_readwrite("use_cache_eviction", &SchedulerConfig::use_cache_eviction)
        .def_readwrite("cache_eviction_config", &SchedulerConfig::cache_eviction_config);

    py::class_<CacheEvictionConfig>(m, "CacheEvictionConfig", cache_eviction_config_docstring)
            .def(py::init<>([](const size_t start_size, size_t recent_size, size_t max_cache_size, AggregationMode aggregation_mode) {
                return CacheEvictionConfig{start_size, recent_size, max_cache_size, aggregation_mode}; }),
                 py::arg("start_size"), py::arg("recent_size"), py::arg("max_cache_size"), py::arg("aggregation_mode"))
            .def_readwrite("aggregation_mode", &CacheEvictionConfig::aggregation_mode);

    // Binding for StopCriteria
    py::enum_<AggregationMode>(m, "AggregationMode",
                            R"(Represents the mode of per-token score aggregation when determining least important tokens for eviction from cache
                               :param AggregationMode.SUM: In this mode the importance scores of each token will be summed after each step of generation
                               :param AggregationMode.NORM_SUM: Same as SUM, but the importance scores are additionally divided by the lifetime (in tokens generated) of a given token in cache)")
            .value("SUM", AggregationMode::SUM)
            .value("NORM_SUM", AggregationMode::NORM_SUM)
            .export_values();

    py::class_<ContinuousBatchingPipeline>(m, "ContinuousBatchingPipeline", "This class is used for generation with LLMs with continuous batchig")
        .def(py::init([](const std::string& models_path, const SchedulerConfig& scheduler_config, const std::string& device, const std::map<std::string, py::object>& llm_plugin_config, const std::map<std::string, py::object>& tokenizer_plugin_config) {
            ScopedVar env_manager(utils::ov_tokenizers_module_path());
            return std::make_unique<ContinuousBatchingPipeline>(models_path, scheduler_config, device, utils::properties_to_any_map(llm_plugin_config), utils::properties_to_any_map(tokenizer_plugin_config));
        }), py::arg("models_path"), py::arg("scheduler_config"), py::arg("device"), py::arg("llm_plugin_config") = ov::AnyMap({}), py::arg("tokenizer_plugin_config") = ov::AnyMap({}))
        .def(py::init([](const std::string& models_path, const ov::genai::Tokenizer& tokenizer, const SchedulerConfig& scheduler_config, const std::string& device, const std::map<std::string, py::object>& plugin_config) {
            ScopedVar env_manager(utils::ov_tokenizers_module_path());
            return std::make_unique<ContinuousBatchingPipeline>(models_path, tokenizer, scheduler_config, device, utils::properties_to_any_map(plugin_config));
        }), py::arg("models_path"), py::arg("tokenizer"), py::arg("scheduler_config"), py::arg("device"), py::arg("plugin_config") = ov::AnyMap({}))
        .def("get_tokenizer", &ContinuousBatchingPipeline::get_tokenizer)
        .def("get_config", &ContinuousBatchingPipeline::get_config)
        .def("get_metrics", &ContinuousBatchingPipeline::get_metrics)
        .def("add_request", py::overload_cast<uint64_t, const ov::Tensor&, const ov::genai::GenerationConfig&>(&ContinuousBatchingPipeline::add_request))
        .def("add_request", py::overload_cast<uint64_t, const std::string&, const ov::genai::GenerationConfig&>(&ContinuousBatchingPipeline::add_request))
        .def("step", &ContinuousBatchingPipeline::step)
        .def("has_non_finished_requests", &ContinuousBatchingPipeline::has_non_finished_requests)
        .def(
            "generate",
            py::overload_cast<const std::vector<ov::Tensor>&, const std::vector<ov::genai::GenerationConfig>&, const ov::genai::StreamerVariant&>(&ContinuousBatchingPipeline::generate),
            py::arg("input_ids"),
            py::arg("sampling_params"),
            py::arg("streamer") = std::monostate{}
        )
        .def(
            "generate",
            py::overload_cast<const std::vector<std::string>&, const std::vector<ov::genai::GenerationConfig>&, const ov::genai::StreamerVariant&>(&ContinuousBatchingPipeline::generate),
            py::arg("prompts"),
            py::arg("sampling_params"),
            py::arg("streamer") = std::monostate{}
        );

    py::class_<ov::Any>(m, "draft_model", py::module_local(), "This class is used to enable Speculative Decoding")
        .def(py::init([](
            const std::string& model_path,
            const std::string& device,
            const py::kwargs& kwargs
        ) {
            return ov::genai::_draft_model(model_path, device, utils::kwargs_to_any_map(kwargs)).second;
        }),
        py::arg("model_path"), "folder with openvino_model.xml and openvino_tokenizer[detokenizer].xml files", 
        py::arg("device") = "", "device on which inference will be performed"
        );


    // init lora adapters
    init_lora_adapter(m);

    // init whisper bindings
    init_whisper_pipeline(m);

    // init vlm pipeline
    init_vlm_pipeline(m);

    // init text2image models
    init_clip_text_model(m);
    init_clip_text_model_with_projection(m);
    init_unet2d_condition_model(m);
    init_autoencoder_kl(m);

    // init text2image pipeline
    init_text2image_pipeline(m);
    
}<|MERGE_RESOLUTION|>--- conflicted
+++ resolved
@@ -421,28 +421,24 @@
         )")
 
         .def(py::init([](
-<<<<<<< HEAD
-            const std::string& models_path,
-=======
-            const std::string& model_path, 
+            const std::string& models_path, 
             const std::string& device,
             const py::kwargs& kwargs
         ) {
             ScopedVar env_manager(utils::ov_tokenizers_module_path());
-            return std::make_unique<LLMPipeline>(model_path, device, utils::kwargs_to_any_map(kwargs));
+            return std::make_unique<LLMPipeline>(models_path, device, utils::kwargs_to_any_map(kwargs));
         }),
-        py::arg("model_path"), "folder with openvino_model.xml and openvino_tokenizer[detokenizer].xml files", 
+        py::arg("models_path"), "folder with openvino_model.xml and openvino_tokenizer[detokenizer].xml files", 
         py::arg("device") = "CPU", "device on which inference will be done",
         R"(
             LLMPipeline class constructor.
-            model_path (str): Path to the model file.
+            models_path (str): Path to the model file.
             device (str): Device to run the model on (e.g., CPU, GPU). Default is 'CPU'.
             Add {"scheduler_config": ov_genai.SchedulerConfig} to config properties to create continuous batching pipeline.
         )")
 
         .def(py::init([](
-            const std::string& model_path,
->>>>>>> 5dd3eae1
+            const std::string& models_path,
             const Tokenizer& tokenizer,
             const std::string& device,
             const std::map<std::string, py::object>& config
@@ -463,20 +459,20 @@
         )")
 
         .def(py::init([](
-            const std::string& model_path,
+            const std::string& models_path,
             const Tokenizer& tokenizer,
             const std::string& device,
             const py::kwargs& kwargs
         ) {
             ScopedVar env_manager(utils::ov_tokenizers_module_path());
-            return std::make_unique<LLMPipeline>(model_path, tokenizer, device, utils::kwargs_to_any_map(kwargs));
+            return std::make_unique<LLMPipeline>(models_path, tokenizer, device, utils::kwargs_to_any_map(kwargs));
         }),
-        py::arg("model_path"),
+        py::arg("models_path"),
         py::arg("tokenizer"),
         py::arg("device") = "CPU",
         R"(
             LLMPipeline class constructor for manualy created openvino_genai.Tokenizer.
-            model_path (str): Path to the model file.
+            models_path (str): Path to the model file.
             tokenizer (openvino_genai.Tokenizer): tokenizer object.
             device (str): Device to run the model on (e.g., CPU, GPU). Default is 'CPU'.
             Add {"scheduler_config": ov_genai.SchedulerConfig} to config properties to create continuous batching pipeline.
@@ -815,13 +811,13 @@
 
     py::class_<ov::Any>(m, "draft_model", py::module_local(), "This class is used to enable Speculative Decoding")
         .def(py::init([](
-            const std::string& model_path,
+            const std::string& models_path,
             const std::string& device,
             const py::kwargs& kwargs
         ) {
-            return ov::genai::_draft_model(model_path, device, utils::kwargs_to_any_map(kwargs)).second;
+            return ov::genai::_draft_model(models_path, device, utils::kwargs_to_any_map(kwargs)).second;
         }),
-        py::arg("model_path"), "folder with openvino_model.xml and openvino_tokenizer[detokenizer].xml files", 
+        py::arg("models_path"), "folder with openvino_model.xml and openvino_tokenizer[detokenizer].xml files", 
         py::arg("device") = "", "device on which inference will be performed"
         );
 
