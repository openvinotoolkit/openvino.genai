// Copyright (C) 2023-2024 Intel Corporation
// SPDX-License-Identifier: Apache-2.0

#include <filesystem>
#include <pybind11/pybind11.h>
#include <pybind11/stl.h>
#include <pybind11/functional.h>
#include "openvino/genai/llm_pipeline.hpp"

namespace py = pybind11;
using ov::genai::LLMPipeline;
using ov::genai::Tokenizer;
using ov::genai::GenerationConfig;
using ov::genai::EncodedResults;
using ov::genai::DecodedResults;
using ov::genai::StopCriteria;
using ov::genai::StreamerBase;
using ov::genai::StreamerVariant;
using ov::genai::OptionalGenerationConfig;

namespace {

void update_config_from_kwargs(GenerationConfig& config, const py::kwargs& kwargs) {
    if (kwargs.contains("max_new_tokens")) config.max_new_tokens = kwargs["max_new_tokens"].cast<size_t>();
    if (kwargs.contains("max_length")) config.max_length = kwargs["max_length"].cast<size_t>();
    if (kwargs.contains("ignore_eos")) config.ignore_eos = kwargs["ignore_eos"].cast<bool>();
    if (kwargs.contains("num_beam_groups")) config.num_beam_groups = kwargs["num_beam_groups"].cast<size_t>();
    if (kwargs.contains("num_beams")) config.num_beams = kwargs["num_beams"].cast<size_t>();
    if (kwargs.contains("diversity_penalty")) config.diversity_penalty = kwargs["diversity_penalty"].cast<float>();
    if (kwargs.contains("length_penalty")) config.length_penalty = kwargs["length_penalty"].cast<float>();
    if (kwargs.contains("num_return_sequences")) config.num_return_sequences = kwargs["num_return_sequences"].cast<size_t>();
    if (kwargs.contains("no_repeat_ngram_size")) config.no_repeat_ngram_size = kwargs["no_repeat_ngram_size"].cast<size_t>();
    if (kwargs.contains("stop_criteria")) config.stop_criteria = kwargs["stop_criteria"].cast<StopCriteria>();
    if (kwargs.contains("temperature")) config.temperature = kwargs["temperature"].cast<float>();
    if (kwargs.contains("top_p")) config.top_p = kwargs["top_p"].cast<float>();
    if (kwargs.contains("top_k")) config.top_k = kwargs["top_k"].cast<size_t>();
    if (kwargs.contains("do_sample")) config.do_sample = kwargs["do_sample"].cast<bool>();
    if (kwargs.contains("repetition_penalty")) config.repetition_penalty = kwargs["repetition_penalty"].cast<float>();
    if (kwargs.contains("eos_token_id")) config.eos_token_id = kwargs["eos_token_id"].cast<int64_t>();
}

<<<<<<< HEAD
DecodedResults call_with_config(LLMPipeline& pipe, const std::string& text, const GenerationConfig& config, const StreamerVariant& streamer) {
    return pipe.generate(text, config, streamer);
=======
py::object call_with_config(LLMPipeline& pipe, const std::string& text, const GenerationConfig& config, const StreamerVariant& streamer) {
    if (config.num_return_sequences > 1) {
        py::list res;
        for (auto s: pipe.generate({text}, config, streamer).texts) {
            PyObject* py_s = PyUnicode_DecodeUTF8(s.data(), s.length(), "replace");
            res.append(py_s);
        }
        return res;
    } else {
        auto res = std::string(pipe.generate(text, config, streamer));
        PyObject* py_str = PyUnicode_DecodeUTF8(res.data(), res.length(), "replace");
        return py::reinterpret_steal<py::object>(py_str);
    }
>>>>>>> 743f3486
}

DecodedResults call_with_config(LLMPipeline& pipe, const std::vector<std::string>& text, const GenerationConfig& config, const StreamerVariant& streamer) {
    return pipe.generate(text, config, streamer);
}

DecodedResults call_with_kwargs(LLMPipeline& pipeline, const std::vector<std::string>& texts, const py::kwargs& kwargs) {
    GenerationConfig config = pipeline.get_generation_config();
    update_config_from_kwargs(config, kwargs);
    return call_with_config(pipeline, texts, config, kwargs.contains("streamer") ? kwargs["streamer"].cast<StreamerVariant>() : std::monostate());
}

DecodedResults call_with_kwargs(LLMPipeline& pipeline, const std::string& text, const py::kwargs& kwargs) {
    // Create a new GenerationConfig instance and initialize from kwargs
    GenerationConfig config = pipeline.get_generation_config();
    update_config_from_kwargs(config, kwargs);
    return call_with_config(pipeline, text, config, kwargs.contains("streamer") ? kwargs["streamer"].cast<StreamerVariant>() : std::monostate());
}

std::string ov_tokenizers_module_path() {
    // Try a path relative to build artifacts folder first.
    std::filesystem::path from_relative = ov::genai::tokenizers_relative_to_genai();
    if (std::filesystem::exists(from_relative)) {
        return from_relative.string();
    }
    return py::str(py::module_::import("openvino_tokenizers").attr("_ext_path"));
}

class EmptyStreamer: public StreamerBase {
    // It's impossible to create an instance of pure virtual class. Define EmptyStreamer instead.
    bool put(int64_t token) override {
        PYBIND11_OVERRIDE_PURE(
            bool,  // Return type
            StreamerBase,  // Parent class
            put,  // Name of function in C++ (must match Python name)
            token  // Argument(s)
        );
    }
    void end() override {
        PYBIND11_OVERRIDE_PURE(void, StreamerBase, end);
    }
};

ov::InferRequest& get_request_from_pyobj(py::object obj) {
    py::str obj_type = py::str(obj.get_type());
    // todo: InferRequest is not accessible from the outside.
    // obj_type is openvino._pyopenvino.InferRequest,
    // which is a pybind binding to InferRequestWrapper (InferRequest is in a m_request field of the latest)
    // and the definition of InferRequestWrapper is not accessible from the outside.

    if (py::isinstance<ov::InferRequest>(obj)) {
        // Directly return the casted object without copying
        return obj.cast<ov::InferRequest&>();
    } else {
        throw std::invalid_argument("Provided object is not castable to ov::InferRequest");
    }
}

} // namespace


PYBIND11_MODULE(py_generate_pipeline, m) {
    m.doc() = "Pybind11 binding for LLM Pipeline";

    py::class_<LLMPipeline>(m, "LLMPipeline")
        .def(py::init([](const std::string& model_path, 
                            const std::string& device) {
            ov::genai::ScopedVar env_manager(ov_tokenizers_module_path());
            return std::make_unique<LLMPipeline>(model_path, device);}),
        py::arg("model_path"), "path to the model path", 
        py::arg("device") = "CPU", "device on which inference will be done",
        R"(
            LLMPipeline class constructor.
            model_path (str): Path to the model file.
            device (str): Device to run the model on (e.g., CPU, GPU). Default is 'CPU'.
        )")

        .def(py::init<const std::string, const Tokenizer&, const std::string>(), 
        py::arg("model_path"),
        py::arg("tokenizer"),
        py::arg("device") = "CPU",
        R"(
            LLMPipeline class constructor for manualy created openvino_genai.Tokenizer.
            model_path (str): Path to the model file.
            tokenizer (openvino_genai.Tokenizer): tokenizer object.
            device (str): Device to run the model on (e.g., CPU, GPU). Default is 'CPU'.
        )")

        .def(py::init([](py::object infer_request, 
                            const Tokenizer& tokenizer,
                            OptionalGenerationConfig config) {
            ov::genai::ScopedVar env_manager(ov_tokenizers_module_path());
            return std::make_unique<LLMPipeline>(get_request_from_pyobj(infer_request), tokenizer, config);
        }),
        py::arg("infer_request"), "infer_request", 
        py::arg("tokenizer"), "openvino_genai.Tokenizer object",
        py::arg("config"), "device on which inference will be done")
        .def("generate", py::overload_cast<LLMPipeline&, const std::string&, const py::kwargs&>(&call_with_kwargs),
        R"(
            max_length:    the maximum length the generated tokens can have. Corresponds to the length of the input prompt +
                        `max_new_tokens`. Its effect is overridden by `max_new_tokens`, if also set.
            max_new_tokens: the maximum numbers of tokens to generate, excluding the number of tokens in the prompt. max_new_tokens has priority over max_length.
            ignore_eos:    if set to true, then generation will not stop even if <eos> token is met.
            eos_token_id:  token_id of <eos> (end of sentence)
            
            Beam search specific parameters:
            num_beams:         number of beams for beam search. 1 disables beam search.
            num_beam_groups:   number of groups to divide `num_beams` into in order to ensure diversity among different groups of beams.
            diversity_penalty: value is subtracted from a beam's score if it generates the same token as any beam from other group at a particular time.
            length_penalty:    exponential penalty to the length that is used with beam-based generation. It is applied as an exponent to
                the sequence length, which in turn is used to divide the score of the sequence. Since the score is the log
                likelihood of the sequence (i.e. negative), `length_penalty` > 0.0 promotes longer sequences, while
                `length_penalty` < 0.0 encourages shorter sequences.
            num_return_sequences: the number of sequences to return for grouped beam search decoding.
            no_repeat_ngram_size: if set to int > 0, all ngrams of that size can only occur once.
            stop_criteria:        controls the stopping condition for grouped beam search. It accepts the following values: 
                "EARLY", where the generation stops as soon as there are `num_beams` complete candidates; "HEURISTIC", where an 
                "HEURISTIC" is applied and the generation stops when is it very unlikely to find better candidates;
                "NEVER", where the beam search procedure only stops when there cannot be better candidates (canonical beam search algorithm).
            
            Random sampling parameters:
            temperature:        the value used to modulate token probabilities for random sampling.
            top_p:              if set to float < 1, only the smallest set of most probable tokens with probabilities that add up to top_p or higher are kept for generation.
            top_k:              the number of highest probability vocabulary tokens to keep for top-k-filtering.
            do_sample:          whether or not to use multinomial random sampling that add up to `top_p` or higher are kept.
            repetition_penalty: the parameter for repetition penalty. 1.0 means no penalty.
        )")
        .def("generate", py::overload_cast<LLMPipeline&, const std::vector<std::string>&,
                                           const py::kwargs&>(&call_with_kwargs))
        .def("generate", py::overload_cast<LLMPipeline&, const std::vector<std::string>&,
                                           const GenerationConfig&, const StreamerVariant&>(&call_with_config),
            py::arg("inputs"), "lsit of prompts",
            py::arg("config") = std::nullopt, "optional GenerationConfig",
            py::arg("streamer") = std::monostate(), "optional streamer"
        )
        .def("generate", py::overload_cast<LLMPipeline&, const std::string&, const GenerationConfig&,
                                           const StreamerVariant&>(&call_with_config),
            py::arg("inputs"), "input prompt",
            py::arg("config") = std::nullopt, "optional GenerationConfig",
            py::arg("streamer") = std::monostate(), "optional streamer"
        )
        .def("__call__", py::overload_cast<LLMPipeline&, const std::string&, 
                                           const py::kwargs&>(&call_with_kwargs))
        .def("__call__", py::overload_cast<LLMPipeline&, const std::string&, 
                                           const GenerationConfig&, const StreamerVariant&>(&call_with_config))
        
        // todo: if input_ids is a ov::Tensor/numpy tensor

        .def("get_tokenizer", &LLMPipeline::get_tokenizer)
        .def("start_chat", &LLMPipeline::start_chat)
        .def("finish_chat", &LLMPipeline::finish_chat)
        .def("get_generation_config", &LLMPipeline::get_generation_config, py::return_value_policy::copy)
        .def("set_generation_config", &LLMPipeline::set_generation_config)
        .def("apply_chat_template", &LLMPipeline::apply_chat_template);

     // Binding for Tokenizer
    py::class_<Tokenizer>(m, "Tokenizer",
        R"(openvino_genai.Tokenizer object is used to to initialize tokenizer if it's located in different path 
        that the main model.)")
        .def(py::init<>())
        .def(py::init<std::string&>(), py::arg("tokenizers_path"));

    // Binding for StopCriteria
    py::enum_<StopCriteria>(m, "StopCriteria",
        R"(StopCriteria controls the stopping condition for grouped beam search. The following values are possible:
            "EARLY" stops as soon as there are `num_beams` complete candidates.
            "HEURISTIC" stops when is it unlikely to find better candidates.
            "NEVER" stops when there cannot be better candidates.)")
        .value("EARLY", StopCriteria::EARLY)
        .value("HEURISTIC", StopCriteria::HEURISTIC)
        .value("NEVER", StopCriteria::NEVER)
        .export_values();

     // Binding for GenerationConfig
    py::class_<GenerationConfig>(m, "GenerationConfig")
        .def(py::init<>())
        .def(py::init<std::string>())
        .def_readwrite("max_new_tokens", &GenerationConfig::max_new_tokens)
        .def_readwrite("max_length", &GenerationConfig::max_length)
        .def_readwrite("ignore_eos", &GenerationConfig::ignore_eos)
        .def_readwrite("num_beam_groups", &GenerationConfig::num_beam_groups)
        .def_readwrite("num_beams", &GenerationConfig::num_beams)
        .def_readwrite("diversity_penalty", &GenerationConfig::diversity_penalty)
        .def_readwrite("length_penalty", &GenerationConfig::length_penalty)
        .def_readwrite("num_return_sequences", &GenerationConfig::num_return_sequences)
        .def_readwrite("no_repeat_ngram_size", &GenerationConfig::no_repeat_ngram_size)
        .def_readwrite("stop_criteria", &GenerationConfig::stop_criteria)
        .def_readwrite("temperature", &GenerationConfig::temperature)
        .def_readwrite("top_p", &GenerationConfig::top_p)
        .def_readwrite("top_k", &GenerationConfig::top_k)
        .def_readwrite("do_sample", &GenerationConfig::do_sample)
        .def_readwrite("repetition_penalty", &GenerationConfig::repetition_penalty)
        .def_readwrite("eos_token_id", &GenerationConfig::eos_token_id);

    py::class_<DecodedResults>(m, "DecodedResults")
        .def(py::init<>())
        .def_readwrite("texts", &DecodedResults::texts)
        .def_readwrite("scores", &DecodedResults::scores)
        .def("__str__", [](const DecodedResults& dr) {return std::string{dr};});

    py::class_<EncodedResults>(m, "EncodedResults")
        .def(py::init<>())
        .def_readwrite("tokens", &EncodedResults::tokens)
        .def_readwrite("scores", &EncodedResults::scores);

    py::class_<StreamerBase, EmptyStreamer, std::shared_ptr<StreamerBase>>(m, "StreamerBase")  // Change the holder form unique_ptr to shared_ptr
        .def(py::init<>())
        .def("put", &StreamerBase::put)
        .def("end", &StreamerBase::end);
}<|MERGE_RESOLUTION|>--- conflicted
+++ resolved
@@ -39,37 +39,56 @@
     if (kwargs.contains("eos_token_id")) config.eos_token_id = kwargs["eos_token_id"].cast<int64_t>();
 }
 
-<<<<<<< HEAD
-DecodedResults call_with_config(LLMPipeline& pipe, const std::string& text, const GenerationConfig& config, const StreamerVariant& streamer) {
-    return pipe.generate(text, config, streamer);
-=======
-py::object call_with_config(LLMPipeline& pipe, const std::string& text, const GenerationConfig& config, const StreamerVariant& streamer) {
-    if (config.num_return_sequences > 1) {
-        py::list res;
-        for (auto s: pipe.generate({text}, config, streamer).texts) {
-            PyObject* py_s = PyUnicode_DecodeUTF8(s.data(), s.length(), "replace");
-            res.append(py_s);
+class DecodedResultsPyStr {
+public:
+    std::vector<py::object> texts;
+    std::vector<float> scores;
+    DecodedResultsPyStr() = default;
+    explicit DecodedResultsPyStr(DecodedResults&& cpp) : scores{std::move(cpp.scores)} {
+        texts.reserve(cpp.texts.size());
+        for (const std::string& text : cpp.texts) {
+            texts.push_back(
+                py::reinterpret_steal<py::object>(
+                    PyUnicode_DecodeUTF8(text.data(), text.length(), "replace")
+                )
+            );
         }
-        return res;
-    } else {
-        auto res = std::string(pipe.generate(text, config, streamer));
-        PyObject* py_str = PyUnicode_DecodeUTF8(res.data(), res.length(), "replace");
-        return py::reinterpret_steal<py::object>(py_str);
-    }
->>>>>>> 743f3486
-}
-
-DecodedResults call_with_config(LLMPipeline& pipe, const std::vector<std::string>& text, const GenerationConfig& config, const StreamerVariant& streamer) {
-    return pipe.generate(text, config, streamer);
-}
-
-DecodedResults call_with_kwargs(LLMPipeline& pipeline, const std::vector<std::string>& texts, const py::kwargs& kwargs) {
+    }
+    std::string to_string() const {
+        std::stringstream ss;
+        ss << *this;
+        return ss.str();
+    }
+    friend std::ostream& operator<<(std::ostream& os, const DecodedResultsPyStr& dr) {
+        OPENVINO_ASSERT(
+            dr.scores.size() == dr.texts.size(),
+            "The number of scores and texts doesn't match in DecodedResultsPyStr."
+        );
+        if (dr.texts.empty()) {
+            return os;
+        }
+        for (size_t i = 0; i < dr.texts.size() - 1; ++i) {
+            os << dr.scores[i] << ": " << dr.texts[i].cast<std::string>() << '\n';
+        }
+        return os << dr.scores.back() << ": " << dr.texts.back().cast<std::string>();
+    }
+};
+
+DecodedResultsPyStr call_with_config(LLMPipeline& pipe, const std::string& text, const GenerationConfig& config, const StreamerVariant& streamer) {
+    return DecodedResultsPyStr{pipe.generate(text, config, streamer)};
+}
+
+DecodedResultsPyStr call_with_config(LLMPipeline& pipe, const std::vector<std::string>& text, const GenerationConfig& config, const StreamerVariant& streamer) {
+    return DecodedResultsPyStr{pipe.generate(text, config, streamer)};
+}
+
+DecodedResultsPyStr call_with_kwargs(LLMPipeline& pipeline, const std::vector<std::string>& texts, const py::kwargs& kwargs) {
     GenerationConfig config = pipeline.get_generation_config();
     update_config_from_kwargs(config, kwargs);
     return call_with_config(pipeline, texts, config, kwargs.contains("streamer") ? kwargs["streamer"].cast<StreamerVariant>() : std::monostate());
 }
 
-DecodedResults call_with_kwargs(LLMPipeline& pipeline, const std::string& text, const py::kwargs& kwargs) {
+DecodedResultsPyStr call_with_kwargs(LLMPipeline& pipeline, const std::string& text, const py::kwargs& kwargs) {
     // Create a new GenerationConfig instance and initialize from kwargs
     GenerationConfig config = pipeline.get_generation_config();
     update_config_from_kwargs(config, kwargs);
@@ -251,11 +270,11 @@
         .def_readwrite("repetition_penalty", &GenerationConfig::repetition_penalty)
         .def_readwrite("eos_token_id", &GenerationConfig::eos_token_id);
 
-    py::class_<DecodedResults>(m, "DecodedResults")
-        .def(py::init<>())
-        .def_readwrite("texts", &DecodedResults::texts)
-        .def_readwrite("scores", &DecodedResults::scores)
-        .def("__str__", [](const DecodedResults& dr) {return std::string{dr};});
+    py::class_<DecodedResultsPyStr>(m, "DecodedResults")
+        .def(py::init<>())
+        .def_readwrite("texts", &DecodedResultsPyStr::texts)
+        .def_readwrite("scores", &DecodedResultsPyStr::scores)
+        .def("__str__", [](const DecodedResultsPyStr& dr) {return dr.to_string();});
 
     py::class_<EncodedResults>(m, "EncodedResults")
         .def(py::init<>())
