// Copyright (C) 2023-2024 Intel Corporation
// SPDX-License-Identifier: Apache-2.0

#include <filesystem>
#include <pybind11/pybind11.h>
#include <pybind11/stl.h>
#include <pybind11/stl_bind.h>
#include <pybind11/functional.h>
#include "openvino/genai/continuous_batching_pipeline.hpp"
#include "openvino/genai/llm_pipeline.hpp"
#include <openvino/runtime/auto/properties.hpp>
#include "../cpp/src/tokenizers_path.hpp"

#include "./utils.hpp"

namespace py = pybind11;
namespace utils = ov::genai::pybind::utils;
using ov::genai::ChatHistory;
using ov::genai::ContinuousBatchingPipeline;
using ov::genai::DecodedResults;
using ov::genai::EncodedInputs;
using ov::genai::EncodedResults;
using ov::genai::GenerationConfig;
using ov::genai::GenerationResult;
using ov::genai::LLMPipeline;
using ov::genai::MeanStdPair;
using ov::genai::OptionalGenerationConfig;
using ov::genai::PerfMetrics;
using ov::genai::PipelineMetrics;
using ov::genai::RawPerfMetrics;
using ov::genai::SchedulerConfig;
using ov::genai::CacheEvictionConfig;
using ov::genai::AggregationMode;
using ov::genai::StopCriteria;
using ov::genai::StreamerBase;
using ov::genai::StreamerVariant;
using ov::genai::StringInputs;
using ov::genai::TokenizedInputs;
using ov::genai::Tokenizer;

template <typename T, typename U>
std::vector<float> get_ms(const T& instance, U T::*member) {
    // Converts c++ duration to float so that it can be used in Python.
    std::vector<float> res;
    const auto& durations = instance.*member;
    res.reserve(durations.size());
    std::transform(durations.begin(), durations.end(), std::back_inserter(res),
                   [](const auto& duration) { return duration.count(); });
    return res;
}

void init_whisper_pipeline(py::module_& m);
void init_vlm_pipeline(py::module_& m);

namespace {

auto generate_docstring = R"(
    Generates sequences or tokens for LLMs. If input is a string or list of strings then resulting sequences will be already detokenized.

    :param inputs: inputs in the form of string, list of strings or tokenized input_ids
    :type inputs: str, List[str], ov.genai.TokenizedInputs, or ov.Tensor

    :param generation_config: generation_config
    :type generation_config: GenerationConfig or a Dict

    :param streamer: streamer either as a lambda with a boolean returning flag whether generation should be stopped
    :type : Callable[[str], bool], ov.genai.StreamerBase

    :param kwargs: arbitrary keyword arguments with keys corresponding to GenerationConfig fields.
    :type : Dict

    :return: return results in encoded, or decoded form depending on inputs type
    :rtype: DecodedResults, EncodedResults, str
)";

auto decoded_results_docstring = R"(
    Structure to store resulting batched text outputs and scores for each batch.
    The first num_return_sequences elements correspond to the first batch element.

    Parameters: 
    texts:      vector of resulting sequences.
    scores:     scores for each sequence.
    metrics:    performance metrics with tpot, ttft, etc. of type ov::genai::PerfMetrics.
)";

auto encoded_results_docstring = R"(
    Structure to store resulting batched tokens and scores for each batch sequence.
    The first num_return_sequences elements correspond to the first batch element.
    In the case if results decoded with beam search and random sampling scores contain
    sum of logarithmic probabilities for each token in the sequence. In the case
    of greedy decoding scores are filled with zeros.

    Parameters: 
    tokens: sequence of resulting tokens.
    scores: sum of logarithmic probabilities of all tokens in the sequence.
    metrics: performance metrics with tpot, ttft, etc. of type ov::genai::PerfMetrics.
)";

auto generation_config_docstring = R"(
    Structure to keep generation config parameters. For a selected method of decoding, only parameters from that group 
    and generic parameters are used. For example, if do_sample is set to true, then only generic parameters and random sampling parameters will 
    be used while greedy and beam search parameters will not affect decoding at all.

    Parameters: 
    max_length:    the maximum length the generated tokens can have. Corresponds to the length of the input prompt +
                   max_new_tokens. Its effect is overridden by `max_new_tokens`, if also set.
    max_new_tokens: the maximum numbers of tokens to generate, excluding the number of tokens in the prompt. max_new_tokens has priority over max_length.
    ignore_eos:    if set to true, then generation will not stop even if <eos> token is met.
    eos_token_id:  token_id of <eos> (end of sentence)
    min_new_tokens: set 0 probability for eos_token_id for the first eos_token_id generated tokens. Ignored for non continuous batching.
    stop_strings: list of strings that will cause pipeline to stop generating further tokens. Ignored for non continuous batching.
    include_stop_str_in_output: if set to true stop string that matched generation will be included in generation output (default: false)
    stop_token_ids: list of tokens that will cause pipeline to stop generating further tokens. Ignored for non continuous batching.

    Beam search specific parameters:
    num_beams:         number of beams for beam search. 1 disables beam search.
    num_beam_groups:   number of groups to divide `num_beams` into in order to ensure diversity among different groups of beams.
    diversity_penalty: value is subtracted from a beam's score if it generates the same token as any beam from other group at a particular time.
    length_penalty:    exponential penalty to the length that is used with beam-based generation. It is applied as an exponent to
        the sequence length, which in turn is used to divide the score of the sequence. Since the score is the log
        likelihood of the sequence (i.e. negative), length_penalty > 0.0 promotes longer sequences, while
        length_penalty < 0.0 encourages shorter sequences.
    num_return_sequences: the number of sequences to return for grouped beam search decoding.
    no_repeat_ngram_size: if set to int > 0, all ngrams of that size can only occur once.
    stop_criteria:        controls the stopping condition for grouped beam search. It accepts the following values: 
        "openvino_genai.StopCriteria.EARLY", where the generation stops as soon as there are `num_beams` complete candidates; 
        "openvino_genai.StopCriteria.HEURISTIC" is applied and the generation stops when is it very unlikely to find better candidates;
        "openvino_genai.StopCriteria.NEVER", where the beam search procedure only stops when there cannot be better candidates (canonical beam search algorithm).

    Random sampling parameters:
    temperature:        the value used to modulate token probabilities for random sampling.
    top_p:              if set to float < 1, only the smallest set of most probable tokens with probabilities that add up to top_p or higher are kept for generation.
    top_k:              the number of highest probability vocabulary tokens to keep for top-k-filtering.
    do_sample:          whether or not to use multinomial random sampling that add up to `top_p` or higher are kept.
    repetition_penalty: the parameter for repetition penalty. 1.0 means no penalty.    
)";

auto scheduler_config_docstring = R"(
    SchedulerConfig to construct ContinuousBatchingPipeline

    Parameters: 
    max_num_batched_tokens:     a maximum number of tokens to batch (in constrast to max_batch_size which combines
        independent sequences, we consider total amount of tokens in a batch).
    num_kv_blocks:              total number of KV blocks available to scheduler logic.
    cache_size:                 total size of KV cache in GB.
    block_size:                 block size for KV cache.
    dynamic_split_fuse:         whether to split prompt / generate to different scheduling phases.

    vLLM-like settings:
    max_num_seqs:               max number of scheduled sequences (you can think of it as "max batch size").
    enable_prefix_caching:      Enable caching of KV-blocks.
        When turned on all previously calculated KV-caches are kept in memory for future usages.
        KV-caches can be rewritten if KV-cache limit is reached, but blocks are not released.
        This results in more RAM usage, maximum RAM usage is determined by cache_size or num_kv_blocks parameters.
        When turend off only KV-cache required for batch calculation is kept in memory and
        when a sequence has finished genegartion its cache is released.
)";

auto generation_result_docstring = R"(
    GenerationResult stores resulting batched tokens and scores.

    Parameters: 
    request_id:         obsolete when handle API is approved as handle will connect results with prompts.
    generation_ids:     in a generic case we have multiple generation results per initial prompt
        depending on sampling parameters (e.g. beam search or parallel sampling).
    scores:             scores.
    status:             status of generation. The following values are possible:
        RUNNING = 0 - Default status for ongoing generation.
        FINISHED = 1 - Status set when generation has been finished.
        IGNORED = 2 - Status set when generation run into out-of-memory condition and could not be continued.
        DROPPED_BY_PIPELINE = 3 - Currently not used, TODO: implement abort functionality.
        DROPPED_BY_HANDLE = 4 - Status set when generation handle is dropped.

)";

auto stop_criteria_docstring =  R"(
    StopCriteria controls the stopping condition for grouped beam search.
    
    The following values are possible:
        "openvino_genai.StopCriteria.EARLY" stops as soon as there are `num_beams` complete candidates.
        "openvino_genai.StopCriteria.HEURISTIC" stops when is it unlikely to find better candidates.
        "openvino_genai.StopCriteria.NEVER" stops when there cannot be better candidates.
)";

auto streamer_base_docstring =  R"(
    Base class for streamers. In order to use inherit from from this class and inplement put, and methods.
)";

auto tokenized_inputs_docstring =  R"(
    Structure to agregate inputs to model.
    
    Parameters: 
    input_ids:         numerical token IDs from the tokenizer
    attention_mask:    indicates which tokens are attended to
)";

auto raw_perf_metrics_docstring = R"(
    Structure with raw performance metrics for each generation before any statistics are calculated.

    :param generate_durations: Durations for each generate call in microseconds.
    :type generate_durations: List[MicroSeconds]

    :param tokenization_durations: Durations for the tokenization process in microseconds.
    :type tokenization_durations: List[MicroSeconds]

    :param detokenization_durations: Durations for the detokenization process in microseconds.
    :type detokenization_durations: List[MicroSeconds]

    :param m_times_to_first_token: Times to the first token for each call in microseconds.
    :type m_times_to_first_token: List[MicroSeconds]

    :param m_new_token_times: Time points for each new token generated.
    :type m_new_token_times: List[TimePoint]

    :param m_batch_sizes: Batch sizes for each generate call.
    :type m_batch_sizes: List[int]

    :param m_durations: Total durations for each generate call in microseconds.
    :type m_durations: List[MicroSeconds]

    :param num_generated_tokens: Total number of tokens generated.
    :type num_generated_tokens: int

    :param num_input_tokens: Total number of tokens in the input prompt.
    :type num_input_tokens: int
)";

auto perf_metrics_docstring = R"(
    Holds performance metrics for each generate call.

    PerfMetrics holds fields with mean and standard deviations for the following metrics:
    - Time To the First Token (TTFT), ms
    - Time per Output Token (TPOT), ms/token
    - Generate total duration, ms
    - Tokenization duration, ms
    - Detokenization duration, ms
    - Throughput, tokens/s

    Additional fields include:
    - Load time, ms
    - Number of generated tokens
    - Number of tokens in the input prompt

    Preferable way to access values is via get functions. Getters calculate mean and std values from raw_metrics and return pairs.
    If mean and std were already calculated, getters return cached values.

    :param get_load_time: Returns the load time in milliseconds.
    :type get_load_time: float

    :param get_num_generated_tokens: Returns the number of generated tokens.
    :type get_num_generated_tokens: int

    :param get_num_input_tokens: Returns the number of tokens in the input prompt.
    :type get_num_input_tokens: int

    :param get_ttft: Returns the mean and standard deviation of TTFT in milliseconds.
    :type get_ttft: MeanStdPair

    :param get_tpot: Returns the mean and standard deviation of TPOT in milliseconds.
    :type get_tpot: MeanStdPair

    :param get_throughput: Returns the mean and standard deviation of throughput in tokens per second.
    :type get_throughput: MeanStdPair

    :param get_generate_duration: Returns the mean and standard deviation of generate durations in milliseconds.
    :type get_generate_duration: MeanStdPair

    :param get_tokenization_duration: Returns the mean and standard deviation of tokenization durations in milliseconds.
    :type get_tokenization_duration: MeanStdPair

    :param get_detokenization_duration: Returns the mean and standard deviation of detokenization durations in milliseconds.
    :type get_detokenization_duration: MeanStdPair

    :param raw_metrics: A structure of RawPerfMetrics type that holds raw metrics.
    :type raw_metrics: RawPerfMetrics
)";

<<<<<<< HEAD
=======
auto pipeline_metrics_docstring = R"(
    Contains general pipeline metrics, either aggregated throughout the lifetime of the generation pipeline
    or measured at the previous generation step.

    :param requests: Number of requests to be processed by the pipeline.
    :type requests: int

    :param scheduled_requests:  Number of requests that were scheduled for processing at the previous step of the pipeline.
    :type scheduled_requests: int

    :param cache_usage: Percentage of KV cache usage in the last generation step.
    :type cache_usage: float

    :param max_cache_usage: Max KV cache usage during the lifetime of the pipeline in %
    :type max_cache_usage: float


    :param avg_cache_usage: Running average of the KV cache usage (in %) during the lifetime of the pipeline, with max window size of 1000 steps
    :type avg_cache_usage: float
)";

auto cache_eviction_config_docstring = R"(
    Configuration struct for the cache eviction algorithm.
    :param start_size: Number of tokens in the *beginning* of KV cache that should be retained in the KV cache for this sequence during generation. Must be non-zero and a multiple of the KV cache block size for this pipeline.
    :type start_size: int

    :param recent_size: Number of tokens in the *end* of KV cache that should be retained in the KV cache for this sequence during generation. Must be non-zero and a multiple of the KV cache block size for this pipeline.
    :type recent_size: int

    :param max_cache_size: Maximum number of tokens that should be kept in the KV cache. The evictable block area will be located between the "start" and "recent" blocks and its size will be calculated as (`max_cache_size` - `start_size` - `recent_size`). Must be non-zero, larger than (`start_size` + `recent_size`), and a multiple of the KV cache block size for this pipeline. Note that since only the completely filled blocks are evicted, the actual maximum per-sequence KV cache size in tokens may be up to (`max_cache_size` + `SchedulerConfig.block_size - 1`).
    :type max_cache_size: int

    :param aggregation_mode: The mode used to compute the importance of tokens for eviction
    :type aggregation_mode: openvino_genai.AggregationMode
)";

OptionalGenerationConfig update_config_from_kwargs(const OptionalGenerationConfig& config, const py::kwargs& kwargs) {
    if(!config.has_value() && kwargs.empty())
        return std::nullopt;

    GenerationConfig res_config;
    if(config.has_value())
        res_config = *config;
 
    for (const auto& item : kwargs) {
        std::string key = py::cast<std::string>(item.first);
        py::object value = py::cast<py::object>(item.second);

        if (item.second.is_none()) {
            // Even if argument key name does not fit GenerationConfig name 
            // it's not an eror if it's not defined. 
            // Some HF configs can have parameters for methods currenly unsupported in ov_genai
            // but if their values are not set / None, then this should not block 
            // us from reading such configs, e.g. {"typical_p": None, 'top_p': 1.0,...}
            return res_config;
        }
        
        if (key == "max_new_tokens") {
            res_config.max_new_tokens = py::cast<int>(item.second);
        } else if (key == "max_length") {
            res_config.max_length = py::cast<int>(item.second);
        } else if (key == "ignore_eos") {
            res_config.ignore_eos = py::cast<bool>(item.second);
        } else if (key == "num_beam_groups") {
            res_config.num_beam_groups = py::cast<int>(item.second);
        } else if (key == "num_beams") {
            res_config.num_beams = py::cast<int>(item.second);
        } else if (key == "diversity_penalty") {
            res_config.diversity_penalty = py::cast<float>(item.second);
        } else if (key == "length_penalty") {
            res_config.length_penalty = py::cast<float>(item.second);
        } else if (key == "num_return_sequences") {
            res_config.num_return_sequences = py::cast<int>(item.second);
        } else if (key == "no_repeat_ngram_size") {
            res_config.no_repeat_ngram_size = py::cast<int>(item.second);
        } else if (key == "stop_criteria") {
            res_config.stop_criteria = py::cast<StopCriteria>(item.second);
        } else if (key == "temperature") {
            res_config.temperature = py::cast<float>(item.second);
        } else if (key == "top_p") {
            res_config.top_p = py::cast<float>(item.second);
        } else if (key == "top_k") {
            res_config.top_k = py::cast<int>(item.second);
        } else if (key == "do_sample") {
            res_config.do_sample = py::cast<bool>(item.second);
        } else if (key == "repetition_penalty") {
            res_config.repetition_penalty = py::cast<float>(item.second);
        } else if (key == "eos_token_id") {
            res_config.set_eos_token_id(py::cast<int>(item.second));
        } else {
            throw(std::invalid_argument("'" + key + "' is incorrect GenerationConfig parameter name. "
                                        "Use help(openvino_genai.GenerationConfig) to get list of acceptable parameters."));
        }
    }

    return res_config;
}

>>>>>>> 2450d96d
py::list handle_utf8_results(const std::vector<std::string>& decoded_res) {
    // pybind11 decodes strings similar to Pythons's
    // bytes.decode('utf-8'). It raises if the decoding fails.
    // generate() may return incomplete Unicode points if max_new_tokens
    // was reached. Replace such points with � instead of raising an exception
    py::list res;
    for (const auto s: decoded_res) {
        PyObject* py_s = PyUnicode_DecodeUTF8(s.data(), s.length(), "replace");
        res.append(py::reinterpret_steal<py::object>(py_s));
    }
    return res;
}

py::object call_common_generate(
    LLMPipeline& pipe, 
    const std::variant<ov::Tensor, TokenizedInputs, std::string, std::vector<std::string>>& inputs, 
    const OptionalGenerationConfig& config, 
    const utils::PyBindStreamerVariant& py_streamer, 
    const py::kwargs& kwargs
) {
    auto updated_config = ov::genai::pybind::utils::update_config_from_kwargs(config, kwargs);
    py::object results;
    EncodedInputs tensor_data;
    StreamerVariant streamer = ov::genai::pybind::utils::pystreamer_to_streamer(py_streamer);

    // Call suitable generate overload for each type of input.
    std::visit(utils::overloaded {
    [&](ov::Tensor ov_tensor) {
        results = py::cast(pipe.generate(ov_tensor, updated_config, streamer));
    },
    [&](TokenizedInputs tokenized_input) {
        results = py::cast(pipe.generate(tokenized_input, updated_config, streamer));
    },
    [&](std::string string_input) {
        DecodedResults res = pipe.generate(string_input, updated_config, streamer);
        // If input was a string return a single string otherwise return DecodedResults.
        if (updated_config.has_value() && (*updated_config).num_return_sequences == 1) {
            results = py::cast<py::object>(handle_utf8_results(res.texts)[0]);
        } else {
            results = py::cast(res);
        }
    },
    [&](std::vector<std::string> string_input) {
        // For DecodedResults texts getter already handles utf8 decoding.
        results = py::cast(pipe.generate(string_input, updated_config, streamer));
    }},
    inputs);
    
    return results;
}

class ConstructableStreamer: public StreamerBase {
    bool put(int64_t token) override {
        PYBIND11_OVERRIDE_PURE(
            bool,  // Return type
            StreamerBase,  // Parent class
            put,  // Name of function in C++ (must match Python name)
            token  // Argument(s)
        );
    }
    void end() override {
        PYBIND11_OVERRIDE_PURE(void, StreamerBase, end);
    }
};

std::ostream& operator << (std::ostream& stream, const GenerationResult& generation_result) {
    stream << generation_result.m_request_id << std::endl;
    const bool has_scores = !generation_result.m_scores.empty();
    for (size_t i = 0; i < generation_result.m_generation_ids.size(); ++i) {
        stream << "{ ";
        if (has_scores)
            stream << generation_result.m_scores[i] << ", ";
        stream << generation_result.m_generation_ids[i] << " }" << std::endl;
    }
    return stream << std::endl;
}

} // namespace


PYBIND11_MODULE(py_generate_pipeline, m) {
    m.doc() = "Pybind11 binding for LLM Pipeline";

    py::class_<LLMPipeline>(m, "LLMPipeline", "This class is used for generation with LLMs")
        .def(py::init([](
            const std::string& model_path, 
            const std::string& device,
            const std::map<std::string, py::object>& config
        ) {
            ScopedVar env_manager(utils::ov_tokenizers_module_path());
            return std::make_unique<LLMPipeline>(model_path, device, utils::properties_to_any_map(config));
        }),
        py::arg("model_path"), "folder with openvino_model.xml and openvino_tokenizer[detokenizer].xml files", 
        py::arg("device") = "CPU", "device on which inference will be done",
        py::arg("config") = ov::AnyMap({}), "openvino.properties map",
        R"(
            LLMPipeline class constructor.
            model_path (str): Path to the model file.
            device (str): Device to run the model on (e.g., CPU, GPU). Default is 'CPU'.
            Add {"scheduler_config": ov_genai.SchedulerConfig} to config properties to create continuous batching pipeline.
        )")

        .def(py::init([](
            const std::string& model_path,
            const Tokenizer& tokenizer,
            const std::string& device,
            const std::map<std::string, py::object>& config
        ) {
            ScopedVar env_manager(utils::ov_tokenizers_module_path());
            return std::make_unique<LLMPipeline>(model_path, tokenizer, device, utils::properties_to_any_map(config));
        }),
        py::arg("model_path"),
        py::arg("tokenizer"),
        py::arg("device") = "CPU",
        py::arg("config") = ov::AnyMap({}), "openvino.properties map",
        R"(
            LLMPipeline class constructor for manualy created openvino_genai.Tokenizer.
            model_path (str): Path to the model file.
            tokenizer (openvino_genai.Tokenizer): tokenizer object.
            device (str): Device to run the model on (e.g., CPU, GPU). Default is 'CPU'.
            Add {"scheduler_config": ov_genai.SchedulerConfig} to config properties to create continuous batching pipeline.
        )")

        .def(
            "generate", 
            [](LLMPipeline& pipe, 
                const std::variant<ov::Tensor, TokenizedInputs, std::string, std::vector<std::string>>& inputs, 
                const OptionalGenerationConfig& generation_config, 
                const utils::PyBindStreamerVariant& streamer, 
                const py::kwargs& kwargs
            ) {
                return call_common_generate(pipe, inputs, generation_config, streamer, kwargs);
            },
            py::arg("inputs"), "Input string, or list of string or encoded tokens",
            py::arg("generation_config") = std::nullopt, "generation_config",
            py::arg("streamer") = std::monostate(), "streamer",
            (generate_docstring + std::string(" \n ") + generation_config_docstring).c_str()
        )

        .def(
            "__call__", 
            [](LLMPipeline& pipe, 
                const std::variant<ov::Tensor, TokenizedInputs, std::string, std::vector<std::string>>& inputs, 
                const OptionalGenerationConfig& generation_config, 
                const utils::PyBindStreamerVariant& streamer, 
                const py::kwargs& kwargs
            ) {
                return call_common_generate(pipe, inputs, generation_config, streamer, kwargs);
            },
            py::arg("inputs"), "Input string, or list of string or encoded tokens",
            py::arg("generation_config") = std::nullopt, "generation_config",
            py::arg("streamer") = std::monostate(), "streamer",
            (generate_docstring + std::string(" \n ") + generation_config_docstring).c_str()
        )

        .def("get_tokenizer", &LLMPipeline::get_tokenizer)
        .def("start_chat", &LLMPipeline::start_chat, py::arg("system_message") = "")
        .def("finish_chat", &LLMPipeline::finish_chat)
        .def("get_generation_config", &LLMPipeline::get_generation_config, py::return_value_policy::copy)
        .def("set_generation_config", &LLMPipeline::set_generation_config);

     // Binding for Tokenizer
    py::class_<ov::genai::Tokenizer>(m, "Tokenizer",
        R"(openvino_genai.Tokenizer object is used to initialize Tokenizer 
           if it's located in a different path than the main model.)")
        
        .def(py::init([](const std::string& tokenizer_path, const std::map<std::string, py::object>& plugin_config) {
            ScopedVar env_manager(utils::ov_tokenizers_module_path());
            return std::make_unique<ov::genai::Tokenizer>(tokenizer_path, utils::properties_to_any_map(plugin_config));
        }), py::arg("tokenizer_path"), py::arg("plugin_config") = ov::AnyMap({}))
        
        .def("encode", [](Tokenizer& tok, std::vector<std::string>& prompts, bool add_special_tokens) {
                ov::AnyMap tokenization_params;
                tokenization_params[ov::genai::add_special_tokens.name()] = add_special_tokens;
                return tok.encode(prompts, tokenization_params);
            },
            py::arg("prompts"),
            py::arg("add_special_tokens") = true,
            R"(Encodes a list of prompts into tokenized inputs.)")
        
        .def("encode", [](Tokenizer& tok, const std::string prompt, bool add_special_tokens) {
                ov::AnyMap tokenization_params;
                tokenization_params[ov::genai::add_special_tokens.name()] = add_special_tokens;
                return tok.encode(prompt, tokenization_params);
            },
            py::arg("prompt"), py::arg("add_special_tokens") = true,
            R"(Encodes a single prompt into tokenized input.)")
        
        .def(
            "decode", 
            [](Tokenizer& tok, std::vector<int64_t>& tokens) -> py::str { 
                return handle_utf8_results({tok.decode(tokens)})[0];
            },
            py::arg("tokens"),
            R"(Decode a sequence into a string prompt.)"
        )
        
        .def(
            "decode", 
            [](Tokenizer& tok, ov::Tensor& tokens) -> py::list { 
                return handle_utf8_results(tok.decode(tokens)); 
            },
            py::arg("tokens"),
            R"(Decode tensor into a list of string prompts.)")
        
        .def(
            "decode", 
            [](Tokenizer& tok, std::vector<std::vector<int64_t>>& tokens) -> py::list{ 
                return handle_utf8_results(tok.decode(tokens)); 
            },
            py::arg("tokens"),
            R"(Decode a batch of tokens into a list of string prompt.)")
        
        .def("apply_chat_template", [](Tokenizer& tok,
                                        ChatHistory history,
                                        bool add_generation_prompt,
                                        const std::string& chat_template) {
            return tok.apply_chat_template(history, add_generation_prompt, chat_template);
        }, 
            py::arg("history"), 
            py::arg("add_generation_prompt"), 
            py::arg("chat_template") = "",
            R"(Embeds input prompts with special tags for a chat scenario.)")
        
        .def(
            "set_chat_template", &Tokenizer::set_chat_template,
            py::arg("chat_template"), "The new template to override with.",
            "Override a chat_template read from tokenizer_config.json."
        )

        .def("get_pad_token_id", &Tokenizer::get_pad_token_id)
        .def("get_bos_token_id", &Tokenizer::get_bos_token_id)
        .def("get_eos_token_id", &Tokenizer::get_eos_token_id)
        .def("get_pad_token", &Tokenizer::get_pad_token)
        .def("get_bos_token", &Tokenizer::get_bos_token)
        .def("get_eos_token", &Tokenizer::get_eos_token);

    // Binding for StopCriteria
    py::enum_<StopCriteria>(m, "StopCriteria", stop_criteria_docstring)
        .value("EARLY", StopCriteria::EARLY)
        .value("HEURISTIC", StopCriteria::HEURISTIC)
        .value("NEVER", StopCriteria::NEVER)
        .export_values();

     // Binding for GenerationConfig
    py::class_<GenerationConfig>(m, "GenerationConfig", generation_config_docstring)
        .def(py::init<std::string>(), py::arg("json_path"), "path where generation_config.json is stored")
        .def(py::init([](py::kwargs kwargs) { return *ov::genai::pybind::utils::update_config_from_kwargs(GenerationConfig(), kwargs); }))
        .def_readwrite("max_new_tokens", &GenerationConfig::max_new_tokens)
        .def_readwrite("max_length", &GenerationConfig::max_length)
        .def_readwrite("ignore_eos", &GenerationConfig::ignore_eos)
        .def_readwrite("min_new_tokens", &GenerationConfig::min_new_tokens)
        .def_readwrite("num_beam_groups", &GenerationConfig::num_beam_groups)
        .def_readwrite("num_beams", &GenerationConfig::num_beams)
        .def_readwrite("diversity_penalty", &GenerationConfig::diversity_penalty)
        .def_readwrite("length_penalty", &GenerationConfig::length_penalty)
        .def_readwrite("num_return_sequences", &GenerationConfig::num_return_sequences)
        .def_readwrite("no_repeat_ngram_size", &GenerationConfig::no_repeat_ngram_size)
        .def_readwrite("stop_criteria", &GenerationConfig::stop_criteria)
        .def_readwrite("temperature", &GenerationConfig::temperature)
        .def_readwrite("top_p", &GenerationConfig::top_p)
        .def_readwrite("top_k", &GenerationConfig::top_k)
        .def_readwrite("do_sample", &GenerationConfig::do_sample)
        .def_readwrite("repetition_penalty", &GenerationConfig::repetition_penalty)
        .def_readwrite("eos_token_id", &GenerationConfig::eos_token_id)
        .def_readwrite("presence_penalty", &GenerationConfig::presence_penalty)
        .def_readwrite("frequency_penalty", &GenerationConfig::frequency_penalty)
        .def_readwrite("rng_seed", &GenerationConfig::rng_seed)
        .def_readwrite("stop_strings", &GenerationConfig::stop_strings)
        .def_readwrite("include_stop_str_in_output", &GenerationConfig::include_stop_str_in_output)
        .def_readwrite("stop_token_ids", &GenerationConfig::stop_token_ids)
        .def("set_eos_token_id", &GenerationConfig::set_eos_token_id)
        .def("is_beam_search", &GenerationConfig::is_beam_search);

    py::class_<DecodedResults>(m, "DecodedResults", decoded_results_docstring)
        .def(py::init<>())
        .def_property_readonly("texts", [](const DecodedResults &dr) { return handle_utf8_results(dr); })
        .def_readonly("scores", &DecodedResults::scores)
        .def_readonly("perf_metrics", &DecodedResults::perf_metrics)
        .def("__str__", [](const DecodedResults &dr) -> py::str {
            auto valid_utf8_strings = handle_utf8_results(dr);
            py::str res;
            if (valid_utf8_strings.size() == 1)
                return valid_utf8_strings[0];
            
            for (size_t i = 0; i < valid_utf8_strings.size() - 1; i++) {
                res += py::str(std::to_string(dr.scores[i])) + py::str(": ") + valid_utf8_strings[i] + py::str("\n");
            }
            res += py::str(std::to_string(dr.scores.back())) + py::str(": ") + valid_utf8_strings[valid_utf8_strings.size() - 1];
            return res;
        });

    py::class_<RawPerfMetrics>(m, "RawPerfMetrics", raw_perf_metrics_docstring)
        .def(py::init<>())
        .def_property_readonly("generate_durations", [](const RawPerfMetrics &rw) {
            return get_ms(rw, &RawPerfMetrics::generate_durations);
        })
        .def_property_readonly("tokenization_durations", [](const RawPerfMetrics &rw) { 
            return get_ms(rw, &RawPerfMetrics::tokenization_durations);
        })
        .def_property_readonly("detokenization_durations", [](const RawPerfMetrics &rw) { 
            return get_ms(rw, &RawPerfMetrics::detokenization_durations); 
        })
        .def_property_readonly("m_times_to_first_token", [](const RawPerfMetrics &rw) {
            return get_ms(rw, &RawPerfMetrics::m_times_to_first_token);
        })
        .def_property_readonly("m_durations", [](const RawPerfMetrics &rw) {
            return get_ms(rw, &RawPerfMetrics::m_durations);
        })
        .def_readonly("m_batch_sizes", &RawPerfMetrics::m_batch_sizes);

    py::class_<MeanStdPair>(m, "MeanStdPair")
        .def(py::init<>())
        .def_readonly("mean", &MeanStdPair::mean)
        .def_readonly("std", &MeanStdPair::std)
        .def("__iter__", [](const MeanStdPair &self) {
            return py::make_iterator(&self.mean, &self.std + 1);
        }, py::keep_alive<0, 1>());  // Keep object alive while the iterator is used;

    py::class_<PerfMetrics>(m, "PerfMetrics", perf_metrics_docstring)
        .def(py::init<>())
        .def("get_load_time", &PerfMetrics::get_load_time)
        .def("get_num_generated_tokens", &PerfMetrics::get_num_generated_tokens)
        .def("get_num_input_tokens", &PerfMetrics::get_num_input_tokens)
        .def("get_ttft", &PerfMetrics::get_ttft)
        .def("get_tpot", &PerfMetrics::get_tpot)
        .def("get_throughput", &PerfMetrics::get_throughput)
        .def("get_generate_duration", &PerfMetrics::get_generate_duration)
        .def("get_tokenization_duration", &PerfMetrics::get_tokenization_duration)
        .def("get_detokenization_duration", &PerfMetrics::get_detokenization_duration)
        .def("__add__", &PerfMetrics::operator+)
        .def("__iadd__", &PerfMetrics::operator+=)
        .def_readonly("raw_metrics", &PerfMetrics::raw_metrics);

    py::class_<PipelineMetrics>(m, "PipelineMetrics", pipeline_metrics_docstring)
            .def(py::init<>())
            .def_readonly("requests", &PipelineMetrics::requests)
            .def_readonly("scheduled_requests", &PipelineMetrics::scheduled_requests)
            .def_readonly("cache_usage", &PipelineMetrics::cache_usage)
            .def_readonly("avg_cache_usage", &PipelineMetrics::avg_cache_usage)
            .def_readonly("max_cache_usage", &PipelineMetrics::max_cache_usage);

    py::class_<TokenizedInputs>(m, "TokenizedInputs")
        .def(py::init<ov::Tensor, ov::Tensor>())
        .def_readwrite("input_ids", &TokenizedInputs::input_ids)
        .def_readwrite("attention_mask", &TokenizedInputs::attention_mask);

    py::class_<EncodedResults>(m, "EncodedResults", encoded_results_docstring)
        .def_readonly("tokens", &EncodedResults::tokens)
        .def_readonly("scores", &EncodedResults::scores)
        .def_readonly("perf_metrics", &EncodedResults::perf_metrics);

    py::class_<StreamerBase, ConstructableStreamer, std::shared_ptr<StreamerBase>>(m, "StreamerBase", streamer_base_docstring)  // Change the holder form unique_ptr to shared_ptr
        .def(py::init<>())
        .def("put", &StreamerBase::put, "Put is called every time new token is decoded. Returns a bool flag to indicate whether generation should be stoped, if return true generation stops")
        .def("end", &StreamerBase::end, "End is called at the end of generation. It can be used to flush cache if your own streamer has one");

    py::class_<GenerationResult>(m, "GenerationResult", generation_result_docstring)
        .def(py::init<>())
        .def_readonly("m_request_id", &GenerationResult::m_request_id)
        .def_property("m_generation_ids",
            [](GenerationResult &r) -> py::list {
                py::list res;
                for (auto s: r.m_generation_ids) {
                    PyObject* py_s = PyUnicode_DecodeUTF8(s.data(), s.length(), "replace");
                    res.append(py_s);
                }
                return res;
            },
            [](GenerationResult &r, std::vector<std::string> &generation_ids) {
                r.m_generation_ids = generation_ids;
            })
        .def_readwrite("m_scores", &GenerationResult::m_scores)
        .def("__repr__",
            [](const GenerationResult &r) -> py::str{
                std::stringstream stream;
                stream << "<py_continuous_batching.GenerationResult " << r << ">";
                std::string str = stream.str();
                PyObject* py_s = PyUnicode_DecodeUTF8(str.data(), str.length(), "replace");
                return py::reinterpret_steal<py::str>(py_s);
            }
        )
        .def("get_generation_ids",
        [](GenerationResult &r) -> py::list {
            py::list res;
            for (auto s: r.m_generation_ids) {
                PyObject* py_s = PyUnicode_DecodeUTF8(s.data(), s.length(), "replace");
                res.append(py_s);
            }
            return res;
        });

    py::class_<SchedulerConfig>(m, "SchedulerConfig", scheduler_config_docstring)
        .def(py::init<>())
        .def_readwrite("max_num_batched_tokens", &SchedulerConfig::max_num_batched_tokens)
        .def_readwrite("num_kv_blocks", &SchedulerConfig::num_kv_blocks)
        .def_readwrite("cache_size", &SchedulerConfig::cache_size)
        .def_readwrite("block_size", &SchedulerConfig::block_size)
        .def_readwrite("dynamic_split_fuse", &SchedulerConfig::dynamic_split_fuse)
        .def_readwrite("max_num_seqs", &SchedulerConfig::max_num_seqs)
        .def_readwrite("enable_prefix_caching", &SchedulerConfig::enable_prefix_caching)
        .def_readwrite("use_cache_eviction", &SchedulerConfig::use_cache_eviction)
        .def_readwrite("cache_eviction_config", &SchedulerConfig::cache_eviction_config);

    py::class_<CacheEvictionConfig>(m, "CacheEvictionConfig", cache_eviction_config_docstring)
            .def(py::init<>([](const size_t start_size, size_t recent_size, size_t max_cache_size, AggregationMode aggregation_mode) {
                return CacheEvictionConfig{start_size, recent_size, max_cache_size, aggregation_mode}; }),
                 py::arg("start_size"), py::arg("recent_size"), py::arg("max_cache_size"), py::arg("aggregation_mode"))
            .def_readwrite("aggregation_mode", &CacheEvictionConfig::aggregation_mode);

    // Binding for StopCriteria
    py::enum_<AggregationMode>(m, "AggregationMode",
                            R"(Represents the mode of per-token score aggregation when determining least important tokens for eviction from cache
                               :param AggregationMode.SUM: In this mode the importance scores of each token will be summed after each step of generation
                               :param AggregationMode.NORM_SUM: Same as SUM, but the importance scores are additionally divided by the lifetime (in tokens generated) of a given token in cache)")
            .value("SUM", AggregationMode::SUM)
            .value("NORM_SUM", AggregationMode::NORM_SUM)
            .export_values();

    py::class_<ContinuousBatchingPipeline>(m, "ContinuousBatchingPipeline", "This class is used for generation with LLMs with continuous batchig")
        .def(py::init([](const std::string& model_path, const SchedulerConfig& scheduler_config, const std::string& device, const std::map<std::string, py::object>& llm_plugin_config, const std::map<std::string, py::object>& tokenizer_plugin_config) {
            ScopedVar env_manager(utils::ov_tokenizers_module_path());
            return std::make_unique<ContinuousBatchingPipeline>(model_path, scheduler_config, device, utils::properties_to_any_map(llm_plugin_config), utils::properties_to_any_map(tokenizer_plugin_config));
        }), py::arg("model_path"), py::arg("scheduler_config"), py::arg("device") = "CPU", py::arg("llm_plugin_config") = ov::AnyMap({}), py::arg("tokenizer_plugin_config") = ov::AnyMap({}))
        .def(py::init([](const std::string& model_path, const ov::genai::Tokenizer& tokenizer, const SchedulerConfig& scheduler_config, const std::string& device, const std::map<std::string, py::object>& plugin_config) {
            ScopedVar env_manager(utils::ov_tokenizers_module_path());
            return std::make_unique<ContinuousBatchingPipeline>(model_path, tokenizer, scheduler_config, device, utils::properties_to_any_map(plugin_config));
        }), py::arg("model_path"), py::arg("tokenizer"), py::arg("scheduler_config"), py::arg("device") = "CPU", py::arg("plugin_config") = ov::AnyMap({}))
        .def("get_tokenizer", &ContinuousBatchingPipeline::get_tokenizer)
        .def("get_config", &ContinuousBatchingPipeline::get_config)
        .def("get_metrics", &ContinuousBatchingPipeline::get_metrics)
        .def("add_request", py::overload_cast<uint64_t, const ov::Tensor&, const ov::genai::GenerationConfig&>(&ContinuousBatchingPipeline::add_request))
        .def("add_request", py::overload_cast<uint64_t, const std::string&, const ov::genai::GenerationConfig&>(&ContinuousBatchingPipeline::add_request))
        .def("step", &ContinuousBatchingPipeline::step)
        .def("has_non_finished_requests", &ContinuousBatchingPipeline::has_non_finished_requests)
        .def(
            "generate",
            py::overload_cast<const std::vector<ov::Tensor>&, const std::vector<ov::genai::GenerationConfig>&, const ov::genai::StreamerVariant&>(&ContinuousBatchingPipeline::generate),
            py::arg("input_ids"),
            py::arg("sampling_params"),
            py::arg("streamer") = std::monostate{}
        )
        .def(
            "generate",
            py::overload_cast<const std::vector<std::string>&, const std::vector<ov::genai::GenerationConfig>&, const ov::genai::StreamerVariant&>(&ContinuousBatchingPipeline::generate),
            py::arg("prompts"),
            py::arg("sampling_params"),
            py::arg("streamer") = std::monostate{}
        );
    
    // init whisper bindings
    init_whisper_pipeline(m);

    // init vlm pipeline
    init_vlm_pipeline(m);
}<|MERGE_RESOLUTION|>--- conflicted
+++ resolved
@@ -275,8 +275,6 @@
     :type raw_metrics: RawPerfMetrics
 )";
 
-<<<<<<< HEAD
-=======
 auto pipeline_metrics_docstring = R"(
     Contains general pipeline metrics, either aggregated throughout the lifetime of the generation pipeline
     or measured at the previous generation step.
@@ -375,7 +373,6 @@
     return res_config;
 }
 
->>>>>>> 2450d96d
 py::list handle_utf8_results(const std::vector<std::string>& decoded_res) {
     // pybind11 decodes strings similar to Pythons's
     // bytes.decode('utf-8'). It raises if the decoding fails.
