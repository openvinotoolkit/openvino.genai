--- conflicted
+++ resolved
@@ -7,11 +7,8 @@
 #include <pybind11/stl_bind.h>
 #include <pybind11/functional.h>
 #include "openvino/genai/llm_pipeline.hpp"
-<<<<<<< HEAD
 #include <openvino/runtime/auto/properties.hpp>
-=======
 #include "../cpp/src/tokenizers_path.hpp"
->>>>>>> e434db5d
 
 namespace py = pybind11;
 using ov::genai::ChatHistory;
@@ -317,23 +314,15 @@
     m.doc() = "Pybind11 binding for LLM Pipeline";
 
     py::class_<LLMPipeline>(m, "LLMPipeline")
-<<<<<<< HEAD
         .def(py::init([](
             const std::string& model_path, 
             const std::string& device,
             const std::map<std::string, py::object>& config
         ) {
-            ov::genai::ScopedVar env_manager(ov_tokenizers_module_path());
+            ScopedVar env_manager(ov_tokenizers_module_path());
             return std::make_unique<LLMPipeline>(model_path, device, properties_to_any_map(config));
         }),
         py::arg("model_path"), "folder with openvino_model.xml and openvino_tokenizer[detokenizer].xml files", 
-=======
-        .def(py::init([](const std::string& model_path, const std::string& device) {
-                ScopedVar env_manager(ov_tokenizers_module_path());
-                return std::make_unique<LLMPipeline>(model_path, device);
-            }),
-        py::arg("model_path"), "path to the model path", 
->>>>>>> e434db5d
         py::arg("device") = "CPU", "device on which inference will be done",
         py::arg("config") = ov::AnyMap({}), "openvino.properties map",
         R"(
@@ -353,7 +342,6 @@
             device (str): Device to run the model on (e.g., CPU, GPU). Default is 'CPU'.
         )")
 
-<<<<<<< HEAD
         .def(
             "generate", 
             [](LLMPipeline& pipe, 
@@ -368,54 +356,6 @@
             py::arg("generation_config") = std::nullopt, "generation_config",
             py::arg("streamer") = std::monostate(), "streamer",
             (generate_docstring + std::string(" \n ") + generation_config_docstring).c_str()
-=======
-        .def(py::init([](py::object infer_request, 
-                            const Tokenizer& tokenizer,
-                            OptionalGenerationConfig config) {
-            ScopedVar env_manager(ov_tokenizers_module_path());
-            return std::make_unique<LLMPipeline>(get_request_from_pyobj(infer_request), tokenizer, config);
-        }),
-        py::arg("infer_request"), "infer_request", 
-        py::arg("tokenizer"), "openvino_genai.Tokenizer object",
-        py::arg("config"), "device on which inference will be done")
-        .def("generate", py::overload_cast<LLMPipeline&, const std::string&, const py::kwargs&>(&call_with_kwargs),
-        R"(
-            max_length:    the maximum length the generated tokens can have. Corresponds to the length of the input prompt +
-                        `max_new_tokens`. Its effect is overridden by `max_new_tokens`, if also set.
-            max_new_tokens: the maximum numbers of tokens to generate, excluding the number of tokens in the prompt. max_new_tokens has priority over max_length.
-            ignore_eos:    if set to true, then generation will not stop even if <eos> token is met.
-            eos_token_id:  token_id of <eos> (end of sentence)
-            
-            Beam search specific parameters:
-            num_beams:         number of beams for beam search. 1 disables beam search.
-            num_beam_groups:   number of groups to divide `num_beams` into in order to ensure diversity among different groups of beams.
-            diversity_penalty: value is subtracted from a beam's score if it generates the same token as any beam from other group at a particular time.
-            length_penalty:    exponential penalty to the length that is used with beam-based generation. It is applied as an exponent to
-                the sequence length, which in turn is used to divide the score of the sequence. Since the score is the log
-                likelihood of the sequence (i.e. negative), `length_penalty` > 0.0 promotes longer sequences, while
-                `length_penalty` < 0.0 encourages shorter sequences.
-            num_return_sequences: the number of sequences to return for grouped beam search decoding.
-            no_repeat_ngram_size: if set to int > 0, all ngrams of that size can only occur once.
-            stop_criteria:        controls the stopping condition for grouped beam search. It accepts the following values: 
-                "EARLY", where the generation stops as soon as there are `num_beams` complete candidates; "HEURISTIC", where an 
-                "HEURISTIC" is applied and the generation stops when is it very unlikely to find better candidates;
-                "NEVER", where the beam search procedure only stops when there cannot be better candidates (canonical beam search algorithm).
-            
-            Random sampling parameters:
-            temperature:        the value used to modulate token probabilities for random sampling.
-            top_p:              if set to float < 1, only the smallest set of most probable tokens with probabilities that add up to top_p or higher are kept for generation.
-            top_k:              the number of highest probability vocabulary tokens to keep for top-k-filtering.
-            do_sample:          whether or not to use multinomial random sampling that add up to `top_p` or higher are kept.
-            repetition_penalty: the parameter for repetition penalty. 1.0 means no penalty.
-        )")
-        .def("generate", py::overload_cast<LLMPipeline&, const std::vector<std::string>&, 
-                                           const py::kwargs&>(&call_with_kwargs))
-        .def("generate", py::overload_cast<LLMPipeline&, const std::vector<std::string>&, 
-                                           const GenerationConfig&, const StreamerVariant&>(&call_with_config),
-            py::arg("inputs"), "lsit of prompts",
-            py::arg("config") = std::nullopt, "optional GenerationConfig",
-            py::arg("streamer") = std::monostate(), "optional streamer"
->>>>>>> e434db5d
         )
 
         .def(
