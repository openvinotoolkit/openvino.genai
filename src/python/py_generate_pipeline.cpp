--- conflicted
+++ resolved
@@ -755,8 +755,6 @@
         .def_readwrite("dynamic_split_fuse", &SchedulerConfig::dynamic_split_fuse)
         .def_readwrite("max_num_seqs", &SchedulerConfig::max_num_seqs)
         .def_readwrite("enable_prefix_caching", &SchedulerConfig::enable_prefix_caching);
-<<<<<<< HEAD
-         
 
     py::class_<ContinuousBatchingPipeline>(m, "ContinuousBatchingPipeline")
         .def(py::init([](const std::string& model_path, const SchedulerConfig& scheduler_config, const std::string& device, const std::map<std::string, py::object>& llm_plugin_config, const std::map<std::string, py::object>& tokenizer_plugin_config) {
@@ -765,16 +763,6 @@
         }), py::arg("model_path"), py::arg("scheduler_config"), py::arg("device") = "CPU", py::arg("llm_plugin_config") = ov::AnyMap({}), py::arg("tokenizer_plugin_config") = ov::AnyMap({}))
         .def(py::init([](const std::string& model_path, const ov::genai::Tokenizer& tokenizer, const SchedulerConfig& scheduler_config, const std::string& device, const std::map<std::string, py::object>& plugin_config) {
             ScopedVar env_manager(ov_tokenizers_module_path());
-=======
-
-    py::class_<ContinuousBatchingPipeline>(m, "ContinuousBatchingPipeline")
-        .def(py::init([](const std::string& model_path, const SchedulerConfig& scheduler_config, const std::string& device, const std::map<std::string, py::object>& llm_plugin_config, const std::map<std::string, py::object>& tokenizer_plugin_config) {
-            ScopedVar env_manager(ov_tokenizers_module_path());
-            return std::make_unique<ContinuousBatchingPipeline>(model_path, scheduler_config, device, properties_to_any_map(llm_plugin_config), properties_to_any_map(tokenizer_plugin_config));
-        }), py::arg("model_path"), py::arg("scheduler_config"), py::arg("device") = "CPU", py::arg("llm_plugin_config") = ov::AnyMap({}), py::arg("tokenizer_plugin_config") = ov::AnyMap({}))
-        .def(py::init([](const std::string& model_path, const ov::genai::Tokenizer& tokenizer, const SchedulerConfig& scheduler_config, const std::string& device, const std::map<std::string, py::object>& plugin_config) {
-            ScopedVar env_manager(ov_tokenizers_module_path());
->>>>>>> 3bfdd3fa
             return std::make_unique<ContinuousBatchingPipeline>(model_path, tokenizer, scheduler_config, device, properties_to_any_map(plugin_config));
         }), py::arg("model_path"), py::arg("tokenizer"), py::arg("scheduler_config"), py::arg("device") = "CPU", py::arg("plugin_config") = ov::AnyMap({}))
         .def("get_tokenizer", &ContinuousBatchingPipeline::get_tokenizer)
