--- conflicted
+++ resolved
@@ -598,17 +598,12 @@
     py::class_<ContinuousBatchingPipeline>(m, "ContinuousBatchingPipeline")
         .def(py::init([](const std::string& model_path, const SchedulerConfig& scheduler_config, const std::string& device, const std::map<std::string, py::object>& plugin_config) {
             ScopedVar env_manager(ov_tokenizers_module_path());
-<<<<<<< HEAD
-            return std::make_unique<ContinuousBatchingPipeline>(model_path, config);
-        }), py::arg("device") = "CPU")  // TODO: other ctors
-=======
             return std::make_unique<ContinuousBatchingPipeline>(model_path, scheduler_config, device, properties_to_any_map(plugin_config));
         }), py::arg("model_path"), py::arg("scheduler_config"), py::arg("device") = "CPU", py::arg("plugin_config") = ov::AnyMap({}))
         .def(py::init([](const std::string& model_path, const ov::genai::Tokenizer& tokenizer, const SchedulerConfig& scheduler_config, const std::string& device, const std::map<std::string, py::object>& plugin_config) {
             ScopedVar env_manager(ov_tokenizers_module_path());
             return std::make_unique<ContinuousBatchingPipeline>(model_path, tokenizer, scheduler_config, device, properties_to_any_map(plugin_config));
         }), py::arg("model_path"), py::arg("tokenizer"), py::arg("scheduler_config"), py::arg("device") = "CPU", py::arg("plugin_config") = ov::AnyMap({}))
->>>>>>> 96fcf776
         .def("get_tokenizer", &ContinuousBatchingPipeline::get_tokenizer)
         .def("get_config", &ContinuousBatchingPipeline::get_config)
         .def("add_request", py::overload_cast<uint64_t, const ov::Tensor&, const ov::genai::GenerationConfig&>(&ContinuousBatchingPipeline::add_request))
