--- conflicted
+++ resolved
@@ -168,34 +168,24 @@
             do_sample:          whether or not to use multinomial random sampling that add up to `top_p` or higher are kept.
             repetition_penalty: the parameter for repetition penalty. 1.0 means no penalty.
         )")
-<<<<<<< HEAD
-        .def("generate", py::overload_cast<LLMPipeline&, const std::vector<std::string>&, const py::kwargs&>(&call_with_kwargs))
-        .def("generate", py::overload_cast<LLMPipeline&, const std::vector<std::string>&, const GenerationConfig&, const StreamerVariant&>(&call_with_config),
+        .def("generate", py::overload_cast<LLMPipeline&, const std::vector<std::string>&,
+                                           const py::kwargs&>(&call_with_kwargs))
+        .def("generate", py::overload_cast<LLMPipeline&, const std::vector<std::string>&,
+                                           const GenerationConfig&, const StreamerVariant&>(&call_with_config),
             py::arg("inputs"), "lsit of prompts",
             py::arg("config") = std::nullopt, "optional GenerationConfig",
             py::arg("streamer") = std::monostate(), "optional streamer"
         )
-        .def("generate", py::overload_cast<LLMPipeline&, const std::string&, const GenerationConfig&, const StreamerVariant&>(&call_with_config),
+        .def("generate", py::overload_cast<LLMPipeline&, const std::string&, const GenerationConfig&,
+                                           const StreamerVariant&>(&call_with_config),
             py::arg("inputs"), "input prompt",
             py::arg("config") = std::nullopt, "optional GenerationConfig",
             py::arg("streamer") = std::monostate(), "optional streamer"
         )
-
-        .def("__call__", py::overload_cast<LLMPipeline&, const std::string&, const py::kwargs&>(&call_with_kwargs))
-        .def("__call__", py::overload_cast<LLMPipeline&, const std::string&, const GenerationConfig&, const StreamerVariant&>(&call_with_config))
-=======
-        .def("generate", py::overload_cast<LLMPipeline&, const std::vector<std::string>&, 
-                                           const py::kwargs&>(&call_with_kwargs))
-        .def("generate", py::overload_cast<LLMPipeline&, const std::vector<std::string>&, 
-                                           const GenerationConfig&, const StreamerVariant&>(&call_with_config))
-        .def("generate", py::overload_cast<LLMPipeline&, const std::string&, 
-                                           const GenerationConfig&, const StreamerVariant&>(&call_with_config))
-
         .def("__call__", py::overload_cast<LLMPipeline&, const std::string&, 
                                            const py::kwargs&>(&call_with_kwargs))
         .def("__call__", py::overload_cast<LLMPipeline&, const std::string&, 
                                            const GenerationConfig&, const StreamerVariant&>(&call_with_config))
->>>>>>> 0bd9cb37
         
         // todo: if input_ids is a ov::Tensor/numpy tensor
 
