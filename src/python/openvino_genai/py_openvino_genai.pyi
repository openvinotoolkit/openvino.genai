--- conflicted
+++ resolved
@@ -5,11 +5,7 @@
 import collections.abc
 import openvino._pyopenvino
 import typing
-<<<<<<< HEAD
-__all__ = ['Adapter', 'AdapterConfig', 'AggregationMode', 'AutoencoderKL', 'CLIPTextModel', 'CLIPTextModelWithProjection', 'CacheEvictionConfig', 'ChunkStreamerBase', 'ContinuousBatchingPipeline', 'CppStdGenerator', 'DecodedResults', 'EncodedGenerationResult', 'EncodedResults', 'ExtendedPerfMetrics', 'FluxTransformer2DModel', 'GenerationConfig', 'GenerationFinishReason', 'GenerationHandle', 'GenerationOutput', 'GenerationResult', 'GenerationStatus', 'Generator', 'Image2ImagePipeline', 'ImageGenerationConfig', 'ImageGenerationPerfMetrics', 'InpaintingPipeline', 'LLMPipeline', 'MeanStdPair', 'PerfMetrics', 'PipelineMetrics', 'RawImageGenerationPerfMetrics', 'RawPerfMetrics', 'SD3Transformer2DModel', 'SDPerModelsPerfMetrics', 'SDPerfMetrics', 'Scheduler', 'SchedulerConfig', 'SpeechGenerationConfig', 'SpeechGenerationPerfMetrics', 'StopCriteria', 'StreamerBase', 'StreamingStatus', 'StructuredOutputConfig', 'SummaryStats', 'T5EncoderModel', 'Text2ImagePipeline', 'Text2SpeechDecodedResults', 'Text2SpeechPipeline', 'TextEmbeddingPipeline', 'TextRerankPipeline', 'TextStreamer', 'TokenizedInputs', 'Tokenizer', 'TorchGenerator', 'UNet2DConditionModel', 'VLMDecodedResults', 'VLMPerfMetrics', 'VLMPipeline', 'VLMRawPerfMetrics', 'WhisperDecodedResultChunk', 'WhisperDecodedResults', 'WhisperGenerationConfig', 'WhisperPerfMetrics', 'WhisperPipeline', 'WhisperRawPerfMetrics', 'draft_model', 'get_version']
-=======
 __all__ = ['Adapter', 'AdapterConfig', 'AggregationMode', 'AutoencoderKL', 'CLIPTextModel', 'CLIPTextModelWithProjection', 'CacheEvictionConfig', 'ChunkStreamerBase', 'ContinuousBatchingPipeline', 'CppStdGenerator', 'DecodedResults', 'EncodedGenerationResult', 'EncodedResults', 'ExtendedPerfMetrics', 'FluxTransformer2DModel', 'GenerationConfig', 'GenerationFinishReason', 'GenerationHandle', 'GenerationOutput', 'GenerationResult', 'GenerationStatus', 'Generator', 'Image2ImagePipeline', 'ImageGenerationConfig', 'ImageGenerationPerfMetrics', 'InpaintingPipeline', 'LLMPipeline', 'MeanStdPair', 'PerfMetrics', 'PipelineMetrics', 'RawImageGenerationPerfMetrics', 'RawPerfMetrics', 'SD3Transformer2DModel', 'SDPerModelsPerfMetrics', 'SDPerfMetrics', 'Scheduler', 'SchedulerConfig', 'SparseAttentionConfig', 'SparseAttentionMode', 'SpeechGenerationConfig', 'SpeechGenerationPerfMetrics', 'StopCriteria', 'StreamerBase', 'StreamingStatus', 'StructuralTagItem', 'StructuralTagsConfig', 'StructuredOutputConfig', 'SummaryStats', 'T5EncoderModel', 'Text2ImagePipeline', 'Text2SpeechDecodedResults', 'Text2SpeechPipeline', 'TextEmbeddingPipeline', 'TextRerankPipeline', 'TextStreamer', 'TokenizedInputs', 'Tokenizer', 'TorchGenerator', 'UNet2DConditionModel', 'VLMDecodedResults', 'VLMPerfMetrics', 'VLMPipeline', 'VLMRawPerfMetrics', 'WhisperDecodedResultChunk', 'WhisperDecodedResults', 'WhisperGenerationConfig', 'WhisperPerfMetrics', 'WhisperPipeline', 'WhisperRawPerfMetrics', 'draft_model', 'get_version']
->>>>>>> 2affe917
 class Adapter:
     """
     Immutable LoRA Adapter that carries the adaptation matrices and serves as unique adapter identifier.
@@ -2869,23 +2865,15 @@
         Attributes:
             top_n (int, optional):
                 Number of documents to return sorted by score.
-<<<<<<< HEAD
-        """
-        top_n: int
-=======
             max_length (int, optional):
                 Maximum length of tokens passed to the embedding model.
         """
->>>>>>> 2affe917
         @typing.overload
         def __init__(self) -> None:
             ...
         @typing.overload
         def __init__(self, **kwargs) -> None:
             ...
-<<<<<<< HEAD
-    def __init__(self, models_path: os.PathLike, device: str, config: TextRerankPipeline.Config | None = None, **kwargs) -> None:
-=======
         @property
         def max_length(self) -> int | None:
             ...
@@ -2899,7 +2887,6 @@
         def top_n(self, arg0: typing.SupportsInt) -> None:
             ...
     def __init__(self, models_path: os.PathLike | str | bytes, device: str, config: openvino_genai.py_openvino_genai.TextRerankPipeline.Config | None = None, **kwargs) -> None:
->>>>>>> 2affe917
         """
         Constructs a pipeline from xml/bin files, tokenizer and configuration in the same dir
         models_path (os.PathLike): Path to the directory containing model xml/bin files and tokenizer
@@ -2907,19 +2894,11 @@
         config: (TextRerankPipeline.Config): Optional pipeline configuration
         kwargs: Plugin and/or config properties
         """
-<<<<<<< HEAD
-    def rerank(self, query: str, texts: list[str]) -> list[tuple[int, float]]:
+    def rerank(self, query: str, texts: collections.abc.Sequence[str]) -> list[tuple[int, float]]:
         """
         Reranks a vector of texts based on the query.
         """
-    def start_rerank_async(self, query: str, texts: list[str]) -> None:
-=======
-    def rerank(self, query: str, texts: collections.abc.Sequence[str]) -> list[tuple[int, float]]:
-        """
-        Reranks a vector of texts based on the query.
-        """
     def start_rerank_async(self, query: str, texts: collections.abc.Sequence[str]) -> None:
->>>>>>> 2affe917
         """
         Asynchronously reranks a vector of texts based on the query.
         """
