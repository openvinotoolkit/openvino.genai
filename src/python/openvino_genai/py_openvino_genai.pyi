"""
Pybind11 binding for OpenVINO GenAI library
"""
from __future__ import annotations
import openvino._pyopenvino
import os
import typing
__all__ = ['Adapter', 'AdapterConfig', 'AggregationMode', 'AutoencoderKL', 'CLIPTextModel', 'CLIPTextModelWithProjection', 'CacheEvictionConfig', 'ChunkStreamerBase', 'ContinuousBatchingPipeline', 'CppStdGenerator', 'DecodedResults', 'EncodedGenerationResult', 'EncodedResults', 'FluxTransformer2DModel', 'GenerationConfig', 'GenerationFinishReason', 'GenerationHandle', 'GenerationOutput', 'GenerationResult', 'GenerationStatus', 'Generator', 'Image2ImagePipeline', 'ImageGenerationConfig', 'ImageGenerationPerfMetrics', 'InpaintingPipeline', 'LLMPipeline', 'MeanStdPair', 'PerfMetrics', 'PipelineMetrics', 'RawImageGenerationPerfMetrics', 'RawPerfMetrics', 'SD3Transformer2DModel', 'Scheduler', 'SchedulerConfig', 'StopCriteria', 'StreamerBase', 'StreamingStatus', 'T5EncoderModel', 'Text2ImagePipeline', 'TextEmbeddingPipeline', 'TextStreamer', 'TokenizedInputs', 'Tokenizer', 'TorchGenerator', 'UNet2DConditionModel', 'VLMDecodedResults', 'VLMPerfMetrics', 'VLMPipeline', 'VLMRawPerfMetrics', 'WhisperDecodedResultChunk', 'WhisperDecodedResults', 'WhisperGenerationConfig', 'WhisperPerfMetrics', 'WhisperPipeline', 'WhisperRawPerfMetrics', 'draft_model', 'get_version']
class Adapter:
    """
    Immutable LoRA Adapter that carries the adaptation matrices and serves as unique adapter identifier.
    """
    def __bool__(self) -> bool:
        ...
    @typing.overload
    def __init__(self) -> None:
        ...
    @typing.overload
    def __init__(self, path: os.PathLike) -> None:
        """
                    Immutable LoRA Adapter that carries the adaptation matrices and serves as unique adapter identifier.
                    path (os.PathLike): Path to adapter file in safetensors format.
        """
    @typing.overload
    def __init__(self, safetensor: openvino._pyopenvino.Tensor) -> None:
        """
                    Immutable LoRA Adapter that carries the adaptation matrices and serves as unique adapter identifier.
                    safetensor (ov.Tensor): Pre-read LoRA Adapter safetensor.
        """
class AdapterConfig:
    """
    Adapter config that defines a combination of LoRA adapters with blending parameters.
    """
    class Mode:
        """
        Members:
        
          MODE_AUTO
        
          MODE_DYNAMIC
        
          MODE_STATIC_RANK
        
          MODE_STATIC
        
          MODE_FUSE
        """
        MODE_AUTO: typing.ClassVar[AdapterConfig.Mode]  # value = <Mode.MODE_AUTO: 0>
        MODE_DYNAMIC: typing.ClassVar[AdapterConfig.Mode]  # value = <Mode.MODE_DYNAMIC: 1>
        MODE_FUSE: typing.ClassVar[AdapterConfig.Mode]  # value = <Mode.MODE_FUSE: 4>
        MODE_STATIC: typing.ClassVar[AdapterConfig.Mode]  # value = <Mode.MODE_STATIC: 3>
        MODE_STATIC_RANK: typing.ClassVar[AdapterConfig.Mode]  # value = <Mode.MODE_STATIC_RANK: 2>
        __members__: typing.ClassVar[dict[str, AdapterConfig.Mode]]  # value = {'MODE_AUTO': <Mode.MODE_AUTO: 0>, 'MODE_DYNAMIC': <Mode.MODE_DYNAMIC: 1>, 'MODE_STATIC_RANK': <Mode.MODE_STATIC_RANK: 2>, 'MODE_STATIC': <Mode.MODE_STATIC: 3>, 'MODE_FUSE': <Mode.MODE_FUSE: 4>}
        def __eq__(self, other: typing.Any) -> bool:
            ...
        def __getstate__(self) -> int:
            ...
        def __hash__(self) -> int:
            ...
        def __index__(self) -> int:
            ...
        def __init__(self, value: int) -> None:
            ...
        def __int__(self) -> int:
            ...
        def __ne__(self, other: typing.Any) -> bool:
            ...
        def __repr__(self) -> str:
            ...
        def __setstate__(self, state: int) -> None:
            ...
        def __str__(self) -> str:
            ...
        @property
        def name(self) -> str:
            ...
        @property
        def value(self) -> int:
            ...
    def __bool__(self) -> bool:
        ...
    @typing.overload
    def __init__(self, mode: AdapterConfig.Mode = ...) -> None:
        ...
    @typing.overload
    def __init__(self, adapter: Adapter, alpha: float, mode: AdapterConfig.Mode = ...) -> None:
        ...
    @typing.overload
    def __init__(self, adapter: Adapter, mode: AdapterConfig.Mode = ...) -> None:
        ...
    @typing.overload
    def __init__(self, adapters: list[Adapter], mode: AdapterConfig.Mode = ...) -> None:
        ...
    @typing.overload
    def __init__(self, adapters: list[tuple[Adapter, float]], mode: AdapterConfig.Mode = ...) -> None:
        ...
    @typing.overload
    def add(self, adapter: Adapter, alpha: float) -> AdapterConfig:
        ...
    @typing.overload
    def add(self, adapter: Adapter) -> AdapterConfig:
        ...
    def get_adapters(self) -> list[Adapter]:
        ...
    def get_adapters_and_alphas(self) -> list[tuple[Adapter, float]]:
        ...
    def get_alpha(self, adapter: Adapter) -> float:
        ...
    def remove(self, adapter: Adapter) -> AdapterConfig:
        ...
    def set_adapters_and_alphas(self, adapters: list[tuple[Adapter, float]]) -> None:
        ...
    def set_alpha(self, adapter: Adapter, alpha: float) -> AdapterConfig:
        ...
class AggregationMode:
    """
    Represents the mode of per-token score aggregation when determining least important tokens for eviction from cache
                                   :param AggregationMode.SUM: In this mode the importance scores of each token will be summed after each step of generation
                                   :param AggregationMode.NORM_SUM: Same as SUM, but the importance scores are additionally divided by the lifetime (in tokens generated) of a given token in cache
    
    Members:
    
      SUM
    
      NORM_SUM
    """
    NORM_SUM: typing.ClassVar[AggregationMode]  # value = <AggregationMode.NORM_SUM: 1>
    SUM: typing.ClassVar[AggregationMode]  # value = <AggregationMode.SUM: 0>
    __members__: typing.ClassVar[dict[str, AggregationMode]]  # value = {'SUM': <AggregationMode.SUM: 0>, 'NORM_SUM': <AggregationMode.NORM_SUM: 1>}
    def __eq__(self, other: typing.Any) -> bool:
        ...
    def __getstate__(self) -> int:
        ...
    def __hash__(self) -> int:
        ...
    def __index__(self) -> int:
        ...
    def __init__(self, value: int) -> None:
        ...
    def __int__(self) -> int:
        ...
    def __ne__(self, other: typing.Any) -> bool:
        ...
    def __repr__(self) -> str:
        ...
    def __setstate__(self, state: int) -> None:
        ...
    def __str__(self) -> str:
        ...
    @property
    def name(self) -> str:
        ...
    @property
    def value(self) -> int:
        ...
class AutoencoderKL:
    """
    AutoencoderKL class.
    """
    class Config:
        """
        This class is used for storing AutoencoderKL config.
        """
        block_out_channels: list[int]
        in_channels: int
        latent_channels: int
        out_channels: int
        scaling_factor: float
        def __init__(self, config_path: os.PathLike) -> None:
            ...
    @typing.overload
    def __init__(self, vae_decoder_path: os.PathLike) -> None:
        """
                    AutoencoderKL class initialized only with decoder model.
                    vae_decoder_path (os.PathLike): VAE decoder directory.
        """
    @typing.overload
    def __init__(self, vae_encoder_path: os.PathLike, vae_decoder_path: os.PathLike) -> None:
        """
                    AutoencoderKL class initialized with both encoder and decoder models.
                    vae_encoder_path (os.PathLike): VAE encoder directory.
                    vae_decoder_path (os.PathLike): VAE decoder directory.
        """
    @typing.overload
    def __init__(self, vae_decoder_path: os.PathLike, device: str, **kwargs) -> None:
        """
                    AutoencoderKL class initialized only with decoder model.
                    vae_decoder_path (os.PathLike): VAE decoder directory.
                    device (str): Device on which inference will be done.
                    kwargs: Device properties.
        """
    @typing.overload
    def __init__(self, vae_encoder_path: os.PathLike, vae_decoder_path: os.PathLike, device: str, **kwargs) -> None:
        """
                    AutoencoderKL class initialized only with both encoder and decoder models.
                    vae_encoder_path (os.PathLike): VAE encoder directory.
                    vae_decoder_path (os.PathLike): VAE decoder directory.
                    device (str): Device on which inference will be done.
                    kwargs: Device properties.
        """
    @typing.overload
    def __init__(self, model: AutoencoderKL) -> None:
        """
        AutoencoderKL model
                    AutoencoderKL class.
                    model (AutoencoderKL): AutoencoderKL model.
        """
    def compile(self, device: str, **kwargs) -> None:
        """
        device on which inference will be done
                        Compiles the model.
                        device (str): Device to run the model on (e.g., CPU, GPU).
                        kwargs: Device properties.
        """
    def decode(self, latent: openvino._pyopenvino.Tensor) -> openvino._pyopenvino.Tensor:
        ...
    def encode(self, image: openvino._pyopenvino.Tensor, generator: Generator) -> openvino._pyopenvino.Tensor:
        ...
    def get_config(self) -> AutoencoderKL.Config:
        ...
    def get_vae_scale_factor(self) -> int:
        ...
    def reshape(self, batch_size: int, height: int, width: int) -> AutoencoderKL:
        ...
class CLIPTextModel:
    """
    CLIPTextModel class.
    """
    class Config:
        """
        This class is used for storing CLIPTextModel config.
        """
        max_position_embeddings: int
        num_hidden_layers: int
        def __init__(self, config_path: os.PathLike) -> None:
            ...
    @typing.overload
    def __init__(self, root_dir: os.PathLike) -> None:
        """
                    CLIPTextModel class
                    root_dir (os.PathLike): Model root directory.
        """
    @typing.overload
    def __init__(self, root_dir: os.PathLike, device: str, **kwargs) -> None:
        """
                    CLIPTextModel class
                    root_dir (os.PathLike): Model root directory.
                    device (str): Device on which inference will be done.
                    kwargs: Device properties.
        """
    @typing.overload
    def __init__(self, model: CLIPTextModel) -> None:
        """
        CLIPText model
                    CLIPTextModel class
                    model (CLIPTextModel): CLIPText model
        """
    def compile(self, device: str, **kwargs) -> None:
        """
                        Compiles the model.
                        device (str): Device to run the model on (e.g., CPU, GPU).
                        kwargs: Device properties.
        """
    def get_config(self) -> CLIPTextModel.Config:
        ...
    def get_output_tensor(self, idx: int) -> openvino._pyopenvino.Tensor:
        ...
    def infer(self, pos_prompt: str, neg_prompt: str, do_classifier_free_guidance: bool) -> openvino._pyopenvino.Tensor:
        ...
    def reshape(self, batch_size: int) -> CLIPTextModel:
        ...
    def set_adapters(self, adapters: AdapterConfig | None) -> None:
        ...
class CLIPTextModelWithProjection(CLIPTextModel):
    """
    CLIPTextModelWithProjection class.
    """
class CacheEvictionConfig:
    """
    
        Configuration struct for the cache eviction algorithm.
        :param start_size: Number of tokens in the *beginning* of KV cache that should be retained in the KV cache for this sequence during generation. Must be non-zero and a multiple of the KV cache block size for this pipeline.
        :type start_size: int
    
        :param recent_size: Number of tokens in the *end* of KV cache that should be retained in the KV cache for this sequence during generation. Must be non-zero and a multiple of the KV cache block size for this pipeline.
        :type recent_size: int
    
        :param max_cache_size: Maximum number of tokens that should be kept in the KV cache. The evictable block area will be located between the "start" and "recent" blocks and its size will be calculated as (`max_cache_size` - `start_size` - `recent_size`). Must be non-zero, larger than (`start_size` + `recent_size`), and a multiple of the KV cache block size for this pipeline. Note that since only the completely filled blocks are evicted, the actual maximum per-sequence KV cache size in tokens may be up to (`max_cache_size` + `SchedulerConfig.block_size - 1`).
        :type max_cache_size: int
    
        :param aggregation_mode: The mode used to compute the importance of tokens for eviction
        :type aggregation_mode: openvino_genai.AggregationMode
    
        :param apply_rotation: Whether to apply cache rotation (RoPE-based) after each eviction.
          Set this to false if your model has different RoPE scheme from the one used in the
          original llama model and you experience accuracy issues with cache eviction enabled.
        :type apply_rotation: bool
    """
    aggregation_mode: AggregationMode
    apply_rotation: bool
    def __init__(self, start_size: int, recent_size: int, max_cache_size: int, aggregation_mode: AggregationMode, apply_rotation: bool = False) -> None:
        ...
    def get_evictable_size(self) -> int:
        ...
    def get_max_cache_size(self) -> int:
        ...
    def get_recent_size(self) -> int:
        ...
    def get_start_size(self) -> int:
        ...
class ChunkStreamerBase(StreamerBase):
    """
    
        Base class for chunk streamers. In order to use inherit from from this class.
    """
    def __init__(self) -> None:
        ...
    def end(self) -> None:
        """
        End is called at the end of generation. It can be used to flush cache if your own streamer has one
        """
    def put(self, token: int) -> bool:
        """
        Put is called every time new token is generated. Returns a bool flag to indicate whether generation should be stopped, if return true generation stops
        """
    def put_chunk(self, tokens: list[int]) -> bool:
        """
        put_chunk is called every time new token chunk is generated. Returns a bool flag to indicate whether generation should be stopped, if return true generation stops
        """
class ContinuousBatchingPipeline:
    """
    This class is used for generation with LLMs with continuous batchig
    """
    @typing.overload
    def __init__(self, models_path: os.PathLike, scheduler_config: SchedulerConfig, device: str, properties: dict[str, typing.Any] = {}, tokenizer_properties: dict[str, typing.Any] = {}, vision_encoder_properties: dict[str, typing.Any] = {}) -> None:
        ...
    @typing.overload
    def __init__(self, models_path: os.PathLike, tokenizer: Tokenizer, scheduler_config: SchedulerConfig, device: str, **kwargs) -> None:
        ...
    @typing.overload
    def add_request(self, request_id: int, input_ids: openvino._pyopenvino.Tensor, generation_config: GenerationConfig) -> GenerationHandle:
        ...
    @typing.overload
    def add_request(self, request_id: int, prompt: str, generation_config: GenerationConfig) -> GenerationHandle:
        ...
    @typing.overload
    def add_request(self, request_id: int, prompt: str, images: list[openvino._pyopenvino.Tensor], generation_config: GenerationConfig) -> GenerationHandle:
        ...
    @typing.overload
    def generate(self, input_ids: list[openvino._pyopenvino.Tensor], generation_config: list[GenerationConfig], streamer: typing.Callable[[str], int | None] | StreamerBase | None = None) -> list[EncodedGenerationResult]:
        ...
    @typing.overload
    def generate(self, prompts: list[str], generation_config: list[GenerationConfig], streamer: typing.Callable[[str], int | None] | StreamerBase | None = None) -> list[GenerationResult]:
        ...
    @typing.overload
    def generate(self, prompt: str, generation_config: GenerationConfig, streamer: typing.Callable[[str], int | None] | StreamerBase | None = None) -> list[GenerationResult]:
        ...
    @typing.overload
    def generate(self, prompts: list[str], images: list[list[openvino._pyopenvino.Tensor]], generation_config: list[GenerationConfig], streamer: typing.Callable[[str], int | None] | StreamerBase | None = None) -> list[GenerationResult]:
        ...
    def get_config(self) -> GenerationConfig:
        ...
    def get_metrics(self) -> PipelineMetrics:
        ...
    def get_tokenizer(self) -> Tokenizer:
        ...
    def has_non_finished_requests(self) -> bool:
        ...
    def step(self) -> None:
        ...
class CppStdGenerator(Generator):
    """
    This class wraps std::mt19937 pseudo-random generator.
    """
    def __init__(self, seed: int) -> None:
        ...
    def next(self) -> float:
        ...
    def randn_tensor(self, shape: openvino._pyopenvino.Shape) -> openvino._pyopenvino.Tensor:
        ...
    def seed(self, new_seed: int) -> None:
        ...
class DecodedResults:
    """
    
        Structure to store resulting batched text outputs and scores for each batch.
        The first num_return_sequences elements correspond to the first batch element.
    
        Parameters: 
        texts:      vector of resulting sequences.
        scores:     scores for each sequence.
        metrics:    performance metrics with tpot, ttft, etc. of type ov::genai::PerfMetrics.
    """
    def __init__(self) -> None:
        ...
    def __str__(self) -> str:
        ...
    @property
    def perf_metrics(self) -> PerfMetrics:
        ...
    @property
    def scores(self) -> list[float]:
        ...
    @property
    def texts(self) -> list[str]:
        ...
class EncodedGenerationResult:
    """
    
        GenerationResult stores resulting batched tokens and scores.
    
        Parameters: 
        request_id:         obsolete when handle API is approved as handle will connect results with prompts.
        generation_ids:     in a generic case we have multiple generation results per initial prompt
            depending on sampling parameters (e.g. beam search or parallel sampling).
        scores:             scores.
        status:             status of generation. The following values are possible:
            RUNNING = 0 - Default status for ongoing generation.
            FINISHED = 1 - Status set when generation has been finished.
            IGNORED = 2 - Status set when generation run into out-of-memory condition and could not be continued.
            CANCEL = 3 - Status set when generation handle is cancelled. The last prompt and all generated tokens will be dropped from history, KV cache will include history but last step.
            STOP = 4 - Status set when generation handle is stopped. History will be kept, KV cache will include the last prompt and generated tokens.
            DROPPED_BY_HANDLE = STOP - Status set when generation handle is dropped. Deprecated. Please, use STOP instead.
        perf_metrics:
                            Performance metrics for each generation result.
    
    """
    m_generation_ids: list[list[int]]
    m_scores: list[float]
    def __init__(self) -> None:
        ...
    @property
    def m_request_id(self) -> int:
        ...
    @property
    def perf_metrics(self) -> PerfMetrics:
        ...
class EncodedResults:
    """
    
        Structure to store resulting batched tokens and scores for each batch sequence.
        The first num_return_sequences elements correspond to the first batch element.
        In the case if results decoded with beam search and random sampling scores contain
        sum of logarithmic probabilities for each token in the sequence. In the case
        of greedy decoding scores are filled with zeros.
    
        Parameters: 
        tokens: sequence of resulting tokens.
        scores: sum of logarithmic probabilities of all tokens in the sequence.
        metrics: performance metrics with tpot, ttft, etc. of type ov::genai::PerfMetrics.
    """
    @property
    def perf_metrics(self) -> PerfMetrics:
        ...
    @property
    def scores(self) -> list[float]:
        ...
    @property
    def tokens(self) -> list[list[int]]:
        ...
class FluxTransformer2DModel:
    """
    FluxTransformer2DModel class.
    """
    class Config:
        """
        This class is used for storing FluxTransformer2DModel config.
        """
        default_sample_size: int
        in_channels: int
        def __init__(self, config_path: os.PathLike) -> None:
            ...
    @typing.overload
    def __init__(self, root_dir: os.PathLike) -> None:
        """
                    FluxTransformer2DModel class
                    root_dir (os.PathLike): Model root directory.
        """
    @typing.overload
    def __init__(self, root_dir: os.PathLike, device: str, **kwargs) -> None:
        """
                    UNet2DConditionModel class
                    root_dir (os.PathLike): Model root directory.
                    device (str): Device on which inference will be done.
                    kwargs: Device properties.
        """
    @typing.overload
    def __init__(self, model: FluxTransformer2DModel) -> None:
        """
        FluxTransformer2DModel model
                    FluxTransformer2DModel class
                    model (FluxTransformer2DModel): FluxTransformer2DModel model
        """
    def compile(self, device: str, **kwargs) -> None:
        """
                        Compiles the model.
                        device (str): Device to run the model on (e.g., CPU, GPU).
                        kwargs: Device properties.
        """
    def get_config(self) -> FluxTransformer2DModel.Config:
        ...
    def infer(self, latent: openvino._pyopenvino.Tensor, timestep: openvino._pyopenvino.Tensor) -> openvino._pyopenvino.Tensor:
        ...
    def reshape(self, batch_size: int, height: int, width: int, tokenizer_model_max_length: int) -> FluxTransformer2DModel:
        ...
    def set_hidden_states(self, tensor_name: str, encoder_hidden_states: openvino._pyopenvino.Tensor) -> None:
        ...
class GenerationConfig:
    """
    
        Structure to keep generation config parameters. For a selected method of decoding, only parameters from that group
        and generic parameters are used. For example, if do_sample is set to true, then only generic parameters and random sampling parameters will
        be used while greedy and beam search parameters will not affect decoding at all.
    
        Parameters:
        max_length:    the maximum length the generated tokens can have. Corresponds to the length of the input prompt +
                       max_new_tokens. Its effect is overridden by `max_new_tokens`, if also set.
        max_new_tokens: the maximum numbers of tokens to generate, excluding the number of tokens in the prompt. max_new_tokens has priority over max_length.
        min_new_tokens: set 0 probability for eos_token_id for the first eos_token_id generated tokens.
        ignore_eos:    if set to true, then generation will not stop even if <eos> token is met.
        eos_token_id:  token_id of <eos> (end of sentence)
        stop_strings: a set of strings that will cause pipeline to stop generating further tokens.
        include_stop_str_in_output: if set to true stop string that matched generation will be included in generation output (default: false)
        stop_token_ids: a set of tokens that will cause pipeline to stop generating further tokens.
        echo:           if set to true, the model will echo the prompt in the output.
        logprobs:       number of top logprobs computed for each position, if set to 0, logprobs are not computed and value 0.0 is returned.
                        Currently only single top logprob can be returned, so any logprobs > 1 is treated as logprobs == 1. (default: 0).
        apply_chat_template: whether to apply chat_template for non-chat scenarios
    
        repetition_penalty: the parameter for repetition penalty. 1.0 means no penalty.
        presence_penalty: reduces absolute log prob if the token was generated at least once.
        frequency_penalty: reduces absolute log prob as many times as the token was generated.
    
        Beam search specific parameters:
        num_beams:         number of beams for beam search. 1 disables beam search.
        num_beam_groups:   number of groups to divide `num_beams` into in order to ensure diversity among different groups of beams.
        diversity_penalty: value is subtracted from a beam's score if it generates the same token as any beam from other group at a particular time.
        length_penalty:    exponential penalty to the length that is used with beam-based generation. It is applied as an exponent to
            the sequence length, which in turn is used to divide the score of the sequence. Since the score is the log
            likelihood of the sequence (i.e. negative), length_penalty > 0.0 promotes longer sequences, while
            length_penalty < 0.0 encourages shorter sequences.
        num_return_sequences: the number of sequences to return for grouped beam search decoding.
        no_repeat_ngram_size: if set to int > 0, all ngrams of that size can only occur once.
        stop_criteria:        controls the stopping condition for grouped beam search. It accepts the following values:
            "openvino_genai.StopCriteria.EARLY", where the generation stops as soon as there are `num_beams` complete candidates;
            "openvino_genai.StopCriteria.HEURISTIC" is applied and the generation stops when is it very unlikely to find better candidates;
            "openvino_genai.StopCriteria.NEVER", where the beam search procedure only stops when there cannot be better candidates (canonical beam search algorithm).
    
        Random sampling parameters:
        temperature:        the value used to modulate token probabilities for random sampling.
        top_p:              if set to float < 1, only the smallest set of most probable tokens with probabilities that add up to top_p or higher are kept for generation.
        top_k:              the number of highest probability vocabulary tokens to keep for top-k-filtering.
        do_sample:          whether or not to use multinomial random sampling that add up to `top_p` or higher are kept.
        num_return_sequences: the number of sequences to generate from a single prompt.
    """
    adapters: AdapterConfig | None
    apply_chat_template: bool
    assistant_confidence_threshold: float
    diversity_penalty: float
    do_sample: bool
    echo: bool
    eos_token_id: int
    frequency_penalty: float
    ignore_eos: bool
    include_stop_str_in_output: bool
    length_penalty: float
    logprobs: int
    max_length: int
    max_new_tokens: int
    max_ngram_size: int
    min_new_tokens: int
    no_repeat_ngram_size: int
    num_assistant_tokens: int
    num_beam_groups: int
    num_beams: int
    num_return_sequences: int
    presence_penalty: float
    repetition_penalty: float
    rng_seed: int
    stop_criteria: StopCriteria
    stop_strings: set[str]
    stop_token_ids: set[int]
    temperature: float
    top_k: int
    top_p: float
    @typing.overload
    def __init__(self, json_path: os.PathLike) -> None:
        """
        path where generation_config.json is stored
        """
    @typing.overload
    def __init__(self, **kwargs) -> None:
        ...
    def is_assisting_generation(self) -> bool:
        ...
    def is_beam_search(self) -> bool:
        ...
    def is_greedy_decoding(self) -> bool:
        ...
    def is_multinomial(self) -> bool:
        ...
    def is_prompt_lookup(self) -> bool:
        ...
    def set_eos_token_id(self, tokenizer_eos_token_id: int) -> None:
        ...
    def update_generation_config(self, **kwargs) -> None:
        ...
    def validate(self) -> None:
        ...
class GenerationFinishReason:
    """
    Members:
    
      NONE
    
      STOP
    
      LENGTH
    """
    LENGTH: typing.ClassVar[GenerationFinishReason]  # value = <GenerationFinishReason.LENGTH: 2>
    NONE: typing.ClassVar[GenerationFinishReason]  # value = <GenerationFinishReason.NONE: 0>
    STOP: typing.ClassVar[GenerationFinishReason]  # value = <GenerationFinishReason.STOP: 1>
    __members__: typing.ClassVar[dict[str, GenerationFinishReason]]  # value = {'NONE': <GenerationFinishReason.NONE: 0>, 'STOP': <GenerationFinishReason.STOP: 1>, 'LENGTH': <GenerationFinishReason.LENGTH: 2>}
    def __eq__(self, other: typing.Any) -> bool:
        ...
    def __getstate__(self) -> int:
        ...
    def __hash__(self) -> int:
        ...
    def __index__(self) -> int:
        ...
    def __init__(self, value: int) -> None:
        ...
    def __int__(self) -> int:
        ...
    def __ne__(self, other: typing.Any) -> bool:
        ...
    def __repr__(self) -> str:
        ...
    def __setstate__(self, state: int) -> None:
        ...
    def __str__(self) -> str:
        ...
    @property
    def name(self) -> str:
        ...
    @property
    def value(self) -> int:
        ...
class GenerationHandle:
    def can_read(self) -> bool:
        ...
    def cancel(self) -> None:
        ...
    def drop(self) -> None:
        ...
    def get_status(self) -> GenerationStatus:
        ...
    def read(self) -> dict[int, GenerationOutput]:
        ...
    def read_all(self) -> list[GenerationOutput]:
        ...
    def stop(self) -> None:
        ...
class GenerationOutput:
    finish_reason: GenerationFinishReason
    generated_ids: list[int]
    generated_log_probs: list[float]
    score: float
class GenerationResult:
    """
    
        GenerationResult stores resulting batched tokens and scores.
    
        Parameters: 
        request_id:         obsolete when handle API is approved as handle will connect results with prompts.
        generation_ids:     in a generic case we have multiple generation results per initial prompt
            depending on sampling parameters (e.g. beam search or parallel sampling).
        scores:             scores.
        status:             status of generation. The following values are possible:
            RUNNING = 0 - Default status for ongoing generation.
            FINISHED = 1 - Status set when generation has been finished.
            IGNORED = 2 - Status set when generation run into out-of-memory condition and could not be continued.
            CANCEL = 3 - Status set when generation handle is cancelled. The last prompt and all generated tokens will be dropped from history, KV cache will include history but last step.
            STOP = 4 - Status set when generation handle is stopped. History will be kept, KV cache will include the last prompt and generated tokens.
            DROPPED_BY_HANDLE = STOP - Status set when generation handle is dropped. Deprecated. Please, use STOP instead.
        perf_metrics:
                            Performance metrics for each generation result.
    
    """
    m_generation_ids: list[str]
    m_scores: list[float]
    m_status: GenerationStatus
    def __init__(self) -> None:
        ...
    def __repr__(self) -> str:
        ...
    def get_generation_ids(self) -> list[str]:
        ...
    @property
    def m_request_id(self) -> int:
        ...
    @property
    def perf_metrics(self) -> PerfMetrics:
        ...
class GenerationStatus:
    """
    Members:
    
      RUNNING
    
      FINISHED
    
      IGNORED
    
      CANCEL
    
      STOP
    """
    CANCEL: typing.ClassVar[GenerationStatus]  # value = <GenerationStatus.CANCEL: 3>
    FINISHED: typing.ClassVar[GenerationStatus]  # value = <GenerationStatus.FINISHED: 1>
    IGNORED: typing.ClassVar[GenerationStatus]  # value = <GenerationStatus.IGNORED: 2>
    RUNNING: typing.ClassVar[GenerationStatus]  # value = <GenerationStatus.RUNNING: 0>
    STOP: typing.ClassVar[GenerationStatus]  # value = <GenerationStatus.STOP: 4>
    __members__: typing.ClassVar[dict[str, GenerationStatus]]  # value = {'RUNNING': <GenerationStatus.RUNNING: 0>, 'FINISHED': <GenerationStatus.FINISHED: 1>, 'IGNORED': <GenerationStatus.IGNORED: 2>, 'CANCEL': <GenerationStatus.CANCEL: 3>, 'STOP': <GenerationStatus.STOP: 4>}
    def __eq__(self, other: typing.Any) -> bool:
        ...
    def __getstate__(self) -> int:
        ...
    def __hash__(self) -> int:
        ...
    def __index__(self) -> int:
        ...
    def __init__(self, value: int) -> None:
        ...
    def __int__(self) -> int:
        ...
    def __ne__(self, other: typing.Any) -> bool:
        ...
    def __repr__(self) -> str:
        ...
    def __setstate__(self, state: int) -> None:
        ...
    def __str__(self) -> str:
        ...
    @property
    def name(self) -> str:
        ...
    @property
    def value(self) -> int:
        ...
class Generator:
    """
    This class is used for storing pseudo-random generator.
    """
    def __init__(self) -> None:
        ...
class Image2ImagePipeline:
    """
    This class is used for generation with image-to-image models.
    """
    @staticmethod
    def flux(scheduler: Scheduler, clip_text_model: CLIPTextModel, t5_encoder_model: T5EncoderModel, transformer: FluxTransformer2DModel, vae: AutoencoderKL) -> Image2ImagePipeline:
        ...
    @staticmethod
    def latent_consistency_model(scheduler: Scheduler, clip_text_model: CLIPTextModel, unet: UNet2DConditionModel, vae: AutoencoderKL) -> Image2ImagePipeline:
        ...
    @staticmethod
    def stable_diffusion(scheduler: Scheduler, clip_text_model: CLIPTextModel, unet: UNet2DConditionModel, vae: AutoencoderKL) -> Image2ImagePipeline:
        ...
    @staticmethod
    @typing.overload
    def stable_diffusion_3(scheduler: Scheduler, clip_text_model_1: CLIPTextModelWithProjection, clip_text_model_2: CLIPTextModelWithProjection, t5_encoder_model: T5EncoderModel, transformer: SD3Transformer2DModel, vae: AutoencoderKL) -> Image2ImagePipeline:
        ...
    @staticmethod
    @typing.overload
    def stable_diffusion_3(scheduler: Scheduler, clip_text_model_1: CLIPTextModelWithProjection, clip_text_model_2: CLIPTextModelWithProjection, transformer: SD3Transformer2DModel, vae: AutoencoderKL) -> Image2ImagePipeline:
        ...
    @staticmethod
    def stable_diffusion_xl(scheduler: Scheduler, clip_text_model: CLIPTextModel, clip_text_model_with_projection: CLIPTextModelWithProjection, unet: UNet2DConditionModel, vae: AutoencoderKL) -> Image2ImagePipeline:
        ...
    @typing.overload
    def __init__(self, models_path: os.PathLike) -> None:
        """
                    Image2ImagePipeline class constructor.
                    models_path (os.PathLike): Path to the folder with exported model files.
        """
    @typing.overload
    def __init__(self, models_path: os.PathLike, device: str, **kwargs) -> None:
        """
                    Image2ImagePipeline class constructor.
                    models_path (os.PathLike): Path with exported model files.
                    device (str): Device to run the model on (e.g., CPU, GPU).
                    kwargs: Image2ImagePipeline properties
        """
    @typing.overload
    def __init__(self, pipe: InpaintingPipeline) -> None:
        ...
    @typing.overload
    def compile(self, device: str, **kwargs) -> None:
        """
                        Compiles the model.
                        device (str): Device to run the model on (e.g., CPU, GPU).
                        kwargs: Device properties.
        """
    @typing.overload
    def compile(self, text_encode_device: str, denoise_device: str, vae_device: str, **kwargs) -> None:
        """
                        Compiles the model.
                        text_encode_device (str): Device to run the text encoder(s) on (e.g., CPU, GPU).
                        denoise_device (str): Device to run denoise steps on.
                        vae_device (str): Device to run vae encoder / decoder on.
                        kwargs: Device properties.
        """
    def decode(self, latent: openvino._pyopenvino.Tensor) -> openvino._pyopenvino.Tensor:
        ...
    def generate(self, prompt: str, image: openvino._pyopenvino.Tensor, **kwargs) -> openvino._pyopenvino.Tensor:
        """
            Generates images for text-to-image models.
        
            :param prompt: input prompt
            :type prompt: str
        
            :param kwargs: arbitrary keyword arguments with keys corresponding to generate params.
        
            Expected parameters list:
            prompt_2: str - second prompt,
            prompt_3: str - third prompt,
            negative_prompt: str - negative prompt,
            negative_prompt_2: str - second negative prompt,
            negative_prompt_3: str - third negative prompt,
            num_images_per_prompt: int - number of images, that should be generated per prompt,
            guidance_scale: float - guidance scale,
            generation_config: GenerationConfig,
            height: int - height of resulting images,
            width: int - width of resulting images,
            num_inference_steps: int - number of inference steps,
            rng_seed: int - a seed for random numbers generator,
            generator: openvino_genai.TorchGenerator, openvino_genai.CppStdGenerator or class inherited from openvino_genai.Generator - random generator,
            adapters: LoRA adapters,
            strength: strength for image to image generation. 1.0f means initial image is fully noised,
            max_sequence_length: int - length of t5_encoder_model input
        
            :return: ov.Tensor with resulting images
            :rtype: ov.Tensor
        """
    def get_generation_config(self) -> ImageGenerationConfig:
        ...
    def get_performance_metrics(self) -> ImageGenerationPerfMetrics:
        ...
    def reshape(self, num_images_per_prompt: int, height: int, width: int, guidance_scale: float) -> None:
        ...
    def set_generation_config(self, config: ImageGenerationConfig) -> None:
        ...
    def set_scheduler(self, scheduler: Scheduler) -> None:
        ...
class ImageGenerationConfig:
    """
    This class is used for storing generation config for image generation pipeline.
    """
    adapters: AdapterConfig | None
    generator: Generator
    guidance_scale: float
    height: int
    max_sequence_length: int
    negative_prompt: str | None
    negative_prompt_2: str | None
    negative_prompt_3: str | None
    num_images_per_prompt: int
    num_inference_steps: int
    prompt_2: str | None
    prompt_3: str | None
    rng_seed: int
    strength: float
    width: int
    def __init__(self) -> None:
        ...
    def update_generation_config(self, **kwargs) -> None:
        ...
    def validate(self) -> None:
        ...
class ImageGenerationPerfMetrics:
    """
    
        Holds performance metrics for each generate call.
    
        PerfMetrics holds fields with mean and standard deviations for the following metrics:
        - Generate iteration duration, ms
        - Inference duration for unet model, ms
        - Inference duration for transformer model, ms
    
        Additional fields include:
        - Load time, ms
        - Generate total duration, ms
        - inference durations for each encoder, ms
        - inference duration of vae_encoder model, ms
        - inference duration of vae_decoder model, ms
    
        Preferable way to access values is via get functions. Getters calculate mean and std values from raw_metrics and return pairs.
        If mean and std were already calculated, getters return cached values.
    
        :param get_text_encoder_infer_duration: Returns the inference duration of every text encoder in milliseconds.
        :type get_text_encoder_infer_duration: dict[str, float]
    
        :param get_vae_encoder_infer_duration: Returns the inference duration of vae encoder in milliseconds.
        :type get_vae_encoder_infer_duration: float
    
        :param get_vae_decoder_infer_duration: Returns the inference duration of vae decoder in milliseconds.
        :type get_vae_decoder_infer_duration: float
    
        :param get_load_time: Returns the load time in milliseconds.
        :type get_load_time: float
    
        :param get_generate_duration: Returns the generate duration in milliseconds.
        :type get_generate_duration: float
    
        :param get_inference_duration: Returns the total inference durations (including encoder, unet/transformer and decoder inference) in milliseconds.
        :type get_inference_duration: float
    
        :param get_first_and_other_iter_duration: Returns the first iteration duration and the average duration of other iterations in one generation in milliseconds.
        :type get_first_and_other_iter_duration: tuple
    
        :param get_iteration_duration: Returns the mean and standard deviation of one generation iteration in milliseconds.
        :type get_iteration_duration: MeanStdPair
    
        :param get_first_and_second_unet_infer_duration: Returns the first inference duration and the average duration of other inferences in one generation in milliseconds.
        :type get_first_and_second_unet_infer_duration: tuple
    
        :param get_unet_infer_duration: Returns the mean and standard deviation of one unet inference in milliseconds.
        :type get_unet_infer_duration: MeanStdPair
    
        :param get_first_and_other_trans_infer_duration: Returns the first inference duration and the average duration of other inferences in one generation in milliseconds.
        :type get_first_and_other_trans_infer_duration: tuple
    
        :param get_transformer_infer_duration: Returns the mean and standard deviation of one transformer inference in milliseconds.
        :type get_transformer_infer_duration: MeanStdPair
    
        :param raw_metrics: A structure of RawImageGenerationPerfMetrics type that holds raw metrics.
        :type raw_metrics: RawImageGenerationPerfMetrics
    """
    def __init__(self) -> None:
        ...
    def get_first_and_other_iter_duration(self) -> tuple:
        ...
    def get_first_and_other_trans_infer_duration(self) -> tuple:
        ...
    def get_first_and_other_unet_infer_duration(self) -> tuple:
        ...
    def get_generate_duration(self) -> float:
        ...
    def get_inference_duration(self) -> float:
        ...
    def get_iteration_duration(self) -> MeanStdPair:
        ...
    def get_load_time(self) -> float:
        ...
    def get_text_encoder_infer_duration(self) -> dict[str, float]:
        ...
    def get_transformer_infer_duration(self) -> MeanStdPair:
        ...
    def get_unet_infer_duration(self) -> MeanStdPair:
        ...
    def get_vae_decoder_infer_duration(self) -> float:
        ...
    def get_vae_encoder_infer_duration(self) -> float:
        ...
    @property
    def raw_metrics(self) -> RawImageGenerationPerfMetrics:
        ...
class InpaintingPipeline:
    """
    This class is used for generation with inpainting models.
    """
    @staticmethod
    def flux(scheduler: Scheduler, clip_text_model: CLIPTextModel, t5_encoder_model: T5EncoderModel, transformer: FluxTransformer2DModel, vae: AutoencoderKL) -> InpaintingPipeline:
        ...
    @staticmethod
    def flux_fill(scheduler: Scheduler, clip_text_model: CLIPTextModel, t5_encoder_model: T5EncoderModel, transformer: FluxTransformer2DModel, vae: AutoencoderKL) -> InpaintingPipeline:
        ...
    @staticmethod
    def latent_consistency_model(scheduler: Scheduler, clip_text_model: CLIPTextModel, unet: UNet2DConditionModel, vae: AutoencoderKL) -> InpaintingPipeline:
        ...
    @staticmethod
    def stable_diffusion(scheduler: Scheduler, clip_text_model: CLIPTextModel, unet: UNet2DConditionModel, vae: AutoencoderKL) -> InpaintingPipeline:
        ...
    @staticmethod
    @typing.overload
    def stable_diffusion_3(scheduler: Scheduler, clip_text_model_1: CLIPTextModelWithProjection, clip_text_model_2: CLIPTextModelWithProjection, t5_encoder_model: T5EncoderModel, transformer: SD3Transformer2DModel, vae: AutoencoderKL) -> InpaintingPipeline:
        ...
    @staticmethod
    @typing.overload
    def stable_diffusion_3(scheduler: Scheduler, clip_text_model_1: CLIPTextModelWithProjection, clip_text_model_2: CLIPTextModelWithProjection, transformer: SD3Transformer2DModel, vae: AutoencoderKL) -> InpaintingPipeline:
        ...
    @staticmethod
    def stable_diffusion_xl(scheduler: Scheduler, clip_text_model: CLIPTextModel, clip_text_model_with_projection: CLIPTextModelWithProjection, unet: UNet2DConditionModel, vae: AutoencoderKL) -> InpaintingPipeline:
        ...
    @typing.overload
    def __init__(self, models_path: os.PathLike) -> None:
        """
                    InpaintingPipeline class constructor.
                    models_path (os.PathLike): Path to the folder with exported model files.
        """
    @typing.overload
    def __init__(self, models_path: os.PathLike, device: str, **kwargs) -> None:
        """
                    InpaintingPipeline class constructor.
                    models_path (os.PathLike): Path with exported model files.
                    device (str): Device to run the model on (e.g., CPU, GPU).
                    kwargs: InpaintingPipeline properties
        """
    @typing.overload
    def __init__(self, pipe: Image2ImagePipeline) -> None:
        ...
    @typing.overload
    def compile(self, device: str, **kwargs) -> None:
        """
                        Compiles the model.
                        device (str): Device to run the model on (e.g., CPU, GPU).
                        kwargs: Device properties.
        """
    @typing.overload
    def compile(self, text_encode_device: str, denoise_device: str, vae_device: str, **kwargs) -> None:
        """
                        Compiles the model.
                        text_encode_device (str): Device to run the text encoder(s) on (e.g., CPU, GPU).
                        denoise_device (str): Device to run denoise steps on.
                        vae_device (str): Device to run vae encoder / decoder on.
                        kwargs: Device properties.
        """
    def decode(self, latent: openvino._pyopenvino.Tensor) -> openvino._pyopenvino.Tensor:
        ...
    def generate(self, prompt: str, image: openvino._pyopenvino.Tensor, mask_image: openvino._pyopenvino.Tensor, **kwargs) -> openvino._pyopenvino.Tensor:
        """
            Generates images for text-to-image models.
        
            :param prompt: input prompt
            :type prompt: str
        
            :param kwargs: arbitrary keyword arguments with keys corresponding to generate params.
        
            Expected parameters list:
            prompt_2: str - second prompt,
            prompt_3: str - third prompt,
            negative_prompt: str - negative prompt,
            negative_prompt_2: str - second negative prompt,
            negative_prompt_3: str - third negative prompt,
            num_images_per_prompt: int - number of images, that should be generated per prompt,
            guidance_scale: float - guidance scale,
            generation_config: GenerationConfig,
            height: int - height of resulting images,
            width: int - width of resulting images,
            num_inference_steps: int - number of inference steps,
            rng_seed: int - a seed for random numbers generator,
            generator: openvino_genai.TorchGenerator, openvino_genai.CppStdGenerator or class inherited from openvino_genai.Generator - random generator,
            adapters: LoRA adapters,
            strength: strength for image to image generation. 1.0f means initial image is fully noised,
            max_sequence_length: int - length of t5_encoder_model input
        
            :return: ov.Tensor with resulting images
            :rtype: ov.Tensor
        """
    def get_generation_config(self) -> ImageGenerationConfig:
        ...
    def get_performance_metrics(self) -> ImageGenerationPerfMetrics:
        ...
    def reshape(self, num_images_per_prompt: int, height: int, width: int, guidance_scale: float) -> None:
        ...
    def set_generation_config(self, config: ImageGenerationConfig) -> None:
        ...
    def set_scheduler(self, scheduler: Scheduler) -> None:
        ...
class LLMPipeline:
    """
    This class is used for generation with LLMs
    """
    def __call__(self, inputs: openvino._pyopenvino.Tensor | TokenizedInputs | str | list[str], generation_config: GenerationConfig | None = None, streamer: typing.Callable[[str], int | None] | StreamerBase | None = None, **kwargs) -> EncodedResults | DecodedResults:
        """
            Generates sequences or tokens for LLMs. If input is a string or list of strings then resulting sequences will be already detokenized.
        
            :param inputs: inputs in the form of string, list of strings or tokenized input_ids
            :type inputs: str, list[str], ov.genai.TokenizedInputs, or ov.Tensor
        
            :param generation_config: generation_config
            :type generation_config: GenerationConfig or a dict
        
            :param streamer: streamer either as a lambda with a boolean returning flag whether generation should be stopped
            :type : Callable[[str], bool], ov.genai.StreamerBase
        
            :param kwargs: arbitrary keyword arguments with keys corresponding to GenerationConfig fields.
            :type : dict
        
            :return: return results in encoded, or decoded form depending on inputs type
            :rtype: DecodedResults, EncodedResults, str
         
         
            Structure to keep generation config parameters. For a selected method of decoding, only parameters from that group
            and generic parameters are used. For example, if do_sample is set to true, then only generic parameters and random sampling parameters will
            be used while greedy and beam search parameters will not affect decoding at all.
        
            Parameters:
            max_length:    the maximum length the generated tokens can have. Corresponds to the length of the input prompt +
                           max_new_tokens. Its effect is overridden by `max_new_tokens`, if also set.
            max_new_tokens: the maximum numbers of tokens to generate, excluding the number of tokens in the prompt. max_new_tokens has priority over max_length.
            min_new_tokens: set 0 probability for eos_token_id for the first eos_token_id generated tokens.
            ignore_eos:    if set to true, then generation will not stop even if <eos> token is met.
            eos_token_id:  token_id of <eos> (end of sentence)
            stop_strings: a set of strings that will cause pipeline to stop generating further tokens.
            include_stop_str_in_output: if set to true stop string that matched generation will be included in generation output (default: false)
            stop_token_ids: a set of tokens that will cause pipeline to stop generating further tokens.
            echo:           if set to true, the model will echo the prompt in the output.
            logprobs:       number of top logprobs computed for each position, if set to 0, logprobs are not computed and value 0.0 is returned.
                            Currently only single top logprob can be returned, so any logprobs > 1 is treated as logprobs == 1. (default: 0).
            apply_chat_template: whether to apply chat_template for non-chat scenarios
        
            repetition_penalty: the parameter for repetition penalty. 1.0 means no penalty.
            presence_penalty: reduces absolute log prob if the token was generated at least once.
            frequency_penalty: reduces absolute log prob as many times as the token was generated.
        
            Beam search specific parameters:
            num_beams:         number of beams for beam search. 1 disables beam search.
            num_beam_groups:   number of groups to divide `num_beams` into in order to ensure diversity among different groups of beams.
            diversity_penalty: value is subtracted from a beam's score if it generates the same token as any beam from other group at a particular time.
            length_penalty:    exponential penalty to the length that is used with beam-based generation. It is applied as an exponent to
                the sequence length, which in turn is used to divide the score of the sequence. Since the score is the log
                likelihood of the sequence (i.e. negative), length_penalty > 0.0 promotes longer sequences, while
                length_penalty < 0.0 encourages shorter sequences.
            num_return_sequences: the number of sequences to return for grouped beam search decoding.
            no_repeat_ngram_size: if set to int > 0, all ngrams of that size can only occur once.
            stop_criteria:        controls the stopping condition for grouped beam search. It accepts the following values:
                "openvino_genai.StopCriteria.EARLY", where the generation stops as soon as there are `num_beams` complete candidates;
                "openvino_genai.StopCriteria.HEURISTIC" is applied and the generation stops when is it very unlikely to find better candidates;
                "openvino_genai.StopCriteria.NEVER", where the beam search procedure only stops when there cannot be better candidates (canonical beam search algorithm).
        
            Random sampling parameters:
            temperature:        the value used to modulate token probabilities for random sampling.
            top_p:              if set to float < 1, only the smallest set of most probable tokens with probabilities that add up to top_p or higher are kept for generation.
            top_k:              the number of highest probability vocabulary tokens to keep for top-k-filtering.
            do_sample:          whether or not to use multinomial random sampling that add up to `top_p` or higher are kept.
            num_return_sequences: the number of sequences to generate from a single prompt.
        """
    @typing.overload
    def __init__(self, models_path: os.PathLike, tokenizer: Tokenizer, device: str, config: dict[str, typing.Any] = {}, **kwargs) -> None:
        """
                    LLMPipeline class constructor for manually created openvino_genai.Tokenizer.
                    models_path (os.PathLike): Path to the model file.
                    tokenizer (openvino_genai.Tokenizer): tokenizer object.
                    device (str): Device to run the model on (e.g., CPU, GPU). Default is 'CPU'.
                    Add {"scheduler_config": ov_genai.SchedulerConfig} to config properties to create continuous batching pipeline.
                    kwargs: Device properties.
        """
    @typing.overload
    def __init__(self, models_path: os.PathLike, device: str, config: dict[str, typing.Any] = {}, **kwargs) -> None:
        """
                    LLMPipeline class constructor.
                    models_path (os.PathLike): Path to the model file.
                    device (str): Device to run the model on (e.g., CPU, GPU). Default is 'CPU'.
                    Add {"scheduler_config": ov_genai.SchedulerConfig} to config properties to create continuous batching pipeline.
                    kwargs: Device properties.
        """
    @typing.overload
    def __init__(self, model: str, weights: openvino._pyopenvino.Tensor, tokenizer: Tokenizer, device: str, generation_config: GenerationConfig | None = None, **kwargs) -> None:
        """
                    LLMPipeline class constructor.
                    model (str): Pre-read model.
                    weights (ov.Tensor): Pre-read model weights.
                    tokenizer (str): Genai Tokenizers.
                    device (str): Device to run the model on (e.g., CPU, GPU).
                    generation_config {ov_genai.GenerationConfig} Genai GenerationConfig. Default is an empty config.
                    kwargs: Device properties.
        """
    def finish_chat(self) -> None:
        ...
    def generate(self, inputs: openvino._pyopenvino.Tensor | TokenizedInputs | str | list[str], generation_config: GenerationConfig | None = None, streamer: typing.Callable[[str], int | None] | StreamerBase | None = None, **kwargs) -> EncodedResults | DecodedResults:
        """
            Generates sequences or tokens for LLMs. If input is a string or list of strings then resulting sequences will be already detokenized.
        
            :param inputs: inputs in the form of string, list of strings or tokenized input_ids
            :type inputs: str, list[str], ov.genai.TokenizedInputs, or ov.Tensor
        
            :param generation_config: generation_config
            :type generation_config: GenerationConfig or a dict
        
            :param streamer: streamer either as a lambda with a boolean returning flag whether generation should be stopped
            :type : Callable[[str], bool], ov.genai.StreamerBase
        
            :param kwargs: arbitrary keyword arguments with keys corresponding to GenerationConfig fields.
            :type : dict
        
            :return: return results in encoded, or decoded form depending on inputs type
            :rtype: DecodedResults, EncodedResults, str
         
         
            Structure to keep generation config parameters. For a selected method of decoding, only parameters from that group
            and generic parameters are used. For example, if do_sample is set to true, then only generic parameters and random sampling parameters will
            be used while greedy and beam search parameters will not affect decoding at all.
        
            Parameters:
            max_length:    the maximum length the generated tokens can have. Corresponds to the length of the input prompt +
                           max_new_tokens. Its effect is overridden by `max_new_tokens`, if also set.
            max_new_tokens: the maximum numbers of tokens to generate, excluding the number of tokens in the prompt. max_new_tokens has priority over max_length.
            min_new_tokens: set 0 probability for eos_token_id for the first eos_token_id generated tokens.
            ignore_eos:    if set to true, then generation will not stop even if <eos> token is met.
            eos_token_id:  token_id of <eos> (end of sentence)
            stop_strings: a set of strings that will cause pipeline to stop generating further tokens.
            include_stop_str_in_output: if set to true stop string that matched generation will be included in generation output (default: false)
            stop_token_ids: a set of tokens that will cause pipeline to stop generating further tokens.
            echo:           if set to true, the model will echo the prompt in the output.
            logprobs:       number of top logprobs computed for each position, if set to 0, logprobs are not computed and value 0.0 is returned.
                            Currently only single top logprob can be returned, so any logprobs > 1 is treated as logprobs == 1. (default: 0).
            apply_chat_template: whether to apply chat_template for non-chat scenarios
        
            repetition_penalty: the parameter for repetition penalty. 1.0 means no penalty.
            presence_penalty: reduces absolute log prob if the token was generated at least once.
            frequency_penalty: reduces absolute log prob as many times as the token was generated.
        
            Beam search specific parameters:
            num_beams:         number of beams for beam search. 1 disables beam search.
            num_beam_groups:   number of groups to divide `num_beams` into in order to ensure diversity among different groups of beams.
            diversity_penalty: value is subtracted from a beam's score if it generates the same token as any beam from other group at a particular time.
            length_penalty:    exponential penalty to the length that is used with beam-based generation. It is applied as an exponent to
                the sequence length, which in turn is used to divide the score of the sequence. Since the score is the log
                likelihood of the sequence (i.e. negative), length_penalty > 0.0 promotes longer sequences, while
                length_penalty < 0.0 encourages shorter sequences.
            num_return_sequences: the number of sequences to return for grouped beam search decoding.
            no_repeat_ngram_size: if set to int > 0, all ngrams of that size can only occur once.
            stop_criteria:        controls the stopping condition for grouped beam search. It accepts the following values:
                "openvino_genai.StopCriteria.EARLY", where the generation stops as soon as there are `num_beams` complete candidates;
                "openvino_genai.StopCriteria.HEURISTIC" is applied and the generation stops when is it very unlikely to find better candidates;
                "openvino_genai.StopCriteria.NEVER", where the beam search procedure only stops when there cannot be better candidates (canonical beam search algorithm).
        
            Random sampling parameters:
            temperature:        the value used to modulate token probabilities for random sampling.
            top_p:              if set to float < 1, only the smallest set of most probable tokens with probabilities that add up to top_p or higher are kept for generation.
            top_k:              the number of highest probability vocabulary tokens to keep for top-k-filtering.
            do_sample:          whether or not to use multinomial random sampling that add up to `top_p` or higher are kept.
            num_return_sequences: the number of sequences to generate from a single prompt.
        """
    def get_generation_config(self) -> GenerationConfig:
        ...
    def get_tokenizer(self) -> Tokenizer:
        ...
    def set_generation_config(self, config: GenerationConfig) -> None:
        ...
    def start_chat(self, system_message: str = '') -> None:
        ...
class MeanStdPair:
    def __init__(self) -> None:
        ...
    def __iter__(self) -> typing.Iterator[float]:
        ...
    @property
    def mean(self) -> float:
        ...
    @property
    def std(self) -> float:
        ...
class PerfMetrics:
    """
    
        Holds performance metrics for each generate call.
    
        PerfMetrics holds fields with mean and standard deviations for the following metrics:
        - Time To the First Token (TTFT), ms
        - Time per Output Token (TPOT), ms/token
        - Generate total duration, ms
        - Tokenization duration, ms
        - Detokenization duration, ms
        - Throughput, tokens/s
    
        Additional fields include:
        - Load time, ms
        - Number of generated tokens
        - Number of tokens in the input prompt
    
        Preferable way to access values is via get functions. Getters calculate mean and std values from raw_metrics and return pairs.
        If mean and std were already calculated, getters return cached values.
    
        :param get_load_time: Returns the load time in milliseconds.
        :type get_load_time: float
    
        :param get_num_generated_tokens: Returns the number of generated tokens.
        :type get_num_generated_tokens: int
    
        :param get_num_input_tokens: Returns the number of tokens in the input prompt.
        :type get_num_input_tokens: int
    
        :param get_ttft: Returns the mean and standard deviation of TTFT in milliseconds.
        :type get_ttft: MeanStdPair
    
        :param get_tpot: Returns the mean and standard deviation of TPOT in milliseconds.
        :type get_tpot: MeanStdPair
    
        :param get_throughput: Returns the mean and standard deviation of throughput in tokens per second.
        :type get_throughput: MeanStdPair
    
        :param get_generate_duration: Returns the mean and standard deviation of generate durations in milliseconds.
        :type get_generate_duration: MeanStdPair
    
        :param get_tokenization_duration: Returns the mean and standard deviation of tokenization durations in milliseconds.
        :type get_tokenization_duration: MeanStdPair
    
        :param get_detokenization_duration: Returns the mean and standard deviation of detokenization durations in milliseconds.
        :type get_detokenization_duration: MeanStdPair
    
        :param raw_metrics: A structure of RawPerfMetrics type that holds raw metrics.
        :type raw_metrics: RawPerfMetrics
    """
    def __add__(self, metrics: PerfMetrics) -> PerfMetrics:
        ...
    def __iadd__(self, right: PerfMetrics) -> PerfMetrics:
        ...
    def __init__(self) -> None:
        ...
    def get_detokenization_duration(self) -> MeanStdPair:
        ...
    def get_generate_duration(self) -> MeanStdPair:
        ...
    def get_inference_duration(self) -> MeanStdPair:
        ...
    def get_ipot(self) -> MeanStdPair:
        ...
    def get_load_time(self) -> float:
        ...
    def get_num_generated_tokens(self) -> int:
        ...
    def get_num_input_tokens(self) -> int:
        ...
    def get_throughput(self) -> MeanStdPair:
        ...
    def get_tokenization_duration(self) -> MeanStdPair:
        ...
    def get_tpot(self) -> MeanStdPair:
        ...
    def get_ttft(self) -> MeanStdPair:
        ...
    @property
    def raw_metrics(self) -> RawPerfMetrics:
        ...
class PipelineMetrics:
    """
    
        Contains general pipeline metrics, either aggregated throughout the lifetime of the generation pipeline
        or measured at the previous generation step.
    
        :param requests: Number of requests to be processed by the pipeline.
        :type requests: int
    
        :param scheduled_requests:  Number of requests that were scheduled for processing at the previous step of the pipeline.
        :type scheduled_requests: int
    
        :param cache_usage: Percentage of KV cache usage in the last generation step.
        :type cache_usage: float
    
        :param max_cache_usage: Max KV cache usage during the lifetime of the pipeline in %
        :type max_cache_usage: float
    
    
        :param avg_cache_usage: Running average of the KV cache usage (in %) during the lifetime of the pipeline, with max window size of 1000 steps
        :type avg_cache_usage: float
    """
    def __init__(self) -> None:
        ...
    @property
    def avg_cache_usage(self) -> float:
        ...
    @property
    def cache_usage(self) -> float:
        ...
    @property
    def max_cache_usage(self) -> float:
        ...
    @property
    def requests(self) -> int:
        ...
    @property
    def scheduled_requests(self) -> int:
        ...
class RawImageGenerationPerfMetrics:
    """
    
        Structure with raw performance metrics for each generation before any statistics are calculated.
    
        :param unet_inference_durations: Durations for each unet inference in microseconds.
        :type unet_inference_durations: list[float]
    
        :param transformer_inference_durations: Durations for each transformer inference in microseconds.
        :type transformer_inference_durations: list[float]
    
        :param iteration_durations: Durations for each step iteration in microseconds.
        :type iteration_durations: list[float]
    """
    def __init__(self) -> None:
        ...
    @property
    def iteration_durations(self) -> list[float]:
        ...
    @property
    def transformer_inference_durations(self) -> list[float]:
        ...
    @property
    def unet_inference_durations(self) -> list[float]:
        ...
class RawPerfMetrics:
    """
    
        Structure with raw performance metrics for each generation before any statistics are calculated.
    
        :param generate_durations: Durations for each generate call in milliseconds.
        :type generate_durations: list[float]
    
        :param tokenization_durations: Durations for the tokenization process in milliseconds.
        :type tokenization_durations: list[float]
    
        :param detokenization_durations: Durations for the detokenization process in milliseconds.
        :type detokenization_durations: list[float]
    
        :param m_times_to_first_token: Times to the first token for each call in milliseconds.
        :type m_times_to_first_token: list[float]
    
        :param m_new_token_times: Timestamps of generation every token or batch of tokens in milliseconds.
        :type m_new_token_times: list[double]
    
        :param token_infer_durations : Inference time for each token in milliseconds.
        :type batch_sizes: list[float]
    
        :param m_batch_sizes: Batch sizes for each generate call.
        :type m_batch_sizes: list[int]
    
        :param m_durations: Total durations for each generate call in milliseconds.
        :type m_durations: list[float]
    
        :param inference_durations : Total inference duration for each generate call in milliseconds.
        :type batch_sizes: list[float]
    """
    def __init__(self) -> None:
        ...
    @property
    def detokenization_durations(self) -> list[float]:
        ...
    @property
    def generate_durations(self) -> list[float]:
        ...
    @property
    def inference_durations(self) -> list[float]:
        ...
    @property
    def m_batch_sizes(self) -> list[int]:
        ...
    @property
    def m_durations(self) -> list[float]:
        ...
    @property
    def m_new_token_times(self) -> list[float]:
        ...
    @property
    def m_times_to_first_token(self) -> list[float]:
        ...
    @property
    def token_infer_durations(self) -> list[float]:
        ...
    @property
    def tokenization_durations(self) -> list[float]:
        ...
class SD3Transformer2DModel:
    """
    SD3Transformer2DModel class.
    """
    class Config:
        """
        This class is used for storing SD3Transformer2DModel config.
        """
        in_channels: int
        joint_attention_dim: int
        patch_size: int
        sample_size: int
        def __init__(self, config_path: os.PathLike) -> None:
            ...
    @typing.overload
    def __init__(self, root_dir: os.PathLike) -> None:
        """
                    SD3Transformer2DModel class
                    root_dir (os.PathLike): Model root directory.
        """
    @typing.overload
    def __init__(self, root_dir: os.PathLike, device: str, **kwargs) -> None:
        """
                    SD3Transformer2DModel class
                    root_dir (os.PathLike): Model root directory.
                    device (str): Device on which inference will be done.
                    kwargs: Device properties.
        """
    @typing.overload
    def __init__(self, model: SD3Transformer2DModel) -> None:
        """
        SD3Transformer2DModel model
                    SD3Transformer2DModel class
                    model (SD3Transformer2DModel): SD3Transformer2DModel model
        """
    def compile(self, device: str, **kwargs) -> None:
        """
                        Compiles the model.
                        device (str): Device to run the model on (e.g., CPU, GPU).
                        kwargs: Device properties.
        """
    def get_config(self) -> SD3Transformer2DModel.Config:
        ...
    def infer(self, latent: openvino._pyopenvino.Tensor, timestep: openvino._pyopenvino.Tensor) -> openvino._pyopenvino.Tensor:
        ...
    def reshape(self, batch_size: int, height: int, width: int, tokenizer_model_max_length: int) -> SD3Transformer2DModel:
        ...
    def set_hidden_states(self, tensor_name: str, encoder_hidden_states: openvino._pyopenvino.Tensor) -> None:
        ...
class Scheduler:
    """
    Scheduler for image generation pipelines.
    """
    class Type:
        """
        Members:
        
          AUTO
        
          LCM
        
          DDIM
        
          EULER_DISCRETE
        
          FLOW_MATCH_EULER_DISCRETE
        
          PNDM
        
          EULER_ANCESTRAL_DISCRETE
        
          LMS_DISCRETE
        """
        AUTO: typing.ClassVar[Scheduler.Type]  # value = <Type.AUTO: 0>
        DDIM: typing.ClassVar[Scheduler.Type]  # value = <Type.DDIM: 2>
        EULER_ANCESTRAL_DISCRETE: typing.ClassVar[Scheduler.Type]  # value = <Type.EULER_ANCESTRAL_DISCRETE: 6>
        EULER_DISCRETE: typing.ClassVar[Scheduler.Type]  # value = <Type.EULER_DISCRETE: 3>
        FLOW_MATCH_EULER_DISCRETE: typing.ClassVar[Scheduler.Type]  # value = <Type.FLOW_MATCH_EULER_DISCRETE: 4>
        LCM: typing.ClassVar[Scheduler.Type]  # value = <Type.LCM: 1>
        LMS_DISCRETE: typing.ClassVar[Scheduler.Type]  # value = <Type.DDIM: 2>
        PNDM: typing.ClassVar[Scheduler.Type]  # value = <Type.PNDM: 5>
        __members__: typing.ClassVar[dict[str, Scheduler.Type]]  # value = {'AUTO': <Type.AUTO: 0>, 'LCM': <Type.LCM: 1>, 'DDIM': <Type.DDIM: 2>, 'EULER_DISCRETE': <Type.EULER_DISCRETE: 3>, 'FLOW_MATCH_EULER_DISCRETE': <Type.FLOW_MATCH_EULER_DISCRETE: 4>, 'PNDM': <Type.PNDM: 5>, 'EULER_ANCESTRAL_DISCRETE': <Type.EULER_ANCESTRAL_DISCRETE: 6>, 'LMS_DISCRETE': <Type.DDIM: 2>}
        def __eq__(self, other: typing.Any) -> bool:
            ...
        def __getstate__(self) -> int:
            ...
        def __hash__(self) -> int:
            ...
        def __index__(self) -> int:
            ...
        def __init__(self, value: int) -> None:
            ...
        def __int__(self) -> int:
            ...
        def __ne__(self, other: typing.Any) -> bool:
            ...
        def __repr__(self) -> str:
            ...
        def __setstate__(self, state: int) -> None:
            ...
        def __str__(self) -> str:
            ...
        @property
        def name(self) -> str:
            ...
        @property
        def value(self) -> int:
            ...
    @staticmethod
    def from_config(scheduler_config_path: os.PathLike, scheduler_type: Scheduler.Type = ...) -> Scheduler:
        ...
class SchedulerConfig:
    """
    
        SchedulerConfig to construct ContinuousBatchingPipeline
    
        Parameters: 
        max_num_batched_tokens:     a maximum number of tokens to batch (in contrast to max_batch_size which combines
            independent sequences, we consider total amount of tokens in a batch).
        num_kv_blocks:              total number of KV blocks available to scheduler logic.
        cache_size:                 total size of KV cache in GB.
        block_size:                 block size for KV cache.
        dynamic_split_fuse:         whether to split prompt / generate to different scheduling phases.
    
        vLLM-like settings:
        max_num_seqs:               max number of scheduled sequences (you can think of it as "max batch size").
        enable_prefix_caching:      Enable caching of KV-blocks.
            When turned on all previously calculated KV-caches are kept in memory for future usages.
            KV-caches can be overridden if KV-cache limit is reached, but blocks are not released.
            This results in more RAM usage, maximum RAM usage is determined by cache_size or num_kv_blocks parameters.
            When turned off only KV-cache required for batch calculation is kept in memory and
            when a sequence has finished generation its cache is released.
    """
    cache_eviction_config: CacheEvictionConfig
    cache_size: int
    dynamic_split_fuse: bool
    enable_prefix_caching: bool
    max_num_batched_tokens: int
    max_num_seqs: int
    num_kv_blocks: int
    use_cache_eviction: bool
    def __init__(self) -> None:
        ...
class StopCriteria:
    """
    
        StopCriteria controls the stopping condition for grouped beam search.
    
        The following values are possible:
            "openvino_genai.StopCriteria.EARLY" stops as soon as there are `num_beams` complete candidates.
            "openvino_genai.StopCriteria.HEURISTIC" stops when is it unlikely to find better candidates.
            "openvino_genai.StopCriteria.NEVER" stops when there cannot be better candidates.
    
    
    Members:
    
      EARLY
    
      HEURISTIC
    
      NEVER
    """
    EARLY: typing.ClassVar[StopCriteria]  # value = <StopCriteria.EARLY: 0>
    HEURISTIC: typing.ClassVar[StopCriteria]  # value = <StopCriteria.HEURISTIC: 1>
    NEVER: typing.ClassVar[StopCriteria]  # value = <StopCriteria.NEVER: 2>
    __members__: typing.ClassVar[dict[str, StopCriteria]]  # value = {'EARLY': <StopCriteria.EARLY: 0>, 'HEURISTIC': <StopCriteria.HEURISTIC: 1>, 'NEVER': <StopCriteria.NEVER: 2>}
    def __eq__(self, other: typing.Any) -> bool:
        ...
    def __getstate__(self) -> int:
        ...
    def __hash__(self) -> int:
        ...
    def __index__(self) -> int:
        ...
    def __init__(self, value: int) -> None:
        ...
    def __int__(self) -> int:
        ...
    def __ne__(self, other: typing.Any) -> bool:
        ...
    def __repr__(self) -> str:
        ...
    def __setstate__(self, state: int) -> None:
        ...
    def __str__(self) -> str:
        ...
    @property
    def name(self) -> str:
        ...
    @property
    def value(self) -> int:
        ...
class StreamerBase:
    """
    
        Base class for streamers. In order to use inherit from from this class and implement write and end methods.
    """
    def __init__(self) -> None:
        ...
    def end(self) -> None:
        """
        End is called at the end of generation. It can be used to flush cache if your own streamer has one
        """
    def put(self, token: int) -> bool:
        """
        Put is called every time new token is decoded. Returns a bool flag to indicate whether generation should be stopped, if return true generation stops
        """
    def write(self, token: int | list[int]) -> StreamingStatus:
        """
        Write is called every time new token or vector of tokens is decoded. Returns a StreamingStatus flag to indicate whether generation should be stopped or cancelled
        """
class StreamingStatus:
    """
    Members:
    
      RUNNING
    
      CANCEL
    
      STOP
    """
    CANCEL: typing.ClassVar[StreamingStatus]  # value = <StreamingStatus.CANCEL: 2>
    RUNNING: typing.ClassVar[StreamingStatus]  # value = <StreamingStatus.RUNNING: 0>
    STOP: typing.ClassVar[StreamingStatus]  # value = <StreamingStatus.STOP: 1>
    __members__: typing.ClassVar[dict[str, StreamingStatus]]  # value = {'RUNNING': <StreamingStatus.RUNNING: 0>, 'CANCEL': <StreamingStatus.CANCEL: 2>, 'STOP': <StreamingStatus.STOP: 1>}
    def __eq__(self, other: typing.Any) -> bool:
        ...
    def __getstate__(self) -> int:
        ...
    def __hash__(self) -> int:
        ...
    def __index__(self) -> int:
        ...
    def __init__(self, value: int) -> None:
        ...
    def __int__(self) -> int:
        ...
    def __ne__(self, other: typing.Any) -> bool:
        ...
    def __repr__(self) -> str:
        ...
    def __setstate__(self, state: int) -> None:
        ...
    def __str__(self) -> str:
        ...
    @property
    def name(self) -> str:
        ...
    @property
    def value(self) -> int:
        ...
class T5EncoderModel:
    """
    T5EncoderModel class.
    """
    @typing.overload
    def __init__(self, root_dir: os.PathLike) -> None:
        """
                    T5EncoderModel class
                    root_dir (os.PathLike): Model root directory.
        """
    @typing.overload
    def __init__(self, root_dir: os.PathLike, device: str, **kwargs) -> None:
        """
                    T5EncoderModel class
                    root_dir (os.PathLike): Model root directory.
                    device (str): Device on which inference will be done.
                    kwargs: Device properties.
        """
    @typing.overload
    def __init__(self, model: T5EncoderModel) -> None:
        """
        T5EncoderModel model
                    T5EncoderModel class
                    model (T5EncoderModel): T5EncoderModel model
        """
    def compile(self, device: str, **kwargs) -> None:
        """
                        Compiles the model.
                        device (str): Device to run the model on (e.g., CPU, GPU).
                        kwargs: Device properties.
        """
    def get_output_tensor(self, idx: int) -> openvino._pyopenvino.Tensor:
        ...
    def infer(self, pos_prompt: str, neg_prompt: str, do_classifier_free_guidance: bool, max_sequence_length: int) -> openvino._pyopenvino.Tensor:
        ...
    def reshape(self, batch_size: int, max_sequence_length: int) -> T5EncoderModel:
        ...
class Text2ImagePipeline:
    """
    This class is used for generation with text-to-image models.
    """
    @staticmethod
    def flux(scheduler: Scheduler, clip_text_model: CLIPTextModel, t5_encoder_model: T5EncoderModel, transformer: FluxTransformer2DModel, vae: AutoencoderKL) -> Text2ImagePipeline:
        ...
    @staticmethod
    def latent_consistency_model(scheduler: Scheduler, clip_text_model: CLIPTextModel, unet: UNet2DConditionModel, vae: AutoencoderKL) -> Text2ImagePipeline:
        ...
    @staticmethod
    def stable_diffusion(scheduler: Scheduler, clip_text_model: CLIPTextModel, unet: UNet2DConditionModel, vae: AutoencoderKL) -> Text2ImagePipeline:
        ...
    @staticmethod
    @typing.overload
    def stable_diffusion_3(scheduler: Scheduler, clip_text_model_1: CLIPTextModelWithProjection, clip_text_model_2: CLIPTextModelWithProjection, t5_encoder_model: T5EncoderModel, transformer: SD3Transformer2DModel, vae: AutoencoderKL) -> Text2ImagePipeline:
        ...
    @staticmethod
    @typing.overload
    def stable_diffusion_3(scheduler: Scheduler, clip_text_model_1: CLIPTextModelWithProjection, clip_text_model_2: CLIPTextModelWithProjection, transformer: SD3Transformer2DModel, vae: AutoencoderKL) -> Text2ImagePipeline:
        ...
    @staticmethod
    def stable_diffusion_xl(scheduler: Scheduler, clip_text_model: CLIPTextModel, clip_text_model_with_projection: CLIPTextModelWithProjection, unet: UNet2DConditionModel, vae: AutoencoderKL) -> Text2ImagePipeline:
        ...
    @typing.overload
    def __init__(self, models_path: os.PathLike) -> None:
        """
                    Text2ImagePipeline class constructor.
                    models_path (os.PathLike): Path to the folder with exported model files.
        """
    @typing.overload
    def __init__(self, models_path: os.PathLike, device: str, **kwargs) -> None:
        """
                    Text2ImagePipeline class constructor.
                    models_path (os.PathLike): Path with exported model files.
                    device (str): Device to run the model on (e.g., CPU, GPU).
                    kwargs: Text2ImagePipeline properties
        """
    @typing.overload
    def __init__(self, pipe: Image2ImagePipeline) -> None:
        ...
    @typing.overload
    def __init__(self, pipe: InpaintingPipeline) -> None:
        ...
    @typing.overload
    def compile(self, device: str, **kwargs) -> None:
        """
                        Compiles the model.
                        device (str): Device to run the model on (e.g., CPU, GPU).
                        kwargs: Device properties.
        """
    @typing.overload
    def compile(self, text_encode_device: str, denoise_device: str, vae_device: str, **kwargs) -> None:
        """
                        Compiles the model.
                        text_encode_device (str): Device to run the text encoder(s) on (e.g., CPU, GPU).
                        denoise_device (str): Device to run denoise steps on.
                        vae_device (str): Device to run vae decoder on.
                        kwargs: Device properties.
        """
    def decode(self, latent: openvino._pyopenvino.Tensor) -> openvino._pyopenvino.Tensor:
        ...
    def generate(self, prompt: str, **kwargs) -> openvino._pyopenvino.Tensor:
        """
            Generates images for text-to-image models.
        
            :param prompt: input prompt
            :type prompt: str
        
            :param kwargs: arbitrary keyword arguments with keys corresponding to generate params.
        
            Expected parameters list:
            prompt_2: str - second prompt,
            prompt_3: str - third prompt,
            negative_prompt: str - negative prompt,
            negative_prompt_2: str - second negative prompt,
            negative_prompt_3: str - third negative prompt,
            num_images_per_prompt: int - number of images, that should be generated per prompt,
            guidance_scale: float - guidance scale,
            generation_config: GenerationConfig,
            height: int - height of resulting images,
            width: int - width of resulting images,
            num_inference_steps: int - number of inference steps,
            rng_seed: int - a seed for random numbers generator,
            generator: openvino_genai.TorchGenerator, openvino_genai.CppStdGenerator or class inherited from openvino_genai.Generator - random generator,
            adapters: LoRA adapters,
            strength: strength for image to image generation. 1.0f means initial image is fully noised,
            max_sequence_length: int - length of t5_encoder_model input
        
            :return: ov.Tensor with resulting images
            :rtype: ov.Tensor
        """
    def get_generation_config(self) -> ImageGenerationConfig:
        ...
    def get_performance_metrics(self) -> ImageGenerationPerfMetrics:
        ...
    def reshape(self, num_images_per_prompt: int, height: int, width: int, guidance_scale: float) -> None:
        ...
    def set_generation_config(self, config: ImageGenerationConfig) -> None:
        ...
    def set_scheduler(self, scheduler: Scheduler) -> None:
        ...
class TextEmbeddingPipeline:
    """
    Text embedding pipeline
    """
    class Config:
        """
        
        Structure to keep TextEmbeddingPipeline configuration parameters.
        
        Attributes:
<<<<<<< HEAD
            max_length (int, optional): 
                Maximum length of tokens passed to the embedding model.
            pooling_type (TextEmbeddingPipeline.PoolingType, optional): 
                Pooling strategy applied to the model output tensor. Defaults to PoolingType.CLS.
            normalize (bool, optional): 
                If True, normalization is applied to embeddings. Defaults to True.
            query_instruction (str, optional): 
                Instruction to use for embedding a query.
            embed_instruction (str, optional): 
=======
            max_length (int, optional):
                Maximum length of tokens passed to the embedding model.
            pooling_type (TextEmbeddingPipeline.PoolingType, optional):
                Pooling strategy applied to the model output tensor. Defaults to PoolingType.CLS.
            normalize (bool, optional):
                If True, L2 normalization is applied to embeddings. Defaults to True.
            query_instruction (str, optional):
                Instruction to use for embedding a query.
            embed_instruction (str, optional):
>>>>>>> 2712206b
                Instruction to use for embedding a document.
        """
        embed_instruction: str | None
        max_length: int | None
        normalize: bool
        pooling_type: TextEmbeddingPipeline.PoolingType
        query_instruction: str | None
        @typing.overload
        def __init__(self) -> None:
            ...
        @typing.overload
        def __init__(self, **kwargs) -> None:
            ...
    class PoolingType:
        """
        Members:
        
          CLS : First token embeddings
        
          MEAN : The average of all token embeddings
        """
        CLS: typing.ClassVar[TextEmbeddingPipeline.PoolingType]  # value = <PoolingType.CLS: 0>
        MEAN: typing.ClassVar[TextEmbeddingPipeline.PoolingType]  # value = <PoolingType.MEAN: 1>
        __members__: typing.ClassVar[dict[str, TextEmbeddingPipeline.PoolingType]]  # value = {'CLS': <PoolingType.CLS: 0>, 'MEAN': <PoolingType.MEAN: 1>}
        def __eq__(self, other: typing.Any) -> bool:
            ...
        def __getstate__(self) -> int:
            ...
        def __hash__(self) -> int:
            ...
        def __index__(self) -> int:
            ...
        def __init__(self, value: int) -> None:
            ...
        def __int__(self) -> int:
            ...
        def __ne__(self, other: typing.Any) -> bool:
            ...
        def __repr__(self) -> str:
            ...
        def __setstate__(self, state: int) -> None:
            ...
        def __str__(self) -> str:
            ...
        @property
        def name(self) -> str:
            ...
        @property
        def value(self) -> int:
            ...
    def __init__(self, models_path: os.PathLike, device: str, config: TextEmbeddingPipeline.Config | None = None, **kwargs) -> None:
        """
        Constructs a pipeline from xml/bin files, tokenizer and configuration in the same dir
        models_path (os.PathLike): Path to the directory containing model xml/bin files and tokenizer
        device (str): Device to run the model on (e.g., CPU, GPU).
        config: (TextEmbeddingPipeline.Config): Optional pipeline configuration
        kwargs: Plugin and/or config properties
        """
    def embed_documents(self, texts: list[str]) -> list[list[float]] | list[list[int]] | list[list[int]]:
        """
        Computes embeddings for a vector of texts
        """
    def embed_query(self, text: str) -> list[float] | list[int] | list[int]:
        """
        Computes embeddings for a query
        """
    def start_embed_documents_async(self, texts: list[str]) -> None:
        """
        Asynchronously computes embeddings for a vector of texts
        """
    def start_embed_query_async(self, text: str) -> None:
        """
        Asynchronously computes embeddings for a query
        """
    def wait_embed_documents(self) -> list[list[float]] | list[list[int]] | list[list[int]]:
        """
        Waits computed embeddings of a vector of texts
        """
    def wait_embed_query(self) -> list[float] | list[int] | list[int]:
        """
        Waits computed embeddings for a query
        """
class TextStreamer(StreamerBase):
    """
    
    TextStreamer is used to decode tokens into text and call a user-defined callback function.
    
    tokenizer: Tokenizer object to decode tokens into text.
    callback: User-defined callback function to process the decoded text, callback should return either boolean flag or StreamingStatus.
    
    """
    def __init__(self, tokenizer: Tokenizer, callback: typing.Callable[[str], bool | StreamingStatus]) -> None:
        ...
    def end(self) -> None:
        ...
    def write(self, token: int | list[int]) -> StreamingStatus:
        ...
class TokenizedInputs:
    attention_mask: openvino._pyopenvino.Tensor
    input_ids: openvino._pyopenvino.Tensor
    def __init__(self, input_ids: openvino._pyopenvino.Tensor, attention_mask: openvino._pyopenvino.Tensor) -> None:
        ...
class Tokenizer:
    """
    
        The class is used to encode prompts and decode resulting tokens
    
        Chat template is initialized from sources in the following order
        overriding the previous value:
        1. chat_template entry from tokenizer_config.json
        2. chat_template entry from processor_config.json
        3. chat_template entry from chat_template.json
        4. chat_template entry from rt_info section of openvino.Model
        5. If the template is known to be not supported by GenAI, it's
            replaced with a simplified supported version.
        6. If the template was not in the list of not supported GenAI
            templates from (5), it's replaced with simplified_chat_template entry
            from rt_info section of ov::Model.
        7. Replace not supported instructions with equivalents.
    """
    chat_template: str
    @typing.overload
    def __init__(self, tokenizer_path: os.PathLike, properties: dict[str, typing.Any] = {}, **kwargs) -> None:
        ...
    @typing.overload
    def __init__(self, tokenizer_model: str, tokenizer_weights: openvino._pyopenvino.Tensor, detokenizer_model: str, detokenizer_weights: openvino._pyopenvino.Tensor, **kwargs) -> None:
        ...
    def apply_chat_template(self, history: list[dict[str, str]], add_generation_prompt: bool, chat_template: str = '') -> str:
        """
        Embeds input prompts with special tags for a chat scenario.
        """
    @typing.overload
    def decode(self, tokens: list[int], skip_special_tokens: bool = True) -> str:
        """
        Decode a sequence into a string prompt.
        """
    @typing.overload
    def decode(self, tokens: openvino._pyopenvino.Tensor, skip_special_tokens: bool = True) -> list[str]:
        """
        Decode tensor into a list of string prompts.
        """
    @typing.overload
    def decode(self, tokens: list[list[int]], skip_special_tokens: bool = True) -> list[str]:
        """
        Decode a batch of tokens into a list of string prompt.
        """
    @typing.overload
    def encode(self, prompts: list[str], add_special_tokens: bool = True, pad_to_max_length: bool = False, max_length: int | None = None) -> TokenizedInputs:
        """
        Encodes a list of prompts into tokenized inputs.
        """
    @typing.overload
    def encode(self, prompt: str, add_special_tokens: bool = True, pad_to_max_length: bool = False, max_length: int | None = None) -> TokenizedInputs:
        """
        Encodes a single prompt into tokenized input.
        """
    def get_bos_token(self) -> str:
        ...
    def get_bos_token_id(self) -> int:
        ...
    def get_eos_token(self) -> str:
        ...
    def get_eos_token_id(self) -> int:
        ...
    def get_pad_token(self) -> str:
        ...
    def get_pad_token_id(self) -> int:
        ...
    def get_vocab(self) -> dict:
        """
        Returns the vocabulary as a Python dictionary with bytes keys and integer values.
        
        Bytes are used for keys because not all vocabulary entries might be valid UTF-8 strings.
        """
    def set_chat_template(self, chat_template: str) -> None:
        """
        Override a chat_template read from tokenizer_config.json.
        """
class TorchGenerator(CppStdGenerator):
    """
    This class provides OpenVINO GenAI Generator wrapper for torch.Generator
    """
    def __init__(self, seed: int) -> None:
        ...
    def next(self) -> float:
        ...
    def randn_tensor(self, shape: openvino._pyopenvino.Shape) -> openvino._pyopenvino.Tensor:
        ...
    def seed(self, new_seed: int) -> None:
        ...
class UNet2DConditionModel:
    """
    UNet2DConditionModel class.
    """
    class Config:
        """
        This class is used for storing UNet2DConditionModel config.
        """
        in_channels: int
        sample_size: int
        time_cond_proj_dim: int
        def __init__(self, config_path: os.PathLike) -> None:
            ...
    @typing.overload
    def __init__(self, root_dir: os.PathLike) -> None:
        """
                    UNet2DConditionModel class
                    root_dir (os.PathLike): Model root directory.
        """
    @typing.overload
    def __init__(self, root_dir: os.PathLike, device: str, **kwargs) -> None:
        """
                    UNet2DConditionModel class
                    root_dir (os.PathLike): Model root directory.
                    device (str): Device on which inference will be done.
                    kwargs: Device properties.
        """
    @typing.overload
    def __init__(self, model: UNet2DConditionModel) -> None:
        """
        UNet2DConditionModel model
                    UNet2DConditionModel class
                    model (UNet2DConditionModel): UNet2DConditionModel model
        """
    def compile(self, device: str, **kwargs) -> None:
        """
                        Compiles the model.
                        device (str): Device to run the model on (e.g., CPU, GPU).
                        kwargs: Device properties.
        """
    def do_classifier_free_guidance(self, guidance_scale: float) -> bool:
        ...
    def get_config(self) -> UNet2DConditionModel.Config:
        ...
    def infer(self, sample: openvino._pyopenvino.Tensor, timestep: openvino._pyopenvino.Tensor) -> openvino._pyopenvino.Tensor:
        ...
    def reshape(self, batch_size: int, height: int, width: int, tokenizer_model_max_length: int) -> UNet2DConditionModel:
        ...
    def set_adapters(self, adapters: AdapterConfig | None) -> None:
        ...
    def set_hidden_states(self, tensor_name: str, encoder_hidden_states: openvino._pyopenvino.Tensor) -> None:
        ...
class VLMDecodedResults(DecodedResults):
    """
    
        Structure to store resulting batched text outputs and scores for each batch.
        The first num_return_sequences elements correspond to the first batch element.
    
        Parameters:
        texts:      vector of resulting sequences.
        scores:     scores for each sequence.
        metrics:    performance metrics with tpot, ttft, etc. of type openvino_genai.VLMPerfMetrics.
    """
    def __init__(self) -> None:
        ...
    def __str__(self) -> str:
        ...
    @property
    def perf_metrics(self) -> VLMPerfMetrics:
        ...
    @property
    def scores(self) -> list[float]:
        ...
    @property
    def texts(self) -> list[str]:
        ...
class VLMPerfMetrics(PerfMetrics):
    """
    
        Structure with raw performance metrics for each generation before any statistics are calculated.
    
        :param get_prepare_embeddings_duration: Returns mean and standard deviation of embeddings preparation duration in milliseconds
        :type get_prepare_embeddings_duration: MeanStdPair
    
        :param vlm_raw_metrics: VLM specific raw metrics
        :type VLMRawPerfMetrics:
    """
    def __init__(self) -> None:
        ...
    def get_prepare_embeddings_duration(self) -> MeanStdPair:
        ...
    @property
    def vlm_raw_metrics(self) -> VLMRawPerfMetrics:
        ...
class VLMPipeline:
    """
    This class is used for generation with VLMs
    """
    @typing.overload
    def __init__(self, models_path: os.PathLike, device: str, **kwargs) -> None:
        """
                    VLMPipeline class constructor.
                    models_path (os.PathLike): Path to the folder with exported model files.
                    device (str): Device to run the model on (e.g., CPU, GPU). Default is 'CPU'.
                    kwargs: Device properties
        """
    @typing.overload
    def __init__(self, models: dict[str, tuple[str, openvino._pyopenvino.Tensor]], tokenizer: Tokenizer, config_dir_path: os.PathLike, device: str, generation_config: GenerationConfig | None = None, **kwargs) -> None:
        """
                    VLMPipeline class constructor.
                    models (dict[str, tuple[str, openvino.Tensor]]): A map where key is model name (e.g. "vision_embeddings", "text_embeddings", "language", "resampler")
                    tokenizer (Tokenizer): Genai Tokenizers.
                    config_dir_path (os.PathLike): Path to folder with model configs.
                    device (str): Device to run the model on (e.g., CPU, GPU). Default is 'CPU'.
                    generation_config (GenerationConfig | None): Device properties.
                    kwargs: Device properties
        """
    def finish_chat(self) -> None:
        ...
    @typing.overload
    def generate(self, prompt: str, images: list[openvino._pyopenvino.Tensor], generation_config: GenerationConfig, streamer: typing.Callable[[str], int | None] | StreamerBase | None = None, **kwargs) -> VLMDecodedResults:
        """
            Generates sequences for VLMs.
        
            :param prompt: input prompt
            :type prompt: str
            The prompt can contain <ov_genai_image_i> with i replaced with
            an actual zero based index to refer to an image. Reference to
            images used in previous prompts isn't implemented.
            A model's native image tag can be used instead of
            <ov_genai_image_i>. These tags are:
            InternVL2: <image>\\n
            llava-1.5-7b-hf: <image>
            LLaVA-NeXT: <image>
            MiniCPM-V-2_6: (<image>./</image>)\\n
            Phi-3-vision: <|image_i|>\\n - the index starts with one
            Qwen2-VL: <|vision_start|><|image_pad|><|vision_end|>
            Qwen2.5-VL: <|vision_start|><|image_pad|><|vision_end|>
            If the prompt doesn't contain image tags, but images are
            provided, the tags are prepended to the prompt.
        
            :param images: image or list of images
            :type images: list[ov.Tensor] or ov.Tensor
        
            :param generation_config: generation_config
            :type generation_config: GenerationConfig or a dict
        
            :param streamer: streamer either as a lambda with a boolean returning flag whether generation should be stopped
            :type : Callable[[str], bool], ov.genai.StreamerBase
        
            :param kwargs: arbitrary keyword arguments with keys corresponding to GenerationConfig fields.
            :type : dict
        
            :return: return results in decoded form
            :rtype: VLMDecodedResults
        """
    @typing.overload
    def generate(self, prompt: str, images: openvino._pyopenvino.Tensor, generation_config: GenerationConfig, streamer: typing.Callable[[str], int | None] | StreamerBase | None = None, **kwargs) -> VLMDecodedResults:
        """
            Generates sequences for VLMs.
        
            :param prompt: input prompt
            :type prompt: str
            The prompt can contain <ov_genai_image_i> with i replaced with
            an actual zero based index to refer to an image. Reference to
            images used in previous prompts isn't implemented.
            A model's native image tag can be used instead of
            <ov_genai_image_i>. These tags are:
            InternVL2: <image>\\n
            llava-1.5-7b-hf: <image>
            LLaVA-NeXT: <image>
            MiniCPM-V-2_6: (<image>./</image>)\\n
            Phi-3-vision: <|image_i|>\\n - the index starts with one
            Qwen2-VL: <|vision_start|><|image_pad|><|vision_end|>
            Qwen2.5-VL: <|vision_start|><|image_pad|><|vision_end|>
            If the prompt doesn't contain image tags, but images are
            provided, the tags are prepended to the prompt.
        
            :param images: image or list of images
            :type images: list[ov.Tensor] or ov.Tensor
        
            :param generation_config: generation_config
            :type generation_config: GenerationConfig or a dict
        
            :param streamer: streamer either as a lambda with a boolean returning flag whether generation should be stopped
            :type : Callable[[str], bool], ov.genai.StreamerBase
        
            :param kwargs: arbitrary keyword arguments with keys corresponding to GenerationConfig fields.
            :type : dict
        
            :return: return results in decoded form
            :rtype: VLMDecodedResults
        """
    @typing.overload
    def generate(self, prompt: str, **kwargs) -> VLMDecodedResults:
        """
            Generates sequences for VLMs.
        
            :param prompt: input prompt
            The prompt can contain <ov_genai_image_i> with i replaced with
            an actual zero based index to refer to an image. Reference to
            images used in previous prompts isn't implemented.
            A model's native image tag can be used instead of
            <ov_genai_image_i>. These tags are:
            InternVL2: <image>\\n
            llava-1.5-7b-hf: <image>
            LLaVA-NeXT: <image>
            MiniCPM-V-2_6: (<image>./</image>)\\n
            Phi-3-vision: <|image_i|>\\n - the index starts with one
            Qwen2-VL: <|vision_start|><|image_pad|><|vision_end|>
            Qwen2.5-VL: <|vision_start|><|image_pad|><|vision_end|>
            If the prompt doesn't contain image tags, but images are
            provided, the tags are prepended to the prompt.
        
            :type prompt: str
        
            :param kwargs: arbitrary keyword arguments with keys corresponding to generate params.
        
            Expected parameters list:
            image: ov.Tensor - input image,
            images: list[ov.Tensor] - input images,
            generation_config: GenerationConfig,
            streamer: Callable[[str], bool], ov.genai.StreamerBase - streamer either as a lambda with a boolean returning flag whether generation should be stopped
        
            :return: return results in decoded form
            :rtype: VLMDecodedResults
        """
    def get_generation_config(self) -> GenerationConfig:
        ...
    def get_tokenizer(self) -> Tokenizer:
        ...
    def set_chat_template(self, chat_template: str) -> None:
        ...
    def set_generation_config(self, config: GenerationConfig) -> None:
        ...
    def start_chat(self, system_message: str = '') -> None:
        ...
class VLMRawPerfMetrics:
    """
    
        Structure with VLM specific raw performance metrics for each generation before any statistics are calculated.
    
        :param prepare_embeddings_durations: Durations of embeddings preparation.
        :type prepare_embeddings_durations: list[MicroSeconds]
    """
    def __init__(self) -> None:
        ...
    @property
    def prepare_embeddings_durations(self) -> list[float]:
        ...
class WhisperDecodedResultChunk:
    """
    
        Structure to store decoded text with corresponding timestamps
    
        :param start_ts chunk start time in seconds
        :param end_ts   chunk end time in seconds
        :param text     chunk text
    """
    def __init__(self) -> None:
        ...
    @property
    def end_ts(self) -> float:
        ...
    @property
    def start_ts(self) -> float:
        ...
    @property
    def text(self) -> str:
        ...
class WhisperDecodedResults:
    """
    
        Structure to store resulting text outputs and scores.
    
        Parameters:
        texts:      vector of resulting sequences.
        scores:     scores for each sequence.
        metrics:    performance metrics with tpot, ttft, etc. of type ov::genai::PerfMetrics.
        shunks:     optional chunks of resulting sequences with timestamps
    """
    def __str__(self) -> str:
        ...
    @property
    def chunks(self) -> list[WhisperDecodedResultChunk] | None:
        ...
    @property
    def perf_metrics(self) -> WhisperPerfMetrics:
        ...
    @property
    def scores(self) -> list[float]:
        ...
    @property
    def texts(self) -> list[str]:
        ...
class WhisperGenerationConfig(GenerationConfig):
    """
    
        WhisperGenerationConfig
        
        Whisper specific parameters:
        :param decoder_start_token_id: Corresponds to the ”<|startoftranscript|>” token.
        :type decoder_start_token_id: int
    
        :param pad_token_id: Padding token id.
        :type pad_token_id: int
    
        :param translate_token_id: Translate token id.
        :type translate_token_id: int
    
        :param transcribe_token_id: Transcribe token id.
        :type transcribe_token_id: int
    
        :param no_timestamps_token_id: No timestamps token id.
        :type no_timestamps_token_id: int
    
        :param prev_sot_token_id: Corresponds to the ”<|startofprev|>” token.
        :type prev_sot_token_id: int
    
        :param is_multilingual:
        :type is_multilingual: bool
    
        :param begin_suppress_tokens: A list containing tokens that will be suppressed at the beginning of the sampling process.
        :type begin_suppress_tokens: list[int]
    
        :param suppress_tokens: A list containing the non-speech tokens that will be suppressed during generation.
        :type suppress_tokens: list[int]
    
        :param language: Language token to use for generation in the form of <|en|>.
                         You can find all the possible language tokens in the generation_config.json lang_to_id dictionary.
        :type language: Optional[str]
    
        :param lang_to_id: Language token to token_id map. Initialized from the generation_config.json lang_to_id dictionary.
        :type lang_to_id: dict[str, int]
    
        :param task: Task to use for generation, either “translate” or “transcribe”
        :type task: int
    
        :param return_timestamps: If `true` the pipeline will return timestamps along the text for *segments* of words in the text.
                           For instance, if you get
                           WhisperDecodedResultChunk
                               start_ts = 0.5
                               end_ts = 1.5
                               text = " Hi there!"
                           then it means the model predicts that the segment "Hi there!" was spoken after `0.5` and before `1.5` seconds.
                           Note that a segment of text refers to a sequence of one or more words, rather than individual words.
        :type return_timestamps: bool
    
        :param initial_prompt: Initial prompt tokens passed as a previous transcription (after `<|startofprev|>` token) to the first processing
        window. Can be used to steer the model to use particular spellings or styles.
    
        Example:
          auto result = pipeline.generate(raw_speech);
          //  He has gone and gone for good answered Paul Icrom who...
    
          auto result = pipeline.generate(raw_speech, ov::genai::initial_prompt("Polychrome"));
          //  He has gone and gone for good answered Polychrome who...
        :type initial_prompt: Optional[str]
    
        :param hotwords:  Hotwords tokens passed as a previous transcription (after `<|startofprev|>` token) to the all processing windows.
        Can be used to steer the model to use particular spellings or styles.
    
        Example:
          auto result = pipeline.generate(raw_speech);
          //  He has gone and gone for good answered Paul Icrom who...
    
          auto result = pipeline.generate(raw_speech, ov::genai::hotwords("Polychrome"));
          //  He has gone and gone for good answered Polychrome who...
        :type hotwords: Optional[str]
    
        Generic parameters:
        max_length:    the maximum length the generated tokens can have. Corresponds to the length of the input prompt +
                       max_new_tokens. Its effect is overridden by `max_new_tokens`, if also set.
        max_new_tokens: the maximum numbers of tokens to generate, excluding the number of tokens in the prompt. max_new_tokens has priority over max_length.
        min_new_tokens: set 0 probability for eos_token_id for the first eos_token_id generated tokens.
        ignore_eos:    if set to true, then generation will not stop even if <eos> token is met.
        eos_token_id:  token_id of <eos> (end of sentence)
        stop_strings: a set of strings that will cause pipeline to stop generating further tokens.
        include_stop_str_in_output: if set to true stop string that matched generation will be included in generation output (default: false)
        stop_token_ids: a set of tokens that will cause pipeline to stop generating further tokens.
        echo:           if set to true, the model will echo the prompt in the output.
        logprobs:       number of top logprobs computed for each position, if set to 0, logprobs are not computed and value 0.0 is returned.
                        Currently only single top logprob can be returned, so any logprobs > 1 is treated as logprobs == 1. (default: 0).
    
        repetition_penalty: the parameter for repetition penalty. 1.0 means no penalty.
        presence_penalty: reduces absolute log prob if the token was generated at least once.
        frequency_penalty: reduces absolute log prob as many times as the token was generated.
    
        Beam search specific parameters:
        num_beams:         number of beams for beam search. 1 disables beam search.
        num_beam_groups:   number of groups to divide `num_beams` into in order to ensure diversity among different groups of beams.
        diversity_penalty: value is subtracted from a beam's score if it generates the same token as any beam from other group at a particular time.
        length_penalty:    exponential penalty to the length that is used with beam-based generation. It is applied as an exponent to
            the sequence length, which in turn is used to divide the score of the sequence. Since the score is the log
            likelihood of the sequence (i.e. negative), length_penalty > 0.0 promotes longer sequences, while
            length_penalty < 0.0 encourages shorter sequences.
        num_return_sequences: the number of sequences to return for grouped beam search decoding.
        no_repeat_ngram_size: if set to int > 0, all ngrams of that size can only occur once.
        stop_criteria:        controls the stopping condition for grouped beam search. It accepts the following values:
            "openvino_genai.StopCriteria.EARLY", where the generation stops as soon as there are `num_beams` complete candidates;
            "openvino_genai.StopCriteria.HEURISTIC" is applied and the generation stops when is it very unlikely to find better candidates;
            "openvino_genai.StopCriteria.NEVER", where the beam search procedure only stops when there cannot be better candidates (canonical beam search algorithm).
    
        Random sampling parameters:
        temperature:        the value used to modulate token probabilities for random sampling.
        top_p:              if set to float < 1, only the smallest set of most probable tokens with probabilities that add up to top_p or higher are kept for generation.
        top_k:              the number of highest probability vocabulary tokens to keep for top-k-filtering.
        do_sample:          whether or not to use multinomial random sampling that add up to `top_p` or higher are kept.
        num_return_sequences: the number of sequences to generate from a single prompt.
    """
    begin_suppress_tokens: list[int]
    decoder_start_token_id: int
    hotwords: str | None
    initial_prompt: str | None
    is_multilingual: bool
    lang_to_id: dict[str, int]
    language: str | None
    max_initial_timestamp_index: int
    no_timestamps_token_id: int
    pad_token_id: int
    prev_sot_token_id: int
    return_timestamps: bool
    suppress_tokens: list[int]
    task: str | None
    transcribe_token_id: int
    translate_token_id: int
    @typing.overload
    def __init__(self, json_path: os.PathLike) -> None:
        """
        path where generation_config.json is stored
        """
    @typing.overload
    def __init__(self, **kwargs) -> None:
        ...
    def update_generation_config(self, **kwargs) -> None:
        ...
class WhisperPerfMetrics(PerfMetrics):
    """
    
        Structure with raw performance metrics for each generation before any statistics are calculated.
    
        :param get_features_extraction_duration: Returns mean and standard deviation of features extraction duration in milliseconds
        :type get_features_extraction_duration: MeanStdPair
    
        :param whisper_raw_metrics: Whisper specific raw metrics
        :type WhisperRawPerfMetrics:
    """
    def __init__(self) -> None:
        ...
    def get_features_extraction_duration(self) -> MeanStdPair:
        ...
    @property
    def whisper_raw_metrics(self) -> WhisperRawPerfMetrics:
        ...
class WhisperPipeline:
    """
    Automatic speech recognition pipeline
    """
    def __init__(self, models_path: os.PathLike, device: str, **kwargs) -> None:
        """
                    WhisperPipeline class constructor.
                    models_path (os.PathLike): Path to the model file.
                    device (str): Device to run the model on (e.g., CPU, GPU).
        """
    def generate(self, raw_speech_input: list[float], generation_config: WhisperGenerationConfig | None = None, streamer: typing.Callable[[str], int | None] | StreamerBase | None = None, **kwargs) -> WhisperDecodedResults:
        """
            High level generate that receives raw speech as a vector of floats and returns decoded output.
        
            :param raw_speech_input: inputs in the form of list of floats. Required to be normalized to near [-1, 1] range and have 16k Hz sampling rate.
            :type raw_speech_input: list[float]
        
            :param generation_config: generation_config
            :type generation_config: WhisperGenerationConfig or a dict
        
            :param streamer: streamer either as a lambda with a boolean returning flag whether generation should be stopped.
                             Streamer supported for short-form audio (< 30 seconds) with `return_timestamps=False` only
            :type : Callable[[str], bool], ov.genai.StreamerBase
        
            :param kwargs: arbitrary keyword arguments with keys corresponding to WhisperGenerationConfig fields.
            :type : dict
        
            :return: return results in decoded form
            :rtype: WhisperDecodedResults
         
         
            WhisperGenerationConfig
            
            Whisper specific parameters:
            :param decoder_start_token_id: Corresponds to the ”<|startoftranscript|>” token.
            :type decoder_start_token_id: int
        
            :param pad_token_id: Padding token id.
            :type pad_token_id: int
        
            :param translate_token_id: Translate token id.
            :type translate_token_id: int
        
            :param transcribe_token_id: Transcribe token id.
            :type transcribe_token_id: int
        
            :param no_timestamps_token_id: No timestamps token id.
            :type no_timestamps_token_id: int
        
            :param prev_sot_token_id: Corresponds to the ”<|startofprev|>” token.
            :type prev_sot_token_id: int
        
            :param is_multilingual:
            :type is_multilingual: bool
        
            :param begin_suppress_tokens: A list containing tokens that will be suppressed at the beginning of the sampling process.
            :type begin_suppress_tokens: list[int]
        
            :param suppress_tokens: A list containing the non-speech tokens that will be suppressed during generation.
            :type suppress_tokens: list[int]
        
            :param language: Language token to use for generation in the form of <|en|>.
                             You can find all the possible language tokens in the generation_config.json lang_to_id dictionary.
            :type language: Optional[str]
        
            :param lang_to_id: Language token to token_id map. Initialized from the generation_config.json lang_to_id dictionary.
            :type lang_to_id: dict[str, int]
        
            :param task: Task to use for generation, either “translate” or “transcribe”
            :type task: int
        
            :param return_timestamps: If `true` the pipeline will return timestamps along the text for *segments* of words in the text.
                               For instance, if you get
                               WhisperDecodedResultChunk
                                   start_ts = 0.5
                                   end_ts = 1.5
                                   text = " Hi there!"
                               then it means the model predicts that the segment "Hi there!" was spoken after `0.5` and before `1.5` seconds.
                               Note that a segment of text refers to a sequence of one or more words, rather than individual words.
            :type return_timestamps: bool
        
            :param initial_prompt: Initial prompt tokens passed as a previous transcription (after `<|startofprev|>` token) to the first processing
            window. Can be used to steer the model to use particular spellings or styles.
        
            Example:
              auto result = pipeline.generate(raw_speech);
              //  He has gone and gone for good answered Paul Icrom who...
        
              auto result = pipeline.generate(raw_speech, ov::genai::initial_prompt("Polychrome"));
              //  He has gone and gone for good answered Polychrome who...
            :type initial_prompt: Optional[str]
        
            :param hotwords:  Hotwords tokens passed as a previous transcription (after `<|startofprev|>` token) to the all processing windows.
            Can be used to steer the model to use particular spellings or styles.
        
            Example:
              auto result = pipeline.generate(raw_speech);
              //  He has gone and gone for good answered Paul Icrom who...
        
              auto result = pipeline.generate(raw_speech, ov::genai::hotwords("Polychrome"));
              //  He has gone and gone for good answered Polychrome who...
            :type hotwords: Optional[str]
        
            Generic parameters:
            max_length:    the maximum length the generated tokens can have. Corresponds to the length of the input prompt +
                           max_new_tokens. Its effect is overridden by `max_new_tokens`, if also set.
            max_new_tokens: the maximum numbers of tokens to generate, excluding the number of tokens in the prompt. max_new_tokens has priority over max_length.
            min_new_tokens: set 0 probability for eos_token_id for the first eos_token_id generated tokens.
            ignore_eos:    if set to true, then generation will not stop even if <eos> token is met.
            eos_token_id:  token_id of <eos> (end of sentence)
            stop_strings: a set of strings that will cause pipeline to stop generating further tokens.
            include_stop_str_in_output: if set to true stop string that matched generation will be included in generation output (default: false)
            stop_token_ids: a set of tokens that will cause pipeline to stop generating further tokens.
            echo:           if set to true, the model will echo the prompt in the output.
            logprobs:       number of top logprobs computed for each position, if set to 0, logprobs are not computed and value 0.0 is returned.
                            Currently only single top logprob can be returned, so any logprobs > 1 is treated as logprobs == 1. (default: 0).
        
            repetition_penalty: the parameter for repetition penalty. 1.0 means no penalty.
            presence_penalty: reduces absolute log prob if the token was generated at least once.
            frequency_penalty: reduces absolute log prob as many times as the token was generated.
        
            Beam search specific parameters:
            num_beams:         number of beams for beam search. 1 disables beam search.
            num_beam_groups:   number of groups to divide `num_beams` into in order to ensure diversity among different groups of beams.
            diversity_penalty: value is subtracted from a beam's score if it generates the same token as any beam from other group at a particular time.
            length_penalty:    exponential penalty to the length that is used with beam-based generation. It is applied as an exponent to
                the sequence length, which in turn is used to divide the score of the sequence. Since the score is the log
                likelihood of the sequence (i.e. negative), length_penalty > 0.0 promotes longer sequences, while
                length_penalty < 0.0 encourages shorter sequences.
            num_return_sequences: the number of sequences to return for grouped beam search decoding.
            no_repeat_ngram_size: if set to int > 0, all ngrams of that size can only occur once.
            stop_criteria:        controls the stopping condition for grouped beam search. It accepts the following values:
                "openvino_genai.StopCriteria.EARLY", where the generation stops as soon as there are `num_beams` complete candidates;
                "openvino_genai.StopCriteria.HEURISTIC" is applied and the generation stops when is it very unlikely to find better candidates;
                "openvino_genai.StopCriteria.NEVER", where the beam search procedure only stops when there cannot be better candidates (canonical beam search algorithm).
        
            Random sampling parameters:
            temperature:        the value used to modulate token probabilities for random sampling.
            top_p:              if set to float < 1, only the smallest set of most probable tokens with probabilities that add up to top_p or higher are kept for generation.
            top_k:              the number of highest probability vocabulary tokens to keep for top-k-filtering.
            do_sample:          whether or not to use multinomial random sampling that add up to `top_p` or higher are kept.
            num_return_sequences: the number of sequences to generate from a single prompt.
        """
    def get_generation_config(self) -> WhisperGenerationConfig:
        ...
    def get_tokenizer(self) -> Tokenizer:
        ...
    def set_generation_config(self, config: WhisperGenerationConfig) -> None:
        ...
class WhisperRawPerfMetrics:
    """
    
        Structure with whisper specific raw performance metrics for each generation before any statistics are calculated.
    
        :param features_extraction_durations: Duration for each features extraction call.
        :type features_extraction_durations: list[MicroSeconds]
    """
    def __init__(self) -> None:
        ...
    @property
    def features_extraction_durations(self) -> list[float]:
        ...
def draft_model(models_path: os.PathLike, device: str = '', **kwargs) -> openvino._pyopenvino.OVAny:
    """
    device on which inference will be performed
    """
def get_version() -> str:
    """
    OpenVINO GenAI version
    """<|MERGE_RESOLUTION|>--- conflicted
+++ resolved
@@ -1861,17 +1861,6 @@
         Structure to keep TextEmbeddingPipeline configuration parameters.
         
         Attributes:
-<<<<<<< HEAD
-            max_length (int, optional): 
-                Maximum length of tokens passed to the embedding model.
-            pooling_type (TextEmbeddingPipeline.PoolingType, optional): 
-                Pooling strategy applied to the model output tensor. Defaults to PoolingType.CLS.
-            normalize (bool, optional): 
-                If True, normalization is applied to embeddings. Defaults to True.
-            query_instruction (str, optional): 
-                Instruction to use for embedding a query.
-            embed_instruction (str, optional): 
-=======
             max_length (int, optional):
                 Maximum length of tokens passed to the embedding model.
             pooling_type (TextEmbeddingPipeline.PoolingType, optional):
@@ -1881,7 +1870,6 @@
             query_instruction (str, optional):
                 Instruction to use for embedding a query.
             embed_instruction (str, optional):
->>>>>>> 2712206b
                 Instruction to use for embedding a document.
         """
         embed_instruction: str | None
