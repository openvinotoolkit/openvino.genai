"""
Pybind11 binding for Whisper Pipeline
"""
from __future__ import annotations
import openvino._pyopenvino
import os
import typing
__all__ = ['Adapter', 'AdapterConfig', 'AggregationMode', 'AutoencoderKL', 'CLIPTextModel', 'CLIPTextModelWithProjection', 'CacheEvictionConfig', 'ChunkStreamerBase', 'ContinuousBatchingPipeline', 'CppStdGenerator', 'DecodedResults', 'EncodedGenerationResult', 'EncodedResults', 'FluxTransformer2DModel', 'GenerationConfig', 'GenerationFinishReason', 'GenerationHandle', 'GenerationOutput', 'GenerationResult', 'GenerationStatus', 'Generator', 'Image2ImagePipeline', 'ImageGenerationConfig', 'ImageGenerationPerfMetrics', 'InpaintingPipeline', 'LLMPipeline', 'MeanStdPair', 'PerfMetrics', 'PipelineMetrics', 'RawImageGenerationPerfMetrics', 'RawPerfMetrics', 'SD3Transformer2DModel', 'Scheduler', 'SchedulerConfig', 'StopCriteria', 'StreamerBase', 'T5EncoderModel', 'Text2ImagePipeline', 'TokenizedInputs', 'Tokenizer', 'TorchGenerator', 'UNet2DConditionModel', 'VLMDecodedResults', 'VLMPerfMetrics', 'VLMPipeline', 'VLMRawPerfMetrics', 'WhisperDecodedResultChunk', 'WhisperDecodedResults', 'WhisperGenerationConfig', 'WhisperPerfMetrics', 'WhisperPipeline', 'WhisperRawPerfMetrics', 'draft_model', 'get_version']
class Adapter:
    """
    Immutable LoRA Adapter that carries the adaptation matrices and serves as unique adapter identifier.
    """
    def __bool__(self) -> bool:
        ...
    @typing.overload
    def __init__(self) -> None:
        ...
    @typing.overload
    def __init__(self, path: os.PathLike) -> None:
        """
                    Immutable LoRA Adapter that carries the adaptation matrices and serves as unique adapter identifier.
                    path (os.PathLike): Path to adapter file in safetensors format.
        """
class AdapterConfig:
    """
    Adapter config that defines a combination of LoRA adapters with blending parameters.
    """
    class Mode:
        """
        Members:
        
          MODE_AUTO
        
          MODE_DYNAMIC
        
          MODE_STATIC_RANK
        
          MODE_STATIC
        
          MODE_FUSE
        """
        MODE_AUTO: typing.ClassVar[AdapterConfig.Mode]  # value = <Mode.MODE_AUTO: 0>
        MODE_DYNAMIC: typing.ClassVar[AdapterConfig.Mode]  # value = <Mode.MODE_DYNAMIC: 1>
        MODE_FUSE: typing.ClassVar[AdapterConfig.Mode]  # value = <Mode.MODE_FUSE: 4>
        MODE_STATIC: typing.ClassVar[AdapterConfig.Mode]  # value = <Mode.MODE_STATIC: 3>
        MODE_STATIC_RANK: typing.ClassVar[AdapterConfig.Mode]  # value = <Mode.MODE_STATIC_RANK: 2>
        __members__: typing.ClassVar[dict[str, AdapterConfig.Mode]]  # value = {'MODE_AUTO': <Mode.MODE_AUTO: 0>, 'MODE_DYNAMIC': <Mode.MODE_DYNAMIC: 1>, 'MODE_STATIC_RANK': <Mode.MODE_STATIC_RANK: 2>, 'MODE_STATIC': <Mode.MODE_STATIC: 3>, 'MODE_FUSE': <Mode.MODE_FUSE: 4>}
        def __eq__(self, other: typing.Any) -> bool:
            ...
        def __getstate__(self) -> int:
            ...
        def __hash__(self) -> int:
            ...
        def __index__(self) -> int:
            ...
        def __init__(self, value: int) -> None:
            ...
        def __int__(self) -> int:
            ...
        def __ne__(self, other: typing.Any) -> bool:
            ...
        def __repr__(self) -> str:
            ...
        def __setstate__(self, state: int) -> None:
            ...
        def __str__(self) -> str:
            ...
        @property
        def name(self) -> str:
            ...
        @property
        def value(self) -> int:
            ...
    def __bool__(self) -> bool:
        ...
    @typing.overload
    def __init__(self, mode: AdapterConfig.Mode = ...) -> None:
        ...
    @typing.overload
    def __init__(self, adapter: Adapter, alpha: float, mode: AdapterConfig.Mode = ...) -> None:
        ...
    @typing.overload
    def __init__(self, adapter: Adapter, mode: AdapterConfig.Mode = ...) -> None:
        ...
    @typing.overload
    def __init__(self, adapters: list[Adapter], mode: AdapterConfig.Mode = ...) -> None:
        ...
    @typing.overload
    def __init__(self, adapters: list[tuple[Adapter, float]], mode: AdapterConfig.Mode = ...) -> None:
        ...
    @typing.overload
    def add(self, adapter: Adapter, alpha: float) -> AdapterConfig:
        ...
    @typing.overload
    def add(self, adapter: Adapter) -> AdapterConfig:
        ...
    def get_adapters(self) -> list[Adapter]:
        ...
    def get_alpha(self, adapter: Adapter) -> float:
        ...
    def remove(self, adapter: Adapter) -> AdapterConfig:
        ...
    def set_alpha(self, adapter: Adapter, alpha: float) -> AdapterConfig:
        ...
class AggregationMode:
    """
    Represents the mode of per-token score aggregation when determining least important tokens for eviction from cache
                                   :param AggregationMode.SUM: In this mode the importance scores of each token will be summed after each step of generation
                                   :param AggregationMode.NORM_SUM: Same as SUM, but the importance scores are additionally divided by the lifetime (in tokens generated) of a given token in cache
    
    Members:
    
      SUM
    
      NORM_SUM
    """
    NORM_SUM: typing.ClassVar[AggregationMode]  # value = <AggregationMode.NORM_SUM: 1>
    SUM: typing.ClassVar[AggregationMode]  # value = <AggregationMode.SUM: 0>
    __members__: typing.ClassVar[dict[str, AggregationMode]]  # value = {'SUM': <AggregationMode.SUM: 0>, 'NORM_SUM': <AggregationMode.NORM_SUM: 1>}
    def __eq__(self, other: typing.Any) -> bool:
        ...
    def __getstate__(self) -> int:
        ...
    def __hash__(self) -> int:
        ...
    def __index__(self) -> int:
        ...
    def __init__(self, value: int) -> None:
        ...
    def __int__(self) -> int:
        ...
    def __ne__(self, other: typing.Any) -> bool:
        ...
    def __repr__(self) -> str:
        ...
    def __setstate__(self, state: int) -> None:
        ...
    def __str__(self) -> str:
        ...
    @property
    def name(self) -> str:
        ...
    @property
    def value(self) -> int:
        ...
class AutoencoderKL:
    """
    AutoencoderKL class.
    """
    class Config:
        """
        This class is used for storing AutoencoderKL config.
        """
        block_out_channels: list[int]
        in_channels: int
        latent_channels: int
        out_channels: int
        scaling_factor: float
        def __init__(self, config_path: os.PathLike) -> None:
            ...
    @typing.overload
    def __init__(self, vae_decoder_path: os.PathLike) -> None:
        """
                    AutoencoderKL class initialized only with decoder model.
                    vae_decoder_path (os.PathLike): VAE decoder directory.
        """
    @typing.overload
    def __init__(self, vae_encoder_path: os.PathLike, vae_decoder_path: os.PathLike) -> None:
        """
                    AutoencoderKL class initialized with both encoder and decoder models.
                    vae_encoder_path (os.PathLike): VAE encoder directory.
                    vae_decoder_path (os.PathLike): VAE decoder directory.
        """
    @typing.overload
    def __init__(self, vae_decoder_path: os.PathLike, device: str, **kwargs) -> None:
        """
                    AutoencoderKL class initialized only with decoder model.
                    vae_decoder_path (os.PathLike): VAE decoder directory.
                    device (str): Device on which inference will be done.
                    kwargs: Device properties.
        """
    @typing.overload
    def __init__(self, vae_encoder_path: os.PathLike, vae_decoder_path: os.PathLike, device: str, **kwargs) -> None:
        """
                    AutoencoderKL class initialized only with both encoder and decoder models.
                    vae_encoder_path (os.PathLike): VAE encoder directory.
                    vae_decoder_path (os.PathLike): VAE decoder directory.
                    device (str): Device on which inference will be done.
                    kwargs: Device properties.
        """
    @typing.overload
    def __init__(self, model: AutoencoderKL) -> None:
        """
        AutoencoderKL model
                    AutoencoderKL class.
                    model (AutoencoderKL): AutoencoderKL model.
        """
    def compile(self, device: str, **kwargs) -> None:
        """
        device on which inference will be done
                        Compiles the model.
                        device (str): Device to run the model on (e.g., CPU, GPU).
                        kwargs: Device properties.
        """
    def decode(self, latent: openvino._pyopenvino.Tensor, infer_duration: float) -> openvino._pyopenvino.Tensor:
        ...
    def encode(self, image: openvino._pyopenvino.Tensor, generator: Generator) -> openvino._pyopenvino.Tensor:
        ...
    def get_config(self) -> AutoencoderKL.Config:
        ...
    def get_vae_scale_factor(self) -> int:
        ...
    def reshape(self, batch_size: int, height: int, width: int) -> AutoencoderKL:
        ...
class CLIPTextModel:
    """
    CLIPTextModel class.
    """
    class Config:
        """
        This class is used for storing CLIPTextModel config.
        """
        max_position_embeddings: int
        num_hidden_layers: int
        def __init__(self, config_path: os.PathLike) -> None:
            ...
    @typing.overload
    def __init__(self, root_dir: os.PathLike) -> None:
        """
                    CLIPTextModel class
                    root_dir (os.PathLike): Model root directory.
        """
    @typing.overload
    def __init__(self, root_dir: os.PathLike, device: str, **kwargs) -> None:
        """
                    CLIPTextModel class
                    root_dir (os.PathLike): Model root directory.
                    device (str): Device on which inference will be done.
                    kwargs: Device properties.
        """
    @typing.overload
    def __init__(self, model: CLIPTextModel) -> None:
        """
        CLIPText model
                    CLIPTextModel class
                    model (CLIPTextModel): CLIPText model
        """
    def compile(self, device: str, **kwargs) -> None:
        """
                        Compiles the model.
                        device (str): Device to run the model on (e.g., CPU, GPU).
                        kwargs: Device properties.
        """
    def get_config(self) -> CLIPTextModel.Config:
        ...
    def get_output_tensor(self, idx: int) -> openvino._pyopenvino.Tensor:
        ...
    def infer(self, pos_prompt: str, neg_prompt: str, do_classifier_free_guidance: bool, infer_duration: float) -> openvino._pyopenvino.Tensor:
        ...
    def reshape(self, batch_size: int) -> CLIPTextModel:
        ...
    def set_adapters(self, adapters: AdapterConfig | None) -> None:
        ...
class CLIPTextModelWithProjection:
    """
    CLIPTextModelWithProjection class.
    """
    class Config:
        """
        This class is used for storing CLIPTextModelWithProjection config.
        """
        max_position_embeddings: int
        num_hidden_layers: int
        def __init__(self, config_path: os.PathLike) -> None:
            ...
    @typing.overload
    def __init__(self, root_dir: os.PathLike) -> None:
        """
                    CLIPTextModelWithProjection class
                    root_dir (os.PathLike): Model root directory.
        """
    @typing.overload
    def __init__(self, root_dir: os.PathLike, device: str, **kwargs) -> None:
        """
                    CLIPTextModelWithProjection class
                    root_dir (os.PathLike): Model root directory.
                    device (str): Device on which inference will be done.
                    kwargs: Device properties.
        """
    @typing.overload
    def __init__(self, model: CLIPTextModelWithProjection) -> None:
        """
        CLIPTextModelWithProjection model
                    CLIPTextModelWithProjection class
                    model (CLIPTextModelWithProjection): CLIPTextModelWithProjection model
        """
    def compile(self, device: str, **kwargs) -> None:
        """
                        Compiles the model.
                        device (str): Device to run the model on (e.g., CPU, GPU).
                        kwargs: Device properties.
        """
    def get_config(self) -> CLIPTextModelWithProjection.Config:
        ...
    def get_output_tensor(self, idx: int) -> openvino._pyopenvino.Tensor:
        ...
    def infer(self, pos_prompt: str, neg_prompt: str, do_classifier_free_guidance: bool, infer_duration: float) -> openvino._pyopenvino.Tensor:
        ...
    def reshape(self, batch_size: int) -> CLIPTextModelWithProjection:
        ...
    def set_adapters(self, adapters: AdapterConfig | None) -> None:
        ...
class CacheEvictionConfig:
    """
    
        Configuration struct for the cache eviction algorithm.
        :param start_size: Number of tokens in the *beginning* of KV cache that should be retained in the KV cache for this sequence during generation. Must be non-zero and a multiple of the KV cache block size for this pipeline.
        :type start_size: int
    
        :param recent_size: Number of tokens in the *end* of KV cache that should be retained in the KV cache for this sequence during generation. Must be non-zero and a multiple of the KV cache block size for this pipeline.
        :type recent_size: int
    
        :param max_cache_size: Maximum number of tokens that should be kept in the KV cache. The evictable block area will be located between the "start" and "recent" blocks and its size will be calculated as (`max_cache_size` - `start_size` - `recent_size`). Must be non-zero, larger than (`start_size` + `recent_size`), and a multiple of the KV cache block size for this pipeline. Note that since only the completely filled blocks are evicted, the actual maximum per-sequence KV cache size in tokens may be up to (`max_cache_size` + `SchedulerConfig.block_size - 1`).
        :type max_cache_size: int
    
        :param aggregation_mode: The mode used to compute the importance of tokens for eviction
        :type aggregation_mode: openvino_genai.AggregationMode
    """
    aggregation_mode: AggregationMode
    def __init__(self, start_size: int, recent_size: int, max_cache_size: int, aggregation_mode: AggregationMode) -> None:
        ...
    def get_evictable_size(self) -> int:
        ...
    def get_max_cache_size(self) -> int:
        ...
    def get_recent_size(self) -> int:
        ...
    def get_start_size(self) -> int:
        ...
class ChunkStreamerBase:
    """
    
        Base class for chunk streamers. In order to use inherit from from this class.
    """
    def __init__(self) -> None:
        ...
    def end(self) -> None:
        """
        End is called at the end of generation. It can be used to flush cache if your own streamer has one
        """
    def put(self, arg0: int) -> bool:
        """
        Put is called every time new token is generated. Returns a bool flag to indicate whether generation should be stopped, if return true generation stops
        """
    def put_chunk(self, arg0: list[int]) -> bool:
        """
        Put is called every time new token chunk is generated. Returns a bool flag to indicate whether generation should be stopped, if return true generation stops
        """
class ContinuousBatchingPipeline:
    """
    This class is used for generation with LLMs with continuous batchig
    """
    @typing.overload
    def __init__(self, models_path: os.PathLike, scheduler_config: SchedulerConfig, device: str, properties: dict[str, typing.Any] = {}, tokenizer_properties: dict[str, typing.Any] = {}) -> None:
        ...
    @typing.overload
    def __init__(self, models_path: os.PathLike, tokenizer: Tokenizer, scheduler_config: SchedulerConfig, device: str, **kwargs) -> None:
        ...
    @typing.overload
    def add_request(self, request_id: int, input_ids: openvino._pyopenvino.Tensor, generation_config: GenerationConfig) -> GenerationHandle:
        ...
    @typing.overload
    def add_request(self, request_id: int, prompt: str, generation_config: GenerationConfig) -> GenerationHandle:
        ...
    @typing.overload
    def generate(self, input_ids: list[openvino._pyopenvino.Tensor], generation_config: list[GenerationConfig], streamer: typing.Callable[[str], bool] | StreamerBase | None = None) -> list[EncodedGenerationResult]:
        ...
    @typing.overload
    def generate(self, prompts: list[str], generation_config: list[GenerationConfig], streamer: typing.Callable[[str], bool] | StreamerBase | None = None) -> list[GenerationResult]:
        ...
    def get_config(self) -> GenerationConfig:
        ...
    def get_metrics(self) -> PipelineMetrics:
        ...
    def get_tokenizer(self) -> Tokenizer:
        ...
    def has_non_finished_requests(self) -> bool:
        ...
    def step(self) -> None:
        ...
class CppStdGenerator(Generator):
    """
    This class wraps std::mt19937 pseudo-random generator.
    """
    def __init__(self, seed: int) -> None:
        ...
    def next(self) -> float:
        ...
    def randn_tensor(self, shape: openvino._pyopenvino.Shape) -> openvino._pyopenvino.Tensor:
        ...
    def seed(self, new_seed: int) -> None:
        ...
class DecodedResults:
    """
    
        Structure to store resulting batched text outputs and scores for each batch.
        The first num_return_sequences elements correspond to the first batch element.
    
        Parameters: 
        texts:      vector of resulting sequences.
        scores:     scores for each sequence.
        metrics:    performance metrics with tpot, ttft, etc. of type ov::genai::PerfMetrics.
    """
    def __init__(self) -> None:
        ...
    def __str__(self) -> str:
        ...
    @property
    def perf_metrics(self) -> PerfMetrics:
        ...
    @property
    def scores(self) -> list[float]:
        ...
    @property
    def texts(self) -> list[str]:
        ...
class EncodedGenerationResult:
    """
    
        GenerationResult stores resulting batched tokens and scores.
    
        Parameters: 
        request_id:         obsolete when handle API is approved as handle will connect results with prompts.
        generation_ids:     in a generic case we have multiple generation results per initial prompt
            depending on sampling parameters (e.g. beam search or parallel sampling).
        scores:             scores.
        status:             status of generation. The following values are possible:
            RUNNING = 0 - Default status for ongoing generation.
            FINISHED = 1 - Status set when generation has been finished.
            IGNORED = 2 - Status set when generation run into out-of-memory condition and could not be continued.
            DROPPED_BY_PIPELINE = 3 - Currently not used, TODO: implement abort functionality.
            DROPPED_BY_HANDLE = 4 - Status set when generation handle is dropped.
        perf_metrics:
                            Performance metrics for each generation result.
    
    """
    m_generation_ids: list[list[int]]
    m_scores: list[float]
    def __init__(self) -> None:
        ...
    @property
    def m_request_id(self) -> int:
        ...
    @property
    def perf_metrics(self) -> PerfMetrics:
        ...
class EncodedResults:
    """
    
        Structure to store resulting batched tokens and scores for each batch sequence.
        The first num_return_sequences elements correspond to the first batch element.
        In the case if results decoded with beam search and random sampling scores contain
        sum of logarithmic probabilities for each token in the sequence. In the case
        of greedy decoding scores are filled with zeros.
    
        Parameters: 
        tokens: sequence of resulting tokens.
        scores: sum of logarithmic probabilities of all tokens in the sequence.
        metrics: performance metrics with tpot, ttft, etc. of type ov::genai::PerfMetrics.
    """
    @property
    def perf_metrics(self) -> PerfMetrics:
        ...
    @property
    def scores(self) -> list[float]:
        ...
    @property
    def tokens(self) -> list[list[int]]:
        ...
class FluxTransformer2DModel:
    """
    FluxTransformer2DModel class.
    """
    class Config:
        """
        This class is used for storing FluxTransformer2DModel config.
        """
        default_sample_size: int
        in_channels: int
        def __init__(self, config_path: os.PathLike) -> None:
            ...
    @typing.overload
    def __init__(self, root_dir: os.PathLike) -> None:
        """
                    FluxTransformer2DModel class
                    root_dir (os.PathLike): Model root directory.
        """
    @typing.overload
    def __init__(self, root_dir: os.PathLike, device: str, **kwargs) -> None:
        """
                    UNet2DConditionModel class
                    root_dir (os.PathLike): Model root directory.
                    device (str): Device on which inference will be done.
                    kwargs: Device properties.
        """
    @typing.overload
    def __init__(self, model: FluxTransformer2DModel) -> None:
        """
        FluxTransformer2DModel model
                    FluxTransformer2DModel class
                    model (FluxTransformer2DModel): FluxTransformer2DModel model
        """
    def compile(self, device: str, **kwargs) -> None:
        """
                        Compiles the model.
                        device (str): Device to run the model on (e.g., CPU, GPU).
                        kwargs: Device properties.
        """
    def get_config(self) -> FluxTransformer2DModel.Config:
        ...
    def infer(self, sample: openvino._pyopenvino.Tensor, timestep: openvino._pyopenvino.Tensor, infer_duration: float) -> openvino._pyopenvino.Tensor:
        ...
    def reshape(self, batch_size: int, height: int, width: int, tokenizer_model_max_length: int) -> FluxTransformer2DModel:
        ...
    def set_hidden_states(self, tensor_name: str, encoder_hidden_states: openvino._pyopenvino.Tensor) -> None:
        ...
class GenerationConfig:
    """
    
        Structure to keep generation config parameters. For a selected method of decoding, only parameters from that group
        and generic parameters are used. For example, if do_sample is set to true, then only generic parameters and random sampling parameters will
        be used while greedy and beam search parameters will not affect decoding at all.
    
        Parameters:
        max_length:    the maximum length the generated tokens can have. Corresponds to the length of the input prompt +
                       max_new_tokens. Its effect is overridden by `max_new_tokens`, if also set.
        max_new_tokens: the maximum numbers of tokens to generate, excluding the number of tokens in the prompt. max_new_tokens has priority over max_length.
        min_new_tokens: set 0 probability for eos_token_id for the first eos_token_id generated tokens.
        ignore_eos:    if set to true, then generation will not stop even if <eos> token is met.
        eos_token_id:  token_id of <eos> (end of sentence)
        stop_strings: a set of strings that will cause pipeline to stop generating further tokens.
        include_stop_str_in_output: if set to true stop string that matched generation will be included in generation output (default: false)
        stop_token_ids: a set of tokens that will cause pipeline to stop generating further tokens.
        echo:           if set to true, the model will echo the prompt in the output.
        logprobs:       number of top logprobs computed for each position, if set to 0, logprobs are not computed and value 0.0 is returned.
                        Currently only single top logprob can be returned, so any logprobs > 1 is treated as logprobs == 1. (default: 0).
    
        repetition_penalty: the parameter for repetition penalty. 1.0 means no penalty.
        presence_penalty: reduces absolute log prob if the token was generated at least once.
        frequency_penalty: reduces absolute log prob as many times as the token was generated.
    
        Beam search specific parameters:
        num_beams:         number of beams for beam search. 1 disables beam search.
        num_beam_groups:   number of groups to divide `num_beams` into in order to ensure diversity among different groups of beams.
        diversity_penalty: value is subtracted from a beam's score if it generates the same token as any beam from other group at a particular time.
        length_penalty:    exponential penalty to the length that is used with beam-based generation. It is applied as an exponent to
            the sequence length, which in turn is used to divide the score of the sequence. Since the score is the log
            likelihood of the sequence (i.e. negative), length_penalty > 0.0 promotes longer sequences, while
            length_penalty < 0.0 encourages shorter sequences.
        num_return_sequences: the number of sequences to return for grouped beam search decoding.
        no_repeat_ngram_size: if set to int > 0, all ngrams of that size can only occur once.
        stop_criteria:        controls the stopping condition for grouped beam search. It accepts the following values:
            "openvino_genai.StopCriteria.EARLY", where the generation stops as soon as there are `num_beams` complete candidates;
            "openvino_genai.StopCriteria.HEURISTIC" is applied and the generation stops when is it very unlikely to find better candidates;
            "openvino_genai.StopCriteria.NEVER", where the beam search procedure only stops when there cannot be better candidates (canonical beam search algorithm).
    
        Random sampling parameters:
        temperature:        the value used to modulate token probabilities for random sampling.
        top_p:              if set to float < 1, only the smallest set of most probable tokens with probabilities that add up to top_p or higher are kept for generation.
        top_k:              the number of highest probability vocabulary tokens to keep for top-k-filtering.
        do_sample:          whether or not to use multinomial random sampling that add up to `top_p` or higher are kept.
        num_return_sequences: the number of sequences to generate from a single prompt.
    """
    adapters: AdapterConfig | None
    assistant_confidence_threshold: float
    diversity_penalty: float
    do_sample: bool
    echo: bool
    eos_token_id: int
    frequency_penalty: float
    ignore_eos: bool
    include_stop_str_in_output: bool
    length_penalty: float
    logprobs: int
    max_length: int
    max_new_tokens: int
    max_ngram_size: int
    min_new_tokens: int
    no_repeat_ngram_size: int
    num_assistant_tokens: int
    num_beam_groups: int
    num_beams: int
    num_return_sequences: int
    presence_penalty: float
    repetition_penalty: float
    rng_seed: int
    stop_criteria: StopCriteria
    stop_strings: set[str]
    stop_token_ids: set[int]
    temperature: float
    top_k: int
    top_p: float
    @typing.overload
    def __init__(self, json_path: os.PathLike) -> None:
        """
        path where generation_config.json is stored
        """
    @typing.overload
    def __init__(self, **kwargs) -> None:
        ...
    def is_assisting_generation(self) -> bool:
        ...
    def is_beam_search(self) -> bool:
        ...
    def is_greedy_decoding(self) -> bool:
        ...
    def is_multinomial(self) -> bool:
        ...
    def is_prompt_lookup(self) -> bool:
        ...
    def set_eos_token_id(self, tokenizer_eos_token_id: int) -> None:
        ...
    def update_generation_config(self, **kwargs) -> None:
        ...
    def validate(self) -> None:
        ...
class GenerationFinishReason:
    """
    Members:
    
      NONE
    
      STOP
    
      LENGTH
    """
    LENGTH: typing.ClassVar[GenerationFinishReason]  # value = <GenerationFinishReason.LENGTH: 2>
    NONE: typing.ClassVar[GenerationFinishReason]  # value = <GenerationFinishReason.NONE: 0>
    STOP: typing.ClassVar[GenerationFinishReason]  # value = <GenerationFinishReason.STOP: 1>
    __members__: typing.ClassVar[dict[str, GenerationFinishReason]]  # value = {'NONE': <GenerationFinishReason.NONE: 0>, 'STOP': <GenerationFinishReason.STOP: 1>, 'LENGTH': <GenerationFinishReason.LENGTH: 2>}
    def __eq__(self, other: typing.Any) -> bool:
        ...
    def __getstate__(self) -> int:
        ...
    def __hash__(self) -> int:
        ...
    def __index__(self) -> int:
        ...
    def __init__(self, value: int) -> None:
        ...
    def __int__(self) -> int:
        ...
    def __ne__(self, other: typing.Any) -> bool:
        ...
    def __repr__(self) -> str:
        ...
    def __setstate__(self, state: int) -> None:
        ...
    def __str__(self) -> str:
        ...
    @property
    def name(self) -> str:
        ...
    @property
    def value(self) -> int:
        ...
class GenerationHandle:
    def back(self) -> dict[int, GenerationOutput]:
        ...
    def can_read(self) -> bool:
        ...
    def drop(self) -> None:
        ...
    def get_status(self) -> GenerationStatus:
        ...
    def read(self) -> dict[int, GenerationOutput]:
        ...
    def read_all(self) -> list[GenerationOutput]:
        ...
class GenerationOutput:
    finish_reason: GenerationFinishReason
    generated_ids: list[int]
    generated_log_probs: list[float]
    score: float
class GenerationResult:
    """
    
        GenerationResult stores resulting batched tokens and scores.
    
        Parameters: 
        request_id:         obsolete when handle API is approved as handle will connect results with prompts.
        generation_ids:     in a generic case we have multiple generation results per initial prompt
            depending on sampling parameters (e.g. beam search or parallel sampling).
        scores:             scores.
        status:             status of generation. The following values are possible:
            RUNNING = 0 - Default status for ongoing generation.
            FINISHED = 1 - Status set when generation has been finished.
            IGNORED = 2 - Status set when generation run into out-of-memory condition and could not be continued.
            DROPPED_BY_PIPELINE = 3 - Currently not used, TODO: implement abort functionality.
            DROPPED_BY_HANDLE = 4 - Status set when generation handle is dropped.
        perf_metrics:
                            Performance metrics for each generation result.
    
    """
    m_generation_ids: list[str]
    m_scores: list[float]
    m_status: GenerationStatus
    def __init__(self) -> None:
        ...
    def __repr__(self) -> str:
        ...
    def get_generation_ids(self) -> list[str]:
        ...
    @property
    def m_request_id(self) -> int:
        ...
    @property
    def perf_metrics(self) -> PerfMetrics:
        ...
class GenerationStatus:
    """
    Members:
    
      RUNNING
    
      FINISHED
    
      IGNORED
    
      DROPPED_BY_PIPELINE
    
      DROPPED_BY_HANDLE
    """
    DROPPED_BY_HANDLE: typing.ClassVar[GenerationStatus]  # value = <GenerationStatus.DROPPED_BY_HANDLE: 4>
    DROPPED_BY_PIPELINE: typing.ClassVar[GenerationStatus]  # value = <GenerationStatus.DROPPED_BY_PIPELINE: 3>
    FINISHED: typing.ClassVar[GenerationStatus]  # value = <GenerationStatus.FINISHED: 1>
    IGNORED: typing.ClassVar[GenerationStatus]  # value = <GenerationStatus.IGNORED: 2>
    RUNNING: typing.ClassVar[GenerationStatus]  # value = <GenerationStatus.RUNNING: 0>
    __members__: typing.ClassVar[dict[str, GenerationStatus]]  # value = {'RUNNING': <GenerationStatus.RUNNING: 0>, 'FINISHED': <GenerationStatus.FINISHED: 1>, 'IGNORED': <GenerationStatus.IGNORED: 2>, 'DROPPED_BY_PIPELINE': <GenerationStatus.DROPPED_BY_PIPELINE: 3>, 'DROPPED_BY_HANDLE': <GenerationStatus.DROPPED_BY_HANDLE: 4>}
    def __eq__(self, other: typing.Any) -> bool:
        ...
    def __getstate__(self) -> int:
        ...
    def __hash__(self) -> int:
        ...
    def __index__(self) -> int:
        ...
    def __init__(self, value: int) -> None:
        ...
    def __int__(self) -> int:
        ...
    def __ne__(self, other: typing.Any) -> bool:
        ...
    def __repr__(self) -> str:
        ...
    def __setstate__(self, state: int) -> None:
        ...
    def __str__(self) -> str:
        ...
    @property
    def name(self) -> str:
        ...
    @property
    def value(self) -> int:
        ...
class Generator:
    """
    This class is used for storing pseudo-random generator.
    """
    def __init__(self) -> None:
        ...
class Image2ImagePipeline:
    """
    This class is used for generation with image-to-image models.
    """
    @staticmethod
    def latent_consistency_model(scheduler: Scheduler, clip_text_model: CLIPTextModel, unet: UNet2DConditionModel, vae: AutoencoderKL) -> Image2ImagePipeline:
        ...
    @staticmethod
    def stable_diffusion(scheduler: Scheduler, clip_text_model: CLIPTextModel, unet: UNet2DConditionModel, vae: AutoencoderKL) -> Image2ImagePipeline:
        ...
    @staticmethod
    def stable_diffusion_xl(scheduler: Scheduler, clip_text_model: CLIPTextModel, clip_text_model_with_projection: CLIPTextModelWithProjection, unet: UNet2DConditionModel, vae: AutoencoderKL) -> Image2ImagePipeline:
        ...
    @typing.overload
    def __init__(self, models_path: os.PathLike) -> None:
        """
                    Image2ImagePipeline class constructor.
                    models_path (os.PathLike): Path to the folder with exported model files.
        """
    @typing.overload
    def __init__(self, models_path: os.PathLike, device: str, **kwargs) -> None:
        """
                    Image2ImagePipeline class constructor.
                    models_path (os.PathLike): Path with exported model files.
                    device (str): Device to run the model on (e.g., CPU, GPU).
                    kwargs: Image2ImagePipeline properties
        """
    @typing.overload
    def __init__(self, pipe: InpaintingPipeline) -> None:
        ...
    def compile(self, device: str, **kwargs) -> None:
        """
                        Compiles the model.
                        device (str): Device to run the model on (e.g., CPU, GPU).
                        kwargs: Device properties.
        """
    def decode(self, latent: openvino._pyopenvino.Tensor) -> openvino._pyopenvino.Tensor:
        ...
    def generate(self, prompt: str, image: openvino._pyopenvino.Tensor, **kwargs) -> openvino._pyopenvino.Tensor:
        """
            Generates images for text-to-image models.
        
            :param prompt: input prompt
            :type prompt: str
        
            :param kwargs: arbitrary keyword arguments with keys corresponding to generate params.
        
            Expected parameters list:
            prompt_2: str - second prompt,
            prompt_3: str - third prompt,
            negative_prompt: str - negative prompt,
            negative_prompt_2: str - second negative prompt,
            negative_prompt_3: str - third negative prompt,
            num_images_per_prompt: int - number of images, that should be generated per prompt,
            guidance_scale: float - guidance scale,
            generation_config: GenerationConfig,
            height: int - height of resulting images,
            width: int - width of resulting images,
            num_inference_steps: int - number of inference steps,
            rng_seed: int - a seed for random numbers generator,
            generator: openvino_genai.TorchGenerator, openvino_genai.CppStdGenerator or class inherited from openvino_genai.Generator - random generator,
            adapters: LoRA adapters,
            strength: strength for image to image generation. 1.0f means initial image is fully noised,
            max_sequence_length: int - length of t5_encoder_model input
        
            :return: ov.Tensor with resulting images
            :rtype: ov.Tensor
        """
    def get_generation_config(self) -> ImageGenerationConfig:
        ...
    def get_perfomance_metrics(self) -> ImageGenerationPerfMetrics:
        ...
    def reshape(self, num_images_per_prompt: int, height: int, width: int, guidance_scale: float) -> None:
        ...
    def set_generation_config(self, config: ImageGenerationConfig) -> None:
        ...
    def set_scheduler(self, scheduler: Scheduler) -> None:
        ...
class ImageGenerationConfig:
    """
    This class is used for storing generation config for image generation pipeline.
    """
    adapters: AdapterConfig | None
    generator: Generator
    guidance_scale: float
    height: int
    max_sequence_length: int
    negative_prompt: str | None
    negative_prompt_2: str | None
    negative_prompt_3: str | None
    num_images_per_prompt: int
    num_inference_steps: int
    prompt_2: str | None
    prompt_3: str | None
    rng_seed: int
    strength: float
    width: int
    def __init__(self) -> None:
        ...
    def update_generation_config(self, **kwargs) -> None:
        ...
    def validate(self) -> None:
        ...
class ImageGenerationPerfMetrics:
    """
    
        Holds performance metrics for each generate call.
    
        PerfMetrics holds fields with mean and standard deviations for the following metrics:
        - Generate iteration duration, ms
        - Inference duration for unet model, ms
        - Inference duration for transformer model, ms
    
        Additional fields include:
        - Load time, ms
        - Generate total duration, ms
        - inference durations for each encoder, ms
        - inference duration of vae_encoder model, ms
        - inference duration of vae_decoder model, ms
    
        Preferable way to access values is via get functions. Getters calculate mean and std values from raw_metrics and return pairs.
        If mean and std were already calculated, getters return cached values.
    
        :param get_load_time: Returns the load time in milliseconds.
        :type get_load_time: float
    
        :param get_generate_duration: Returns the generate duration in milliseconds.
        :type get_generate_duration: float
    
        :param get_inference_total_duration: Returns the total inference durations (including encoder, unet/transformer and decoder inference) in milliseconds.
        :type get_inference_total_duration: float
    
        :param get_iteration_duration: Returns the mean and standard deviation of one generation iteration in milliseconds.
        :type get_iteration_duration: MeanStdPair
    
        :param unet_inference_duration: Returns the mean and standard deviation of one unet inference in milliseconds.
        :type unet_inference_duration: MeanStdPair
    
        :param get_transformer_inference_duration: Returns the mean and standard deviation of one transformer inference in milliseconds.
        :type get_transformer_inference_duration: MeanStdPair
    
        :param raw_metrics: A structure of RawImageGenerationPerfMetrics type that holds raw metrics.
        :type raw_metrics: RawImageGenerationPerfMetrics
    """
    def __init__(self) -> None:
        ...
    def get_generate_duration(self) -> float:
        ...
    def get_inference_total_duration(self) -> float:
        ...
    def get_iteration_duration(self) -> MeanStdPair:
        ...
    def get_load_time(self) -> float:
        ...
    def get_transformer_inference_duration(self) -> MeanStdPair:
        ...
    def get_unet_inference_duration(self) -> MeanStdPair:
        ...
    @property
    def raw_metrics(self) -> RawImageGenerationPerfMetrics:
        ...
class InpaintingPipeline:
    """
    This class is used for generation with inpainting models.
    """
    @staticmethod
    def latent_consistency_model(scheduler: Scheduler, clip_text_model: CLIPTextModel, unet: UNet2DConditionModel, vae: AutoencoderKL) -> InpaintingPipeline:
        ...
    @staticmethod
    def stable_diffusion(scheduler: Scheduler, clip_text_model: CLIPTextModel, unet: UNet2DConditionModel, vae: AutoencoderKL) -> InpaintingPipeline:
        ...
    @staticmethod
    def stable_diffusion_xl(scheduler: Scheduler, clip_text_model: CLIPTextModel, clip_text_model_with_projection: CLIPTextModelWithProjection, unet: UNet2DConditionModel, vae: AutoencoderKL) -> InpaintingPipeline:
        ...
    @typing.overload
    def __init__(self, models_path: os.PathLike) -> None:
        """
                    InpaintingPipeline class constructor.
                    models_path (os.PathLike): Path to the folder with exported model files.
        """
    @typing.overload
    def __init__(self, models_path: os.PathLike, device: str, **kwargs) -> None:
        """
                    InpaintingPipeline class constructor.
                    models_path (os.PathLike): Path with exported model files.
                    device (str): Device to run the model on (e.g., CPU, GPU).
                    kwargs: InpaintingPipeline properties
        """
    @typing.overload
    def __init__(self, pipe: Image2ImagePipeline) -> None:
        ...
    def compile(self, device: str, **kwargs) -> None:
        """
                        Compiles the model.
                        device (str): Device to run the model on (e.g., CPU, GPU).
                        kwargs: Device properties.
        """
    def decode(self, latent: openvino._pyopenvino.Tensor) -> openvino._pyopenvino.Tensor:
        ...
    def generate(self, prompt: str, image: openvino._pyopenvino.Tensor, mask_image: openvino._pyopenvino.Tensor, **kwargs) -> openvino._pyopenvino.Tensor:
        """
            Generates images for text-to-image models.
        
            :param prompt: input prompt
            :type prompt: str
        
            :param kwargs: arbitrary keyword arguments with keys corresponding to generate params.
        
            Expected parameters list:
            prompt_2: str - second prompt,
            prompt_3: str - third prompt,
            negative_prompt: str - negative prompt,
            negative_prompt_2: str - second negative prompt,
            negative_prompt_3: str - third negative prompt,
            num_images_per_prompt: int - number of images, that should be generated per prompt,
            guidance_scale: float - guidance scale,
            generation_config: GenerationConfig,
            height: int - height of resulting images,
            width: int - width of resulting images,
            num_inference_steps: int - number of inference steps,
            rng_seed: int - a seed for random numbers generator,
            generator: openvino_genai.TorchGenerator, openvino_genai.CppStdGenerator or class inherited from openvino_genai.Generator - random generator,
            adapters: LoRA adapters,
            strength: strength for image to image generation. 1.0f means initial image is fully noised,
            max_sequence_length: int - length of t5_encoder_model input
        
            :return: ov.Tensor with resulting images
            :rtype: ov.Tensor
        """
    def get_generation_config(self) -> ImageGenerationConfig:
        ...
    def get_perfomance_metrics(self) -> ImageGenerationPerfMetrics:
        ...
    def reshape(self, num_images_per_prompt: int, height: int, width: int, guidance_scale: float) -> None:
        ...
    def set_generation_config(self, config: ImageGenerationConfig) -> None:
        ...
    def set_scheduler(self, scheduler: Scheduler) -> None:
        ...
class LLMPipeline:
    """
    This class is used for generation with LLMs
    """
    def __call__(self, inputs: openvino._pyopenvino.Tensor | TokenizedInputs | str | list[str], generation_config: GenerationConfig | None = None, streamer: typing.Callable[[str], bool] | StreamerBase | None = None, **kwargs) -> EncodedResults | DecodedResults:
        """
            Generates sequences or tokens for LLMs. If input is a string or list of strings then resulting sequences will be already detokenized.
        
            :param inputs: inputs in the form of string, list of strings or tokenized input_ids
            :type inputs: str, List[str], ov.genai.TokenizedInputs, or ov.Tensor
        
            :param generation_config: generation_config
            :type generation_config: GenerationConfig or a Dict
        
            :param streamer: streamer either as a lambda with a boolean returning flag whether generation should be stopped
            :type : Callable[[str], bool], ov.genai.StreamerBase
        
            :param kwargs: arbitrary keyword arguments with keys corresponding to GenerationConfig fields.
            :type : Dict
        
            :return: return results in encoded, or decoded form depending on inputs type
            :rtype: DecodedResults, EncodedResults, str
         
         
            Structure to keep generation config parameters. For a selected method of decoding, only parameters from that group
            and generic parameters are used. For example, if do_sample is set to true, then only generic parameters and random sampling parameters will
            be used while greedy and beam search parameters will not affect decoding at all.
        
            Parameters:
            max_length:    the maximum length the generated tokens can have. Corresponds to the length of the input prompt +
                           max_new_tokens. Its effect is overridden by `max_new_tokens`, if also set.
            max_new_tokens: the maximum numbers of tokens to generate, excluding the number of tokens in the prompt. max_new_tokens has priority over max_length.
            min_new_tokens: set 0 probability for eos_token_id for the first eos_token_id generated tokens.
            ignore_eos:    if set to true, then generation will not stop even if <eos> token is met.
            eos_token_id:  token_id of <eos> (end of sentence)
            stop_strings: a set of strings that will cause pipeline to stop generating further tokens.
            include_stop_str_in_output: if set to true stop string that matched generation will be included in generation output (default: false)
            stop_token_ids: a set of tokens that will cause pipeline to stop generating further tokens.
            echo:           if set to true, the model will echo the prompt in the output.
            logprobs:       number of top logprobs computed for each position, if set to 0, logprobs are not computed and value 0.0 is returned.
                            Currently only single top logprob can be returned, so any logprobs > 1 is treated as logprobs == 1. (default: 0).
        
            repetition_penalty: the parameter for repetition penalty. 1.0 means no penalty.
            presence_penalty: reduces absolute log prob if the token was generated at least once.
            frequency_penalty: reduces absolute log prob as many times as the token was generated.
        
            Beam search specific parameters:
            num_beams:         number of beams for beam search. 1 disables beam search.
            num_beam_groups:   number of groups to divide `num_beams` into in order to ensure diversity among different groups of beams.
            diversity_penalty: value is subtracted from a beam's score if it generates the same token as any beam from other group at a particular time.
            length_penalty:    exponential penalty to the length that is used with beam-based generation. It is applied as an exponent to
                the sequence length, which in turn is used to divide the score of the sequence. Since the score is the log
                likelihood of the sequence (i.e. negative), length_penalty > 0.0 promotes longer sequences, while
                length_penalty < 0.0 encourages shorter sequences.
            num_return_sequences: the number of sequences to return for grouped beam search decoding.
            no_repeat_ngram_size: if set to int > 0, all ngrams of that size can only occur once.
            stop_criteria:        controls the stopping condition for grouped beam search. It accepts the following values:
                "openvino_genai.StopCriteria.EARLY", where the generation stops as soon as there are `num_beams` complete candidates;
                "openvino_genai.StopCriteria.HEURISTIC" is applied and the generation stops when is it very unlikely to find better candidates;
                "openvino_genai.StopCriteria.NEVER", where the beam search procedure only stops when there cannot be better candidates (canonical beam search algorithm).
        
            Random sampling parameters:
            temperature:        the value used to modulate token probabilities for random sampling.
            top_p:              if set to float < 1, only the smallest set of most probable tokens with probabilities that add up to top_p or higher are kept for generation.
            top_k:              the number of highest probability vocabulary tokens to keep for top-k-filtering.
            do_sample:          whether or not to use multinomial random sampling that add up to `top_p` or higher are kept.
            num_return_sequences: the number of sequences to generate from a single prompt.
        """
    @typing.overload
    def __init__(self, models_path: os.PathLike, tokenizer: Tokenizer, device: str, config: dict[str, typing.Any] = {}, **kwargs) -> None:
        """
                    LLMPipeline class constructor for manually created openvino_genai.Tokenizer.
                    models_path (os.PathLike): Path to the model file.
                    tokenizer (openvino_genai.Tokenizer): tokenizer object.
                    device (str): Device to run the model on (e.g., CPU, GPU). Default is 'CPU'.
                    Add {"scheduler_config": ov_genai.SchedulerConfig} to config properties to create continuous batching pipeline.
                    kwargs: Device properties.
        """
    @typing.overload
    def __init__(self, models_path: os.PathLike, device: str, config: dict[str, typing.Any] = {}, **kwargs) -> None:
        """
                    LLMPipeline class constructor.
                    models_path (os.PathLike): Path to the model file.
                    device (str): Device to run the model on (e.g., CPU, GPU). Default is 'CPU'.
                    Add {"scheduler_config": ov_genai.SchedulerConfig} to config properties to create continuous batching pipeline.
                    kwargs: Device properties.
        """
    def finish_chat(self) -> None:
        ...
    def generate(self, inputs: openvino._pyopenvino.Tensor | TokenizedInputs | str | list[str], generation_config: GenerationConfig | None = None, streamer: typing.Callable[[str], bool] | StreamerBase | None = None, **kwargs) -> EncodedResults | DecodedResults:
        """
            Generates sequences or tokens for LLMs. If input is a string or list of strings then resulting sequences will be already detokenized.
        
            :param inputs: inputs in the form of string, list of strings or tokenized input_ids
            :type inputs: str, List[str], ov.genai.TokenizedInputs, or ov.Tensor
        
            :param generation_config: generation_config
            :type generation_config: GenerationConfig or a Dict
        
            :param streamer: streamer either as a lambda with a boolean returning flag whether generation should be stopped
            :type : Callable[[str], bool], ov.genai.StreamerBase
        
            :param kwargs: arbitrary keyword arguments with keys corresponding to GenerationConfig fields.
            :type : Dict
        
            :return: return results in encoded, or decoded form depending on inputs type
            :rtype: DecodedResults, EncodedResults, str
         
         
            Structure to keep generation config parameters. For a selected method of decoding, only parameters from that group
            and generic parameters are used. For example, if do_sample is set to true, then only generic parameters and random sampling parameters will
            be used while greedy and beam search parameters will not affect decoding at all.
        
            Parameters:
            max_length:    the maximum length the generated tokens can have. Corresponds to the length of the input prompt +
                           max_new_tokens. Its effect is overridden by `max_new_tokens`, if also set.
            max_new_tokens: the maximum numbers of tokens to generate, excluding the number of tokens in the prompt. max_new_tokens has priority over max_length.
            min_new_tokens: set 0 probability for eos_token_id for the first eos_token_id generated tokens.
            ignore_eos:    if set to true, then generation will not stop even if <eos> token is met.
            eos_token_id:  token_id of <eos> (end of sentence)
            stop_strings: a set of strings that will cause pipeline to stop generating further tokens.
            include_stop_str_in_output: if set to true stop string that matched generation will be included in generation output (default: false)
            stop_token_ids: a set of tokens that will cause pipeline to stop generating further tokens.
            echo:           if set to true, the model will echo the prompt in the output.
            logprobs:       number of top logprobs computed for each position, if set to 0, logprobs are not computed and value 0.0 is returned.
                            Currently only single top logprob can be returned, so any logprobs > 1 is treated as logprobs == 1. (default: 0).
        
            repetition_penalty: the parameter for repetition penalty. 1.0 means no penalty.
            presence_penalty: reduces absolute log prob if the token was generated at least once.
            frequency_penalty: reduces absolute log prob as many times as the token was generated.
        
            Beam search specific parameters:
            num_beams:         number of beams for beam search. 1 disables beam search.
            num_beam_groups:   number of groups to divide `num_beams` into in order to ensure diversity among different groups of beams.
            diversity_penalty: value is subtracted from a beam's score if it generates the same token as any beam from other group at a particular time.
            length_penalty:    exponential penalty to the length that is used with beam-based generation. It is applied as an exponent to
                the sequence length, which in turn is used to divide the score of the sequence. Since the score is the log
                likelihood of the sequence (i.e. negative), length_penalty > 0.0 promotes longer sequences, while
                length_penalty < 0.0 encourages shorter sequences.
            num_return_sequences: the number of sequences to return for grouped beam search decoding.
            no_repeat_ngram_size: if set to int > 0, all ngrams of that size can only occur once.
            stop_criteria:        controls the stopping condition for grouped beam search. It accepts the following values:
                "openvino_genai.StopCriteria.EARLY", where the generation stops as soon as there are `num_beams` complete candidates;
                "openvino_genai.StopCriteria.HEURISTIC" is applied and the generation stops when is it very unlikely to find better candidates;
                "openvino_genai.StopCriteria.NEVER", where the beam search procedure only stops when there cannot be better candidates (canonical beam search algorithm).
        
            Random sampling parameters:
            temperature:        the value used to modulate token probabilities for random sampling.
            top_p:              if set to float < 1, only the smallest set of most probable tokens with probabilities that add up to top_p or higher are kept for generation.
            top_k:              the number of highest probability vocabulary tokens to keep for top-k-filtering.
            do_sample:          whether or not to use multinomial random sampling that add up to `top_p` or higher are kept.
            num_return_sequences: the number of sequences to generate from a single prompt.
        """
    def get_generation_config(self) -> GenerationConfig:
        ...
    def get_tokenizer(self) -> Tokenizer:
        ...
    def set_generation_config(self, config: GenerationConfig) -> None:
        ...
    def start_chat(self, system_message: str = '') -> None:
        ...
class MeanStdPair:
    def __init__(self) -> None:
        ...
    def __iter__(self) -> typing.Iterator[float]:
        ...
    @property
    def mean(self) -> float:
        ...
    @property
    def std(self) -> float:
        ...
class PerfMetrics:
    """
    
        Holds performance metrics for each generate call.
    
        PerfMetrics holds fields with mean and standard deviations for the following metrics:
        - Time To the First Token (TTFT), ms
        - Time per Output Token (TPOT), ms/token
        - Generate total duration, ms
        - Tokenization duration, ms
        - Detokenization duration, ms
        - Throughput, tokens/s
    
        Additional fields include:
        - Load time, ms
        - Number of generated tokens
        - Number of tokens in the input prompt
    
        Preferable way to access values is via get functions. Getters calculate mean and std values from raw_metrics and return pairs.
        If mean and std were already calculated, getters return cached values.
    
        :param get_load_time: Returns the load time in milliseconds.
        :type get_load_time: float
    
        :param get_num_generated_tokens: Returns the number of generated tokens.
        :type get_num_generated_tokens: int
    
        :param get_num_input_tokens: Returns the number of tokens in the input prompt.
        :type get_num_input_tokens: int
    
        :param get_ttft: Returns the mean and standard deviation of TTFT in milliseconds.
        :type get_ttft: MeanStdPair
    
        :param get_tpot: Returns the mean and standard deviation of TPOT in milliseconds.
        :type get_tpot: MeanStdPair
    
        :param get_throughput: Returns the mean and standard deviation of throughput in tokens per second.
        :type get_throughput: MeanStdPair
    
        :param get_generate_duration: Returns the mean and standard deviation of generate durations in milliseconds.
        :type get_generate_duration: MeanStdPair
    
        :param get_tokenization_duration: Returns the mean and standard deviation of tokenization durations in milliseconds.
        :type get_tokenization_duration: MeanStdPair
    
        :param get_detokenization_duration: Returns the mean and standard deviation of detokenization durations in milliseconds.
        :type get_detokenization_duration: MeanStdPair
    
        :param raw_metrics: A structure of RawPerfMetrics type that holds raw metrics.
        :type raw_metrics: RawPerfMetrics
    """
    def __add__(self, metrics: PerfMetrics) -> PerfMetrics:
        ...
    def __iadd__(self, right: PerfMetrics) -> PerfMetrics:
        ...
    def __init__(self) -> None:
        ...
    def get_detokenization_duration(self) -> MeanStdPair:
        ...
    def get_generate_duration(self) -> MeanStdPair:
        ...
    def get_inference_duration(self) -> MeanStdPair:
        ...
    def get_ipot(self) -> MeanStdPair:
        ...
    def get_load_time(self) -> float:
        ...
    def get_num_generated_tokens(self) -> int:
        ...
    def get_num_input_tokens(self) -> int:
        ...
    def get_throughput(self) -> MeanStdPair:
        ...
    def get_tokenization_duration(self) -> MeanStdPair:
        ...
    def get_tpot(self) -> MeanStdPair:
        ...
    def get_ttft(self) -> MeanStdPair:
        ...
    @property
    def raw_metrics(self) -> RawPerfMetrics:
        ...
class PipelineMetrics:
    """
    
        Contains general pipeline metrics, either aggregated throughout the lifetime of the generation pipeline
        or measured at the previous generation step.
    
        :param requests: Number of requests to be processed by the pipeline.
        :type requests: int
    
        :param scheduled_requests:  Number of requests that were scheduled for processing at the previous step of the pipeline.
        :type scheduled_requests: int
    
        :param cache_usage: Percentage of KV cache usage in the last generation step.
        :type cache_usage: float
    
        :param max_cache_usage: Max KV cache usage during the lifetime of the pipeline in %
        :type max_cache_usage: float
    
    
        :param avg_cache_usage: Running average of the KV cache usage (in %) during the lifetime of the pipeline, with max window size of 1000 steps
        :type avg_cache_usage: float
    
        :param total_num_scheduled_tokens: Number of tokens scheduled for processing at the previous step of the pipeline.
        :type total_num_scheduled_tokens: int
    """
    def __init__(self) -> None:
        ...
    @property
    def avg_cache_usage(self) -> float:
        ...
    @property
    def cache_usage(self) -> float:
        ...
    @property
    def max_cache_usage(self) -> float:
        ...
    @property
    def requests(self) -> int:
        ...
    @property
    def scheduled_requests(self) -> int:
        ...
<<<<<<< HEAD
class RawImageGenerationPerfMetrics:
    """
    
        Structure with raw performance metrics for each generation before any statistics are calculated.
    
        :param unet_inference_durations: Durations for each unet inference in microseconds.
        :type unet_inference_durations: List[float]
    
        :param transformer_inference_durations: Durations for each transformer inference in microseconds.
        :type transformer_inference_durations: List[float]
    
        :param iteration_durations: Durations for each step iteration in microseconds.
        :type iteration_durations: List[float]
    """
    def __init__(self) -> None:
        ...
    @property
    def iteration_durations(self) -> list[float]:
        ...
    @property
    def transformer_inference_durations(self) -> list[float]:
        ...
    @property
    def unet_inference_durations(self) -> list[float]:
=======
    @property
    def total_num_scheduled_tokens(self) -> int:
>>>>>>> 7ec42d04
        ...
class RawPerfMetrics:
    """
    
        Structure with raw performance metrics for each generation before any statistics are calculated.
    
        :param generate_durations: Durations for each generate call in milliseconds.
        :type generate_durations: List[float]
    
        :param tokenization_durations: Durations for the tokenization process in milliseconds.
        :type tokenization_durations: List[float]
    
        :param detokenization_durations: Durations for the detokenization process in milliseconds.
        :type detokenization_durations: List[float]
    
        :param m_times_to_first_token: Times to the first token for each call in milliseconds.
        :type m_times_to_first_token: List[float]
    
        :param m_new_token_times: Timestamps of generation every token or batch of tokens in milliseconds.
        :type m_new_token_times: List[double]
    
        :param token_infer_durations : Inference time for each token in milliseconds.
        :type batch_sizes: List[float]
    
        :param m_batch_sizes: Batch sizes for each generate call.
        :type m_batch_sizes: List[int]
    
        :param m_durations: Total durations for each generate call in milliseconds.
        :type m_durations: List[float]
    
        :param inference_durations : Total inference duration for each generate call in milliseconds.
        :type batch_sizes: List[float]
    """
    def __init__(self) -> None:
        ...
    @property
    def detokenization_durations(self) -> list[float]:
        ...
    @property
    def generate_durations(self) -> list[float]:
        ...
    @property
    def inference_durations(self) -> list[float]:
        ...
    @property
    def m_batch_sizes(self) -> list[int]:
        ...
    @property
    def m_durations(self) -> list[float]:
        ...
    @property
    def m_new_token_times(self) -> list[float]:
        ...
    @property
    def m_times_to_first_token(self) -> list[float]:
        ...
    @property
    def token_infer_durations(self) -> list[float]:
        ...
    @property
    def tokenization_durations(self) -> list[float]:
        ...
class SD3Transformer2DModel:
    """
    SD3Transformer2DModel class.
    """
    class Config:
        """
        This class is used for storing SD3Transformer2DModel config.
        """
        in_channels: int
        joint_attention_dim: int
        patch_size: int
        sample_size: int
        def __init__(self, config_path: os.PathLike) -> None:
            ...
    @typing.overload
    def __init__(self, root_dir: os.PathLike) -> None:
        """
                    SD3Transformer2DModel class
                    root_dir (os.PathLike): Model root directory.
        """
    @typing.overload
    def __init__(self, root_dir: os.PathLike, device: str, **kwargs) -> None:
        """
                    SD3Transformer2DModel class
                    root_dir (os.PathLike): Model root directory.
                    device (str): Device on which inference will be done.
                    kwargs: Device properties.
        """
    @typing.overload
    def __init__(self, model: SD3Transformer2DModel) -> None:
        """
        SD3Transformer2DModel model
                    SD3Transformer2DModel class
                    model (SD3Transformer2DModel): SD3Transformer2DModel model
        """
    def compile(self, device: str, **kwargs) -> None:
        """
                        Compiles the model.
                        device (str): Device to run the model on (e.g., CPU, GPU).
                        kwargs: Device properties.
        """
    def get_config(self) -> SD3Transformer2DModel.Config:
        ...
    def infer(self, sample: openvino._pyopenvino.Tensor, timestep: openvino._pyopenvino.Tensor, infer_duration: float) -> openvino._pyopenvino.Tensor:
        ...
    def reshape(self, batch_size: int, height: int, width: int, tokenizer_model_max_length: int) -> SD3Transformer2DModel:
        ...
    def set_hidden_states(self, tensor_name: str, encoder_hidden_states: openvino._pyopenvino.Tensor) -> None:
        ...
class Scheduler:
    """
    Scheduler for image generation pipelines.
    """
    class Type:
        """
        Members:
        
          AUTO
        
          LCM
        
          LMS_DISCRETE
        
          DDIM
        
          EULER_DISCRETE
        
          FLOW_MATCH_EULER_DISCRETE
        
          PNDM
        
          EULER_ANCESTRAL_DISCRETE
        """
        AUTO: typing.ClassVar[Scheduler.Type]  # value = <Type.AUTO: 0>
        DDIM: typing.ClassVar[Scheduler.Type]  # value = <Type.DDIM: 3>
        EULER_ANCESTRAL_DISCRETE: typing.ClassVar[Scheduler.Type]  # value = <Type.EULER_ANCESTRAL_DISCRETE: 7>
        EULER_DISCRETE: typing.ClassVar[Scheduler.Type]  # value = <Type.EULER_DISCRETE: 4>
        FLOW_MATCH_EULER_DISCRETE: typing.ClassVar[Scheduler.Type]  # value = <Type.FLOW_MATCH_EULER_DISCRETE: 5>
        LCM: typing.ClassVar[Scheduler.Type]  # value = <Type.LCM: 1>
        LMS_DISCRETE: typing.ClassVar[Scheduler.Type]  # value = <Type.LMS_DISCRETE: 2>
        PNDM: typing.ClassVar[Scheduler.Type]  # value = <Type.PNDM: 6>
        __members__: typing.ClassVar[dict[str, Scheduler.Type]]  # value = {'AUTO': <Type.AUTO: 0>, 'LCM': <Type.LCM: 1>, 'LMS_DISCRETE': <Type.LMS_DISCRETE: 2>, 'DDIM': <Type.DDIM: 3>, 'EULER_DISCRETE': <Type.EULER_DISCRETE: 4>, 'FLOW_MATCH_EULER_DISCRETE': <Type.FLOW_MATCH_EULER_DISCRETE: 5>, 'PNDM': <Type.PNDM: 6>, 'EULER_ANCESTRAL_DISCRETE': <Type.EULER_ANCESTRAL_DISCRETE: 7>}
        def __eq__(self, other: typing.Any) -> bool:
            ...
        def __getstate__(self) -> int:
            ...
        def __hash__(self) -> int:
            ...
        def __index__(self) -> int:
            ...
        def __init__(self, value: int) -> None:
            ...
        def __int__(self) -> int:
            ...
        def __ne__(self, other: typing.Any) -> bool:
            ...
        def __repr__(self) -> str:
            ...
        def __setstate__(self, state: int) -> None:
            ...
        def __str__(self) -> str:
            ...
        @property
        def name(self) -> str:
            ...
        @property
        def value(self) -> int:
            ...
    @staticmethod
    def from_config(scheduler_config_path: os.PathLike, scheduler_type: Scheduler.Type = ...) -> Scheduler:
        ...
class SchedulerConfig:
    """
    
        SchedulerConfig to construct ContinuousBatchingPipeline
    
        Parameters: 
        max_num_batched_tokens:     a maximum number of tokens to batch (in contrast to max_batch_size which combines
            independent sequences, we consider total amount of tokens in a batch).
        num_kv_blocks:              total number of KV blocks available to scheduler logic.
        cache_size:                 total size of KV cache in GB.
        block_size:                 block size for KV cache.
        dynamic_split_fuse:         whether to split prompt / generate to different scheduling phases.
    
        vLLM-like settings:
        max_num_seqs:               max number of scheduled sequences (you can think of it as "max batch size").
        enable_prefix_caching:      Enable caching of KV-blocks.
            When turned on all previously calculated KV-caches are kept in memory for future usages.
            KV-caches can be rewritten if KV-cache limit is reached, but blocks are not released.
            This results in more RAM usage, maximum RAM usage is determined by cache_size or num_kv_blocks parameters.
            When turend off only KV-cache required for batch calculation is kept in memory and
            when a sequence has finished genegartion its cache is released.
    """
    cache_eviction_config: CacheEvictionConfig
    cache_size: int
    dynamic_split_fuse: bool
    enable_prefix_caching: bool
    max_num_batched_tokens: int
    max_num_seqs: int
    num_kv_blocks: int
    use_cache_eviction: bool
    def __init__(self) -> None:
        ...
class StopCriteria:
    """
    
        StopCriteria controls the stopping condition for grouped beam search.
    
        The following values are possible:
            "openvino_genai.StopCriteria.EARLY" stops as soon as there are `num_beams` complete candidates.
            "openvino_genai.StopCriteria.HEURISTIC" stops when is it unlikely to find better candidates.
            "openvino_genai.StopCriteria.NEVER" stops when there cannot be better candidates.
    
    
    Members:
    
      EARLY
    
      HEURISTIC
    
      NEVER
    """
    EARLY: typing.ClassVar[StopCriteria]  # value = <StopCriteria.EARLY: 0>
    HEURISTIC: typing.ClassVar[StopCriteria]  # value = <StopCriteria.HEURISTIC: 1>
    NEVER: typing.ClassVar[StopCriteria]  # value = <StopCriteria.NEVER: 2>
    __members__: typing.ClassVar[dict[str, StopCriteria]]  # value = {'EARLY': <StopCriteria.EARLY: 0>, 'HEURISTIC': <StopCriteria.HEURISTIC: 1>, 'NEVER': <StopCriteria.NEVER: 2>}
    def __eq__(self, other: typing.Any) -> bool:
        ...
    def __getstate__(self) -> int:
        ...
    def __hash__(self) -> int:
        ...
    def __index__(self) -> int:
        ...
    def __init__(self, value: int) -> None:
        ...
    def __int__(self) -> int:
        ...
    def __ne__(self, other: typing.Any) -> bool:
        ...
    def __repr__(self) -> str:
        ...
    def __setstate__(self, state: int) -> None:
        ...
    def __str__(self) -> str:
        ...
    @property
    def name(self) -> str:
        ...
    @property
    def value(self) -> int:
        ...
class StreamerBase:
    """
    
        Base class for streamers. In order to use inherit from from this class and implement put, and methods.
    """
    def __init__(self) -> None:
        ...
    def end(self) -> None:
        """
        End is called at the end of generation. It can be used to flush cache if your own streamer has one
        """
    def put(self, token: int) -> bool:
        """
        Put is called every time new token is decoded. Returns a bool flag to indicate whether generation should be stopped, if return true generation stops
        """
class T5EncoderModel:
    """
    T5EncoderModel class.
    """
    @typing.overload
    def __init__(self, root_dir: os.PathLike) -> None:
        """
                    T5EncoderModel class
                    root_dir (os.PathLike): Model root directory.
        """
    @typing.overload
    def __init__(self, root_dir: os.PathLike, device: str, **kwargs) -> None:
        """
                    T5EncoderModel class
                    root_dir (os.PathLike): Model root directory.
                    device (str): Device on which inference will be done.
                    kwargs: Device properties.
        """
    @typing.overload
    def __init__(self, model: T5EncoderModel) -> None:
        """
        T5EncoderModel model
                    T5EncoderModel class
                    model (T5EncoderModel): T5EncoderModel model
        """
    def compile(self, device: str, **kwargs) -> None:
        """
                        Compiles the model.
                        device (str): Device to run the model on (e.g., CPU, GPU).
                        kwargs: Device properties.
        """
    def get_output_tensor(self, idx: int) -> openvino._pyopenvino.Tensor:
        ...
    def infer(self, pos_prompt: str, neg_prompt: str, do_classifier_free_guidance: bool, max_sequence_length: int, infer_duration: float) -> openvino._pyopenvino.Tensor:
        ...
    def reshape(self, batch_size: int, max_sequence_length: int) -> T5EncoderModel:
        ...
class Text2ImagePipeline:
    """
    This class is used for generation with text-to-image models.
    """
    @staticmethod
    def flux(scheduler: Scheduler, clip_text_model: CLIPTextModel, t5_encoder_model: T5EncoderModel, transformer: FluxTransformer2DModel, vae: AutoencoderKL) -> Text2ImagePipeline:
        ...
    @staticmethod
    def latent_consistency_model(scheduler: Scheduler, clip_text_model: CLIPTextModel, unet: UNet2DConditionModel, vae: AutoencoderKL) -> Text2ImagePipeline:
        ...
    @staticmethod
    def stable_diffusion(scheduler: Scheduler, clip_text_model: CLIPTextModel, unet: UNet2DConditionModel, vae: AutoencoderKL) -> Text2ImagePipeline:
        ...
    @staticmethod
    @typing.overload
    def stable_diffusion_3(scheduler: Scheduler, clip_text_model_1: CLIPTextModelWithProjection, clip_text_model_2: CLIPTextModelWithProjection, t5_encoder_model: T5EncoderModel, transformer: SD3Transformer2DModel, vae: AutoencoderKL) -> Text2ImagePipeline:
        ...
    @staticmethod
    @typing.overload
    def stable_diffusion_3(scheduler: Scheduler, clip_text_model_1: CLIPTextModelWithProjection, clip_text_model_2: CLIPTextModelWithProjection, transformer: SD3Transformer2DModel, vae: AutoencoderKL) -> Text2ImagePipeline:
        ...
    @staticmethod
    def stable_diffusion_xl(scheduler: Scheduler, clip_text_model: CLIPTextModel, clip_text_model_with_projection: CLIPTextModelWithProjection, unet: UNet2DConditionModel, vae: AutoencoderKL) -> Text2ImagePipeline:
        ...
    @typing.overload
    def __init__(self, models_path: os.PathLike) -> None:
        """
                    Text2ImagePipeline class constructor.
                    models_path (os.PathLike): Path to the folder with exported model files.
        """
    @typing.overload
    def __init__(self, models_path: os.PathLike, device: str, **kwargs) -> None:
        """
                    Text2ImagePipeline class constructor.
                    models_path (os.PathLike): Path with exported model files.
                    device (str): Device to run the model on (e.g., CPU, GPU).
                    kwargs: Text2ImagePipeline properties
        """
    @typing.overload
    def __init__(self, pipe: Image2ImagePipeline) -> None:
        ...
    @typing.overload
    def __init__(self, pipe: InpaintingPipeline) -> None:
        ...
    def compile(self, device: str, **kwargs) -> None:
        """
                        Compiles the model.
                        device (str): Device to run the model on (e.g., CPU, GPU).
                        kwargs: Device properties.
        """
    def decode(self, latent: openvino._pyopenvino.Tensor) -> openvino._pyopenvino.Tensor:
        ...
    def generate(self, prompt: str, **kwargs) -> openvino._pyopenvino.Tensor:
        """
            Generates images for text-to-image models.
        
            :param prompt: input prompt
            :type prompt: str
        
            :param kwargs: arbitrary keyword arguments with keys corresponding to generate params.
        
            Expected parameters list:
            prompt_2: str - second prompt,
            prompt_3: str - third prompt,
            negative_prompt: str - negative prompt,
            negative_prompt_2: str - second negative prompt,
            negative_prompt_3: str - third negative prompt,
            num_images_per_prompt: int - number of images, that should be generated per prompt,
            guidance_scale: float - guidance scale,
            generation_config: GenerationConfig,
            height: int - height of resulting images,
            width: int - width of resulting images,
            num_inference_steps: int - number of inference steps,
            rng_seed: int - a seed for random numbers generator,
            generator: openvino_genai.TorchGenerator, openvino_genai.CppStdGenerator or class inherited from openvino_genai.Generator - random generator,
            adapters: LoRA adapters,
            strength: strength for image to image generation. 1.0f means initial image is fully noised,
            max_sequence_length: int - length of t5_encoder_model input
        
            :return: ov.Tensor with resulting images
            :rtype: ov.Tensor
        """
    def get_generation_config(self) -> ImageGenerationConfig:
        ...
    def get_perfomance_metrics(self) -> ImageGenerationPerfMetrics:
        ...
    def reshape(self, num_images_per_prompt: int, height: int, width: int, guidance_scale: float) -> None:
        ...
    def set_generation_config(self, config: ImageGenerationConfig) -> None:
        ...
    def set_scheduler(self, scheduler: Scheduler) -> None:
        ...
class TokenizedInputs:
    attention_mask: openvino._pyopenvino.Tensor
    input_ids: openvino._pyopenvino.Tensor
    def __init__(self, input_ids: openvino._pyopenvino.Tensor, attention_mask: openvino._pyopenvino.Tensor) -> None:
        ...
class Tokenizer:
    """
    openvino_genai.Tokenizer object is used to initialize Tokenizer
               if it's located in a different path than the main model.
    """
    def __init__(self, tokenizer_path: os.PathLike, properties: dict[str, typing.Any] = {}, **kwargs) -> None:
        ...
    def apply_chat_template(self, history: list[dict[str, str]], add_generation_prompt: bool, chat_template: str = '') -> str:
        """
        Embeds input prompts with special tags for a chat scenario.
        """
    @typing.overload
    def decode(self, tokens: list[int], skip_special_tokens: bool = True) -> str:
        """
        Decode a sequence into a string prompt.
        """
    @typing.overload
    def decode(self, tokens: openvino._pyopenvino.Tensor, skip_special_tokens: bool = True) -> list[str]:
        """
        Decode tensor into a list of string prompts.
        """
    @typing.overload
    def decode(self, tokens: list[list[int]], skip_special_tokens: bool = True) -> list[str]:
        """
        Decode a batch of tokens into a list of string prompt.
        """
    @typing.overload
    def encode(self, prompts: list[str], add_special_tokens: bool = True) -> TokenizedInputs:
        """
        Encodes a list of prompts into tokenized inputs.
        """
    @typing.overload
    def encode(self, prompt: str, add_special_tokens: bool = True) -> TokenizedInputs:
        """
        Encodes a single prompt into tokenized input.
        """
    def get_bos_token(self) -> str:
        ...
    def get_bos_token_id(self) -> int:
        ...
    def get_eos_token(self) -> str:
        ...
    def get_eos_token_id(self) -> int:
        ...
    def get_pad_token(self) -> str:
        ...
    def get_pad_token_id(self) -> int:
        ...
    def set_chat_template(self, chat_template: str) -> None:
        """
        Override a chat_template read from tokenizer_config.json.
        """
class TorchGenerator(CppStdGenerator):
    """
    This class provides OpenVINO GenAI Generator wrapper for torch.Generator
    """
    def __init__(self, seed: int) -> None:
        ...
    def next(self) -> float:
        ...
    def randn_tensor(self, shape: openvino._pyopenvino.Shape) -> openvino._pyopenvino.Tensor:
        ...
    def seed(self, new_seed: int) -> None:
        ...
class UNet2DConditionModel:
    """
    UNet2DConditionModel class.
    """
    class Config:
        """
        This class is used for storing UNet2DConditionModel config.
        """
        in_channels: int
        sample_size: int
        time_cond_proj_dim: int
        def __init__(self, config_path: os.PathLike) -> None:
            ...
    @typing.overload
    def __init__(self, root_dir: os.PathLike) -> None:
        """
                    UNet2DConditionModel class
                    root_dir (os.PathLike): Model root directory.
        """
    @typing.overload
    def __init__(self, root_dir: os.PathLike, device: str, **kwargs) -> None:
        """
                    UNet2DConditionModel class
                    root_dir (os.PathLike): Model root directory.
                    device (str): Device on which inference will be done.
                    kwargs: Device properties.
        """
    @typing.overload
    def __init__(self, model: UNet2DConditionModel) -> None:
        """
        UNet2DConditionModel model
                    UNet2DConditionModel class
                    model (UNet2DConditionModel): UNet2DConditionModel model
        """
    def compile(self, device: str, **kwargs) -> None:
        """
                        Compiles the model.
                        device (str): Device to run the model on (e.g., CPU, GPU).
                        kwargs: Device properties.
        """
    def do_classifier_free_guidance(self, guidance_scale: float) -> bool:
        ...
    def get_config(self) -> UNet2DConditionModel.Config:
        ...
    def infer(self, sample: openvino._pyopenvino.Tensor, timestep: openvino._pyopenvino.Tensor, infer_duration: float) -> openvino._pyopenvino.Tensor:
        ...
    def reshape(self, batch_size: int, height: int, width: int, tokenizer_model_max_length: int) -> UNet2DConditionModel:
        ...
    def set_adapters(self, adapters: AdapterConfig | None) -> None:
        ...
    def set_hidden_states(self, tensor_name: str, encoder_hidden_states: openvino._pyopenvino.Tensor) -> None:
        ...
class VLMDecodedResults(DecodedResults):
    """
    
        Structure to store resulting batched text outputs and scores for each batch.
        The first num_return_sequences elements correspond to the first batch element.
    
        Parameters:
        texts:      vector of resulting sequences.
        scores:     scores for each sequence.
        metrics:    performance metrics with tpot, ttft, etc. of type openvino_genai.VLMPerfMetrics.
    """
    def __init__(self) -> None:
        ...
    def __str__(self) -> str:
        ...
    @property
    def perf_metrics(self) -> VLMPerfMetrics:
        ...
    @property
    def scores(self) -> list[float]:
        ...
    @property
    def texts(self) -> list[str]:
        ...
class VLMPerfMetrics(PerfMetrics):
    """
    
        Structure with raw performance metrics for each generation before any statistics are calculated.
    
        :param get_prepare_embeddings_duration: Returns mean and standard deviation of embeddings preparation duration in milliseconds
        :type get_prepare_embeddings_duration: MeanStdPair
    
        :param vlm_raw_metrics: VLM specific raw metrics
        :type VLMRawPerfMetrics:
    """
    def __init__(self) -> None:
        ...
    def get_prepare_embeddings_duration(self) -> MeanStdPair:
        ...
    @property
    def vlm_raw_metrics(self) -> VLMRawPerfMetrics:
        ...
class VLMPipeline:
    """
    This class is used for generation with VLMs
    """
    def __init__(self, models_path: os.PathLike, device: str, **kwargs) -> None:
        """
        device on which inference will be done
                    VLMPipeline class constructor.
                    models_path (os.PathLike): Path to the folder with exported model files.
                    device (str): Device to run the model on (e.g., CPU, GPU). Default is 'CPU'.
                    kwargs: Device properties
        """
    def finish_chat(self) -> None:
        ...
    @typing.overload
    def generate(self, prompt: str, images: list[openvino._pyopenvino.Tensor], generation_config: GenerationConfig, streamer: typing.Callable[[str], bool] | StreamerBase | None = None, **kwargs) -> VLMDecodedResults:
        """
            Generates sequences for VLMs.
        
            :param prompt: input prompt
            :type prompt: str
        
            :param images: image or list of images
            :type images: List[ov.Tensor] or ov.Tensor
        
            :param generation_config: generation_config
            :type generation_config: GenerationConfig or a Dict
        
            :param streamer: streamer either as a lambda with a boolean returning flag whether generation should be stopped
            :type : Callable[[str], bool], ov.genai.StreamerBase
        
            :param kwargs: arbitrary keyword arguments with keys corresponding to GenerationConfig fields.
            :type : Dict
        
            :return: return results in decoded form
            :rtype: VLMDecodedResults
        """
    @typing.overload
    def generate(self, prompt: str, images: openvino._pyopenvino.Tensor, generation_config: GenerationConfig, streamer: typing.Callable[[str], bool] | StreamerBase | None = None, **kwargs) -> VLMDecodedResults:
        """
            Generates sequences for VLMs.
        
            :param prompt: input prompt
            :type prompt: str
        
            :param images: image or list of images
            :type images: List[ov.Tensor] or ov.Tensor
        
            :param generation_config: generation_config
            :type generation_config: GenerationConfig or a Dict
        
            :param streamer: streamer either as a lambda with a boolean returning flag whether generation should be stopped
            :type : Callable[[str], bool], ov.genai.StreamerBase
        
            :param kwargs: arbitrary keyword arguments with keys corresponding to GenerationConfig fields.
            :type : Dict
        
            :return: return results in decoded form
            :rtype: VLMDecodedResults
        """
    @typing.overload
    def generate(self, prompt: str, **kwargs) -> VLMDecodedResults:
        """
            Generates sequences for VLMs.
        
            :param prompt: input prompt
            :type prompt: str
        
            :param kwargs: arbitrary keyword arguments with keys corresponding to generate params.
        
            Expected parameters list:
            image: ov.Tensor - input image,
            images: List[ov.Tensor] - input images,
            generation_config: GenerationConfig,
            streamer: Callable[[str], bool], ov.genai.StreamerBase - streamer either as a lambda with a boolean returning flag whether generation should be stopped
        
            :return: return results in decoded form
            :rtype: VLMDecodedResults
        """
    def get_generation_config(self) -> GenerationConfig:
        ...
    def get_tokenizer(self) -> Tokenizer:
        ...
    def set_chat_template(self, chat_template: str) -> None:
        ...
    def set_generation_config(self, config: GenerationConfig) -> None:
        ...
    def start_chat(self, system_message: str = '') -> None:
        ...
class VLMRawPerfMetrics:
    """
    
        Structure with VLM specific raw performance metrics for each generation before any statistics are calculated.
    
        :param prepare_embeddings_durations: Durations of embeddings preparation.
        :type prepare_embeddings_durations: List[MicroSeconds]
    """
    def __init__(self) -> None:
        ...
    @property
    def prepare_embeddings_durations(self) -> list[float]:
        ...
class WhisperDecodedResultChunk:
    """
    
        Structure to store decoded text with corresponding timestamps
    
        :param start_ts chunk start time in seconds
        :param end_ts   chunk end time in seconds
        :param text     chunk text
    """
    def __init__(self) -> None:
        ...
    @property
    def end_ts(self) -> float:
        ...
    @property
    def start_ts(self) -> float:
        ...
    @property
    def text(self) -> str:
        ...
class WhisperDecodedResults:
    """
    
        Structure to store resulting text outputs and scores.
    
        Parameters:
        texts:      vector of resulting sequences.
        scores:     scores for each sequence.
        metrics:    performance metrics with tpot, ttft, etc. of type ov::genai::PerfMetrics.
        shunks:     optional chunks of resulting sequences with timestamps
    """
    def __str__(self) -> str:
        ...
    @property
    def chunks(self) -> list[WhisperDecodedResultChunk] | None:
        ...
    @property
    def perf_metrics(self) -> WhisperPerfMetrics:
        ...
    @property
    def scores(self) -> list[float]:
        ...
    @property
    def texts(self) -> list[str]:
        ...
class WhisperGenerationConfig:
    """
    
        WhisperGenerationConfig
        :param max_length: the maximum length the generated tokens can have. Corresponds to the length of the input prompt +
                           `max_new_tokens`. Its effect is overridden by `max_new_tokens`, if also set.
        :type max_length: int
    
        :param max_new_tokens: the maximum numbers of tokens to generate, excluding the number of tokens in the prompt. max_new_tokens has priority over max_length.
        :type max_new_tokens: int
    
        :param eos_token_id: End of stream token id.
        :type eos_token_id: int
    
        Whisper specific parameters:
    
        :param decoder_start_token_id: Corresponds to the ”<|startoftranscript|>” token.
        :type decoder_start_token_id: int
    
        :param pad_token_id: Padding token id.
        :type pad_token_id: int
    
        :param translate_token_id: Translate token id.
        :type translate_token_id: int
    
        :param transcribe_token_id: Transcribe token id.
        :type transcribe_token_id: int
    
        :param no_timestamps_token_id: No timestamps token id.
        :type no_timestamps_token_id: int
    
        :param prev_sot_token_id: Corresponds to the ”<|startofprev|>” token.
        :type prev_sot_token_id: int
    
        :param is_multilingual:
        :type is_multilingual: bool
    
        :param begin_suppress_tokens: A list containing tokens that will be suppressed at the beginning of the sampling process.
        :type begin_suppress_tokens: list[int]
    
        :param suppress_tokens: A list containing the non-speech tokens that will be suppressed during generation.
        :type suppress_tokens: list[int]
    
        :param language: Language token to use for generation in the form of <|en|>.
                         You can find all the possible language tokens in the generation_config.json lang_to_id dictionary.
        :type language: Optional[str]
    
        :param lang_to_id: Language token to token_id map. Initialized from the generation_config.json lang_to_id dictionary.
        :type lang_to_id: Dict[str, int]
    
        :param task: Task to use for generation, either “translate” or “transcribe”
        :type task: int
    
        :param return_timestamps: If `true` the pipeline will return timestamps along the text for *segments* of words in the text.
                           For instance, if you get
                           WhisperDecodedResultChunk
                               start_ts = 0.5
                               end_ts = 1.5
                               text = " Hi there!"
                           then it means the model predicts that the segment "Hi there!" was spoken after `0.5` and before `1.5` seconds.
                           Note that a segment of text refers to a sequence of one or more words, rather than individual words.
        :type return_timestamps: bool
    
        :param initial_prompt: Initial prompt tokens passed as a previous transcription (after `<|startofprev|>` token) to the first processing
        window. Can be used to steer the model to use particular spellings or styles.
    
        Example:
          auto result = pipeline.generate(raw_speech);
          //  He has gone and gone for good answered Paul Icrom who...
    
          auto result = pipeline.generate(raw_speech, ov::genai::initial_prompt("Polychrome"));
          //  He has gone and gone for good answered Polychrome who...
        :type initial_prompt: Optional[str]
    
        :param hotwords:  Hotwords tokens passed as a previous transcription (after `<|startofprev|>` token) to the all processing windows.
        Can be used to steer the model to use particular spellings or styles.
    
        Example:
          auto result = pipeline.generate(raw_speech);
          //  He has gone and gone for good answered Paul Icrom who...
    
          auto result = pipeline.generate(raw_speech, ov::genai::hotwords("Polychrome"));
          //  He has gone and gone for good answered Polychrome who...
        :type hotwords: Optional[str]
    """
    begin_suppress_tokens: list[int]
    decoder_start_token_id: int
    eos_token_id: int
    hotwords: str | None
    initial_prompt: str | None
    is_multilingual: bool
    lang_to_id: dict[str, int]
    language: str | None
    max_initial_timestamp_index: int
    max_length: int
    max_new_tokens: int
    no_timestamps_token_id: int
    pad_token_id: int
    prev_sot_token_id: int
    return_timestamps: bool
    suppress_tokens: list[int]
    task: str | None
    transcribe_token_id: int
    translate_token_id: int
    @typing.overload
    def __init__(self, json_path: os.PathLike) -> None:
        """
        path where generation_config.json is stored
        """
    @typing.overload
    def __init__(self, **kwargs) -> None:
        ...
    def set_eos_token_id(self, tokenizer_eos_token_id: int) -> None:
        ...
    def update_generation_config(self, **kwargs) -> None:
        ...
class WhisperPerfMetrics(PerfMetrics):
    """
    
        Structure with raw performance metrics for each generation before any statistics are calculated.
    
        :param get_features_extraction_duration: Returns mean and standard deviation of features extraction duration in milliseconds
        :type get_features_extraction_duration: MeanStdPair
    
        :param whisper_raw_metrics: Whisper specific raw metrics
        :type WhisperRawPerfMetrics:
    """
    def __init__(self) -> None:
        ...
    def get_features_extraction_duration(self) -> MeanStdPair:
        ...
    @property
    def whisper_raw_metrics(self) -> WhisperRawPerfMetrics:
        ...
class WhisperPipeline:
    """
    Automatic speech recognition pipeline
    """
    def __init__(self, models_path: os.PathLike, device: str, **kwargs) -> None:
        """
                    WhisperPipeline class constructor.
                    models_path (os.PathLike): Path to the model file.
                    device (str): Device to run the model on (e.g., CPU, GPU).
        """
    def generate(self, raw_speech_input: list[float], generation_config: WhisperGenerationConfig | None = None, streamer: typing.Callable[[str], bool] | ChunkStreamerBase | None = None, **kwargs) -> WhisperDecodedResults:
        """
            High level generate that receives raw speech as a vector of floats and returns decoded output.
        
            :param raw_speech_input: inputs in the form of list of floats. Required to be normalized to near [-1, 1] range and have 16k Hz sampling rate.
            :type raw_speech_input: List[float]
        
            :param generation_config: generation_config
            :type generation_config: WhisperGenerationConfig or a Dict
        
            :param streamer: streamer either as a lambda with a boolean returning flag whether generation should be stopped.
                             Streamer supported for short-form audio (< 30 seconds) with `return_timestamps=False` only
            :type : Callable[[str], bool], ov.genai.StreamerBase
        
            :param kwargs: arbitrary keyword arguments with keys corresponding to WhisperGenerationConfig fields.
            :type : Dict
        
            :return: return results in decoded form
            :rtype: WhisperDecodedResults
         
         
            WhisperGenerationConfig
            :param max_length: the maximum length the generated tokens can have. Corresponds to the length of the input prompt +
                               `max_new_tokens`. Its effect is overridden by `max_new_tokens`, if also set.
            :type max_length: int
        
            :param max_new_tokens: the maximum numbers of tokens to generate, excluding the number of tokens in the prompt. max_new_tokens has priority over max_length.
            :type max_new_tokens: int
        
            :param eos_token_id: End of stream token id.
            :type eos_token_id: int
        
            Whisper specific parameters:
        
            :param decoder_start_token_id: Corresponds to the ”<|startoftranscript|>” token.
            :type decoder_start_token_id: int
        
            :param pad_token_id: Padding token id.
            :type pad_token_id: int
        
            :param translate_token_id: Translate token id.
            :type translate_token_id: int
        
            :param transcribe_token_id: Transcribe token id.
            :type transcribe_token_id: int
        
            :param no_timestamps_token_id: No timestamps token id.
            :type no_timestamps_token_id: int
        
            :param prev_sot_token_id: Corresponds to the ”<|startofprev|>” token.
            :type prev_sot_token_id: int
        
            :param is_multilingual:
            :type is_multilingual: bool
        
            :param begin_suppress_tokens: A list containing tokens that will be suppressed at the beginning of the sampling process.
            :type begin_suppress_tokens: list[int]
        
            :param suppress_tokens: A list containing the non-speech tokens that will be suppressed during generation.
            :type suppress_tokens: list[int]
        
            :param language: Language token to use for generation in the form of <|en|>.
                             You can find all the possible language tokens in the generation_config.json lang_to_id dictionary.
            :type language: Optional[str]
        
            :param lang_to_id: Language token to token_id map. Initialized from the generation_config.json lang_to_id dictionary.
            :type lang_to_id: Dict[str, int]
        
            :param task: Task to use for generation, either “translate” or “transcribe”
            :type task: int
        
            :param return_timestamps: If `true` the pipeline will return timestamps along the text for *segments* of words in the text.
                               For instance, if you get
                               WhisperDecodedResultChunk
                                   start_ts = 0.5
                                   end_ts = 1.5
                                   text = " Hi there!"
                               then it means the model predicts that the segment "Hi there!" was spoken after `0.5` and before `1.5` seconds.
                               Note that a segment of text refers to a sequence of one or more words, rather than individual words.
            :type return_timestamps: bool
        
            :param initial_prompt: Initial prompt tokens passed as a previous transcription (after `<|startofprev|>` token) to the first processing
            window. Can be used to steer the model to use particular spellings or styles.
        
            Example:
              auto result = pipeline.generate(raw_speech);
              //  He has gone and gone for good answered Paul Icrom who...
        
              auto result = pipeline.generate(raw_speech, ov::genai::initial_prompt("Polychrome"));
              //  He has gone and gone for good answered Polychrome who...
            :type initial_prompt: Optional[str]
        
            :param hotwords:  Hotwords tokens passed as a previous transcription (after `<|startofprev|>` token) to the all processing windows.
            Can be used to steer the model to use particular spellings or styles.
        
            Example:
              auto result = pipeline.generate(raw_speech);
              //  He has gone and gone for good answered Paul Icrom who...
        
              auto result = pipeline.generate(raw_speech, ov::genai::hotwords("Polychrome"));
              //  He has gone and gone for good answered Polychrome who...
            :type hotwords: Optional[str]
        """
    def get_generation_config(self) -> WhisperGenerationConfig:
        ...
    def get_tokenizer(self) -> Tokenizer:
        ...
    def set_generation_config(self, config: WhisperGenerationConfig) -> None:
        ...
class WhisperRawPerfMetrics:
    """
    
        Structure with whisper specific raw performance metrics for each generation before any statistics are calculated.
    
        :param features_extraction_durations: Duration for each features extraction call.
        :type features_extraction_durations: List[MicroSeconds]
    """
    def __init__(self) -> None:
        ...
    @property
    def features_extraction_durations(self) -> list[float]:
        ...
def draft_model(models_path: os.PathLike, device: str = '', **kwargs) -> openvino._pyopenvino.OVAny:
    """
    device on which inference will be performed
    """
def get_version() -> str:
    """
    OpenVINO GenAI version
    """<|MERGE_RESOLUTION|>--- conflicted
+++ resolved
@@ -1304,7 +1304,9 @@
     @property
     def scheduled_requests(self) -> int:
         ...
-<<<<<<< HEAD
+    @property
+    def total_num_scheduled_tokens(self) -> int:
+        ...
 class RawImageGenerationPerfMetrics:
     """
     
@@ -1329,10 +1331,6 @@
         ...
     @property
     def unet_inference_durations(self) -> list[float]:
-=======
-    @property
-    def total_num_scheduled_tokens(self) -> int:
->>>>>>> 7ec42d04
         ...
 class RawPerfMetrics:
     """
