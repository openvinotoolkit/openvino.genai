--- conflicted
+++ resolved
@@ -50,10 +50,11 @@
     Tokenizer
 )
 
-# Whispter
+# Whisper
 from .py_openvino_genai import (
     WhisperGenerationConfig,
     WhisperPipeline,
+    ChunkStreamerBase
 )
 
 # Image generation
@@ -74,16 +75,6 @@
     ContinuousBatchingPipeline,
     GenerationResult,
     SchedulerConfig,
-<<<<<<< HEAD
-    StopCriteria,
-    StreamerBase,
-    ChunkStreamerBase,
-    TokenizedInputs,
-    Tokenizer,
-    WhisperGenerationConfig,
-    WhisperPipeline,
-=======
->>>>>>> 85ac104a
     CacheEvictionConfig,
     AggregationMode,
 )