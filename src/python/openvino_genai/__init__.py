# Copyright (C) 2024 Intel Corporation
# SPDX-License-Identifier: Apache-2.0

"""openvino genai module namespace, exposing pipelines and configs to create these pipelines."""

import openvino  # add_dll_directory for openvino lib
import os
from .__version__ import __version__


if hasattr(os, "add_dll_directory"):
    os.add_dll_directory(os.path.dirname(__file__))

from .py_generate_pipeline import (
    ContinuousBatchingPipeline,
    DecodedResults,
    EncodedResults,
    GenerationConfig,
    GenerationResult,
<<<<<<< HEAD
    LLMPipeline,
    VLMPipeline,
=======
    LLMPipeline, 
    VLMPipeline, 
>>>>>>> cfb6e02f
    PerfMetrics,
    RawPerfMetrics,
    SchedulerConfig,
    StopCriteria,
    StreamerBase,
    TokenizedInputs,
    Tokenizer,
    WhisperGenerationConfig,
    WhisperPipeline,
    CacheEvictionConfig,
    AggregationMode,
)<|MERGE_RESOLUTION|>--- conflicted
+++ resolved
@@ -17,13 +17,8 @@
     EncodedResults,
     GenerationConfig,
     GenerationResult,
-<<<<<<< HEAD
-    LLMPipeline,
-    VLMPipeline,
-=======
     LLMPipeline, 
     VLMPipeline, 
->>>>>>> cfb6e02f
     PerfMetrics,
     RawPerfMetrics,
     SchedulerConfig,
