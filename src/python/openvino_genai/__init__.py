# Copyright (C) 2024 Intel Corporation
# SPDX-License-Identifier: Apache-2.0

"""openvino genai module namespace, exposing pipelines and configs to create these pipelines."""

import openvino  # add_dll_directory for openvino lib
import os
from .__version__ import __version__


if hasattr(os, "add_dll_directory"):
    os.add_dll_directory(os.path.dirname(__file__))

from .py_generate_pipeline import (
    ContinuousBatchingPipeline,
    DecodedResults,
    EncodedResults,
    GenerationConfig,
    GenerationResult,
    Adapter,
    AdapterConfig,
    CLIPTextModel,
    CLIPTextModelWithProjection,
    UNet2DConditionModel,
    AutoencoderKL,
    LLMPipeline, 
    VLMPipeline,
    Text2ImagePipeline,
    PerfMetrics,
    RawPerfMetrics,
    SchedulerConfig,
    StopCriteria,
    StreamerBase,
    TokenizedInputs,
    Tokenizer,
    WhisperGenerationConfig,
    WhisperPipeline,
    CacheEvictionConfig,
    AggregationMode,
<<<<<<< HEAD
    DraftModel
=======
    Generator,
    CppStdGenerator
>>>>>>> 37526a93
)<|MERGE_RESOLUTION|>--- conflicted
+++ resolved
@@ -37,10 +37,8 @@
     WhisperPipeline,
     CacheEvictionConfig,
     AggregationMode,
-<<<<<<< HEAD
+    Generator,
+    CppStdGenerator,
     DraftModel
-=======
-    Generator,
-    CppStdGenerator
->>>>>>> 37526a93
+
 )