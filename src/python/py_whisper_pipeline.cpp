// Copyright (C) 2023-2024 Intel Corporation
// SPDX-License-Identifier: Apache-2.0

#include <pybind11/functional.h>
#include <pybind11/pybind11.h>
#include <pybind11/stl.h>
#include <pybind11/stl/filesystem.h>
#include <pybind11/stl_bind.h>

#include "openvino/genai/whisper_generation_config.hpp"
#include "openvino/genai/whisper_pipeline.hpp"
#include "py_utils.hpp"
#include "tokenizers_path.hpp"

namespace py = pybind11;
using ov::genai::ChunkStreamerBase;
using ov::genai::ChunkStreamerVariant;
using ov::genai::DecodedResults;
using ov::genai::OptionalWhisperGenerationConfig;
using ov::genai::RawSpeechInput;
using ov::genai::StreamerBase;
using ov::genai::StreamerVariant;
using ov::genai::Tokenizer;
using ov::genai::WhisperDecodedResultChunk;
using ov::genai::WhisperDecodedResults;
using ov::genai::WhisperGenerationConfig;
using ov::genai::WhisperPipeline;
using PyBindChunkStreamerVariant =
    std::variant<std::function<bool(py::str)>, std::shared_ptr<ChunkStreamerBase>, std::monostate>;

namespace pyutils = ov::genai::pybind::utils;

namespace {

auto whisper_generate_docstring = R"(
    High level generate that receives raw speech as a vector of floats and returns decoded output.

    :param raw_speech_input: inputs in the form of list of floats. Required to be normalized to near [-1, 1] range and have 16k Hz sampling rate.
    :type raw_speech_input: List[float]

    :param generation_config: generation_config
    :type generation_config: WhisperGenerationConfig or a Dict

    :param streamer: streamer either as a lambda with a boolean returning flag whether generation should be stopped.
                     Streamer supported for short-form audio (< 30 seconds) with `return_timestamps=False` only
    :type : Callable[[str], bool], ov.genai.StreamerBase

    :param kwargs: arbitrary keyword arguments with keys corresponding to WhisperGenerationConfig fields.
    :type : Dict

    :return: return results in encoded, or decoded form depending on inputs type
    :rtype: DecodedResults
)";

auto whisper_decoded_results_docstring = R"(
    Structure to store resulting batched text outputs and scores for each batch.
    The first num_return_sequences elements correspond to the first batch element.

    Parameters:
    texts:      vector of resulting sequences.
    scores:     scores for each sequence.
    metrics:    performance metrics with tpot, ttft, etc. of type ov::genai::PerfMetrics.
    shunks:     chunk of resulting sequences with timestamps
)";

auto whisper_decoded_result_chunk = R"(
    Structure to store decoded text with corresponding timestamps

    :param start_ts chunk start time in seconds
    :param end_ts   chunk end time in seconds
    :param text     chunk text
)";

auto whisper_generation_config_docstring = R"(
    WhisperGenerationConfig
    :param max_length: the maximum length the generated tokens can have. Corresponds to the length of the input prompt +
                       `max_new_tokens`. Its effect is overridden by `max_new_tokens`, if also set.
    :type max_length: int

    :param max_new_tokens: the maximum numbers of tokens to generate, excluding the number of tokens in the prompt. max_new_tokens has priority over max_length.
    :type max_new_tokens: int

    :param eos_token_id: End of stream token id.
    :type eos_token_id: int

    Whisper specific parameters:

    :param decoder_start_token_id: Corresponds to the ”<|startoftranscript|>” token.
    :type decoder_start_token_id: int

    :param pad_token_id: Padding token id.
    :type pad_token_id: int

    :param translate_token_id: Translate token id.
    :type translate_token_id: int

    :param transcribe_token_id: Transcribe token id.
    :type transcribe_token_id: int

    :param no_timestamps_token_id: No timestamps token id.
    :type no_timestamps_token_id: int

    :param is_multilingual:
    :type is_multilingual: bool

    :param begin_suppress_tokens: A list containing tokens that will be suppressed at the beginning of the sampling process.
    :type begin_suppress_tokens: list[int]

    :param suppress_tokens: A list containing the non-speech tokens that will be suppressed during generation.
    :type suppress_tokens: list[int]

    :param language: Language token to use for generation in the form of <|en|>.
                     You can find all the possible language tokens in the generation_config.json lang_to_id dictionary.
    :type language: Optional[str]

    :param lang_to_id: Language token to token_id map. Initialized from the generation_config.json lang_to_id dictionary.
    :type lang_to_id: Dict[str, int]

    :param task: Task to use for generation, either “translate” or “transcribe”
    :type task: int

    :param return_timestamps: If `true` the pipeline will return timestamps along the text for *segments* of words in the text.
                       For instance, if you get
                       WhisperDecodedResultChunk
                           start_ts = 0.5
                           end_ts = 1.5
                           text = " Hi there!"
                       then it means the model predicts that the segment "Hi there!" was spoken after `0.5` and before `1.5` seconds.
                       Note that a segment of text refers to a sequence of one or more words, rather than individual words.
    :type return_timestamps: bool
)";

auto streamer_base_docstring = R"(
    Base class for chunk streamers. In order to use inherit from from this class.
)";

OptionalWhisperGenerationConfig update_whisper_config_from_kwargs(const OptionalWhisperGenerationConfig& config,
                                                                  const py::kwargs& kwargs) {
    if (!config.has_value() && kwargs.empty())
        return std::nullopt;

    WhisperGenerationConfig res_config;
    if (config.has_value())
        res_config = *config;

    for (const auto& item : kwargs) {
        std::string key = py::cast<std::string>(item.first);
        py::object value = py::cast<py::object>(item.second);

        if (item.second.is_none()) {
            // Even if argument key name does not fit GenerationConfig name
            // it's not an error if it's not defined.
            // Some HF configs can have parameters for methods currently unsupported in ov_genai
            // but if their values are not set / None, then this should not block
            // us from reading such configs, e.g. {"typical_p": None, 'top_p': 1.0,...}
            return res_config;
        }

        if (key == "max_new_tokens") {
            res_config.max_new_tokens = py::cast<int>(item.second);
        } else if (key == "max_length") {
            res_config.max_length = py::cast<int>(item.second);
        } else if (key == "decoder_start_token_id") {
            res_config.decoder_start_token_id = py::cast<int>(item.second);
        } else if (key == "pad_token_id") {
            res_config.pad_token_id = py::cast<int>(item.second);
        } else if (key == "translate_token_id") {
            res_config.translate_token_id = py::cast<int>(item.second);
        } else if (key == "transcribe_token_id") {
            res_config.transcribe_token_id = py::cast<int>(item.second);
        } else if (key == "no_timestamps_token_id") {
            res_config.no_timestamps_token_id = py::cast<int>(item.second);
        } else if (key == "max_initial_timestamp_index") {
            res_config.max_initial_timestamp_index = py::cast<size_t>(item.second);
        } else if (key == "begin_suppress_tokens") {
            res_config.begin_suppress_tokens = py::cast<std::vector<int64_t>>(item.second);
        } else if (key == "suppress_tokens") {
            res_config.suppress_tokens = py::cast<std::vector<int64_t>>(item.second);
        } else if (key == "is_multilingual") {
            res_config.is_multilingual = py::cast<bool>(item.second);
        } else if (key == "language") {
            res_config.language = py::cast<std::string>(item.second);
        } else if (key == "lang_to_id") {
            res_config.lang_to_id = py::cast<std::map<std::string, int64_t>>(item.second);
        } else if (key == "task") {
            res_config.task = py::cast<std::string>(item.second);
        } else if (key == "return_timestamps") {
            res_config.return_timestamps = py::cast<bool>(item.second);
        } else if (key == "eos_token_id") {
            res_config.set_eos_token_id(py::cast<int>(item.second));
        } else {
            throw(std::invalid_argument(
                "'" + key +
                "' is incorrect WhisperGenerationConfig parameter name. "
                "Use help(openvino_genai.WhisperGenerationConfig) to get list of acceptable parameters."));
        }
    }

    return res_config;
}

class ConstructableChunkStreamer : public ChunkStreamerBase {
    bool put(int64_t token) override {
        PYBIND11_OVERRIDE_PURE(bool,               // Return type
                               ChunkStreamerBase,  // Parent class
                               put,                // Name of function in C++ (must match Python name)
                               token               // Argument(s)
        );
    }
    bool put_chunk(std::vector<int64_t> tokens) override {
        PYBIND11_OVERRIDE_PURE(bool,               // Return type
                               ChunkStreamerBase,  // Parent class
                               put_chunk,          // Name of function in C++ (must match Python name)
                               tokens              // Argument(s)
        );
    }
    void end() override {
        PYBIND11_OVERRIDE_PURE(void, ChunkStreamerBase, end);
    }
};

ChunkStreamerVariant pystreamer_to_chunk_streamer(const PyBindChunkStreamerVariant& py_streamer) {
    return std::visit(
        pyutils::overloaded{[](const std::function<bool(py::str)>& py_callback) {
                                // Wrap python streamer with manual utf-8 decoding. Do not rely
                                // on pybind automatic decoding since it raises exceptions on incomplete
                                // strings.
                                return static_cast<ChunkStreamerVariant>([py_callback](std::string subword) -> bool {
                                    auto py_str = PyUnicode_DecodeUTF8(subword.data(), subword.length(), "replace");
                                    return py_callback(py::reinterpret_borrow<py::str>(py_str));
                                });
                            },
                            [](std::shared_ptr<ChunkStreamerBase> streamer_cls) {
                                return static_cast<ChunkStreamerVariant>(streamer_cls);
                            },
                            [](std::monostate none) {
                                return static_cast<ChunkStreamerVariant>(none);
                            }},
        py_streamer);
}

py::object call_whisper_common_generate(WhisperPipeline& pipe,
                                        const RawSpeechInput& raw_speech_input,
                                        const OptionalWhisperGenerationConfig& config,
                                        const PyBindChunkStreamerVariant& py_streamer,
                                        const py::kwargs& kwargs) {
    // whisper config should initialized from generation_config.json in case of only kwargs provided
    // otherwise it would be initialized with default values which is unexpected for kwargs use case
    // if full config was provided then rely on it as a base config
    OptionalWhisperGenerationConfig base_config = config.has_value() ? config : pipe.get_generation_config();

    auto updated_config = update_whisper_config_from_kwargs(base_config, kwargs);

    ChunkStreamerVariant streamer = pystreamer_to_chunk_streamer(py_streamer);

    return py::cast(pipe.generate(raw_speech_input, updated_config, streamer));
}

}  // namespace

void init_whisper_pipeline(py::module_& m) {
    m.doc() = "Pybind11 binding for Whisper Pipeline";

    py::class_<ChunkStreamerBase, ConstructableChunkStreamer, std::shared_ptr<ChunkStreamerBase>>(
        m,
        "ChunkStreamerBase",
        streamer_base_docstring)  // Change the holder form unique_ptr to shared_ptr
        .def(py::init<>())
        .def("put",
             &ChunkStreamerBase::put,
             "Put is called every time new token is generated. Returns a bool flag to indicate whether generation "
             "should be stopped, if return true generation stops")
        .def("put_chunk",
             &ChunkStreamerBase::put_chunk,
             "Put is called every time new token chunk is generated. Returns a bool flag to indicate whether "
             "generation should be stopped, if return true generation stops")
        .def("end",
             &ChunkStreamerBase::end,
             "End is called at the end of generation. It can be used to flush cache if your own streamer has one");

    // Binding for WhisperGenerationConfig
    py::class_<WhisperGenerationConfig>(m, "WhisperGenerationConfig", whisper_generation_config_docstring)
        .def(py::init<std::filesystem::path>(), py::arg("json_path"), "path where generation_config.json is stored")
        .def(py::init([](const py::kwargs& kwargs) {
            return *update_whisper_config_from_kwargs(WhisperGenerationConfig(), kwargs);
        }))
        .def_readwrite("max_new_tokens", &WhisperGenerationConfig::max_new_tokens)
        .def_readwrite("max_length", &WhisperGenerationConfig::max_length)
        .def_readwrite("begin_suppress_tokens", &WhisperGenerationConfig::begin_suppress_tokens)
        .def_readwrite("suppress_tokens", &WhisperGenerationConfig::suppress_tokens)
        .def_readwrite("decoder_start_token_id", &WhisperGenerationConfig::decoder_start_token_id)
        .def_readwrite("eos_token_id", &WhisperGenerationConfig::eos_token_id)
        .def_readwrite("pad_token_id", &WhisperGenerationConfig::pad_token_id)
        .def_readwrite("translate_token_id", &WhisperGenerationConfig::translate_token_id)
        .def_readwrite("transcribe_token_id", &WhisperGenerationConfig::transcribe_token_id)
        .def_readwrite("max_initial_timestamp_index", &WhisperGenerationConfig::max_initial_timestamp_index)
        .def_readwrite("no_timestamps_token_id", &WhisperGenerationConfig::no_timestamps_token_id)
        .def_readwrite("is_multilingual", &WhisperGenerationConfig::is_multilingual)
        .def_readwrite("language", &WhisperGenerationConfig::language)
        .def_readwrite("lang_to_id", &WhisperGenerationConfig::lang_to_id)
        .def_readwrite("task", &WhisperGenerationConfig::task)
        .def_readwrite("return_timestamps", &WhisperGenerationConfig::return_timestamps)
        .def("set_eos_token_id", &WhisperGenerationConfig::set_eos_token_id, py::arg("tokenizer_eos_token_id"));

    py::class_<WhisperDecodedResultChunk>(m, "WhisperDecodedResultChunk", whisper_decoded_result_chunk)
        .def(py::init<>())
        .def_readonly("start_ts", &WhisperDecodedResultChunk::start_ts)
        .def_readonly("end_ts", &WhisperDecodedResultChunk::end_ts)
        .def_property_readonly("text", [](WhisperDecodedResultChunk& chunk) {
            return pyutils::handle_utf8(chunk.text);
        });

    py::class_<WhisperDecodedResults, DecodedResults>(m, "WhisperDecodedResults", whisper_decoded_results_docstring)
        .def_readonly("chunks", &WhisperDecodedResults::chunks);

    py::class_<WhisperPipeline>(m, "WhisperPipeline", "Automatic speech recognition pipeline")
        .def(
            py::init([](const std::filesystem::path& models_path, const std::string& device, const py::kwargs& kwargs) {
                ScopedVar env_manager(pyutils::ov_tokenizers_module_path());
                return std::make_unique<WhisperPipeline>(models_path, device, pyutils::kwargs_to_any_map(kwargs));
            }),
            py::arg("models_path"),
            "folder with openvino_model.xml and openvino_tokenizer[detokenizer].xml files",
            py::arg("device"),
            "device on which inference will be done",
            "openvino.properties map",
            R"(
            WhisperPipeline class constructor.
            models_path (str): Path to the model file.
            device (str): Device to run the model on (e.g., CPU, GPU).
        )")

        .def(
            "generate",
            [](WhisperPipeline& pipe,
               const RawSpeechInput& raw_speech_input,
               const OptionalWhisperGenerationConfig& generation_config,
<<<<<<< HEAD
               const pyutils::PyBindStreamerVariant& streamer,
               const py::kwargs& kwargs) -> py::typing::Union<ov::genai::DecodedResults> {
=======
               const PyBindChunkStreamerVariant& streamer,
               const py::kwargs& kwargs) {
>>>>>>> 7039c3e3
                return call_whisper_common_generate(pipe, raw_speech_input, generation_config, streamer, kwargs);
            },
            py::arg("raw_speech_input"),
            "List of floats representing raw speech audio. "
            "Required to be normalized to near [-1, 1] range and have 16k Hz sampling rate.",
            py::arg("generation_config") = std::nullopt,
            "generation_config",
            py::arg("streamer") = std::monostate(),
            "streamer",
            (whisper_generate_docstring + std::string(" \n ") + whisper_generation_config_docstring).c_str())

        .def("get_tokenizer", &WhisperPipeline::get_tokenizer)
        .def("get_generation_config", &WhisperPipeline::get_generation_config, py::return_value_policy::copy)
        .def("set_generation_config", &WhisperPipeline::set_generation_config, py::arg("config"));
}<|MERGE_RESOLUTION|>--- conflicted
+++ resolved
@@ -335,13 +335,8 @@
             [](WhisperPipeline& pipe,
                const RawSpeechInput& raw_speech_input,
                const OptionalWhisperGenerationConfig& generation_config,
-<<<<<<< HEAD
-               const pyutils::PyBindStreamerVariant& streamer,
+               const PyBindChunkStreamerVariant& streamer,
                const py::kwargs& kwargs) -> py::typing::Union<ov::genai::DecodedResults> {
-=======
-               const PyBindChunkStreamerVariant& streamer,
-               const py::kwargs& kwargs) {
->>>>>>> 7039c3e3
                 return call_whisper_common_generate(pipe, raw_speech_input, generation_config, streamer, kwargs);
             },
             py::arg("raw_speech_input"),
