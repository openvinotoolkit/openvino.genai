--- conflicted
+++ resolved
@@ -266,12 +266,8 @@
                                 // Wrap python streamer with manual utf-8 decoding. Do not rely
                                 // on pybind automatic decoding since it raises exceptions on incomplete
                                 // strings.
-<<<<<<< HEAD
-                                return static_cast<ChunkStreamerVariant>([py_callback](std::string subword) -> bool {
-                                    py::gil_scoped_acquire acquire;
-=======
+                                py::gil_scoped_acquire acquire;
                                 return static_cast<ChunkStreamerVariant>([py_callback](std::string subword) -> ov::genai::StreamingStatus {
->>>>>>> f93b92be
                                     auto py_str = PyUnicode_DecodeUTF8(subword.data(), subword.length(), "replace");
                                     std::optional<uint16_t> callback_output = py_callback(py::reinterpret_borrow<py::str>(py_str));
                                     if (callback_output.has_value()) {
