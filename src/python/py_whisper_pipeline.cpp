// Copyright (C) 2023-2024 Intel Corporation
// SPDX-License-Identifier: Apache-2.0

#include <pybind11/pybind11.h>
#include <pybind11/stl.h>
#include <pybind11/stl_bind.h>
#include <pybind11/functional.h>

#include "tokenizers_path.hpp"
#include "openvino/genai/whisper_generation_config.hpp"
#include "openvino/genai/whisper_pipeline.hpp"
#include "py_utils.hpp"

namespace py = pybind11;
using ov::genai::DecodedResults;
using ov::genai::OptionalWhisperGenerationConfig;
using ov::genai::RawSpeechInput;
using ov::genai::StreamerBase;
using ov::genai::StreamerVariant;
using ov::genai::Tokenizer;
using ov::genai::WhisperDecodedResultChunk;
using ov::genai::WhisperDecodedResults;
using ov::genai::WhisperGenerationConfig;
using ov::genai::WhisperPipeline;

namespace utils = ov::genai::pybind::utils;

namespace {

auto whisper_generate_docstring = R"(
    High level generate that receives raw speech as a vector of floats and returns decoded output.
    
    :param raw_speech_input: inputs in the form of list of floats. Required to be normalized to near [-1, 1] range and have 16k Hz sampling rate.
    :type raw_speech_input: List[float]
    
    :param generation_config: generation_config
    :type generation_config: WhisperGenerationConfig or a Dict

    :param streamer: streamer either as a lambda with a boolean returning flag whether generation should be stopped
    :type : Callable[[str], bool], ov.genai.StreamerBase

    :param kwargs: arbitrary keyword arguments with keys corresponding to WhisperGenerationConfig fields.
    :type : Dict

    :return: return results in encoded, or decoded form depending on inputs type
    :rtype: DecodedResults
)";

auto whisper_decoded_results_docstring = R"(
    Structure to store resulting batched text outputs and scores for each batch.
    The first num_return_sequences elements correspond to the first batch element.

    Parameters: 
    texts:      vector of resulting sequences.
    scores:     scores for each sequence.
    metrics:    performance metrics with tpot, ttft, etc. of type ov::genai::PerfMetrics.
    shunks:     chunk of resulting sequences with timestamps
)";

auto whisper_decoded_result_chunk = R"(
    Structure to store decoded text with corresponding timestamps

    :param start_ts chunk start time in seconds
    :param end_ts   chunk end time in seconds
    :param text     chunk text
)";

auto whisper_generation_config_docstring = R"(
    WhisperGenerationConfig parameters
    max_length: the maximum length the generated tokens can have. Corresponds to the length of the input prompt +
                `max_new_tokens`. Its effect is overridden by `max_new_tokens`, if also set.
    type: int

    max_new_tokens: the maximum numbers of tokens to generate, excluding the number of tokens in the prompt. max_new_tokens has priority over max_length.
    type: int

    eos_token_id: End of stream token id.
    type: int

    Whisper specific parameters:

    decoder_start_token_id: Corresponds to the ”<|startoftranscript|>” token.
    type: int

    pad_token_id: Padding token id.
    type: int
    
    translate_token_id: Translate token id.
    type: int
    
    transcribe_token_id: Transcribe token id.
    type: int
    
    no_timestamps_token_id: No timestamps token id.
    type: int
    
    is_multilingual:
    type: bool
    
    begin_suppress_tokens: A list containing tokens that will be supressed at the beginning of the sampling process.
    type: list[int]

    suppress_tokens: A list containing the non-speech tokens that will be supressed during generation.
    type: list[int]

    language: Language token to use for generation in the form of <|en|>.
              You can find all the possible language tokens in the generation_config.json lang_to_id dictionary.
    type: Optional[str]
    
    lang_to_id: Language token to token_id map. Initialized from the generation_config.json lang_to_id dictionary.
    type: Dict[str, int]
    
    task: Task to use for generation, either “translate” or “transcribe”
    type: int

    return_timestamps: If `true` the pipeline will return timestamps along the text for *segments* of words in the text.
                       For instance, if you get
                       WhisperDecodedResultChunk
                           start_ts = 0.5
                           end_ts = 1.5
                           text = " Hi there!"
                       then it means the model predicts that the segment "Hi there!" was spoken after `0.5` and before `1.5` seconds.
                       Note that a segment of text refers to a sequence of one or more words, rather than individual words.
    type: bool
)";

OptionalWhisperGenerationConfig update_whisper_config_from_kwargs(const OptionalWhisperGenerationConfig& config,
                                                                  const py::kwargs& kwargs) {
    if (!config.has_value() && kwargs.empty())
        return std::nullopt;

    WhisperGenerationConfig res_config;
    if (config.has_value())
        res_config = *config;

    for (const auto& item : kwargs) {
        std::string key = py::cast<std::string>(item.first);
        py::object value = py::cast<py::object>(item.second);

        if (item.second.is_none()) {
            // Even if argument key name does not fit GenerationConfig name
            // it's not an eror if it's not defined.
            // Some HF configs can have parameters for methods currenly unsupported in ov_genai
            // but if their values are not set / None, then this should not block
            // us from reading such configs, e.g. {"typical_p": None, 'top_p': 1.0,...}
            return res_config;
        }

        if (key == "max_new_tokens") {
            res_config.max_new_tokens = py::cast<int>(item.second);
        } else if (key == "max_length") {
            res_config.max_length = py::cast<int>(item.second);
        } else if (key == "decoder_start_token_id") {
            res_config.decoder_start_token_id = py::cast<int>(item.second);
        } else if (key == "pad_token_id") {
            res_config.pad_token_id = py::cast<int>(item.second);
        } else if (key == "translate_token_id") {
            res_config.translate_token_id = py::cast<int>(item.second);
        } else if (key == "transcribe_token_id") {
            res_config.transcribe_token_id = py::cast<int>(item.second);
        } else if (key == "no_timestamps_token_id") {
            res_config.no_timestamps_token_id = py::cast<int>(item.second);
        } else if (key == "max_initial_timestamp_index") {
            res_config.max_initial_timestamp_index = py::cast<size_t>(item.second);
        } else if (key == "begin_suppress_tokens") {
            res_config.begin_suppress_tokens = py::cast<std::vector<int64_t>>(item.second);
        } else if (key == "suppress_tokens") {
            res_config.suppress_tokens = py::cast<std::vector<int64_t>>(item.second);
        } else if (key == "is_multilingual") {
            res_config.is_multilingual = py::cast<bool>(item.second);
        } else if (key == "language") {
            res_config.language = py::cast<std::string>(item.second);
        } else if (key == "lang_to_id") {
            res_config.lang_to_id = py::cast<std::map<std::string, int64_t>>(item.second);
        } else if (key == "task") {
            res_config.task = py::cast<std::string>(item.second);
        } else if (key == "return_timestamps") {
            res_config.return_timestamps = py::cast<bool>(item.second);
        } else if (key == "eos_token_id") {
            res_config.set_eos_token_id(py::cast<int>(item.second));
        } else {
            throw(std::invalid_argument(
                "'" + key +
                "' is incorrect WhisperGenerationConfig parameter name. "
                "Use help(openvino_genai.WhisperGenerationConfig) to get list of acceptable parameters."));
        }
    }

    return res_config;
}

py::object call_whisper_common_generate(WhisperPipeline& pipe,
                                        const RawSpeechInput& raw_speech_input,
                                        const OptionalWhisperGenerationConfig& config,
                                        const utils::PyBindStreamerVariant& py_streamer,
                                        const py::kwargs& kwargs) {
    // whisper config should initialized from generation_config.json in case of only kwargs provided
    // otherwise it would be initialized with default values which is unexpected for kwargs use case
    // if full config was provided then rely on it as a base config
    OptionalWhisperGenerationConfig base_config = config.has_value() ? config : pipe.get_generation_config();

    auto updated_config = update_whisper_config_from_kwargs(base_config, kwargs);

    StreamerVariant streamer = ov::genai::pybind::utils::pystreamer_to_streamer(py_streamer);

    return py::cast(pipe.generate(raw_speech_input, updated_config, streamer));
}

py::str handle_utf8_text(const std::string& text) {
    // pybind11 decodes strings similar to Pythons's
    // bytes.decode('utf-8'). It raises if the decoding fails.
    // generate() may return incomplete Unicode points if max_new_tokens
    // was reached. Replace such points with � instead of raising an exception
    PyObject* py_s = PyUnicode_DecodeUTF8(text.data(), text.length(), "replace");
    return py::reinterpret_steal<py::object>(py_s);
}
}  // namespace

void init_whisper_pipeline(py::module_& m) {
    m.doc() = "Pybind11 binding for Whisper Pipeline";

    // Binding for WhisperGenerationConfig
    py::class_<WhisperGenerationConfig>(m, "WhisperGenerationConfig", whisper_generation_config_docstring)
        .def(py::init<std::string>(), py::arg("json_path"), "path where generation_config.json is stored")
        .def(py::init([](py::kwargs kwargs) {
            return *update_whisper_config_from_kwargs(WhisperGenerationConfig(), kwargs);
        }))
        .def_readwrite("max_new_tokens", &WhisperGenerationConfig::max_new_tokens)
        .def_readwrite("max_length", &WhisperGenerationConfig::max_length)
        .def_readwrite("begin_suppress_tokens", &WhisperGenerationConfig::begin_suppress_tokens)
        .def_readwrite("suppress_tokens", &WhisperGenerationConfig::suppress_tokens)
        .def_readwrite("decoder_start_token_id", &WhisperGenerationConfig::decoder_start_token_id)
        .def_readwrite("eos_token_id", &WhisperGenerationConfig::eos_token_id)
        .def_readwrite("pad_token_id", &WhisperGenerationConfig::pad_token_id)
        .def_readwrite("translate_token_id", &WhisperGenerationConfig::translate_token_id)
        .def_readwrite("transcribe_token_id", &WhisperGenerationConfig::transcribe_token_id)
        .def_readwrite("max_initial_timestamp_index", &WhisperGenerationConfig::max_initial_timestamp_index)
        .def_readwrite("no_timestamps_token_id", &WhisperGenerationConfig::no_timestamps_token_id)
        .def_readwrite("is_multilingual", &WhisperGenerationConfig::is_multilingual)
        .def_readwrite("language", &WhisperGenerationConfig::language)
        .def_readwrite("lang_to_id", &WhisperGenerationConfig::lang_to_id)
        .def_readwrite("task", &WhisperGenerationConfig::task)
        .def_readwrite("return_timestamps", &WhisperGenerationConfig::return_timestamps)
        .def("set_eos_token_id", &WhisperGenerationConfig::set_eos_token_id);

    py::class_<WhisperDecodedResultChunk>(m, "WhisperDecodedResultChunk", whisper_decoded_result_chunk)
        .def(py::init<>())
        .def_readonly("start_ts", &WhisperDecodedResultChunk::start_ts)
        .def_readonly("end_ts", &WhisperDecodedResultChunk::end_ts)
        .def_property_readonly("text", [](WhisperDecodedResultChunk& chunk) {
            return handle_utf8_text(chunk.text);
        });

    py::class_<WhisperDecodedResults, DecodedResults>(m, "WhisperDecodedResults", whisper_decoded_results_docstring)
        .def_readonly("chunks", &WhisperDecodedResults::chunks);

    py::class_<WhisperPipeline>(m, "WhisperPipeline")
<<<<<<< HEAD
        .def(py::init([](const std::string& models_path,
                         const std::string& device,
                         const std::map<std::string, py::object>& config) {
                 ScopedVar env_manager(utils::ov_tokenizers_module_path());
                 return std::make_unique<WhisperPipeline>(models_path, device, utils::properties_to_any_map(config));
             }),
             py::arg("models_path"),
             "folder with openvino_model.xml and openvino_tokenizer[detokenizer].xml files",
             py::arg("device"),
             "device on which inference will be done",
             py::arg("config") = ov::AnyMap({}),
             "openvino.properties map",
             R"(
            WhisperPipeline class constructor.
            models_path (str): Path to the model file.
=======
        // init(model_path, tokenizer, device, kwargs) should be defined before init(model_path, device, kwargs) 
        // to prevent tokenizer treated as kwargs argument
        .def(py::init([](const std::string& model_path,
                         const Tokenizer& tokenizer,
                         const std::string& device,
                         const py::kwargs& kwargs) {
                 return std::make_unique<WhisperPipeline>(model_path,
                                                          tokenizer,
                                                          device,
                                                          utils::kwargs_to_any_map(kwargs));
             }),
             py::arg("model_path"),
             py::arg("tokenizer"),
             py::arg("device") = "CPU",
             "openvino.properties map",
             R"(
            WhisperPipeline class constructor for manualy created openvino_genai.Tokenizer.
            model_path (str): Path to the model file.
            tokenizer (openvino_genai.Tokenizer): tokenizer object.
            device (str): Device to run the model on (e.g., CPU, GPU). Default is 'CPU'.
            kwargs: Device properties.
        )")
        .def(py::init([](const std::string& model_path,
                         const std::string& device,
                         const py::kwargs& kwargs) {
                 ScopedVar env_manager(utils::ov_tokenizers_module_path());
                 return std::make_unique<WhisperPipeline>(model_path, device, utils::kwargs_to_any_map(kwargs));
             }),
             py::arg("model_path"),
             "folder with openvino_model.xml and openvino_tokenizer[detokenizer].xml files",
             py::arg("device") = "CPU",
             "device on which inference will be done",
             "openvino.properties map",
             R"(
            WhisperPipeline class constructor.
            model_path (str): Path to the model file.
>>>>>>> 2756b294
            device (str): Device to run the model on (e.g., CPU, GPU). Default is 'CPU'.
            kwargs: Device properties.
        )")

        .def(
            "generate",
            [](WhisperPipeline& pipe,
               const RawSpeechInput& raw_speech_input,
               const OptionalWhisperGenerationConfig& generation_config,
               const utils::PyBindStreamerVariant& streamer,
               const py::kwargs& kwargs) {
                return call_whisper_common_generate(pipe, raw_speech_input, generation_config, streamer, kwargs);
            },
            py::arg("raw_speech_input"),
            "List of floats representing raw speech audio. "
            "Required to be normalized to near [-1, 1] range and have 16k Hz sampling rate.",
            py::arg("generation_config") = std::nullopt,
            "generation_config",
            py::arg("streamer") = std::monostate(),
            "streamer",
            (whisper_generate_docstring + std::string(" \n ") + whisper_generation_config_docstring).c_str())

        .def("get_tokenizer", &WhisperPipeline::get_tokenizer)
        .def("get_generation_config", &WhisperPipeline::get_generation_config, py::return_value_policy::copy)
        .def("set_generation_config", &WhisperPipeline::set_generation_config);
}<|MERGE_RESOLUTION|>--- conflicted
+++ resolved
@@ -255,60 +255,20 @@
         .def_readonly("chunks", &WhisperDecodedResults::chunks);
 
     py::class_<WhisperPipeline>(m, "WhisperPipeline")
-<<<<<<< HEAD
         .def(py::init([](const std::string& models_path,
                          const std::string& device,
-                         const std::map<std::string, py::object>& config) {
+                         const py::kwargs& kwargs) {
                  ScopedVar env_manager(utils::ov_tokenizers_module_path());
-                 return std::make_unique<WhisperPipeline>(models_path, device, utils::properties_to_any_map(config));
+                 return std::make_unique<WhisperPipeline>(models_path, device, utils::kwargs_to_any_map(kwargs));
              }),
              py::arg("models_path"),
              "folder with openvino_model.xml and openvino_tokenizer[detokenizer].xml files",
              py::arg("device"),
              "device on which inference will be done",
-             py::arg("config") = ov::AnyMap({}),
              "openvino.properties map",
              R"(
             WhisperPipeline class constructor.
             models_path (str): Path to the model file.
-=======
-        // init(model_path, tokenizer, device, kwargs) should be defined before init(model_path, device, kwargs) 
-        // to prevent tokenizer treated as kwargs argument
-        .def(py::init([](const std::string& model_path,
-                         const Tokenizer& tokenizer,
-                         const std::string& device,
-                         const py::kwargs& kwargs) {
-                 return std::make_unique<WhisperPipeline>(model_path,
-                                                          tokenizer,
-                                                          device,
-                                                          utils::kwargs_to_any_map(kwargs));
-             }),
-             py::arg("model_path"),
-             py::arg("tokenizer"),
-             py::arg("device") = "CPU",
-             "openvino.properties map",
-             R"(
-            WhisperPipeline class constructor for manualy created openvino_genai.Tokenizer.
-            model_path (str): Path to the model file.
-            tokenizer (openvino_genai.Tokenizer): tokenizer object.
-            device (str): Device to run the model on (e.g., CPU, GPU). Default is 'CPU'.
-            kwargs: Device properties.
-        )")
-        .def(py::init([](const std::string& model_path,
-                         const std::string& device,
-                         const py::kwargs& kwargs) {
-                 ScopedVar env_manager(utils::ov_tokenizers_module_path());
-                 return std::make_unique<WhisperPipeline>(model_path, device, utils::kwargs_to_any_map(kwargs));
-             }),
-             py::arg("model_path"),
-             "folder with openvino_model.xml and openvino_tokenizer[detokenizer].xml files",
-             py::arg("device") = "CPU",
-             "device on which inference will be done",
-             "openvino.properties map",
-             R"(
-            WhisperPipeline class constructor.
-            model_path (str): Path to the model file.
->>>>>>> 2756b294
             device (str): Device to run the model on (e.g., CPU, GPU). Default is 'CPU'.
             kwargs: Device properties.
         )")
