// Copyright (C) 2023-2024 Intel Corporation
// SPDX-License-Identifier: Apache-2.0

#include "openvino/genai/whisper_generation_config.hpp"
#include "openvino/genai/whisper_pipeline.hpp"

#include <pybind11/pybind11.h>
#include <pybind11/stl.h>
#include <pybind11/stl_bind.h>
#include <pybind11/stl/filesystem.h>
#include <pybind11/functional.h>

#include "tokenizers_path.hpp"
#include "py_utils.hpp"

namespace py = pybind11;
using ov::genai::DecodedResults;
using ov::genai::OptionalWhisperGenerationConfig;
using ov::genai::RawSpeechInput;
using ov::genai::StreamerBase;
using ov::genai::StreamerVariant;
using ov::genai::Tokenizer;
using ov::genai::WhisperDecodedResultChunk;
using ov::genai::WhisperDecodedResults;
using ov::genai::WhisperGenerationConfig;
using ov::genai::WhisperPipeline;

namespace pyutils = ov::genai::pybind::utils;

namespace {

auto whisper_generate_docstring = R"(
    High level generate that receives raw speech as a vector of floats and returns decoded output.

    :param raw_speech_input: inputs in the form of list of floats. Required to be normalized to near [-1, 1] range and have 16k Hz sampling rate.
    :type raw_speech_input: List[float]

    :param generation_config: generation_config
    :type generation_config: WhisperGenerationConfig or a Dict

    :param streamer: streamer either as a lambda with a boolean returning flag whether generation should be stopped
    :type : Callable[[str], bool], ov.genai.StreamerBase

    :param kwargs: arbitrary keyword arguments with keys corresponding to WhisperGenerationConfig fields.
    :type : Dict

    :return: return results in encoded, or decoded form depending on inputs type
    :rtype: DecodedResults
)";

auto whisper_decoded_results_docstring = R"(
    Structure to store resulting batched text outputs and scores for each batch.
    The first num_return_sequences elements correspond to the first batch element.

    Parameters:
    texts:      vector of resulting sequences.
    scores:     scores for each sequence.
    metrics:    performance metrics with tpot, ttft, etc. of type ov::genai::PerfMetrics.
    shunks:     chunk of resulting sequences with timestamps
)";

auto whisper_decoded_result_chunk = R"(
    Structure to store decoded text with corresponding timestamps

    :param start_ts chunk start time in seconds
    :param end_ts   chunk end time in seconds
    :param text     chunk text
)";

auto whisper_generation_config_docstring = R"(
    WhisperGenerationConfig parameters
    max_length: the maximum length the generated tokens can have. Corresponds to the length of the input prompt +
                `max_new_tokens`. Its effect is overridden by `max_new_tokens`, if also set.
    type: int

    max_new_tokens: the maximum numbers of tokens to generate, excluding the number of tokens in the prompt. max_new_tokens has priority over max_length.
    type: int

    eos_token_id: End of stream token id.
    type: int

    Whisper specific parameters:

    decoder_start_token_id: Corresponds to the ”<|startoftranscript|>” token.
    type: int

    pad_token_id: Padding token id.
    type: int

    translate_token_id: Translate token id.
    type: int

    transcribe_token_id: Transcribe token id.
    type: int

    no_timestamps_token_id: No timestamps token id.
    type: int

    is_multilingual:
    type: bool

    begin_suppress_tokens: A list containing tokens that will be supressed at the beginning of the sampling process.
    type: list[int]

    suppress_tokens: A list containing the non-speech tokens that will be supressed during generation.
    type: list[int]

    language: Language token to use for generation in the form of <|en|>.
              You can find all the possible language tokens in the generation_config.json lang_to_id dictionary.
    type: Optional[str]

    lang_to_id: Language token to token_id map. Initialized from the generation_config.json lang_to_id dictionary.
    type: Dict[str, int]

    task: Task to use for generation, either “translate” or “transcribe”
    type: int

    return_timestamps: If `true` the pipeline will return timestamps along the text for *segments* of words in the text.
                       For instance, if you get
                       WhisperDecodedResultChunk
                           start_ts = 0.5
                           end_ts = 1.5
                           text = " Hi there!"
                       then it means the model predicts that the segment "Hi there!" was spoken after `0.5` and before `1.5` seconds.
                       Note that a segment of text refers to a sequence of one or more words, rather than individual words.
    type: bool
)";

OptionalWhisperGenerationConfig update_whisper_config_from_kwargs(const OptionalWhisperGenerationConfig& config,
                                                                  const py::kwargs& kwargs) {
    if (!config.has_value() && kwargs.empty())
        return std::nullopt;

    WhisperGenerationConfig res_config;
    if (config.has_value())
        res_config = *config;

    for (const auto& item : kwargs) {
        std::string key = py::cast<std::string>(item.first);
        py::object value = py::cast<py::object>(item.second);

        if (item.second.is_none()) {
            // Even if argument key name does not fit GenerationConfig name
            // it's not an eror if it's not defined.
            // Some HF configs can have parameters for methods currenly unsupported in ov_genai
            // but if their values are not set / None, then this should not block
            // us from reading such configs, e.g. {"typical_p": None, 'top_p': 1.0,...}
            return res_config;
        }

        if (key == "max_new_tokens") {
            res_config.max_new_tokens = py::cast<int>(item.second);
        } else if (key == "max_length") {
            res_config.max_length = py::cast<int>(item.second);
        } else if (key == "decoder_start_token_id") {
            res_config.decoder_start_token_id = py::cast<int>(item.second);
        } else if (key == "pad_token_id") {
            res_config.pad_token_id = py::cast<int>(item.second);
        } else if (key == "translate_token_id") {
            res_config.translate_token_id = py::cast<int>(item.second);
        } else if (key == "transcribe_token_id") {
            res_config.transcribe_token_id = py::cast<int>(item.second);
        } else if (key == "no_timestamps_token_id") {
            res_config.no_timestamps_token_id = py::cast<int>(item.second);
        } else if (key == "max_initial_timestamp_index") {
            res_config.max_initial_timestamp_index = py::cast<size_t>(item.second);
        } else if (key == "begin_suppress_tokens") {
            res_config.begin_suppress_tokens = py::cast<std::vector<int64_t>>(item.second);
        } else if (key == "suppress_tokens") {
            res_config.suppress_tokens = py::cast<std::vector<int64_t>>(item.second);
        } else if (key == "is_multilingual") {
            res_config.is_multilingual = py::cast<bool>(item.second);
        } else if (key == "language") {
            res_config.language = py::cast<std::string>(item.second);
        } else if (key == "lang_to_id") {
            res_config.lang_to_id = py::cast<std::map<std::string, int64_t>>(item.second);
        } else if (key == "task") {
            res_config.task = py::cast<std::string>(item.second);
        } else if (key == "return_timestamps") {
            res_config.return_timestamps = py::cast<bool>(item.second);
        } else if (key == "eos_token_id") {
            res_config.set_eos_token_id(py::cast<int>(item.second));
        } else {
            throw(std::invalid_argument(
                "'" + key +
                "' is incorrect WhisperGenerationConfig parameter name. "
                "Use help(openvino_genai.WhisperGenerationConfig) to get list of acceptable parameters."));
        }
    }

    return res_config;
}

py::object call_whisper_common_generate(WhisperPipeline& pipe,
                                        const RawSpeechInput& raw_speech_input,
                                        const OptionalWhisperGenerationConfig& config,
                                        const pyutils::PyBindStreamerVariant& py_streamer,
                                        const py::kwargs& kwargs) {
    // whisper config should initialized from generation_config.json in case of only kwargs provided
    // otherwise it would be initialized with default values which is unexpected for kwargs use case
    // if full config was provided then rely on it as a base config
    OptionalWhisperGenerationConfig base_config = config.has_value() ? config : pipe.get_generation_config();

    auto updated_config = update_whisper_config_from_kwargs(base_config, kwargs);

    StreamerVariant streamer = pyutils::pystreamer_to_streamer(py_streamer);

    return py::cast(pipe.generate(raw_speech_input, updated_config, streamer));
}

}  // namespace

void init_whisper_pipeline(py::module_& m) {
    m.doc() = "Pybind11 binding for Whisper Pipeline";

    // Binding for WhisperGenerationConfig
    py::class_<WhisperGenerationConfig>(m, "WhisperGenerationConfig", whisper_generation_config_docstring)
        .def(py::init<std::filesystem::path>(), py::arg("json_path"), "path where generation_config.json is stored")
        .def(py::init([](const py::kwargs& kwargs) {
            return *update_whisper_config_from_kwargs(WhisperGenerationConfig(), kwargs);
        }))
        .def_readwrite("max_new_tokens", &WhisperGenerationConfig::max_new_tokens)
        .def_readwrite("max_length", &WhisperGenerationConfig::max_length)
        .def_readwrite("begin_suppress_tokens", &WhisperGenerationConfig::begin_suppress_tokens)
        .def_readwrite("suppress_tokens", &WhisperGenerationConfig::suppress_tokens)
        .def_readwrite("decoder_start_token_id", &WhisperGenerationConfig::decoder_start_token_id)
        .def_readwrite("eos_token_id", &WhisperGenerationConfig::eos_token_id)
        .def_readwrite("pad_token_id", &WhisperGenerationConfig::pad_token_id)
        .def_readwrite("translate_token_id", &WhisperGenerationConfig::translate_token_id)
        .def_readwrite("transcribe_token_id", &WhisperGenerationConfig::transcribe_token_id)
        .def_readwrite("max_initial_timestamp_index", &WhisperGenerationConfig::max_initial_timestamp_index)
        .def_readwrite("no_timestamps_token_id", &WhisperGenerationConfig::no_timestamps_token_id)
        .def_readwrite("is_multilingual", &WhisperGenerationConfig::is_multilingual)
        .def_readwrite("language", &WhisperGenerationConfig::language)
        .def_readwrite("lang_to_id", &WhisperGenerationConfig::lang_to_id)
        .def_readwrite("task", &WhisperGenerationConfig::task)
        .def_readwrite("return_timestamps", &WhisperGenerationConfig::return_timestamps)
        .def("set_eos_token_id", &WhisperGenerationConfig::set_eos_token_id);

    py::class_<WhisperDecodedResultChunk>(m, "WhisperDecodedResultChunk", whisper_decoded_result_chunk)
        .def(py::init<>())
        .def_readonly("start_ts", &WhisperDecodedResultChunk::start_ts)
        .def_readonly("end_ts", &WhisperDecodedResultChunk::end_ts)
        .def_property_readonly("text", [](WhisperDecodedResultChunk& chunk) {
            return pyutils::handle_utf8(chunk.text);
        });

    py::class_<WhisperDecodedResults, DecodedResults>(m, "WhisperDecodedResults", whisper_decoded_results_docstring)
        .def_readonly("chunks", &WhisperDecodedResults::chunks);

    py::class_<WhisperPipeline>(m, "WhisperPipeline")
        .def(py::init([](const std::filesystem::path& models_path,
                         const std::string& device,
                         const std::map<std::string, py::object>& config) {
<<<<<<< HEAD
                 ScopedVar env_manager(pyutils::ov_tokenizers_module_path());
                 return std::make_unique<WhisperPipeline>(model_path, device, pyutils::properties_to_any_map(config));
=======
                 ScopedVar env_manager(utils::ov_tokenizers_module_path());
                 return std::make_unique<WhisperPipeline>(models_path, device, utils::properties_to_any_map(config));
>>>>>>> 7cfedba3
             }),
             py::arg("models_path"),
             "folder with openvino_model.xml and openvino_tokenizer[detokenizer].xml files",
             py::arg("device"),
             "device on which inference will be done",
             py::arg("config") = ov::AnyMap({}),
             "openvino.properties map",
             R"(
            WhisperPipeline class constructor.
<<<<<<< HEAD
            model_path (str): Path to the model file.
            device (str): Device to run the model on (e.g., CPU, GPU). Default is 'CPU'.
        )")

        .def(py::init([](const std::string& model_path,
                         const Tokenizer& tokenizer,
                         const std::string& device,
                         const std::map<std::string, py::object>& config) {
                 return std::make_unique<WhisperPipeline>(model_path,
                                                          tokenizer,
                                                          device,
                                                          pyutils::properties_to_any_map(config));
             }),
             py::arg("model_path"),
             py::arg("tokenizer"),
             py::arg("device") = "CPU",
             py::arg("config") = ov::AnyMap({}),
             "openvino.properties map",
             R"(
            WhisperPipeline class constructor for manualy created openvino_genai.Tokenizer.
            model_path (str): Path to the model file.
            tokenizer (openvino_genai.Tokenizer): tokenizer object.
=======
            models_path (str): Path to the model file.
>>>>>>> 7cfedba3
            device (str): Device to run the model on (e.g., CPU, GPU). Default is 'CPU'.
        )")

        .def(
            "generate",
            [](WhisperPipeline& pipe,
               const RawSpeechInput& raw_speech_input,
               const OptionalWhisperGenerationConfig& generation_config,
               const pyutils::PyBindStreamerVariant& streamer,
               const py::kwargs& kwargs) {
                return call_whisper_common_generate(pipe, raw_speech_input, generation_config, streamer, kwargs);
            },
            py::arg("raw_speech_input"),
            "List of floats representing raw speech audio. "
            "Required to be normalized to near [-1, 1] range and have 16k Hz sampling rate.",
            py::arg("generation_config") = std::nullopt,
            "generation_config",
            py::arg("streamer") = std::monostate(),
            "streamer",
            (whisper_generate_docstring + std::string(" \n ") + whisper_generation_config_docstring).c_str())

        .def("get_tokenizer", &WhisperPipeline::get_tokenizer)
        .def("get_generation_config", &WhisperPipeline::get_generation_config, py::return_value_policy::copy)
        .def("set_generation_config", &WhisperPipeline::set_generation_config);
}<|MERGE_RESOLUTION|>--- conflicted
+++ resolved
@@ -252,13 +252,8 @@
         .def(py::init([](const std::filesystem::path& models_path,
                          const std::string& device,
                          const std::map<std::string, py::object>& config) {
-<<<<<<< HEAD
                  ScopedVar env_manager(pyutils::ov_tokenizers_module_path());
-                 return std::make_unique<WhisperPipeline>(model_path, device, pyutils::properties_to_any_map(config));
-=======
-                 ScopedVar env_manager(utils::ov_tokenizers_module_path());
-                 return std::make_unique<WhisperPipeline>(models_path, device, utils::properties_to_any_map(config));
->>>>>>> 7cfedba3
+                 return std::make_unique<WhisperPipeline>(models_path, device, pyutils::properties_to_any_map(config));
              }),
              py::arg("models_path"),
              "folder with openvino_model.xml and openvino_tokenizer[detokenizer].xml files",
@@ -268,32 +263,7 @@
              "openvino.properties map",
              R"(
             WhisperPipeline class constructor.
-<<<<<<< HEAD
-            model_path (str): Path to the model file.
-            device (str): Device to run the model on (e.g., CPU, GPU). Default is 'CPU'.
-        )")
-
-        .def(py::init([](const std::string& model_path,
-                         const Tokenizer& tokenizer,
-                         const std::string& device,
-                         const std::map<std::string, py::object>& config) {
-                 return std::make_unique<WhisperPipeline>(model_path,
-                                                          tokenizer,
-                                                          device,
-                                                          pyutils::properties_to_any_map(config));
-             }),
-             py::arg("model_path"),
-             py::arg("tokenizer"),
-             py::arg("device") = "CPU",
-             py::arg("config") = ov::AnyMap({}),
-             "openvino.properties map",
-             R"(
-            WhisperPipeline class constructor for manualy created openvino_genai.Tokenizer.
-            model_path (str): Path to the model file.
-            tokenizer (openvino_genai.Tokenizer): tokenizer object.
-=======
             models_path (str): Path to the model file.
->>>>>>> 7cfedba3
             device (str): Device to run the model on (e.g., CPU, GPU). Default is 'CPU'.
         )")
 
