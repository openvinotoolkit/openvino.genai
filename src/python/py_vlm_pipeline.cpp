--- conflicted
+++ resolved
@@ -41,11 +41,7 @@
     MiniCPM-V-2_6: <image>./</image>\n
     Phi-3-vision: <|image_i|>\n - the index starts with one
     Phi-4-multimodal-instruct: <|image_i|>\n - the index starts with one
-<<<<<<< HEAD
-    Qwen2-VL: <|vision_start|><|video_pad|><|vision_end|><|vision_start|><|image_pad|><|vision_end|>
-=======
     Qwen2-VL: <|vision_start|><video_pad|><|vision_end|><|vision_start|><|image_pad|><|vision_end|>
->>>>>>> b7a5a802
     Qwen2.5-VL: <|vision_start|><|video_pad|><|vision_end|><|vision_start|><|image_pad|><|vision_end|>
     gemma-3-4b-it: <start_of_image>
     Model's native video tag can be used to refer to a video:
@@ -91,11 +87,7 @@
     MiniCPM-V-2_6: <image>./</image>\n
     Phi-3-vision: <|image_i|>\n - the index starts with one
     Phi-4-multimodal-instruct: <|image_i|>\n - the index starts with one
-<<<<<<< HEAD
-    Qwen2-VL: <|vision_start|><|video_pad|><|vision_end|><|vision_start|><|image_pad|><|vision_end|>
-=======
     Qwen2-VL: <|vision_start|><video_pad|><|vision_end|><|vision_start|><|image_pad|><|vision_end|>
->>>>>>> b7a5a802
     Qwen2.5-VL: <|vision_start|><|video_pad|><|vision_end|><|vision_start|><|image_pad|><|vision_end|>
     gemma-3-4b-it: <start_of_image>
     Model's native video tag can be used to refer to a video:
