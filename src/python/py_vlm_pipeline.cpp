--- conflicted
+++ resolved
@@ -63,19 +63,11 @@
     const std::string& prompt,
     const std::vector<ov::Tensor>& images,
     const ov::genai::GenerationConfig& generation_config,
-<<<<<<< HEAD
     const pyutils::PyBindStreamerVariant& py_streamer,
     const py::kwargs& kwargs
 ) {
     auto updated_config = *pyutils::update_config_from_kwargs(generation_config, kwargs);
     ov::genai::StreamerVariant streamer = pyutils::pystreamer_to_streamer(py_streamer);
-=======
-    const utils::PyBindStreamerVariant& py_streamer,
-    const py::kwargs& kwargs
-) {
-    auto updated_config = *ov::genai::pybind::utils::update_config_from_kwargs(generation_config, kwargs);
-    ov::genai::StreamerVariant streamer = ov::genai::pybind::utils::pystreamer_to_streamer(py_streamer);
->>>>>>> 7cfedba3
 
     return py::cast(pipe.generate(prompt, images, updated_config, streamer));
 }
@@ -113,27 +105,15 @@
 void init_vlm_pipeline(py::module_& m) {
     py::class_<ov::genai::VLMPipeline>(m, "VLMPipeline", "This class is used for generation with VLMs")
         .def(py::init([](
-<<<<<<< HEAD
-            const std::string& model_path,
+            const std::filesystem::path& models_path,
             const std::string& device,
             const std::map<std::string, py::object>& config
         ) {
             ScopedVar env_manager(pyutils::ov_tokenizers_module_path());
-            return std::make_unique<ov::genai::VLMPipeline>(model_path, device, pyutils::properties_to_any_map(config));
-        }),
-        py::arg("model_path"), "folder with exported model files",
-        py::arg("device") = "CPU", "device on which inference will be done",
-=======
-            const std::filesystem::path& models_path,
-            const std::string& device,
-            const std::map<std::string, py::object>& config
-        ) {
-            ScopedVar env_manager(utils::ov_tokenizers_module_path());
-            return std::make_unique<ov::genai::VLMPipeline>(models_path, device, utils::properties_to_any_map(config));
+            return std::make_unique<ov::genai::VLMPipeline>(models_path, device, pyutils::properties_to_any_map(config));
         }),
         py::arg("models_path"), "folder with exported model files",
         py::arg("device"), "device on which inference will be done",
->>>>>>> 7cfedba3
         py::arg("config") = ov::AnyMap({}), "openvino.properties map"
         R"(
             VLMPipeline class constructor.
@@ -152,11 +132,7 @@
                 const std::string& prompt,
                 const std::vector<ov::Tensor>& images,
                 const ov::genai::GenerationConfig& generation_config,
-<<<<<<< HEAD
                 const pyutils::PyBindStreamerVariant& streamer,
-=======
-                const utils::PyBindStreamerVariant& streamer,
->>>>>>> 7cfedba3
                 const py::kwargs& kwargs
             ) {
                 return call_vlm_generate(pipe, prompt, images, generation_config, streamer, kwargs);
@@ -170,8 +146,8 @@
         .def(
             "generate",
             [](ov::genai::VLMPipeline& pipe,
-                const std::string& prompt,
-                const py::kwargs& kwargs
+               const std::string& prompt,
+               const py::kwargs& kwargs
             ) {
                 return call_vlm_generate(pipe, prompt, kwargs);
             },
