--- conflicted
+++ resolved
@@ -116,18 +116,10 @@
             const py::kwargs& kwargs
         ) {
             ScopedVar env_manager(utils::ov_tokenizers_module_path());
-<<<<<<< HEAD
-            return std::make_unique<ov::genai::VLMPipeline>(models_path, device, utils::properties_to_any_map(config));
+            return std::make_unique<ov::genai::VLMPipeline>(models_path, device, vlm_kwargs_to_any_map(kwargs, true));
         }),
         py::arg("models_path"), "folder with exported model files", 
         py::arg("device"), "device on which inference will be done",
-        py::arg("config") = ov::AnyMap({}), "openvino.properties map"
-=======
-            return std::make_unique<ov::genai::VLMPipeline>(model_path, device, vlm_kwargs_to_any_map(kwargs, true));
-        }),
-        py::arg("model_path"), "folder with exported model files", 
-        py::arg("device") = "CPU", "device on which inference will be done",
->>>>>>> 2756b294
         R"(
             VLMPipeline class constructor.
             models_path (str): Path to the folder with exported model files.
