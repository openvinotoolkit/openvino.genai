--- conflicted
+++ resolved
@@ -261,18 +261,18 @@
         .def_readwrite("rng_seed", &KVCrushConfig::rng_seed);
 
     py::class_<CacheEvictionConfig>(m, "CacheEvictionConfig", cache_eviction_config_docstring)
-<<<<<<< HEAD
         .def(py::init<>([](const size_t start_size,
                            size_t recent_size,
                            size_t max_cache_size,
                            AggregationMode aggregation_mode,
                            bool apply_rotation,
+                            size_t snapkv_window_size,
                            const KVCrushConfig& kvcrush_config) {
                  return CacheEvictionConfig{start_size,
                                             recent_size,
                                             max_cache_size,
                                             aggregation_mode,
-                                            apply_rotation,
+                                            apply_rotation, snapkv_window_size,
                                             kvcrush_config};
              }),
              py::arg("start_size"),
@@ -280,28 +280,16 @@
              py::arg("max_cache_size"),
              py::arg("aggregation_mode"),
              py::arg("apply_rotation") = false,
+                 py::arg("snapkv_window_size") = 8,
              py::arg("kvcrush_config") = KVCrushConfig())
         .def_readwrite("aggregation_mode", &CacheEvictionConfig::aggregation_mode)
         .def_readwrite("apply_rotation", &CacheEvictionConfig::apply_rotation)
+            .def_readwrite("snapkv_window_size", &CacheEvictionConfig::snapkv_window_size)
         .def_readwrite("kvcrush_config", &CacheEvictionConfig::kvcrush_config)
         .def("get_start_size", &CacheEvictionConfig::get_start_size)
         .def("get_recent_size", &CacheEvictionConfig::get_recent_size)
         .def("get_max_cache_size", &CacheEvictionConfig::get_max_cache_size)
         .def("get_evictable_size", &CacheEvictionConfig::get_evictable_size);
-=======
-            .def(py::init<>([](const size_t start_size, size_t recent_size, size_t max_cache_size, AggregationMode aggregation_mode, bool apply_rotation,
-                            size_t snapkv_window_size) {
-                return CacheEvictionConfig{start_size, recent_size, max_cache_size, aggregation_mode, apply_rotation, snapkv_window_size}; }),
-                 py::arg("start_size"), py::arg("recent_size"), py::arg("max_cache_size"), py::arg("aggregation_mode"), py::arg("apply_rotation") = false,
-                 py::arg("snapkv_window_size") = 8)
-            .def_readwrite("aggregation_mode", &CacheEvictionConfig::aggregation_mode)
-            .def_readwrite("apply_rotation", &CacheEvictionConfig::apply_rotation)
-            .def_readwrite("snapkv_window_size", &CacheEvictionConfig::snapkv_window_size)
-            .def("get_start_size", &CacheEvictionConfig::get_start_size)
-            .def("get_recent_size", &CacheEvictionConfig::get_recent_size)
-            .def("get_max_cache_size", &CacheEvictionConfig::get_max_cache_size)
-            .def("get_evictable_size", &CacheEvictionConfig::get_evictable_size);
->>>>>>> 9e277dae
 
     py::class_<SchedulerConfig>(m, "SchedulerConfig", scheduler_config_docstring)
         .def(py::init<>())
