# OpenVINO™ GenAI Library

OpenVINO™ GenAI is a flavor of OpenVINO™, aiming to simplify running inference of generative AI models.
It hides the complexity of the generation process and minimizes the amount of code required.

## Install OpenVINO™ GenAI

The OpenVINO™ GenAI flavor is available for installation via Archive and PyPI distributions.
To install OpenVINO™ GenAI, refer to the [Install Guide](https://docs.openvino.ai/2024/get-started/install-openvino.html).

To build OpenVINO™ GenAI library from source, refer to the [Build Instructions](https://github.com/openvinotoolkit/openvino.genai/tree/releases/2024/2/src/docs/BUILD.md).

## Usage

### Prerequisites

1. Installed OpenVINO™ GenAI

    > If OpenVINO GenAI is installed via archive distribution or built from source, you will need to install additional python dependencies (e.g. `optimum-cli` for simplified model downloading and exporting, it's not required to install [./samples/requirements.txt](./samples/requirements.txt) for deployment if the model has already been exported):
    > 
    > ```sh
    > # (Optional) Clone OpenVINO GenAI repository if it does not exist
    > git clone --recursive https://github.com/openvinotoolkit/openvino.genai.git
    > cd openvino.genai
    > # Install python dependencies
<<<<<<< HEAD
    > python -m pip install ./thirdparty/openvino_tokenizers/[transformers] --pre --extra-index-url https://storage.openvinotoolkit.org/simple/wheels/nightly
    > python -m pip install --upgrade-strategy eager -r ./samples/cpp/requirements.txt
=======
    > python -m pip install ./thirdparty/openvino_tokenizers/[transformers] --extra-index-url https://storage.openvinotoolkit.org/simple/wheels/pre-release
    > python -m pip install --upgrade-strategy eager -r ./samples/requirements.txt
>>>>>>> 8ab65c3b
    > ```

2. A model in OpenVINO IR format

    Download and convert a model with `optimum-cli`:
    ``` sh
    optimum-cli export openvino --model "TinyLlama/TinyLlama-1.1B-Chat-v1.0" --trust-remote-code "TinyLlama-1.1B-Chat-v1.0"
    ```

`LLMPipeline` is the main object used for decoding. You can construct it straight away from the folder with the converted model. It will automatically load the main model, tokenizer, detokenizer and default generation configuration.

### Python

A simple example:
```python
import openvino_genai as ov_genai
pipe = ov_genai.LLMPipeline(model_path, "CPU")
print(pipe.generate("The Sun is yellow because"))
```

Calling generate with custom generation config parameters, e.g. config for grouped beam search:
```python
import openvino_genai as ov_genai
pipe = ov_genai.LLMPipeline(model_path, "CPU")

result = pipe.generate("The Sun is yellow because", max_new_tokens=30, num_groups=3, group_size=5, diversity_penalty=1.5)
print(result)
```

output:
```
'it is made up of carbon atoms. The carbon atoms are arranged in a linear pattern, which gives the yellow color. The arrangement of carbon atoms in'
```

A simple chat in Python:
```python
import openvino_genai as ov_genai
pipe = ov_genai.LLMPipeline(model_path)

config = {'max_new_tokens': 100, 'num_groups': 3, 'group_size': 5, 'diversity_penalty': 1.5}
pipe.set_generation_config(config)

pipe.start_chat()
while True:
    print('question:')
    prompt = input()
    if prompt == 'Stop!':
        break
    print(pipe(prompt))
pipe.finish_chat()
```

Test to compare with Huggingface outputs

### C++

A simple example:
```cpp
#include "openvino/genai/llm_pipeline.hpp"
#include <iostream>

int main(int argc, char* argv[]) {
    std::string model_path = argv[1];
    ov::genai::LLMPipeline pipe(model_path, "CPU");
    std::cout << pipe.generate("The Sun is yellow because");
}
```

Using group beam search decoding:
```cpp
#include "openvino/genai/llm_pipeline.hpp"
#include <iostream>

int main(int argc, char* argv[]) {
    std::string model_path = argv[1];
    ov::genai::LLMPipeline pipe(model_path, "CPU");

    ov::genai::GenerationConfig config;
    config.max_new_tokens = 256;
    config.num_groups = 3;
    config.group_size = 5;
    config.diversity_penalty = 1.0f;

    std::cout << pipe.generate("The Sun is yellow because", config);
}
```

A simple chat in C++ using grouped beam search decoding:
```cpp
#include "openvino/genai/llm_pipeline.hpp"
#include <iostream>

int main(int argc, char* argv[]) {
    std::string prompt;

    std::string model_path = argv[1];
    ov::genai::LLMPipeline pipe(model_path, "CPU");
    
    ov::genai::GenerationConfig config;
    config.max_new_tokens = 100;
    config.num_groups = 3;
    config.group_size = 5;
    config.diversity_penalty = 1.0f;
    
    pipe.start_chat();
    for (;;;) {
        std::cout << "question:\n";
        std::getline(std::cin, prompt);
        if (prompt == "Stop!")
            break;

        std::cout << "answer:\n";
        auto answer = pipe(prompt, config);
        std::cout << answer << std::endl;
    }
    pipe.finish_chat();
}
```

Streaming example with lambda function:
```cpp
#include "openvino/genai/llm_pipeline.hpp"
#include <iostream>

int main(int argc, char* argv[]) {
    std::string model_path = argv[1];
    ov::genai::LLMPipeline pipe(model_path, "CPU");
        
    auto streamer = [](std::string word) { 
        std::cout << word << std::flush; 
        // Return flag correspods whether generation should be stopped.
        // false means continue generation.
        return false;
    };
    std::cout << pipe.generate("The Sun is yellow bacause", streamer);
}
```

Streaming with a custom class:
```cpp
#include "openvino/genai/streamer_base.hpp"
#include "openvino/genai/llm_pipeline.hpp"
#include <iostream>

class CustomStreamer: public ov::genai::StreamerBase {
public:
    bool put(int64_t token) {
        bool stop_flag = false; 
        /* 
        custom decoding/tokens processing code
        tokens_cache.push_back(token);
        std::string text = m_tokenizer.decode(tokens_cache);
        ...
        */
        return stop_flag;  // flag whether generation should be stoped, if true generation stops.
    };

    void end() {
        /* custom finalization */
    };
};

int main(int argc, char* argv[]) {
    CustomStreamer custom_streamer;

    std::string model_path = argv[1];
    ov::genai::LLMPipeline pipe(model_path, "CPU");
    std::cout << pipe.generate("The Sun is yellow because", custom_streamer);
}
```

## How It Works

For information on how OpenVINO™ GenAI works, refer to the [How It Works Section](https://github.com/openvinotoolkit/openvino.genai/tree/releases/2024/2/src/docs/HOW_IT_WORKS.md).

## Supported Models

For a list of supported models, refer to the [Supported Models Section](https://github.com/openvinotoolkit/openvino.genai/tree/releases/2024/2/src/docs/SUPPORTED_MODELS.md).<|MERGE_RESOLUTION|>--- conflicted
+++ resolved
@@ -23,13 +23,8 @@
     > git clone --recursive https://github.com/openvinotoolkit/openvino.genai.git
     > cd openvino.genai
     > # Install python dependencies
-<<<<<<< HEAD
     > python -m pip install ./thirdparty/openvino_tokenizers/[transformers] --pre --extra-index-url https://storage.openvinotoolkit.org/simple/wheels/nightly
-    > python -m pip install --upgrade-strategy eager -r ./samples/cpp/requirements.txt
-=======
-    > python -m pip install ./thirdparty/openvino_tokenizers/[transformers] --extra-index-url https://storage.openvinotoolkit.org/simple/wheels/pre-release
     > python -m pip install --upgrade-strategy eager -r ./samples/requirements.txt
->>>>>>> 8ab65c3b
     > ```
 
 2. A model in OpenVINO IR format
