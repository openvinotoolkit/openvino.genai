# Text-to-speech pipeline sample

This example demonstrates how to use the openvino_genai.Text2SpeechPipeline in Python to convert input text into speech.
You can specify a target voice using a speaker embedding vector that captures the desired voice characteristics.
Additionally, you can choose the inference device (e.g., CPU, GPU) to control where the model runs.

## Download and convert the model and tokenizers

The `--upgrade-strategy eager` option is needed to ensure `optimum-intel` is upgraded to the latest version.

Install [../../export-requirements.txt](../../export-requirements.txt) to convert a model.

```sh
pip install --upgrade-strategy eager -r ../../export-requirements.txt
<<<<<<< HEAD
```

Then, run the export with Optimum CLI:

```sh
optimum-cli export openvino --model microsoft/speecht5_tts --model-kwargs '{\"vocoder\": \"microsoft/speecht5_hifigan\"}' speecht5_tts
```

Alternatively, you can do it in Python code:

```python
from optimum.exporters.openvino.convert import export_tokenizer
from optimum.intel import OVModelForTextToSpeechSeq2Seq
from transformers import AutoTokenizer

output_dir = "tts_model"

model = OVModelForTextToSpeechSeq2Seq.from_pretrained("microsoft/speecht5_tts", vocoder="microsoft/speecht5_hifigan", export=True)
model.save_pretrained(output_dir)

tokenizer = AutoTokenizer.from_pretrained("microsoft/speecht5_tts")
export_tokenizer(tokenizer, output_dir)
```

**Note:** Currently, text-to-speech in OpenVINO GenAI supports the `SpeechT5 TTS` model.  
=======
optimum-cli export openvino --model microsoft/speecht5_tts --model-kwargs "{\"vocoder\": \"microsoft/speecht5_hifigan\"}" speecht5_tts
```

**Note:** Currently, text-to-speech in OpenVINO GenAI supports the `SpeechT5 TTS` model.
>>>>>>> 62fc8688
When exporting the model, you must specify a vocoder using the `--model-kwargs` option in JSON format.

## Prepare speaker embedding file

To generate speech using the SpeechT5 TTS model, you can specify a target voice by providing a speaker embedding file.
This file must contain 512 32-bit floating-point values that represent the voice characteristics of the target speaker.
The model will use these characteristics to synthesize the input text in the specified voice.

If no speaker embedding is provided, the model will default to a built-in speaker for speech generation.

You can generate a speaker embedding using the [`create_speaker_embedding.py`](create_speaker_embedding.py) script.
This script records 5 seconds of audio from your microphone and extracts a speaker embedding vector from the recording.

To run the script:

```
python create_speaker_embedding.py
```

## Run Text-to-speech sample

Install [deployment-requirements.txt](../../deployment-requirements.txt)
via `pip install -r ../../deployment-requirements.txt` and then, run a sample:

`python text2speech.py --speaker_embedding_file_path speaker_embedding.bin speecht5_tts "Hello OpenVINO GenAI"`

It generates `output_audio.wav` file containing the phrase `Hello OpenVINO GenAI` spoken in the target voice.

See [SUPPORTED_MODELS.md](../../../SUPPORTED_MODELS.md#whisper-models) for the list of supported models.

# Text-to-speech pipeline usage

```python
import openvino_genai

pipe = openvino_genai.Text2SpeechPipeline(model_dir, device)
result = pipe.generate("Hello OpenVINO GenAI", speaker_embedding)
speech = result.speeches[0]
# speech tensor contains the waveform of the spoken phrase 
```<|MERGE_RESOLUTION|>--- conflicted
+++ resolved
@@ -12,13 +12,12 @@
 
 ```sh
 pip install --upgrade-strategy eager -r ../../export-requirements.txt
-<<<<<<< HEAD
 ```
 
 Then, run the export with Optimum CLI:
 
 ```sh
-optimum-cli export openvino --model microsoft/speecht5_tts --model-kwargs '{\"vocoder\": \"microsoft/speecht5_hifigan\"}' speecht5_tts
+optimum-cli export openvino --model microsoft/speecht5_tts --model-kwargs "{\"vocoder\": \"microsoft/speecht5_hifigan\"}" speecht5_tts
 ```
 
 Alternatively, you can do it in Python code:
@@ -28,7 +27,7 @@
 from optimum.intel import OVModelForTextToSpeechSeq2Seq
 from transformers import AutoTokenizer
 
-output_dir = "tts_model"
+output_dir = "speecht5_tts"
 
 model = OVModelForTextToSpeechSeq2Seq.from_pretrained("microsoft/speecht5_tts", vocoder="microsoft/speecht5_hifigan", export=True)
 model.save_pretrained(output_dir)
@@ -37,13 +36,7 @@
 export_tokenizer(tokenizer, output_dir)
 ```
 
-**Note:** Currently, text-to-speech in OpenVINO GenAI supports the `SpeechT5 TTS` model.  
-=======
-optimum-cli export openvino --model microsoft/speecht5_tts --model-kwargs "{\"vocoder\": \"microsoft/speecht5_hifigan\"}" speecht5_tts
-```
-
-**Note:** Currently, text-to-speech in OpenVINO GenAI supports the `SpeechT5 TTS` model.
->>>>>>> 62fc8688
+**Note:** Currently, text-to-speech in OpenVINO GenAI supports the `SpeechT5 TTS` model. 
 When exporting the model, you must specify a vocoder using the `--model-kwargs` option in JSON format.
 
 ## Prepare speaker embedding file
