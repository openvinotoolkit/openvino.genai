--- conflicted
+++ resolved
@@ -60,7 +60,6 @@
         COMPONENT samples_bin
         EXCLUDE_FROM_ALL)
 
-<<<<<<< HEAD
 # create prompt_lookup_decoding_vlm executable
 add_executable(prompt_lookup_decoding_vlm prompt_lookup_decoding_vlm.cpp load_image.cpp ../text_generation/read_prompt_from_file.cpp)
 target_include_directories(prompt_lookup_decoding_vlm PRIVATE "${CMAKE_BINARY_DIR}")
@@ -70,7 +69,10 @@
     INSTALL_RPATH_USE_LINK_PATH ON)
 
 install(TARGETS prompt_lookup_decoding_vlm
-=======
+        RUNTIME DESTINATION samples_bin/
+        COMPONENT samples_bin
+        EXCLUDE_FROM_ALL)
+
 find_package(OpenCV QUIET)
 
 add_executable(video_to_text_chat video_to_text_chat.cpp)
@@ -145,7 +147,6 @@
 endif()
 
 install(TARGETS video_to_text_chat
->>>>>>> edfd4b67
         RUNTIME DESTINATION samples_bin/
         COMPONENT samples_bin
         EXCLUDE_FROM_ALL)