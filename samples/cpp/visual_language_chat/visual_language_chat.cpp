--- conflicted
+++ resolved
@@ -10,25 +10,16 @@
 }
 
 int main(int argc, char* argv[]) try {
-<<<<<<< HEAD
-    if (3 > argc || argc > 6) {
-        throw std::runtime_error(std::string{"Usage: "} + argv[0] + " <MODEL_DIR> <IMAGE_FILE> [<DEVICE>] [<ENABLE_CDPRUNER>] [<NUM_VISUAL_TOKENS>]");
-=======
     if (3 > argc || argc > 7) {
         throw std::runtime_error(std::string{"Usage: "} + argv[0] + " <MODEL_DIR> <IMAGE_FILE> [<DEVICE>] [<ENABLE_CDPRUNER>] [<NUM_VISUAL_TOKENS>] [<PRUNING_DEBUG_MODE>]");
->>>>>>> 5ba4d7df
     }
 
     std::string model_dir = argv[1];
     std::string image_file = argv[2];
     std::string device = argc > 3 ? argv[3] : "CPU";
     bool enable_cdpruner = argc > 4 ? (std::string(argv[4]) == "true" || std::string(argv[4]) == "1") : false;
-<<<<<<< HEAD
-    size_t num_visual_tokens = argc > 5 ? std::stoul(argv[5]) : 64;
-=======
     size_t visual_tokens_percentage = argc > 5 ? std::stoul(argv[5]) : 30;
     bool pruning_debug_mode = argc > 6 ? (std::string(argv[6]) == "true" || std::string(argv[6]) == "1") : false;
->>>>>>> 5ba4d7df
 
     std::vector<ov::Tensor> rgbs = utils::load_images(image_file);
 
@@ -42,30 +33,6 @@
     // Initialize VLMPipeline with cache configuration if needed
     ov::genai::VLMPipeline pipe(model_dir, device, enable_compile_cache);
     
-<<<<<<< HEAD
-    // Configure CDPruner if requested
-    if (enable_cdpruner) {
-        std::cout << "Enabling CDPruner with " << num_visual_tokens << " visual tokens" << std::endl;
-        pipe.set_visual_token_pruning_config(
-            num_visual_tokens,  // num_visual_tokens
-            0.5f,              // relevance_weight  
-            true               // enable_pruning
-        );
-        
-        // Print current configuration
-        auto config = pipe.get_visual_token_pruning_config();
-        std::cout << "CDPruner configuration:" << std::endl;
-        std::cout << "  - Enabled: " << (pipe.is_visual_token_pruning_enabled() ? "true" : "false") << std::endl;
-        std::cout << "  - Num visual tokens: " << config["num_visual_tokens"].as<size_t>() << std::endl;
-        std::cout << "  - Relevance weight: " << config["relevance_weight"].as<float>() << std::endl;
-    } else {
-        std::cout << "CDPruner is disabled" << std::endl;
-        pipe.set_visual_token_pruning_enabled(false);
-    }
-
-    ov::genai::GenerationConfig generation_config;
-    generation_config.max_new_tokens = 3000;
-=======
     ov::genai::GenerationConfig generation_config;
     generation_config.max_new_tokens = 100;
     // Configure CDPruner if requested
@@ -76,27 +43,26 @@
         generation_config.pruning_debug_mode = pruning_debug_mode;
     }
 
->>>>>>> 5ba4d7df
 
-    std::string prompt = "describe this image in details";
+    std::string prompt;
 
     pipe.start_chat();
-    //std::cout << "question:\n";
+    std::cout << "question:\n";
 
-    //std::getline(std::cin, prompt);
+    std::getline(std::cin, prompt);
     pipe.generate(prompt,
                   ov::genai::images(rgbs),
                   ov::genai::generation_config(generation_config),
                   ov::genai::streamer(print_subword));
-    //std::cout << "\n----------\n"
-    //    "question:\n";
-    //while (std::getline(std::cin, prompt)) {
-    //    pipe.generate(prompt,
-    //                  ov::genai::generation_config(generation_config),
-    //                  ov::genai::streamer(print_subword));
-    //    std::cout << "\n----------\n"
-    //        "question:\n";
-    //}
+    std::cout << "\n----------\n"
+        "question:\n";
+    while (std::getline(std::cin, prompt)) {
+        pipe.generate(prompt,
+                      ov::genai::generation_config(generation_config),
+                      ov::genai::streamer(print_subword));
+        std::cout << "\n----------\n"
+            "question:\n";
+    }
     pipe.finish_chat();
 } catch (const std::exception& error) {
     try {
