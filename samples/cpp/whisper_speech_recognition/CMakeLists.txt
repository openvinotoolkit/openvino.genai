--- conflicted
+++ resolved
@@ -1,11 +1,7 @@
 # Copyright (C) 2023-2024 Intel Corporation
 # SPDX-License-Identifier: Apache-2.0
 
-<<<<<<< HEAD
-find_package(OpenVINOGenAI REQUIRED 
-=======
 find_package(OpenVINOGenAI REQUIRED
->>>>>>> 40f962d5
     PATHS
         "${CMAKE_BINARY_DIR}"  # Reuse the package from the build.
         ${OpenVINO_DIR}  # GenAI may be installed alogside OpenVINO.
