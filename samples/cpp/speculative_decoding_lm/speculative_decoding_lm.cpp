--- conflicted
+++ resolved
@@ -7,7 +7,6 @@
 #include <random>
 
 namespace {
-<<<<<<< HEAD
 
 constexpr size_t BATCH_SIZE = 1;
 
@@ -36,13 +35,6 @@
 
     return seq_length_axis;
 }
-=======
-
-constexpr size_t BATCH_SIZE = 1;
-// sequence length axis in key/values tensors, for most cases [BATCH_SIZE, num_kv_heads, seq_len, head_size],
-// threfore usually SEQ_LEN_AXIS = 2
-constexpr size_t SEQ_LEN_AXIS = 2;
->>>>>>> 50182b47
 
 std::pair<ov::Tensor, ov::Tensor> tokenize(ov::InferRequest& tokenizer, std::string&& prompt) {
     tokenizer.set_input_tensor(ov::Tensor{ov::element::string, {BATCH_SIZE}, &prompt});
