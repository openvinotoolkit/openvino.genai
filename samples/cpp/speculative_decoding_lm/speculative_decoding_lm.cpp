--- conflicted
+++ resolved
@@ -12,27 +12,19 @@
 
     ov::genai::GenerationConfig config;
     config.max_new_tokens = 100;
-<<<<<<< HEAD
-    config.num_assistant_tokens = 5;
-=======
     // Speculative decoding generation parameters are mutually excluded
     // add parameter to enable speculative decoding to generate `num_assistant_tokens` candidates by draft_model per iteration
     config.num_assistant_tokens = 5;
     // add parameter to enable speculative decoding to generate candidates by draft_model while candidate probability is higher than `assistant_confidence_threshold`
     // config.assistant_confidence_threshold = 0.4
->>>>>>> 37526a93
 
     std::string main_model_path = argv[1];
     std::string draft_model_path = argv[2];
     std::string prompt = argv[3];
-<<<<<<< HEAD
-    std::string device = "CPU";
-=======
     
     // User can run main and draft model on different devices.
     // Please, set device for main model in `LLMPipeline` constructor and in in `ov::genai::draft_model` for draft.
     std::string main_device = "CPU", draft_device = main_device;
->>>>>>> 37526a93
 
     // Perform the inference
     auto get_default_block_size = [](const std::string& device) {
@@ -46,23 +38,11 @@
 
     ov::genai::SchedulerConfig scheduler_config;
     scheduler_config.cache_size = 5;
-<<<<<<< HEAD
-    scheduler_config.block_size = get_default_block_size(device);
-
-    // It's possible to construct a Tokenizer from a different path.
-    // If the Tokenizer isn't specified, it's loaded from the same folder.
-    // User can run main and draft model on different devices.
-    // Please, set device for main model in `LLMPipeline` constructor and in in `ov::genai::draft_model` for draft.
-    // Example to run main_model on GPU and draft_model on CPU:
-    // ov::genai::LLMPipeline pipe(main_model_path, "GPU", ov::genai::draft_model(draft_model_path, "CPU"), ov::genai::scheduler_config(scheduler_config));
-    ov::genai::LLMPipeline pipe(main_model_path, device, ov::genai::draft_model(draft_model_path, device), ov::genai::scheduler_config(scheduler_config));
-=======
     scheduler_config.block_size = get_default_block_size(main_device);
 
     // Example to run main_model on GPU and draft_model on CPU:
     // ov::genai::LLMPipeline pipe(main_model_path, "GPU", ov::genai::draft_model(draft_model_path, "CPU"), ov::genai::scheduler_config(scheduler_config));
     ov::genai::LLMPipeline pipe(main_model_path, main_device, ov::genai::draft_model(draft_model_path, draft_device), ov::genai::scheduler_config(scheduler_config));
->>>>>>> 37526a93
 
     auto streamer = [](std::string subword) {
         std::cout << subword << std::flush;
