# JavaScript chat_sample that supports most popular models like LLaMA 3

This example showcases inference of text-generation Large Language Models (LLMs): `chatglm`, `LLaMA`, `Qwen` and other models with the same signature. The application doesn't have many configuration options to encourage the reader to explore and modify the source code. For example, change the device for inference to GPU. The sample fearures `Pipeline.LLMPipeline` and configures it for the chat scenario.

## Download and convert the model and tokenizers

To convert model you have to use python package `optimum-intel`.
The `--upgrade-strategy eager` option is needed to ensure `optimum-intel` is upgraded to the latest version.

Install [../../export-requirements.txt](../../export-requirements.txt) to convert a model.

```sh
pip install --upgrade-strategy eager -r ../../export-requirements.txt
optimum-cli export openvino --trust-remote-code --model TinyLlama/TinyLlama-1.1B-Chat-v1.0 TinyLlama-1.1B-Chat-v1.0
```
If a converted model in OpenVINO IR format is already available in the collection of [OpenVINO optimized LLMs](https://huggingface.co/collections/OpenVINO/llm-6687aaa2abca3bbcec71a9bd) on Hugging Face, it can be downloaded directly via huggingface-cli.
```sh
pip install huggingface-hub
huggingface-cli download <model> --local-dir <output_folder>
```

### Using GGUF models

To run any samples with a GGUF model, simply provide the path to the .gguf file via the `model_dir` parameter.

This capability is currently available in preview mode and supports a limited set of topologies, including SmolLM and Qwen2.5. For other models 
and architectures, we still recommend converting the model to the IR format using the `optimum-intel` tool.

## Sample Descriptions
### Common information

When you use the [openvino.genai](https://github.com/openvinotoolkit/openvino.genai) **release branch**, install dependencies before running samples.
In the current directory, run:
```bash
npm install
```

If you use the master branch, you may need to follow 
[this instruction](../../../src/js/README.md#build-bindings) 
to build the latest version of `openvino-genai-node` from source first, then install dependencies.


Discrete GPUs (dGPUs) usually provide better performance compared to CPUs. It is recommended to run larger models on a dGPU with 32GB+ RAM. For example, the model meta-llama/Llama-2-13b-chat-hf can benefit from being run on a dGPU. Modify the source code to change the device for inference to the GPU.

See https://github.com/openvinotoolkit/openvino.genai/blob/master/src/README.md#supported-models for the list of supported models.

### 1. Chat Sample (`chat_sample`)
- **Description:**
Interactive chat interface powered by OpenVINO.
Recommended models: meta-llama/Llama-2-7b-chat-hf, TinyLlama/TinyLlama-1.1B-Chat-v1.0, etc
- **Main Feature:** Real-time chat-like text generation.
- **Run Command:**
  ```bash
  node chat_sample.js model_dir
  ```
#### Missing chat template
If you encounter an exception indicating a missing "chat template" when launching the `ov::genai::LLMPipeline` in chat mode, it likely means the model was not tuned for chat functionality. To work this around, manually add the chat template to tokenizer_config.json of your model.
The following template can be used as a default, but it may not work properly with every model:
```
"chat_template": "{% for message in messages %}{% if (message['role'] == 'user') %}{{'<|im_start|>user\n' + message['content'] + '<|im_end|>\n<|im_start|>assistant\n'}}{% elif (message['role'] == 'assistant') %}{{message['content'] + '<|im_end|>\n'}}{% endif %}{% endfor %}",
```

### 2. Greedy Causal LM (`greedy_causal_lm`)
- **Description:**
Basic text generation using a causal language model.
Recommended models: meta-llama/Llama-2-7b-hf, etc
- **Main Feature:** Demonstrates simple text continuation.
- **Run Command:**
  ```bash
  node greedy_causal_lm.js model_dir prompt
  ```

### 3. Beam Search Causal LM (`beam_search_causal_lm`)
- **Description:**
Uses beam search for more coherent text generation.
Recommended models: meta-llama/Llama-2-7b-hf, etc
- **Main Feature:** Improves text quality with beam search.
- **Run Command:**
  ```bash
  node beam_search_causal_lm.js model_dir prompt [prompts ...]
  ```

### 4. Multinomial Causal LM (`multinomial_causal_lm`)
- **Description:** Text generation with multinomial sampling for diversity.
Recommended models: meta-llama/Llama-2-7b-hf, etc
- **Main Feature:** Introduces randomness for creative outputs.
- **Run Command:**
  ```bash
  node multinomial_causal_lm.js model_dir prompt
  ```

### 5. LLM ReAct Agent Sample (`react_sample`)
- **Description:**
Interactive ReAct Agent powered by OpenVINO.
Recommended models: Qwen/Qwen2.5-3B-Instruct, Qwen/Qwen2.5-7B-Instruct
- **Main Feature:** Real-time reasoning-action from user's input.
- **Run Command:**
  ```bash
  node react_sample.js model_dir
  ```

<<<<<<< HEAD
### 6. Structured Output Sample (`structured_output_sample`)
- **Description:**
This sample demonstrates how to use OpenVINO GenAI to generate structured outputs such as JSON from text prompts. This sample implementation is split into multiple "generate" calls to mitigate generating complex, variadic JSON structures in a single pass. This is done because not all models are able to generate a complex JSON, with a variadic number of elements in one shot, especially if the model is small and not fine-tuned for this task. By separating the task into two stages, it becomes possible to use smaller models and still achieve generated JSON good quality.

Recommended models: meta-llama/Llama-3.2-1B-Instruct, meta-llama/Llama-3.2-8B-Instruct
- **Run Command:**
  ```bash
  node structured_output_generation.js model_dir
  ```
  After running the command, an interactive dialog starts. You can enter a prompt and receive a structured output in response. The process is divided into two stages:

1. **Stage One:** The model generates a JSON schema indicating the number of items of each type the user requests. For example, if you prompt:  
   `Generate a JSON for 2 cars and 1 person with an Irish surname`  
   The model might output:  
   `{"person": 1, "car": 2, "transaction": 0}`  
   This internal JSON is used to determine how many items of each type to generate in the next stage. It is not shown to the user.

2. **Stage Two:** For each item type and count specified in the schema, the model is prompted to generate a JSON object. The original prompt is reused, but the schema guides the model to produce the correct structure. For the example above, the output might look like:
   ```
   > Generate a JSON for 2 cars and 1 person with an Irish surname
   output:
   {"name": "John Doe", "surname": "O'Reilly", "age": 30, "city": "Dublin"}
   {"model": "Toyota", "year": 2020, "engine": "hybrid"}
   {"model": "Ford", "year": 2019, "color": "red"}
   ```

**Note:**  
Structured output enforcement guarantees correct JSON formatting, but does not ensure the factual correctness or sensibility of the content. The model may generate implausible or nonsensical data, such as `{"name": "John", "age": 200000}` or `{"model": "AbrakaKadabra9999######4242"}`. These are valid JSONs but may not make sense. For best results, use the latest or fine-tuned models for this task to improve the quality and relevance of the generated output.


### 7. Tool Calling with Structural Tags Sample (`structural_tags_generation`)
- **Description:**
  Structural tags is a technique that allows to switch from regular sampling to structural output generation and back during the text generation.
  If during the sampling process the model produces a trigger string, it switches to structured mode and generates output according to a JSON schema defined by the tag. After that the model switches back to regular sampling mode.
  This is useful for generating function calls or other structured outputs that need to follow a specific format.

  This sample demonstrates how to use OpenVINO GenAI to generate structured tool calls from natural language prompts using structural tags. 
  The model is guided to output function calls in a specific format, enabling integration with external tools: 
  - Weather API 
  - Currency exchange APIs

  The system message instructs the model to call tools using a strict format:
  ```
  <function="function_name">
  {"argument1": "value1", ...}
  </function>
  ```
  The sample includes schemas for each tool, and the model is prompted to use them for tool calling. There are two model calls - with and without structural tags. 
  You can compare the results to see how the model generates structured outputs when using structural tags.
  If there is no prompt provided, the sample will use the default prompt: `"What is the weather in London today and in Paris yesterday, and how many pounds can I get for 100 euros?"`

- **Main Feature:** Structured tool call generation with LLM using schema enforcement with structural tags.
- **Run Command:**
  ```bash
  node structural_tags_generation.js model_dir [--prompt "Your prompt here"]
  ```
  After running, the script will print the generated text output with and without structural tags, and display the parsed tool calls.

**Note:**  
This approach is useful for building LLM-powered agents that interact with external APIs or services in a controlled, structured way. 
For best results, use models fine-tuned for function calling and adapt structural tags according to the model function call template.
If the model does not generate trigger strings there will be no structural constraints during the generation. 
The sample is verified with `meta-llama/Llama-3.2-3B-Instruct` model. Other models may not produce the expected results or might require different system prompt.


### 8. Compound Grammar Generation Sample (`compound_grammar_generation`)
- **Description:**
  This sample demonstrates advanced structured output generation using compound grammars in OpenVINO GenAI.
  It showcases how to combine multiple grammar types - Regex, JSONSchema and EBNF - using Union and Concat operations to strictly control LLM output.
  It features multi-turn chat, switching grammar constraints between turns (e.g., "yes"/"no" answers and structured tool calls).
  Union operation allows the model to choose which grammar to use during generation. 
  In the sample it is used to combine two regex grammars for `"yes"` or `"no"` answer.
  Concat operation allows to start with one grammar and continue with another. 
  In the sample it used to create a `phi-4-mini-instruct` style tool calling answer - `functools[{tool_1_json}, ...]` - by combining regex and JSON schema grammars.

- **Main Features:**
  - Create grammar building blocks: Regex, JSONSchema, EBNF grammar
  - Combine grammars with Concat and Union operations
  - Multi-turn chat with grammar switching
  - Structured tool calling using zod schemas
- **Run Command:**
  ```bash
  node compound_grammar_generation.js model_dir
  ```
- **Notes:**
  This sample is ideal for scenarios requiring strict control over LLM outputs, such as building agents that interact with APIs or require validated structured responses. It showcases how to combine regex triggers and JSON schema enforcement for robust output generation.
  The sample is verified with `microsoft/Phi-4-mini-instruct` model. Other models may not produce the expected results or might require different system prompt.
=======
### 6. LLMs benchmarking sample (`benchmark_genai`)
- **Description:** 
  This sample script demonstrates how to benchmark LLMs in OpenVINO GenAI. The script includes functionality for warm-up iterations, generating text, and calculating various performance metrics.

  For more information on how performance metrics are calculated, please follow the [performance-metrics tutorial](../../../src/README.md#performance-metrics).
- **Main Feature:** Benchmark model via GenAI
- **Run Command:**
  ```bash
  node benchmark_genai.js [-m MODEL] [-p PROMPT] [--nw NUM_WARMUP] [-n NUM_ITER] [--mt MAX_NEW_TOKENS] [-d DEVICE]
  ```

#### Options
- `-m`, `--model`: Path to model and tokenizers base directory. [string] [required]
- `-p`, `--prompt`: The prompt to generate text. If without `-p` and `--pf`, the default prompt is `The Sky is blue because`. [string]
- `--prompt_file`, `--pf`: Read prompt from file. [string]
- `--num_warmup`, `--nw`: Number of warmup iterations. [number] [default: 1]
- `-n`, `--num_iter`: Number of iterations. [number] [default: 2]
- `--max_new_tokens`, `--mt`: Maximal number of new tokens. [number] [default: 20]
- `-d`, `--device`: Device to run the model on. [string] [default: "CPU"]
>>>>>>> 5099a65f

### Troubleshooting

#### Unicode characters encoding error on Windows

Example error:
```
UnicodeEncodeError: 'charmap' codec can't encode character '\u25aa' in position 0: character maps to <undefined>
```

If you encounter the error described in the example when sample is printing output to the Windows console, it is likely due to the default Windows encoding not supporting certain Unicode characters. To resolve this:
1. Enable Unicode characters for Windows cmd - open `Region` settings from `Control panel`. `Administrative`->`Change system locale`->`Beta: Use Unicode UTF-8 for worldwide language support`->`OK`. Reboot.
2. Enable UTF-8 mode by setting environment variable `PYTHONIOENCODING="utf8"`.

#### Missing chat template

If you encounter an exception indicating a missing "chat template" when launching the `ov::genai::LLMPipeline` in chat mode, it likely means the model was not tuned for chat functionality. To work this around, manually add the chat template to tokenizer_config.json of your model.
The following template can be used as a default, but it may not work properly with every model:
```
"chat_template": "{% for message in messages %}{% if (message['role'] == 'user') %}{{'<|im_start|>user\n' + message['content'] + '<|im_end|>\n<|im_start|>assistant\n'}}{% elif (message['role'] == 'assistant') %}{{message['content'] + '<|im_end|>\n'}}{% endif %}{% endfor %}",
```<|MERGE_RESOLUTION|>--- conflicted
+++ resolved
@@ -99,8 +99,18 @@
   node react_sample.js model_dir
   ```
 
-<<<<<<< HEAD
-### 6. Structured Output Sample (`structured_output_sample`)
+### 6. LLMs benchmarking sample (`benchmark_genai`)
+- **Description:** 
+  This sample script demonstrates how to benchmark LLMs in OpenVINO GenAI. The script includes functionality for warm-up iterations, generating text, and calculating various performance metrics.
+
+  For more information on how performance metrics are calculated, please follow the [performance-metrics tutorial](../../../src/README.md#performance-metrics).
+- **Main Feature:** Benchmark model via GenAI
+- **Run Command:**
+  ```bash
+  node benchmark_genai.js [-m MODEL] [-p PROMPT] [--nw NUM_WARMUP] [-n NUM_ITER] [--mt MAX_NEW_TOKENS] [-d DEVICE]
+  ```
+
+### 7. Structured Output Sample (`structured_output_sample`)
 - **Description:**
 This sample demonstrates how to use OpenVINO GenAI to generate structured outputs such as JSON from text prompts. This sample implementation is split into multiple "generate" calls to mitigate generating complex, variadic JSON structures in a single pass. This is done because not all models are able to generate a complex JSON, with a variadic number of elements in one shot, especially if the model is small and not fine-tuned for this task. By separating the task into two stages, it becomes possible to use smaller models and still achieve generated JSON good quality.
 
@@ -130,7 +140,7 @@
 Structured output enforcement guarantees correct JSON formatting, but does not ensure the factual correctness or sensibility of the content. The model may generate implausible or nonsensical data, such as `{"name": "John", "age": 200000}` or `{"model": "AbrakaKadabra9999######4242"}`. These are valid JSONs but may not make sense. For best results, use the latest or fine-tuned models for this task to improve the quality and relevance of the generated output.
 
 
-### 7. Tool Calling with Structural Tags Sample (`structural_tags_generation`)
+### 8. Tool Calling with Structural Tags Sample (`structural_tags_generation`)
 - **Description:**
   Structural tags is a technique that allows to switch from regular sampling to structural output generation and back during the text generation.
   If during the sampling process the model produces a trigger string, it switches to structured mode and generates output according to a JSON schema defined by the tag. After that the model switches back to regular sampling mode.
@@ -165,7 +175,7 @@
 The sample is verified with `meta-llama/Llama-3.2-3B-Instruct` model. Other models may not produce the expected results or might require different system prompt.
 
 
-### 8. Compound Grammar Generation Sample (`compound_grammar_generation`)
+### 9. Compound Grammar Generation Sample (`compound_grammar_generation`)
 - **Description:**
   This sample demonstrates advanced structured output generation using compound grammars in OpenVINO GenAI.
   It showcases how to combine multiple grammar types - Regex, JSONSchema and EBNF - using Union and Concat operations to strictly control LLM output.
@@ -187,17 +197,6 @@
 - **Notes:**
   This sample is ideal for scenarios requiring strict control over LLM outputs, such as building agents that interact with APIs or require validated structured responses. It showcases how to combine regex triggers and JSON schema enforcement for robust output generation.
   The sample is verified with `microsoft/Phi-4-mini-instruct` model. Other models may not produce the expected results or might require different system prompt.
-=======
-### 6. LLMs benchmarking sample (`benchmark_genai`)
-- **Description:** 
-  This sample script demonstrates how to benchmark LLMs in OpenVINO GenAI. The script includes functionality for warm-up iterations, generating text, and calculating various performance metrics.
-
-  For more information on how performance metrics are calculated, please follow the [performance-metrics tutorial](../../../src/README.md#performance-metrics).
-- **Main Feature:** Benchmark model via GenAI
-- **Run Command:**
-  ```bash
-  node benchmark_genai.js [-m MODEL] [-p PROMPT] [--nw NUM_WARMUP] [-n NUM_ITER] [--mt MAX_NEW_TOKENS] [-d DEVICE]
-  ```
 
 #### Options
 - `-m`, `--model`: Path to model and tokenizers base directory. [string] [required]
@@ -207,7 +206,6 @@
 - `-n`, `--num_iter`: Number of iterations. [number] [default: 2]
 - `--max_new_tokens`, `--mt`: Maximal number of new tokens. [number] [default: 20]
 - `-d`, `--device`: Device to run the model on. [string] [default: "CPU"]
->>>>>>> 5099a65f
 
 ### Troubleshooting
 
