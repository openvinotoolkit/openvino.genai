--extra-index-url https://download.pytorch.org/whl/cpu
optimum[openvino]==1.22.0
einops==0.8.0  # For Qwen
transformers_stream_generator==0.0.5  # For Qwen
diffusers==0.30.3
<<<<<<< HEAD
pillow
torchvision # needed for mini-CPM export script. Need to remove when we switch to exporting with optimum-intel.
=======
torchvision # needed for mini-CPM export script. Need to remove when we switch to exporting with optimum-intel.
>>>>>>> cfb6e02f
<|MERGE_RESOLUTION|>--- conflicted
+++ resolved
@@ -3,9 +3,4 @@
 einops==0.8.0  # For Qwen
 transformers_stream_generator==0.0.5  # For Qwen
 diffusers==0.30.3
-<<<<<<< HEAD
-pillow
-torchvision # needed for mini-CPM export script. Need to remove when we switch to exporting with optimum-intel.
-=======
-torchvision # needed for mini-CPM export script. Need to remove when we switch to exporting with optimum-intel.
->>>>>>> cfb6e02f
+torchvision # needed for mini-CPM export script. Need to remove when we switch to exporting with optimum-intel.