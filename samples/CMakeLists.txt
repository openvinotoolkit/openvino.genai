# Copyright (C) 2018-2024 Intel Corporation
# SPDX-License-Identifier: Apache-2.0
#

add_subdirectory(cpp/beam_search_causal_lm)
add_subdirectory(cpp/chat_sample)
add_subdirectory(cpp/continuous_batching_accuracy)
add_subdirectory(cpp/continuous_batching_benchmark)
add_subdirectory(cpp/greedy_causal_lm)
add_subdirectory(cpp/lora_greedy_causal_lm)
add_subdirectory(cpp/multinomial_causal_lm)
add_subdirectory(cpp/prompt_lookup_decoding_lm)
add_subdirectory(cpp/visual_language_chat)
add_subdirectory(cpp/speculative_decoding_lm)
add_subdirectory(cpp/benchmark_genai)
add_subdirectory(cpp/whisper_speech_recognition)
add_subdirectory(cpp/text2image)

install(FILES requirements.txt DESTINATION samples
        COMPONENT cpp_samples_genai)

install(DIRECTORY
            cpp/beam_search_causal_lm
            cpp/chat_sample
            cpp/greedy_causal_lm
            cpp/lora_greedy_causal_lm
            cpp/multinomial_causal_lm
            # Don't install prompt_lookup_decoding_lm and speculative_decoding_lm because they don't use openvino_genai library and arent verifyed yet.
            # Don't install continuous_batching_accuracy and continuous_batching_benchmark because CB isn't ready.
            cpp/speculative_decoding_lm
            cpp/text2image
            cpp/visual_language_chat
            cpp/whisper_speech_recognition
<<<<<<< HEAD
            cpp/text2image
            cpp/lora_greedy_causal_lm
            cpp/speculative_decoding_lm
=======
>>>>>>> 37526a93
        DESTINATION samples/cpp COMPONENT cpp_samples_genai)

install(DIRECTORY
            python/beam_search_causal_lm
            python/chat_sample
            python/greedy_causal_lm
            python/multinomial_causal_lm
            python/visual_language_chat
            # python/speculative_decoding_lm
            python/text2image
            python/whisper_speech_recognition
<<<<<<< HEAD
            cpp/speculative_decoding_lm
            # python/text2image
            python/speculative_decoding_lm
=======
>>>>>>> 37526a93
        DESTINATION samples/python COMPONENT cpp_samples_genai
        USE_SOURCE_PERMISSIONS)<|MERGE_RESOLUTION|>--- conflicted
+++ resolved
@@ -31,12 +31,8 @@
             cpp/text2image
             cpp/visual_language_chat
             cpp/whisper_speech_recognition
-<<<<<<< HEAD
             cpp/text2image
             cpp/lora_greedy_causal_lm
-            cpp/speculative_decoding_lm
-=======
->>>>>>> 37526a93
         DESTINATION samples/cpp COMPONENT cpp_samples_genai)
 
 install(DIRECTORY
@@ -45,14 +41,9 @@
             python/greedy_causal_lm
             python/multinomial_causal_lm
             python/visual_language_chat
-            # python/speculative_decoding_lm
             python/text2image
             python/whisper_speech_recognition
-<<<<<<< HEAD
-            cpp/speculative_decoding_lm
             # python/text2image
             python/speculative_decoding_lm
-=======
->>>>>>> 37526a93
         DESTINATION samples/python COMPONENT cpp_samples_genai
         USE_SOURCE_PERMISSIONS)